FROM node:alpine

MAINTAINER Waldemar Hummer (waldemar.hummer@gmail.com)
LABEL authors="Waldemar Hummer (waldemar.hummer@gmail.com)"

# install some common libs
RUN apk add --no-cache autoconf automake build-base ca-certificates curl cyrus-sasl-dev g++ gcc git \
        groff iputils libffi-dev libtool linux-headers make openssl openssl-dev postgresql-dev \
        py3-pip python3 python3-dev tar xz zip && \
    update-ca-certificates

# install Docker (CLI only)
RUN docker_version=17.05.0-ce; \
  curl -fsSLO https://get.docker.com/builds/Linux/x86_64/docker-$docker_version.tgz \
  && tar xzvf docker-$docker_version.tgz \
  && mv docker/docker /usr/local/bin \
  && rm -r docker docker-$docker_version.tgz

# Install Java - taken from official repo:
# https://github.com/docker-library/openjdk/blob/master/8-jdk/alpine/Dockerfile)
ENV LANG C.UTF-8
RUN { \
        echo '#!/bin/sh'; echo 'set -e'; echo; \
        echo 'dirname "$(dirname "$(readlink -f "$(which javac || which java)")")"'; \
    } > /usr/local/bin/docker-java-home \
    && chmod +x /usr/local/bin/docker-java-home
ENV JAVA_HOME /usr/lib/jvm/java-1.8-openjdk
ENV PATH $PATH:/usr/lib/jvm/java-1.8-openjdk/jre/bin:/usr/lib/jvm/java-1.8-openjdk/bin
RUN set -x && apk add --no-cache openjdk8 && [ "$JAVA_HOME" = "$(docker-java-home)" ]
RUN apk add --no-cache nss

# Install Maven - taken from official repo:
# https://github.com/carlossg/docker-maven/blob/master/jdk-8/Dockerfile)
ARG MAVEN_VERSION=3.6.3
ARG USER_HOME_DIR="/root"
ARG SHA=26ad91d751b3a9a53087aefa743f4e16a17741d3915b219cf74112bf87a438c5
ARG BASE_URL=https://apache.osuosl.org/maven/maven-3/${MAVEN_VERSION}/binaries
RUN mkdir -p /usr/share/maven /usr/share/maven/ref \
  && curl -fsSL -o /tmp/apache-maven.tar.gz ${BASE_URL}/apache-maven-$MAVEN_VERSION-bin.tar.gz \
  && echo "${SHA}  /tmp/apache-maven.tar.gz" | sha256sum -c - \
  && tar -xzf /tmp/apache-maven.tar.gz -C /usr/share/maven --strip-components=1 \
  && rm -f /tmp/apache-maven.tar.gz \
  && ln -s /usr/share/maven/bin/mvn /usr/bin/mvn
ENV MAVEN_HOME /usr/share/maven
ENV MAVEN_CONFIG "$USER_HOME_DIR/.m2"
ADD https://raw.githubusercontent.com/carlossg/docker-maven/master/jdk-8/settings-docker.xml /usr/share/maven/ref/

# set workdir
RUN mkdir -p /opt/code/localstack
WORKDIR /opt/code/localstack/

# https://github.com/pires/docker-elasticsearch/issues/56
ENV ES_TMPDIR  /tmp

# install npm dependencies (Note: node-gyp currently requires python2 :/ , hence install it temporarily)
RUN apk add python2
ADD localstack/package.json localstack/package.json
RUN cd localstack && npm install
RUN apk del python2

# set python3 as default python version; install supervisor
RUN ln -s /usr/bin/python3 /usr/bin/python; ln -s /usr/bin/pip3 /usr/bin/pip
RUN pip install supervisor

# init environment and cache some dependencies
# ARG DYNAMODB_ZIP_URL=https://s3-us-west-2.amazonaws.com/dynamodb-local/dynamodb_local_latest.zip
# TODO: Temporarily using a fixed version of DDB in Alpine, as we're hitting a SIGSEGV JVM crash with latest
ARG DYNAMODB_ZIP_URL=https://github.com/whummer/dynamodb-local/raw/master/etc/DynamoDBLocal.zip
RUN mkdir -p /opt/code/localstack/localstack/infra && \
    mkdir -p /opt/code/localstack/localstack/infra/dynamodb && \
      curl -L -o /tmp/localstack.ddb.zip ${DYNAMODB_ZIP_URL} && \
      (cd localstack/infra/dynamodb && unzip -q /tmp/localstack.ddb.zip && rm /tmp/localstack.ddb.zip) && \
    curl -L -o /tmp/localstack.es.tar.gz \
        https://artifacts.elastic.co/downloads/elasticsearch/elasticsearch-7.1.0-linux-x86_64.tar.gz && \
    curl -L -o /tmp/elasticmq-server.jar \
<<<<<<< HEAD
        https://s3-eu-west-1.amazonaws.com/softwaremill-public/elasticmq-server-0.15.5.jar && \
    (cd localstack/infra/ && unzip -q /tmp/localstack.es.zip && \
        mv elasticsearch* elasticsearch && rm /tmp/localstack.es.zip) && \
=======
        https://s3-eu-west-1.amazonaws.com/softwaremill-public/elasticmq-server-0.15.2.jar && \
    (cd localstack/infra/ && tar -xf /tmp/localstack.es.tar.gz && \
        mv elasticsearch* elasticsearch && rm /tmp/localstack.es.tar.gz) && \
>>>>>>> 4660429e
    (cd localstack/infra/elasticsearch/ && \
        bin/elasticsearch-plugin install analysis-icu && \
        bin/elasticsearch-plugin install ingest-attachment --batch && \
        bin/elasticsearch-plugin install analysis-kuromoji && \
        bin/elasticsearch-plugin install mapper-murmur3 && \
        bin/elasticsearch-plugin install mapper-size && \
        bin/elasticsearch-plugin install analysis-phonetic && \
        bin/elasticsearch-plugin install analysis-smartcn && \
        bin/elasticsearch-plugin install analysis-stempel && \
        bin/elasticsearch-plugin install analysis-ukrainian)
ADD requirements.txt .
RUN (pip install --upgrade pip) && \
    (test `which virtualenv` || pip install virtualenv || sudo pip install virtualenv) && \
    (virtualenv .testvenv && source .testvenv/bin/activate && \
        pip install -q 'localstack-ext[full]' && pip install -q -r requirements.txt && rm -rf .testvenv) || exit 1

# add files required to run "make install-web"
ADD Makefile .
ADD localstack/dashboard/web/package.json localstack/dashboard/web/package.json

# install web dashboard dependencies
RUN make install-web

# install libs that require dependencies cleaned up below (e.g., gcc)
RUN (virtualenv .venv && source .venv/bin/activate && pip install cryptography)

# clean up (layers are later squashed into a single one)
RUN rm -rf /root/.npm; \
  apk del --purge autoconf automake build-base g++ gcc giflib krb5-conf krb5-libs libc-dev \
  libffi-dev libjpeg-turbo libmagic libpng linux-headers musl-dev openssl-dev python3-dev<|MERGE_RESOLUTION|>--- conflicted
+++ resolved
@@ -73,15 +73,9 @@
     curl -L -o /tmp/localstack.es.tar.gz \
         https://artifacts.elastic.co/downloads/elasticsearch/elasticsearch-7.1.0-linux-x86_64.tar.gz && \
     curl -L -o /tmp/elasticmq-server.jar \
-<<<<<<< HEAD
         https://s3-eu-west-1.amazonaws.com/softwaremill-public/elasticmq-server-0.15.5.jar && \
-    (cd localstack/infra/ && unzip -q /tmp/localstack.es.zip && \
-        mv elasticsearch* elasticsearch && rm /tmp/localstack.es.zip) && \
-=======
-        https://s3-eu-west-1.amazonaws.com/softwaremill-public/elasticmq-server-0.15.2.jar && \
     (cd localstack/infra/ && tar -xf /tmp/localstack.es.tar.gz && \
         mv elasticsearch* elasticsearch && rm /tmp/localstack.es.tar.gz) && \
->>>>>>> 4660429e
     (cd localstack/infra/elasticsearch/ && \
         bin/elasticsearch-plugin install analysis-icu && \
         bin/elasticsearch-plugin install ingest-attachment --batch && \
