--- conflicted
+++ resolved
@@ -69,10 +69,6 @@
 
 # RAW snapshots
 *.raw.snapshot.json
+<mainh.onmicrosoft.com>
 
-<<<<<<< HEAD
-.fake
-=======
 # setuptools_scm version.py
-*/*/version.py
->>>>>>> dadf6646
