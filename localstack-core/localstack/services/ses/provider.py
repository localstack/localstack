--- conflicted
+++ resolved
@@ -369,21 +369,9 @@
 
         backend = get_ses_backend(context)
 
-<<<<<<< HEAD
-        for event_destination in backend.config_set_event_destination.values():
-            if not event_destination["Enabled"]:
-                continue
-
-            sns_destination_arn = event_destination.get("SNSDestination", {}).get("topic_arn")
-            if not sns_destination_arn:
-                continue
-
-            payload = SNSPayload(
-=======
         if event_destinations := backend.config_set_event_destination.get(configuration_set_name):
             recipients = recipients_from_destination(destination)
             payload = EventDestinationPayload(
->>>>>>> f7013f1f
                 message_id=response["MessageId"],
                 sender_email=source,
                 destination_addresses=recipients,
@@ -433,17 +421,9 @@
 
         backend = get_ses_backend(context)
 
-<<<<<<< HEAD
-            sns_destination_arn = event_destination.get("SNSDestination", {}).get("topic_arn")
-            if not sns_destination_arn:
-                continue
-
-            payload = SNSPayload(
-=======
         if event_destinations := backend.config_set_event_destination.get(configuration_set_name):
             recipients = recipients_from_destination(destination)
             payload = EventDestinationPayload(
->>>>>>> f7013f1f
                 message_id=response["MessageId"],
                 sender_email=source,
                 destination_addresses=recipients,
@@ -499,21 +479,8 @@
         backend = get_ses_backend(context)
         message = backend.send_raw_email(source, destinations, raw_data)
 
-<<<<<<< HEAD
-        emitter = SNSEmitter(context)
-        for event_destination in backend.config_set_event_destination.values():
-            if not event_destination["Enabled"]:
-                continue
-
-            sns_destination_arn = event_destination.get("SNSDestination", {}).get("topic_arn")
-            if not sns_destination_arn:
-                continue
-
-            payload = SNSPayload(
-=======
         if event_destinations := backend.config_set_event_destination.get(configuration_set_name):
             payload = EventDestinationPayload(
->>>>>>> f7013f1f
                 message_id=message.id,
                 sender_email=source,
                 destination_addresses=destinations,
@@ -723,7 +690,7 @@
         if not event_destination["Enabled"]:
             continue
 
-        sns_destination_arn = event_destination.get("SNSDestination")
+        sns_destination_arn = event_destination.get("SNSDestination", {}).get("topic_arn")
         if not sns_destination_arn:
             continue
 
