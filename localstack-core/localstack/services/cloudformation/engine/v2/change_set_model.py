from __future__ import annotations

import abc
import enum
from itertools import zip_longest
from typing import Any, Final, Generator, Optional, Union, cast

from typing_extensions import TypeVar

from localstack.utils.strings import camel_to_snake_case

T = TypeVar("T")


class NothingType:
    """A sentinel that denotes 'no value' (distinct from None)."""

    _singleton = None
    __slots__ = ()

    def __new__(cls):
        if cls._singleton is None:
            cls._singleton = super().__new__(cls)
        return cls._singleton

    def __str__(self):
        return repr(self)

    def __repr__(self) -> str:
        return "Nothing"

    def __bool__(self):
        return False

    def __iter__(self):
        return iter(())


Maybe = Union[T, NothingType]
Nothing = NothingType()


class Scope(str):
    _ROOT_SCOPE: Final[str] = str()
    _SEPARATOR: Final[str] = "/"

    def __new__(cls, scope: str = _ROOT_SCOPE) -> Scope:
        return cast(Scope, super().__new__(cls, scope))

    def open_scope(self, name: Scope | str) -> Scope:
        return Scope(self._SEPARATOR.join([self, name]))

    def open_index(self, index: int) -> Scope:
        return Scope(self._SEPARATOR.join([self, str(index)]))

    def unwrap(self) -> list[str]:
        return self.split(self._SEPARATOR)


class ChangeType(enum.Enum):
    UNCHANGED = "Unchanged"
    CREATED = "Created"
    MODIFIED = "Modified"
    REMOVED = "Removed"

    def __str__(self):
        return self.value

    def for_child(self, child_change_type: ChangeType) -> ChangeType:
        if child_change_type == self:
            return self
        elif self == ChangeType.UNCHANGED:
            return child_change_type
        else:
            return ChangeType.MODIFIED


class ChangeSetEntity(abc.ABC):
    scope: Final[Scope]
    change_type: Final[ChangeType]

    def __init__(self, scope: Scope, change_type: ChangeType):
        self.scope = scope
        self.change_type = change_type

    def get_children(self) -> Generator[ChangeSetEntity]:
        for child in self.__dict__.values():
            yield from self._get_children_in(child)

    @staticmethod
    def _get_children_in(obj: Any) -> Generator[ChangeSetEntity]:
        # TODO: could avoid the inductive logic here, and check for loops?
        if isinstance(obj, ChangeSetEntity):
            yield obj
        elif isinstance(obj, list):
            for item in obj:
                yield from ChangeSetEntity._get_children_in(item)
        elif isinstance(obj, dict):
            for item in obj.values():
                yield from ChangeSetEntity._get_children_in(item)

    def __str__(self):
        return f"({self.__class__.__name__}| {vars(self)}"

    def __repr__(self):
        return str(self)


class ChangeSetNode(ChangeSetEntity, abc.ABC): ...


class ChangeSetTerminal(ChangeSetEntity, abc.ABC): ...


class NodeTemplate(ChangeSetNode):
    mappings: Final[NodeMappings]
    parameters: Final[NodeParameters]
    conditions: Final[NodeConditions]
    resources: Final[NodeResources]
    outputs: Final[NodeOutputs]

    def __init__(
        self,
        scope: Scope,
        change_type: ChangeType,
        mappings: NodeMappings,
        parameters: NodeParameters,
        conditions: NodeConditions,
        resources: NodeResources,
        outputs: NodeOutputs,
    ):
        super().__init__(scope=scope, change_type=change_type)
        self.mappings = mappings
        self.parameters = parameters
        self.conditions = conditions
        self.resources = resources
        self.outputs = outputs


class NodeDivergence(ChangeSetNode):
    value: Final[ChangeSetEntity]
    divergence: Final[ChangeSetEntity]

    def __init__(self, scope: Scope, value: ChangeSetEntity, divergence: ChangeSetEntity):
        super().__init__(scope=scope, change_type=ChangeType.MODIFIED)
        self.value = value
        self.divergence = divergence


class NodeParameter(ChangeSetNode):
    name: Final[str]
    value: Final[ChangeSetEntity]
    dynamic_value: Final[ChangeSetEntity]

    def __init__(
        self,
        scope: Scope,
        change_type: ChangeType,
        name: str,
        value: ChangeSetEntity,
        dynamic_value: ChangeSetEntity,
    ):
        super().__init__(scope=scope, change_type=change_type)
        self.name = name
        self.value = value
        self.dynamic_value = dynamic_value


class NodeParameters(ChangeSetNode):
    parameters: Final[list[NodeParameter]]

    def __init__(self, scope: Scope, change_type: ChangeType, parameters: list[NodeParameter]):
        super().__init__(scope=scope, change_type=change_type)
        self.parameters = parameters


<<<<<<< HEAD
class NodeOutput(ChangeSetNode):
    name: Final[str]
    value: Final[ChangeSetEntity]
    export: Final[Optional[ChangeSetEntity]]
    condition_reference: Final[Optional[TerminalValue]]

    def __init__(
        self,
        scope: Scope,
        change_type: ChangeType,
        name: str,
        value: ChangeSetEntity,
        export: Optional[ChangeSetEntity],
        conditional_reference: Optional[TerminalValue],
    ):
        super().__init__(scope=scope, change_type=change_type)
        self.name = name
        self.value = value
        self.export = export
        self.condition_reference = conditional_reference


class NodeOutputs(ChangeSetNode):
    outputs: Final[list[NodeOutput]]

    def __init__(self, scope: Scope, change_type: ChangeType, outputs: list[NodeOutput]):
        super().__init__(scope=scope, change_type=change_type)
        self.outputs = outputs
=======
class NodeMapping(ChangeSetNode):
    name: Final[str]
    bindings: Final[NodeObject]

    def __init__(self, scope: Scope, change_type: ChangeType, name: str, bindings: NodeObject):
        super().__init__(scope=scope, change_type=change_type)
        self.name = name
        self.bindings = bindings


class NodeMappings(ChangeSetNode):
    mappings: Final[list[NodeMapping]]

    def __init__(self, scope: Scope, change_type: ChangeType, mappings: list[NodeMapping]):
        super().__init__(scope=scope, change_type=change_type)
        self.mappings = mappings
>>>>>>> c6340e2b


class NodeCondition(ChangeSetNode):
    name: Final[str]
    body: Final[ChangeSetEntity]

    def __init__(self, scope: Scope, change_type: ChangeType, name: str, body: ChangeSetEntity):
        super().__init__(scope=scope, change_type=change_type)
        self.name = name
        self.body = body


class NodeConditions(ChangeSetNode):
    conditions: Final[list[NodeCondition]]

    def __init__(self, scope: Scope, change_type: ChangeType, conditions: list[NodeCondition]):
        super().__init__(scope=scope, change_type=change_type)
        self.conditions = conditions


class NodeResources(ChangeSetNode):
    resources: Final[list[NodeResource]]

    def __init__(self, scope: Scope, change_type: ChangeType, resources: list[NodeResource]):
        super().__init__(scope=scope, change_type=change_type)
        self.resources = resources


class NodeResource(ChangeSetNode):
    name: Final[str]
    type_: Final[ChangeSetTerminal]
    condition_reference: Final[Optional[TerminalValue]]
    properties: Final[NodeProperties]

    def __init__(
        self,
        scope: Scope,
        change_type: ChangeType,
        name: str,
        type_: ChangeSetTerminal,
        condition_reference: TerminalValue,
        properties: NodeProperties,
    ):
        super().__init__(scope=scope, change_type=change_type)
        self.name = name
        self.type_ = type_
        self.condition_reference = condition_reference
        self.properties = properties


class NodeProperties(ChangeSetNode):
    properties: Final[list[NodeProperty]]

    def __init__(self, scope: Scope, change_type: ChangeType, properties: list[NodeProperty]):
        super().__init__(scope=scope, change_type=change_type)
        self.properties = properties


class NodeProperty(ChangeSetNode):
    name: Final[str]
    value: Final[ChangeSetEntity]

    def __init__(self, scope: Scope, change_type: ChangeType, name: str, value: ChangeSetEntity):
        super().__init__(scope=scope, change_type=change_type)
        self.name = name
        self.value = value


class NodeIntrinsicFunction(ChangeSetNode):
    intrinsic_function: Final[str]
    arguments: Final[ChangeSetEntity]

    def __init__(
        self,
        scope: Scope,
        change_type: ChangeType,
        intrinsic_function: str,
        arguments: ChangeSetEntity,
    ):
        super().__init__(scope=scope, change_type=change_type)
        self.intrinsic_function = intrinsic_function
        self.arguments = arguments


class NodeObject(ChangeSetNode):
    bindings: Final[dict[str, ChangeSetEntity]]

    def __init__(self, scope: Scope, change_type: ChangeType, bindings: dict[str, ChangeSetEntity]):
        super().__init__(scope=scope, change_type=change_type)
        self.bindings = bindings


class NodeArray(ChangeSetNode):
    array: Final[list[ChangeSetEntity]]

    def __init__(self, scope: Scope, change_type: ChangeType, array: list[ChangeSetEntity]):
        super().__init__(scope=scope, change_type=change_type)
        self.array = array


class TerminalValue(ChangeSetTerminal, abc.ABC):
    value: Final[Any]

    def __init__(self, scope: Scope, change_type: ChangeType, value: Any):
        super().__init__(scope=scope, change_type=change_type)
        self.value = value


class TerminalValueModified(TerminalValue):
    modified_value: Final[Any]

    def __init__(self, scope: Scope, value: Any, modified_value: Any):
        super().__init__(scope=scope, change_type=ChangeType.MODIFIED, value=value)
        self.modified_value = modified_value


class TerminalValueCreated(TerminalValue):
    def __init__(self, scope: Scope, value: Any):
        super().__init__(scope=scope, change_type=ChangeType.CREATED, value=value)


class TerminalValueRemoved(TerminalValue):
    def __init__(self, scope: Scope, value: Any):
        super().__init__(scope=scope, change_type=ChangeType.REMOVED, value=value)


class TerminalValueUnchanged(TerminalValue):
    def __init__(self, scope: Scope, value: Any):
        super().__init__(scope=scope, change_type=ChangeType.UNCHANGED, value=value)


TypeKey: Final[str] = "Type"
ConditionKey: Final[str] = "Condition"
ConditionsKey: Final[str] = "Conditions"
MappingsKey: Final[str] = "Mappings"
ResourcesKey: Final[str] = "Resources"
PropertiesKey: Final[str] = "Properties"
ParametersKey: Final[str] = "Parameters"
ValueKey: Final[str] = "Value"
ExportKey: Final[str] = "Export"
OutputsKey: Final[str] = "Outputs"
# TODO: expand intrinsic functions set.
RefKey: Final[str] = "Ref"
FnIf: Final[str] = "Fn::If"
FnNot: Final[str] = "Fn::Not"
FnGetAttKey: Final[str] = "Fn::GetAtt"
FnEqualsKey: Final[str] = "Fn::Equals"
FnFindInMapKey: Final[str] = "Fn::FindInMap"
INTRINSIC_FUNCTIONS: Final[set[str]] = {
    RefKey,
    FnIf,
    FnNot,
    FnEqualsKey,
    FnGetAttKey,
    FnFindInMapKey,
}


class ChangeSetModel:
    # TODO: should this instead be generalised to work on "Stack" objects instead of just "Template"s?

    # TODO: can probably improve the typehints to use CFN's 'language' eg. dict -> Template|Properties, etc.

    # TODO: add support for 'replacement' computation, and ensure this state is propagated in tree traversals
    #  such as intrinsic functions.

    _before_template: Final[Maybe[dict]]
    _after_template: Final[Maybe[dict]]
    _before_parameters: Final[Maybe[dict]]
    _after_parameters: Final[Maybe[dict]]
    _visited_scopes: Final[dict[str, ChangeSetEntity]]
    _node_template: Final[NodeTemplate]

    def __init__(
        self,
        before_template: Optional[dict],
        after_template: Optional[dict],
        before_parameters: Optional[dict],
        after_parameters: Optional[dict],
    ):
        self._before_template = before_template or Nothing
        self._after_template = after_template or Nothing
        self._before_parameters = before_parameters or Nothing
        self._after_parameters = after_parameters or Nothing
        self._visited_scopes = dict()
        self._node_template = self._model(
            before_template=self._before_template, after_template=self._after_template
        )
        # TODO: need to do template preprocessing e.g. parameter resolution, conditions etc.

    def get_update_model(self) -> NodeTemplate:
        # TODO: rethink naming of this for outer utils
        return self._node_template

    def _visit_terminal_value(
        self, scope: Scope, before_value: Maybe[Any], after_value: Maybe[Any]
    ) -> TerminalValue:
        terminal_value = self._visited_scopes.get(scope)
        if isinstance(terminal_value, TerminalValue):
            return terminal_value
        if self._is_created(before=before_value, after=after_value):
            terminal_value = TerminalValueCreated(scope=scope, value=after_value)
        elif self._is_removed(before=before_value, after=after_value):
            terminal_value = TerminalValueRemoved(scope=scope, value=before_value)
        elif before_value == after_value:
            terminal_value = TerminalValueUnchanged(scope=scope, value=before_value)
        else:
            terminal_value = TerminalValueModified(
                scope=scope, value=before_value, modified_value=after_value
            )
        self._visited_scopes[scope] = terminal_value
        return terminal_value

    def _visit_intrinsic_function(
        self,
        scope: Scope,
        intrinsic_function: str,
        before_arguments: Maybe[Any],
        after_arguments: Maybe[Any],
    ) -> NodeIntrinsicFunction:
        node_intrinsic_function = self._visited_scopes.get(scope)
        if isinstance(node_intrinsic_function, NodeIntrinsicFunction):
            return node_intrinsic_function
        arguments = self._visit_value(
            scope=scope, before_value=before_arguments, after_value=after_arguments
        )
        if self._is_created(before=before_arguments, after=after_arguments):
            change_type = ChangeType.CREATED
        elif self._is_removed(before=before_arguments, after=after_arguments):
            change_type = ChangeType.REMOVED
        else:
            function_name = intrinsic_function.replace("::", "_")
            function_name = camel_to_snake_case(function_name)
            resolve_function_name = f"_resolve_intrinsic_function_{function_name}"
            if hasattr(self, resolve_function_name):
                resolve_function = getattr(self, resolve_function_name)
                change_type = resolve_function(arguments)
            else:
                change_type = arguments.change_type
        node_intrinsic_function = NodeIntrinsicFunction(
            scope=scope,
            change_type=change_type,
            intrinsic_function=intrinsic_function,
            arguments=arguments,
        )
        self._visited_scopes[scope] = node_intrinsic_function
        return node_intrinsic_function

    def _resolve_intrinsic_function_fn_get_att(self, arguments: ChangeSetEntity) -> ChangeType:
        # TODO: add support for nested intrinsic functions.
        # TODO: validate arguments structure and type.
        # TODO: should this check for deletion of resources and/or properties, if so what error should be raised?

        if not isinstance(arguments, NodeArray) or not arguments.array:
            raise RuntimeError()
        logical_name_of_resource_entity = arguments.array[0]
        if not isinstance(logical_name_of_resource_entity, TerminalValue):
            raise RuntimeError()
        logical_name_of_resource: str = logical_name_of_resource_entity.value
        if not isinstance(logical_name_of_resource, str):
            raise RuntimeError()
        node_resource: NodeResource = self._retrieve_or_visit_resource(
            resource_name=logical_name_of_resource
        )

        node_property_attribute_name = arguments.array[1]
        if not isinstance(node_property_attribute_name, TerminalValue):
            raise RuntimeError()
        if isinstance(node_property_attribute_name, TerminalValueModified):
            attribute_name = node_property_attribute_name.modified_value
        else:
            attribute_name = node_property_attribute_name.value

        # TODO: this is another use case for which properties should be referenced by name
        for node_property in node_resource.properties.properties:
            if node_property.name == attribute_name:
                return node_property.change_type

        return ChangeType.UNCHANGED

    def _resolve_intrinsic_function_ref(self, arguments: ChangeSetEntity) -> ChangeType:
        if arguments.change_type != ChangeType.UNCHANGED:
            return arguments.change_type
        # TODO: add support for nested functions, here we assume the argument is a logicalID.
        if not isinstance(arguments, TerminalValue):
            return arguments.change_type

        logical_id = arguments.value

        node_condition = self._retrieve_condition_if_exists(condition_name=logical_id)
        if isinstance(node_condition, NodeCondition):
            return node_condition.change_type

        node_parameter = self._retrieve_parameter_if_exists(parameter_name=logical_id)
        if isinstance(node_parameter, NodeParameter):
            return node_parameter.dynamic_value.change_type

        # TODO: this should check the replacement flag for a resource update.
        node_resource = self._retrieve_or_visit_resource(resource_name=logical_id)
        return node_resource.change_type

    def _resolve_intrinsic_function_fn_find_in_map(self, arguments: ChangeSetEntity) -> ChangeType:
        if arguments.change_type != ChangeType.UNCHANGED:
            return arguments.change_type
        # TODO: validate arguments structure and type.
        # TODO: add support for nested functions, here we assume the arguments are string literals.

        if not isinstance(arguments, NodeArray) or not arguments.array:
            raise RuntimeError()
        argument_mapping_name = arguments.array[0]
        if not isinstance(argument_mapping_name, TerminalValue):
            raise NotImplementedError()
        argument_top_level_key = arguments.array[1]
        if not isinstance(argument_top_level_key, TerminalValue):
            raise NotImplementedError()
        argument_second_level_key = arguments.array[2]
        if not isinstance(argument_second_level_key, TerminalValue):
            raise NotImplementedError()
        mapping_name = argument_mapping_name.value
        top_level_key = argument_top_level_key.value
        second_level_key = argument_second_level_key.value

        node_mapping = self._retrieve_mapping(mapping_name=mapping_name)
        # TODO: a lookup would be beneficial in this scenario too;
        #  consider implications downstream and for replication.
        top_level_object = node_mapping.bindings.bindings.get(top_level_key)
        if not isinstance(top_level_object, NodeObject):
            raise RuntimeError()
        target_map_value = top_level_object.bindings.get(second_level_key)
        return target_map_value.change_type

    def _resolve_intrinsic_function_fn_if(self, arguments: ChangeSetEntity) -> ChangeType:
        # TODO: validate arguments structure and type.
        if not isinstance(arguments, NodeArray) or not arguments.array:
            raise RuntimeError()
        logical_name_of_condition_entity = arguments.array[0]
        if not isinstance(logical_name_of_condition_entity, TerminalValue):
            raise RuntimeError()
        logical_name_of_condition: str = logical_name_of_condition_entity.value
        if not isinstance(logical_name_of_condition, str):
            raise RuntimeError()

        node_condition = self._retrieve_condition_if_exists(
            condition_name=logical_name_of_condition
        )
        if not isinstance(node_condition, NodeCondition):
            raise RuntimeError()
        change_types = [node_condition.change_type, *arguments.array[1:]]
        change_type = self._change_type_for_parent_of(change_types=change_types)
        return change_type

    def _visit_array(
        self, scope: Scope, before_array: Maybe[list], after_array: Maybe[list]
    ) -> NodeArray:
        change_type = ChangeType.UNCHANGED
        array: list[ChangeSetEntity] = list()
        for index, (before_value, after_value) in enumerate(
            zip_longest(before_array, after_array, fillvalue=Nothing)
        ):
            # TODO: should extract this scoping logic.
            value_scope = scope.open_index(index=index)
            value = self._visit_value(
                scope=value_scope, before_value=before_value, after_value=after_value
            )
            array.append(value)
            if value.change_type != ChangeType.UNCHANGED:
                change_type = ChangeType.MODIFIED
        return NodeArray(scope=scope, change_type=change_type, array=array)

    def _visit_object(
        self, scope: Scope, before_object: Maybe[dict], after_object: Maybe[dict]
    ) -> NodeObject:
        node_object = self._visited_scopes.get(scope)
        if isinstance(node_object, NodeObject):
            return node_object

        change_type = ChangeType.UNCHANGED
        binding_names = self._safe_keys_of(before_object, after_object)
        bindings: dict[str, ChangeSetEntity] = dict()
        for binding_name in binding_names:
            binding_scope, (before_value, after_value) = self._safe_access_in(
                scope, binding_name, before_object, after_object
            )
            value = self._visit_value(
                scope=binding_scope, before_value=before_value, after_value=after_value
            )
            bindings[binding_name] = value
            change_type = change_type.for_child(value.change_type)
        node_object = NodeObject(scope=scope, change_type=change_type, bindings=bindings)
        self._visited_scopes[scope] = node_object
        return node_object

    def _visit_divergence(
        self, scope: Scope, before_value: Maybe[Any], after_value: Maybe[Any]
    ) -> NodeDivergence:
        scope_value = scope.open_scope("value")
        value = self._visit_value(scope=scope_value, before_value=before_value, after_value=Nothing)
        scope_divergence = scope.open_scope("divergence")
        divergence = self._visit_value(
            scope=scope_divergence, before_value=Nothing, after_value=after_value
        )
        return NodeDivergence(scope=scope, value=value, divergence=divergence)

    def _visit_value(
        self, scope: Scope, before_value: Maybe[Any], after_value: Maybe[Any]
    ) -> ChangeSetEntity:
        value = self._visited_scopes.get(scope)
        if isinstance(value, ChangeSetEntity):
            return value

        before_type_name = self._type_name_of(before_value)
        after_type_name = self._type_name_of(after_value)
        unset = object()
        if before_type_name == after_type_name:
            dominant_value = before_value
        elif self._is_created(before=before_value, after=after_value):
            dominant_value = after_value
        elif self._is_removed(before=before_value, after=after_value):
            dominant_value = before_value
        else:
            dominant_value = unset
        if dominant_value is not unset:
            dominant_type_name = self._type_name_of(dominant_value)
            if self._is_terminal(value=dominant_value):
                value = self._visit_terminal_value(
                    scope=scope, before_value=before_value, after_value=after_value
                )
            elif self._is_object(value=dominant_value):
                value = self._visit_object(
                    scope=scope, before_object=before_value, after_object=after_value
                )
            elif self._is_array(value=dominant_value):
                value = self._visit_array(
                    scope=scope, before_array=before_value, after_array=after_value
                )
            elif self._is_intrinsic_function_name(dominant_type_name):
                intrinsic_function_scope, (before_arguments, after_arguments) = (
                    self._safe_access_in(scope, dominant_type_name, before_value, after_value)
                )
                value = self._visit_intrinsic_function(
                    scope=scope,
                    intrinsic_function=dominant_type_name,
                    before_arguments=before_arguments,
                    after_arguments=after_arguments,
                )
            else:
                raise RuntimeError(f"Unsupported type {type(dominant_value)}")
        # Case: type divergence.
        else:
            value = self._visit_divergence(
                scope=scope, before_value=before_value, after_value=after_value
            )
        self._visited_scopes[scope] = value
        return value

    def _visit_property(
        self,
        scope: Scope,
        property_name: str,
        before_property: Maybe[Any],
        after_property: Maybe[Any],
    ) -> NodeProperty:
        node_property = self._visited_scopes.get(scope)
        if isinstance(node_property, NodeProperty):
            return node_property

        if self._is_created(before=before_property, after=after_property):
            node_property = NodeProperty(
                scope=scope,
                change_type=ChangeType.CREATED,
                name=property_name,
                value=TerminalValueCreated(scope=scope, value=after_property),
            )
        elif self._is_removed(before=before_property, after=after_property):
            node_property = NodeProperty(
                scope=scope,
                change_type=ChangeType.REMOVED,
                name=property_name,
                value=TerminalValueRemoved(scope=scope, value=before_property),
            )
        else:
            value = self._visit_value(
                scope=scope, before_value=before_property, after_value=after_property
            )
            node_property = NodeProperty(
                scope=scope, change_type=value.change_type, name=property_name, value=value
            )
        self._visited_scopes[scope] = node_property
        return node_property

    def _visit_properties(
        self, scope: Scope, before_properties: Maybe[dict], after_properties: Maybe[dict]
    ) -> NodeProperties:
        node_properties = self._visited_scopes.get(scope)
        if isinstance(node_properties, NodeProperties):
            return node_properties
        # TODO: double check we are sure not to have this be a NodeObject
        property_names: list[str] = self._safe_keys_of(before_properties, after_properties)
        properties: list[NodeProperty] = list()
        change_type = ChangeType.UNCHANGED
        for property_name in property_names:
            property_scope, (before_property, after_property) = self._safe_access_in(
                scope, property_name, before_properties, after_properties
            )
            property_ = self._visit_property(
                scope=property_scope,
                property_name=property_name,
                before_property=before_property,
                after_property=after_property,
            )
            properties.append(property_)
            change_type = change_type.for_child(property_.change_type)
        node_properties = NodeProperties(
            scope=scope, change_type=change_type, properties=properties
        )
        self._visited_scopes[scope] = node_properties
        return node_properties

    def _visit_resource(
        self,
        scope: Scope,
        resource_name: str,
        before_resource: Maybe[dict],
        after_resource: Maybe[dict],
    ) -> NodeResource:
        node_resource = self._visited_scopes.get(scope)
        if isinstance(node_resource, NodeResource):
            return node_resource

        if self._is_created(before=before_resource, after=after_resource):
            change_type = ChangeType.CREATED
        elif self._is_removed(before=before_resource, after=after_resource):
            change_type = ChangeType.REMOVED
        else:
            change_type = ChangeType.UNCHANGED

        # TODO: investigate behaviour with type changes, for now this is filler code.
        _, type_str = self._safe_access_in(scope, TypeKey, before_resource)

        condition_reference = None
        scope_condition, (before_condition, after_condition) = self._safe_access_in(
            scope, ConditionKey, before_resource, after_resource
        )
        # TODO: condition references should be resolved for the condition's change_type?
        if before_condition or after_condition:
            condition_reference = self._visit_terminal_value(
                scope_condition, before_condition, after_condition
            )

        scope_properties, (before_properties, after_properties) = self._safe_access_in(
            scope, PropertiesKey, before_resource, after_resource
        )
        properties = self._visit_properties(
            scope=scope_properties,
            before_properties=before_properties,
            after_properties=after_properties,
        )
        change_type = change_type.for_child(properties.change_type)
        node_resource = NodeResource(
            scope=scope,
            change_type=change_type,
            name=resource_name,
            type_=TerminalValueUnchanged(scope=scope, value=type_str),
            condition_reference=condition_reference,
            properties=properties,
        )
        self._visited_scopes[scope] = node_resource
        return node_resource

    def _visit_resources(
        self, scope: Scope, before_resources: Maybe[dict], after_resources: Maybe[dict]
    ) -> NodeResources:
        # TODO: investigate type changes behavior.
        change_type = ChangeType.UNCHANGED
        resources: list[NodeResource] = list()
        resource_names = self._safe_keys_of(before_resources, after_resources)
        for resource_name in resource_names:
            resource_scope, (before_resource, after_resource) = self._safe_access_in(
                scope, resource_name, before_resources, after_resources
            )
            resource = self._visit_resource(
                scope=resource_scope,
                resource_name=resource_name,
                before_resource=before_resource,
                after_resource=after_resource,
            )
            resources.append(resource)
            change_type = change_type.for_child(resource.change_type)
        return NodeResources(scope=scope, change_type=change_type, resources=resources)

    def _visit_mapping(
        self, scope: Scope, name: str, before_mapping: Maybe[dict], after_mapping: Maybe[dict]
    ) -> NodeMapping:
        bindings = self._visit_object(
            scope=scope, before_object=before_mapping, after_object=after_mapping
        )
        return NodeMapping(
            scope=scope, change_type=bindings.change_type, name=name, bindings=bindings
        )

    def _visit_mappings(
        self, scope: Scope, before_mappings: Maybe[dict], after_mappings: Maybe[dict]
    ) -> NodeMappings:
        change_type = ChangeType.UNCHANGED
        mappings: list[NodeMapping] = list()
        mapping_names = self._safe_keys_of(before_mappings, after_mappings)
        for mapping_name in mapping_names:
            scope_mapping, (before_mapping, after_mapping) = self._safe_access_in(
                scope, mapping_name, before_mappings, after_mappings
            )
            mapping = self._visit_mapping(
                scope=scope,
                name=mapping_name,
                before_mapping=before_mapping,
                after_mapping=after_mapping,
            )
            mappings.append(mapping)
            change_type = change_type.for_child(mapping.change_type)
        return NodeMappings(scope=scope, change_type=change_type, mappings=mappings)

    def _visit_dynamic_parameter(self, parameter_name: str) -> ChangeSetEntity:
        scope = Scope("Dynamic").open_scope("Parameters")
        scope_parameter, (before_parameter, after_parameter) = self._safe_access_in(
            scope, parameter_name, self._before_parameters, self._after_parameters
        )
        parameter = self._visit_value(
            scope=scope_parameter, before_value=before_parameter, after_value=after_parameter
        )
        return parameter

    def _visit_parameter(
        self,
        scope: Scope,
        parameter_name: str,
        before_parameter: Maybe[dict],
        after_parameter: Maybe[dict],
    ) -> NodeParameter:
        node_parameter = self._visited_scopes.get(scope)
        if isinstance(node_parameter, NodeParameter):
            return node_parameter
        # TODO: add logic to compute defaults already in the graph building process?
        dynamic_value = self._visit_dynamic_parameter(parameter_name=parameter_name)
        if self._is_created(before=before_parameter, after=after_parameter):
            node_parameter = NodeParameter(
                scope=scope,
                change_type=ChangeType.CREATED,
                name=parameter_name,
                value=TerminalValueCreated(scope=scope, value=after_parameter),
                dynamic_value=dynamic_value,
            )
        elif self._is_removed(before=before_parameter, after=after_parameter):
            node_parameter = NodeParameter(
                scope=scope,
                change_type=ChangeType.REMOVED,
                name=parameter_name,
                value=TerminalValueRemoved(scope=scope, value=before_parameter),
                dynamic_value=dynamic_value,
            )
        else:
            value = self._visit_value(
                scope=scope, before_value=before_parameter, after_value=after_parameter
            )
            change_type = self._change_type_for_parent_of(
                change_types=[dynamic_value.change_type, value.change_type]
            )
            node_parameter = NodeParameter(
                scope=scope,
                change_type=change_type,
                name=parameter_name,
                value=value,
                dynamic_value=dynamic_value,
            )
        self._visited_scopes[scope] = node_parameter
        return node_parameter

    def _visit_parameters(
        self, scope: Scope, before_parameters: Maybe[dict], after_parameters: Maybe[dict]
    ) -> NodeParameters:
        node_parameters = self._visited_scopes.get(scope)
        if isinstance(node_parameters, NodeParameters):
            return node_parameters
        parameter_names: list[str] = self._safe_keys_of(before_parameters, after_parameters)
        parameters: list[NodeParameter] = list()
        change_type = ChangeType.UNCHANGED
        for parameter_name in parameter_names:
            parameter_scope, (before_parameter, after_parameter) = self._safe_access_in(
                scope, parameter_name, before_parameters, after_parameters
            )
            parameter = self._visit_parameter(
                scope=parameter_scope,
                parameter_name=parameter_name,
                before_parameter=before_parameter,
                after_parameter=after_parameter,
            )
            parameters.append(parameter)
            change_type = change_type.for_child(parameter.change_type)
        node_parameters = NodeParameters(
            scope=scope, change_type=change_type, parameters=parameters
        )
        self._visited_scopes[scope] = node_parameters
        return node_parameters

    def _visit_condition(
        self,
        scope: Scope,
        condition_name: str,
        before_condition: Maybe[dict],
        after_condition: Maybe[dict],
    ) -> NodeCondition:
        node_condition = self._visited_scopes.get(scope)
        if isinstance(node_condition, NodeCondition):
            return node_condition
        body = self._visit_value(
            scope=scope, before_value=before_condition, after_value=after_condition
        )
        node_condition = NodeCondition(
            scope=scope, change_type=body.change_type, name=condition_name, body=body
        )
        self._visited_scopes[scope] = node_condition
        return node_condition

    def _visit_conditions(
        self, scope: Scope, before_conditions: Maybe[dict], after_conditions: Maybe[dict]
    ) -> NodeConditions:
        node_conditions = self._visited_scopes.get(scope)
        if isinstance(node_conditions, NodeConditions):
            return node_conditions
        condition_names: list[str] = self._safe_keys_of(before_conditions, after_conditions)
        conditions: list[NodeCondition] = list()
        change_type = ChangeType.UNCHANGED
        for condition_name in condition_names:
            condition_scope, (before_condition, after_condition) = self._safe_access_in(
                scope, condition_name, before_conditions, after_conditions
            )
            condition = self._visit_condition(
                scope=condition_scope,
                condition_name=condition_name,
                before_condition=before_condition,
                after_condition=after_condition,
            )
            conditions.append(condition)
            change_type = change_type.for_child(child_change_type=condition.change_type)
        node_conditions = NodeConditions(
            scope=scope, change_type=change_type, conditions=conditions
        )
        self._visited_scopes[scope] = node_conditions
        return node_conditions

    def _visit_output(
        self, scope: Scope, name: str, before_output: Maybe[dict], after_output: Maybe[dict]
    ) -> NodeOutput:
        change_type = ChangeType.UNCHANGED
        scope_value, (before_value, after_value) = self._safe_access_in(
            scope, ValueKey, before_output, after_output
        )
        value = self._visit_value(scope_value, before_value, after_value)
        change_type = change_type.for_child(value.change_type)

        export: Optional[ChangeSetEntity] = None
        scope_export, (before_export, after_export) = self._safe_access_in(
            scope, ExportKey, before_output, after_output
        )
        if before_export or after_export:
            export = self._visit_value(scope_export, before_export, after_export)
            change_type = change_type.for_child(export.change_type)

        # TODO: condition references should be resolved for the condition's change_type?
        condition_reference: Optional[TerminalValue] = None
        scope_condition, (before_condition, after_condition) = self._safe_access_in(
            scope, ConditionKey, before_output, after_output
        )
        if before_condition or after_condition:
            condition_reference = self._visit_terminal_value(
                scope_condition, before_condition, after_condition
            )
            change_type = change_type.for_child(condition_reference.change_type)

        return NodeOutput(
            scope=scope,
            change_type=change_type,
            name=name,
            value=value,
            export=export,
            conditional_reference=condition_reference,
        )

    def _visit_outputs(
        self, scope: Scope, before_outputs: Maybe[dict], after_outputs: Maybe[dict]
    ) -> NodeOutputs:
        change_type = ChangeType.UNCHANGED
        outputs: list[NodeOutput] = list()
        output_names: list[str] = self._safe_keys_of(before_outputs, after_outputs)
        for output_name in output_names:
            scope_output, (before_output, after_output) = self._safe_access_in(
                scope, output_name, before_outputs, after_outputs
            )
            output = self._visit_output(
                scope=scope_output,
                name=output_name,
                before_output=before_output,
                after_output=after_output,
            )
            outputs.append(output)
            change_type = change_type.for_child(output.change_type)
        return NodeOutputs(scope=scope, change_type=change_type, outputs=outputs)

    def _model(self, before_template: Maybe[dict], after_template: Maybe[dict]) -> NodeTemplate:
        root_scope = Scope()
        # TODO: visit other child types

        mappings_scope, (before_mappings, after_mappings) = self._safe_access_in(
            root_scope, MappingsKey, before_template, after_template
        )
        mappings = self._visit_mappings(
            scope=mappings_scope, before_mappings=before_mappings, after_mappings=after_mappings
        )

        parameters_scope, (before_parameters, after_parameters) = self._safe_access_in(
            root_scope, ParametersKey, before_template, after_template
        )
        parameters = self._visit_parameters(
            scope=parameters_scope,
            before_parameters=before_parameters,
            after_parameters=after_parameters,
        )

        conditions_scope, (before_conditions, after_conditions) = self._safe_access_in(
            root_scope, ConditionsKey, before_template, after_template
        )
        conditions = self._visit_conditions(
            scope=conditions_scope,
            before_conditions=before_conditions,
            after_conditions=after_conditions,
        )

        resources_scope, (before_resources, after_resources) = self._safe_access_in(
            root_scope, ResourcesKey, before_template, after_template
        )
        resources = self._visit_resources(
            scope=resources_scope,
            before_resources=before_resources,
            after_resources=after_resources,
        )

        outputs_scope, (before_outputs, after_outputs) = self._safe_access_in(
            root_scope, OutputsKey, before_template, after_template
        )
        outputs = self._visit_outputs(
            scope=outputs_scope, before_outputs=before_outputs, after_outputs=after_outputs
        )

        # TODO: compute the change_type of the template properly.
        return NodeTemplate(
            scope=root_scope,
            change_type=resources.change_type,
            mappings=mappings,
            parameters=parameters,
            conditions=conditions,
            resources=resources,
            outputs=outputs,
        )

    def _retrieve_condition_if_exists(self, condition_name: str) -> Optional[NodeCondition]:
        conditions_scope, (before_conditions, after_conditions) = self._safe_access_in(
            Scope(), ConditionsKey, self._before_template, self._after_template
        )
        before_conditions = before_conditions or dict()
        after_conditions = after_conditions or dict()
        if condition_name in before_conditions or condition_name in after_conditions:
            condition_scope, (before_condition, after_condition) = self._safe_access_in(
                conditions_scope, condition_name, before_conditions, after_conditions
            )
            node_condition = self._visit_condition(
                conditions_scope,
                condition_name,
                before_condition=before_condition,
                after_condition=after_condition,
            )
            return node_condition
        return None

    def _retrieve_parameter_if_exists(self, parameter_name: str) -> Optional[NodeParameter]:
        parameters_scope, (before_parameters, after_parameters) = self._safe_access_in(
            Scope(), ParametersKey, self._before_template, self._after_template
        )
        before_parameters = before_parameters or dict()
        after_parameters = after_parameters or dict()
        if parameter_name in before_parameters or parameter_name in after_parameters:
            parameter_scope, (before_parameter, after_parameter) = self._safe_access_in(
                parameters_scope, parameter_name, before_parameters, after_parameters
            )
            node_parameter = self._visit_parameter(
                parameters_scope,
                parameter_name,
                before_parameter=before_parameter,
                after_parameter=after_parameter,
            )
            return node_parameter
        return None

    def _retrieve_mapping(self, mapping_name) -> NodeMapping:
        # TODO: add caching mechanism, and raise appropriate error if missing.
        scope_mappings, (before_mappings, after_mappings) = self._safe_access_in(
            Scope(), MappingsKey, self._before_template, self._after_template
        )
        before_mappings = before_mappings or dict()
        after_mappings = after_mappings or dict()
        if mapping_name in before_mappings or mapping_name in after_mappings:
            scope_mapping, (before_mapping, after_mapping) = self._safe_access_in(
                scope_mappings, mapping_name, before_mappings, after_mappings
            )
            node_mapping = self._visit_mapping(
                scope_mapping, mapping_name, before_mapping, after_mapping
            )
            return node_mapping
        raise RuntimeError()

    def _retrieve_or_visit_resource(self, resource_name: str) -> NodeResource:
        resources_scope, (before_resources, after_resources) = self._safe_access_in(
            Scope(),
            ResourcesKey,
            self._before_template,
            self._after_template,
        )
        resource_scope, (before_resource, after_resource) = self._safe_access_in(
            resources_scope, resource_name, before_resources, after_resources
        )
        return self._visit_resource(
            scope=resource_scope,
            resource_name=resource_name,
            before_resource=before_resource,
            after_resource=after_resource,
        )

    @staticmethod
    def _is_intrinsic_function_name(function_name: str) -> bool:
        # TODO: are intrinsic functions soft keywords?
        return function_name in INTRINSIC_FUNCTIONS

    @staticmethod
    def _safe_access_in(scope: Scope, key: str, *objects: Maybe[dict]) -> tuple[Scope, Maybe[Any]]:
        results = list()
        for obj in objects:
            # TODO: raise errors if not dict
            if not isinstance(obj, NothingType):
                results.append(obj.get(key, Nothing))
            else:
                results.append(obj)
        new_scope = scope.open_scope(name=key)
        return new_scope, results[0] if len(objects) == 1 else tuple(results)

    @staticmethod
    def _safe_keys_of(*objects: Maybe[dict]) -> list[str]:
        key_set: set[str] = set()
        for obj in objects:
            # TODO: raise errors if not dict
            if isinstance(obj, dict):
                key_set.update(obj.keys())
        # The keys list is sorted to increase reproducibility of the
        # update graph build process or downstream logics.
        keys = sorted(key_set)
        return keys

    @staticmethod
    def _change_type_for_parent_of(change_types: list[ChangeType]) -> ChangeType:
        parent_change_type = ChangeType.UNCHANGED
        for child_change_type in change_types:
            parent_change_type = parent_change_type.for_child(child_change_type)
            if parent_change_type == ChangeType.MODIFIED:
                break
        return parent_change_type

    @staticmethod
    def _name_if_intrinsic_function(value: Maybe[Any]) -> Optional[str]:
        if isinstance(value, dict):
            keys = ChangeSetModel._safe_keys_of(value)
            if len(keys) == 1:
                key_name = keys[0]
                if ChangeSetModel._is_intrinsic_function_name(key_name):
                    return key_name
        return None

    @staticmethod
    def _type_name_of(value: Maybe[Any]) -> str:
        maybe_intrinsic_function_name = ChangeSetModel._name_if_intrinsic_function(value)
        if maybe_intrinsic_function_name is not None:
            return maybe_intrinsic_function_name
        return type(value).__name__

    @staticmethod
    def _is_terminal(value: Any) -> bool:
        return type(value) in {int, float, bool, str, None, NothingType}

    @staticmethod
    def _is_object(value: Any) -> bool:
        return isinstance(value, dict) and ChangeSetModel._name_if_intrinsic_function(value) is None

    @staticmethod
    def _is_array(value: Any) -> bool:
        return isinstance(value, list)

    @staticmethod
    def _is_created(before: Maybe[Any], after: Maybe[Any]) -> bool:
        return isinstance(before, NothingType) and not isinstance(after, NothingType)

    @staticmethod
    def _is_removed(before: Maybe[Any], after: Maybe[Any]) -> bool:
        return not isinstance(before, NothingType) and isinstance(after, NothingType)<|MERGE_RESOLUTION|>--- conflicted
+++ resolved
@@ -174,7 +174,24 @@
         self.parameters = parameters
 
 
-<<<<<<< HEAD
+class NodeMapping(ChangeSetNode):
+    name: Final[str]
+    bindings: Final[NodeObject]
+
+    def __init__(self, scope: Scope, change_type: ChangeType, name: str, bindings: NodeObject):
+        super().__init__(scope=scope, change_type=change_type)
+        self.name = name
+        self.bindings = bindings
+
+
+class NodeMappings(ChangeSetNode):
+    mappings: Final[list[NodeMapping]]
+
+    def __init__(self, scope: Scope, change_type: ChangeType, mappings: list[NodeMapping]):
+        super().__init__(scope=scope, change_type=change_type)
+        self.mappings = mappings
+
+
 class NodeOutput(ChangeSetNode):
     name: Final[str]
     value: Final[ChangeSetEntity]
@@ -203,24 +220,6 @@
     def __init__(self, scope: Scope, change_type: ChangeType, outputs: list[NodeOutput]):
         super().__init__(scope=scope, change_type=change_type)
         self.outputs = outputs
-=======
-class NodeMapping(ChangeSetNode):
-    name: Final[str]
-    bindings: Final[NodeObject]
-
-    def __init__(self, scope: Scope, change_type: ChangeType, name: str, bindings: NodeObject):
-        super().__init__(scope=scope, change_type=change_type)
-        self.name = name
-        self.bindings = bindings
-
-
-class NodeMappings(ChangeSetNode):
-    mappings: Final[list[NodeMapping]]
-
-    def __init__(self, scope: Scope, change_type: ChangeType, mappings: list[NodeMapping]):
-        super().__init__(scope=scope, change_type=change_type)
-        self.mappings = mappings
->>>>>>> c6340e2b
 
 
 class NodeCondition(ChangeSetNode):
