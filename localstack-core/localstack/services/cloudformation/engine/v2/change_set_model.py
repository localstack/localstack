--- conflicted
+++ resolved
@@ -174,7 +174,6 @@
         self.parameters = parameters
 
 
-<<<<<<< HEAD
 class NodeOutput(ChangeSetNode):
     name: Final[str]
     value: Final[ChangeSetEntity]
@@ -203,7 +202,8 @@
     def __init__(self, scope: Scope, change_type: ChangeType, outputs: list[NodeOutput]):
         super().__init__(scope=scope, change_type=change_type)
         self.outputs = outputs
-=======
+
+
 class NodeMapping(ChangeSetNode):
     name: Final[str]
     bindings: Final[NodeObject]
@@ -220,7 +220,6 @@
     def __init__(self, scope: Scope, change_type: ChangeType, mappings: list[NodeMapping]):
         super().__init__(scope=scope, change_type=change_type)
         self.mappings = mappings
->>>>>>> dbca36fe
 
 
 class NodeCondition(ChangeSetNode):
