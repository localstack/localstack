from __future__ import annotations

import abc
from typing import Any, Final, Optional

import localstack.aws.api.cloudformation as cfn_api
from localstack.services.cloudformation.engine.v2.change_set_model import (
    ChangeSetEntity,
    ChangeType,
    ConditionKey,
    ExportKey,
    NodeArray,
    NodeCondition,
    NodeDivergence,
    NodeIntrinsicFunction,
    NodeMapping,
    NodeObject,
    NodeOutput,
    NodeOutputs,
    NodeParameter,
    NodeProperties,
    NodeProperty,
    NodeResource,
    NodeTemplate,
    NothingType,
    PropertiesKey,
    Scope,
    TerminalValue,
    TerminalValueCreated,
    TerminalValueModified,
    TerminalValueRemoved,
    TerminalValueUnchanged,
    ValueKey,
)
from localstack.services.cloudformation.engine.v2.change_set_model_visitor import (
    ChangeSetModelVisitor,
)

CHANGESET_KNOWN_AFTER_APPLY: Final[str] = "{{changeSet:KNOWN_AFTER_APPLY}}"


class DescribeUnit(abc.ABC):
    before_context: Optional[Any] = None
    after_context: Optional[Any] = None

    def __init__(self, before_context: Optional[Any] = None, after_context: Optional[Any] = None):
        self.before_context = before_context
        self.after_context = after_context


class ChangeSetModelDescriber(ChangeSetModelVisitor):
    _node_template: Final[NodeTemplate]
    _changes: Final[cfn_api.Changes]
    _describe_unit_cache: dict[Scope, DescribeUnit]
    _include_property_values: Final[cfn_api.IncludePropertyValues | None]

    def __init__(
        self,
        node_template: NodeTemplate,
        include_property_values: cfn_api.IncludePropertyValues | None = None,
    ):
        self._node_template = node_template
        self._changes = list()
        self._describe_unit_cache = dict()
        self._include_property_values = include_property_values

    def get_changes(self) -> cfn_api.Changes:
        self.visit(self._node_template)
        return self._changes

    @staticmethod
    def _get_node_resource_for(resource_name: str, node_template: NodeTemplate) -> NodeResource:
        # TODO: this could be improved with hashmap lookups if the Node contained bindings and not lists.
        for node_resource in node_template.resources.resources:
            if node_resource.name == resource_name:
                return node_resource
        # TODO
        raise RuntimeError()

    @staticmethod
    def _get_node_property_for(property_name: str, node_resource: NodeResource) -> NodeProperty:
        # TODO: this could be improved with hashmap lookups if the Node contained bindings and not lists.
        for node_property in node_resource.properties.properties:
            if node_property.name == property_name:
                return node_property
        # TODO
        raise RuntimeError()

    def _get_node_mapping(self, map_name: str) -> NodeMapping:
        mappings: list[NodeMapping] = self._node_template.mappings.mappings
        # TODO: another scenarios suggesting property lookups might be preferable.
        for mapping in mappings:
            if mapping.name == map_name:
                return mapping
        # TODO
        raise RuntimeError()

    def _get_node_parameter_if_exists(self, parameter_name: str) -> Optional[NodeParameter]:
        parameters: list[NodeParameter] = self._node_template.parameters.parameters
        # TODO: another scenarios suggesting property lookups might be preferable.
        for parameter in parameters:
            if parameter.name == parameter_name:
                return parameter
        return None

    def _get_node_condition_if_exists(self, condition_name: str) -> Optional[NodeCondition]:
        conditions: list[NodeCondition] = self._node_template.conditions.conditions
        # TODO: another scenarios suggesting property lookups might be preferable.
        for condition in conditions:
            if condition.name == condition_name:
                return condition
        return None

    def _resolve_reference(self, logica_id: str) -> DescribeUnit:
        node_condition = self._get_node_condition_if_exists(condition_name=logica_id)
        if isinstance(node_condition, NodeCondition):
            condition_unit = self.visit(node_condition)
            return condition_unit

        node_parameter = self._get_node_parameter_if_exists(parameter_name=logica_id)
        if isinstance(node_parameter, NodeParameter):
            parameter_unit = self.visit(node_parameter)
            return parameter_unit

        # TODO: check for KNOWN AFTER APPLY values for logical ids coming from intrinsic functions as arguments.
        node_resource = self._get_node_resource_for(
            resource_name=logica_id, node_template=self._node_template
        )
        resource_unit = self.visit(node_resource)
        before_context = resource_unit.before_context
        after_context = resource_unit.after_context
        return DescribeUnit(before_context=before_context, after_context=after_context)

    def _resolve_mapping(self, map_name: str, top_level_key: str, second_level_key) -> DescribeUnit:
        # TODO: add support for nested intrinsic functions, and KNOWN AFTER APPLY logical ids.
        node_mapping: NodeMapping = self._get_node_mapping(map_name=map_name)
        top_level_value = node_mapping.bindings.bindings.get(top_level_key)
        if not isinstance(top_level_value, NodeObject):
            raise RuntimeError()
        second_level_value = top_level_value.bindings.get(second_level_key)
        mapping_value_unit = self.visit(second_level_value)
        return mapping_value_unit

    def _resolve_reference_binding(
        self, before_logical_id: str, after_logical_id: str
    ) -> DescribeUnit:
        before_unit = self._resolve_reference(logica_id=before_logical_id)
        after_unit = self._resolve_reference(logica_id=after_logical_id)
        return DescribeUnit(
            before_context=before_unit.before_context, after_context=after_unit.after_context
        )

    def visit(self, change_set_entity: ChangeSetEntity) -> DescribeUnit:
        describe_unit = self._describe_unit_cache.get(change_set_entity.scope)
        if describe_unit is not None:
            return describe_unit
        describe_unit = super().visit(change_set_entity=change_set_entity)
        self._describe_unit_cache[change_set_entity.scope] = describe_unit
        return describe_unit

    def visit_terminal_value_modified(
        self, terminal_value_modified: TerminalValueModified
    ) -> DescribeUnit:
        return DescribeUnit(
            before_context=terminal_value_modified.value,
            after_context=terminal_value_modified.modified_value,
        )

    def visit_terminal_value_created(
        self, terminal_value_created: TerminalValueCreated
    ) -> DescribeUnit:
        return DescribeUnit(after_context=terminal_value_created.value)

    def visit_terminal_value_removed(
        self, terminal_value_removed: TerminalValueRemoved
    ) -> DescribeUnit:
        return DescribeUnit(before_context=terminal_value_removed.value)

    def visit_terminal_value_unchanged(
        self, terminal_value_unchanged: TerminalValueUnchanged
    ) -> DescribeUnit:
        return DescribeUnit(
            before_context=terminal_value_unchanged.value,
            after_context=terminal_value_unchanged.value,
        )

    def visit_node_divergence(self, node_divergence: NodeDivergence) -> DescribeUnit:
        before_unit = self.visit(node_divergence.value)
        after_unit = self.visit(node_divergence.divergence)
        return DescribeUnit(
            before_context=before_unit.before_context, after_context=after_unit.after_context
        )

    def visit_node_object(self, node_object: NodeObject) -> DescribeUnit:
        # TODO: improve check syntax
        if len(node_object.bindings) == 1:
            binding_values = list(node_object.bindings.values())
            unique_value = binding_values[0]
            if isinstance(unique_value, NodeIntrinsicFunction):
                return self.visit(unique_value)

        before_context = dict()
        after_context = dict()
        for name, change_set_entity in node_object.bindings.items():
            describe_unit: DescribeUnit = self.visit(change_set_entity=change_set_entity)
            match change_set_entity.change_type:
                case ChangeType.MODIFIED:
                    before_context[name] = describe_unit.before_context
                    after_context[name] = describe_unit.after_context
                case ChangeType.CREATED:
                    after_context[name] = describe_unit.after_context
                case ChangeType.REMOVED:
                    before_context[name] = describe_unit.before_context
                case ChangeType.UNCHANGED:
                    before_context[name] = describe_unit.before_context
                    after_context[name] = describe_unit.before_context
        return DescribeUnit(before_context=before_context, after_context=after_context)

    def visit_node_intrinsic_function_fn_get_att(
        self, node_intrinsic_function: NodeIntrinsicFunction
    ) -> DescribeUnit:
        arguments_unit = self.visit(node_intrinsic_function.arguments)
        # TODO: validate the return value according to the spec.
<<<<<<< HEAD
        before_arguments_list = arguments_unit.before_context
        after_arguments_list = arguments_unit.after_context
        if before_arguments_list:
            logical_name_of_resource = before_arguments_list[0]
            attribute_name = before_arguments_list[1]
            before_node_resource = self._get_node_resource_for(
                resource_name=logical_name_of_resource, node_template=self._node_template
            )
            node_property: TerminalValue = self._get_node_property_for(
                property_name=attribute_name, node_resource=before_node_resource
            )
            before_context = self.visit(node_property.value).before_context
        else:
            before_context = None

        if after_arguments_list:
            logical_name_of_resource = after_arguments_list[0]
            attribute_name = after_arguments_list[1]
            after_node_resource = self._get_node_resource_for(
                resource_name=logical_name_of_resource, node_template=self._node_template
            )
            node_property: TerminalValue = self._get_node_property_for(
                property_name=attribute_name, node_resource=after_node_resource
            )
            after_context = self.visit(node_property.value).after_context
        else:
            after_context = None
=======
        before_argument_list = arguments_unit.before_context
        after_argument_list = arguments_unit.after_context

        before_context = None
        if before_argument_list:
            before_logical_name_of_resource = before_argument_list[0]
            before_attribute_name = before_argument_list[1]
            before_node_resource = self._get_node_resource_for(
                resource_name=before_logical_name_of_resource, node_template=self._node_template
            )
            before_node_property = self._get_node_property_for(
                property_name=before_attribute_name, node_resource=before_node_resource
            )
            before_property_unit = self.visit(before_node_property)
            before_context = before_property_unit.before_context

        after_context = None
        if after_argument_list:
            after_context = CHANGESET_KNOWN_AFTER_APPLY
            # TODO: the following is the logic to resolve the attribute in the `after` template
            #  this should be moved to the new base class and then be masked in this describer.
            # after_logical_name_of_resource = after_argument_list[0]
            # after_attribute_name = after_argument_list[1]
            # after_node_resource = self._get_node_resource_for(
            #     resource_name=after_logical_name_of_resource, node_template=self._node_template
            # )
            # after_node_property = self._get_node_property_for(
            #     property_name=after_attribute_name, node_resource=after_node_resource
            # )
            # after_property_unit = self.visit(after_node_property)
            # after_context = after_property_unit.after_context
>>>>>>> 9383d508

        return DescribeUnit(before_context=before_context, after_context=after_context)

    def visit_node_intrinsic_function_fn_equals(
        self, node_intrinsic_function: NodeIntrinsicFunction
    ) -> DescribeUnit:
        # TODO: check for KNOWN AFTER APPLY values for logical ids coming from intrinsic functions as arguments.
        arguments_unit = self.visit(node_intrinsic_function.arguments)
        before_values = arguments_unit.before_context
        after_values = arguments_unit.after_context
        before_context = None
        if before_values:
            before_context = before_values[0] == before_values[1]
        after_context = None
        if after_values:
            after_context = after_values[0] == after_values[1]
        match node_intrinsic_function.change_type:
            case ChangeType.MODIFIED:
                return DescribeUnit(before_context=before_context, after_context=after_context)
            case ChangeType.CREATED:
                return DescribeUnit(after_context=after_context)
            case ChangeType.REMOVED:
                return DescribeUnit(before_context=before_context)
        # Unchanged
        return DescribeUnit(before_context=before_context, after_context=after_context)

    def visit_node_intrinsic_function_fn_if(
        self, node_intrinsic_function: NodeIntrinsicFunction
    ) -> DescribeUnit:
        # TODO: check for KNOWN AFTER APPLY values for logical ids coming from intrinsic functions as arguments.
        arguments_unit = self.visit(node_intrinsic_function.arguments)

        def _compute_unit_for_if_statement(args: list[Any]) -> DescribeUnit:
            condition_name = args[0]
            boolean_expression_unit = self._resolve_reference(logica_id=condition_name)
            return DescribeUnit(
                before_context=args[1] if boolean_expression_unit.before_context else args[2],
                after_context=args[1] if boolean_expression_unit.after_context else args[2],
            )

        # TODO: add support for this being created or removed.
        before_outcome_unit = _compute_unit_for_if_statement(arguments_unit.before_context)
        before_context = before_outcome_unit.before_context
        after_outcome_unit = _compute_unit_for_if_statement(arguments_unit.after_context)
        after_context = after_outcome_unit.after_context
        return DescribeUnit(before_context=before_context, after_context=after_context)

    def visit_node_intrinsic_function_fn_not(
        self, node_intrinsic_function: NodeIntrinsicFunction
    ) -> DescribeUnit:
        # TODO: check for KNOWN AFTER APPLY values for logical ids coming from intrinsic functions as arguments.
        # TODO: add type checking/validation for result unit?
        arguments_unit = self.visit(node_intrinsic_function.arguments)
        before_condition = arguments_unit.before_context
        after_condition = arguments_unit.after_context
        if before_condition:
            before_condition_outcome = before_condition[0]
            before_context = not before_condition_outcome
        else:
            before_context = None

        if after_condition:
            after_condition_outcome = after_condition[0]
            after_context = not after_condition_outcome
        else:
            after_context = None
        # Implicit change type computation.
        return DescribeUnit(before_context=before_context, after_context=after_context)

    def visit_node_intrinsic_function_fn_find_in_map(
        self, node_intrinsic_function: NodeIntrinsicFunction
    ) -> DescribeUnit:
        # TODO: check for KNOWN AFTER APPLY values for logical ids coming from intrinsic functions as arguments.
        # TODO: add type checking/validation for result unit?
        arguments_unit = self.visit(node_intrinsic_function.arguments)
        before_arguments = arguments_unit.before_context
        after_arguments = arguments_unit.after_context
        if before_arguments:
            before_value_unit = self._resolve_mapping(*before_arguments)
            before_context = before_value_unit.before_context
        else:
            before_context = None
        if after_arguments:
            after_value_unit = self._resolve_mapping(*after_arguments)
            after_context = after_value_unit.after_context
        else:
            after_context = None
        return DescribeUnit(before_context=before_context, after_context=after_context)

    def visit_node_mapping(self, node_mapping: NodeMapping) -> DescribeUnit:
        bindings_unit = self.visit(node_mapping.bindings)
        return bindings_unit

    def visit_node_parameter(self, node_parameter: NodeParameter) -> DescribeUnit:
        # TODO: add support for default value sampling
        dynamic_value = node_parameter.dynamic_value
        describe_unit = self.visit(dynamic_value)
        return describe_unit

    def visit_node_condition(self, node_condition: NodeCondition) -> DescribeUnit:
        describe_unit = self.visit(node_condition.body)
        return describe_unit

    def visit_node_intrinsic_function_ref(
        self, node_intrinsic_function: NodeIntrinsicFunction
    ) -> DescribeUnit:
        arguments_unit = self.visit(node_intrinsic_function.arguments)

        # TODO: add tests with created and deleted parameters and verify this logic holds.
        before_logical_id = arguments_unit.before_context
        before_context = None
        if before_logical_id is not None:
            before_unit = self._resolve_reference(logica_id=before_logical_id)
            before_context = before_unit.before_context

        after_logical_id = arguments_unit.after_context
        after_context = None
        if after_logical_id is not None:
            after_unit = self._resolve_reference(logica_id=after_logical_id)
            after_context = after_unit.after_context

        return DescribeUnit(before_context=before_context, after_context=after_context)

    def visit_node_array(self, node_array: NodeArray) -> DescribeUnit:
        before_context = list()
        after_context = list()
        for change_set_entity in node_array.array:
            describe_unit: DescribeUnit = self.visit(change_set_entity=change_set_entity)
            match change_set_entity.change_type:
                case ChangeType.MODIFIED:
                    before_context.append(describe_unit.before_context)
                    after_context.append(describe_unit.after_context)
                case ChangeType.CREATED:
                    after_context.append(describe_unit.after_context)
                case ChangeType.REMOVED:
                    before_context.append(describe_unit.before_context)
                case ChangeType.UNCHANGED:
                    before_context.append(describe_unit.before_context)
                    after_context.append(describe_unit.before_context)
        return DescribeUnit(before_context=before_context, after_context=after_context)

    def visit_node_properties(self, node_properties: NodeProperties) -> DescribeUnit:
        before_context: dict[str, Any] = dict()
        after_context: dict[str, Any] = dict()
        for node_property in node_properties.properties:
            describe_unit = self.visit(node_property.value)
            property_name = node_property.name
            match node_property.change_type:
                case ChangeType.MODIFIED:
                    before_context[property_name] = describe_unit.before_context
                    after_context[property_name] = describe_unit.after_context
                case ChangeType.CREATED:
                    after_context[property_name] = describe_unit.after_context
                case ChangeType.REMOVED:
                    before_context[property_name] = describe_unit.before_context
                case ChangeType.UNCHANGED:
                    before_context[property_name] = describe_unit.before_context
                    after_context[property_name] = describe_unit.before_context
        # TODO: this object can probably be well-typed instead of a free dict(?)
        before_context = {PropertiesKey: before_context}
        after_context = {PropertiesKey: after_context}
        return DescribeUnit(before_context=before_context, after_context=after_context)

    def _resolve_resource_condition_reference(self, reference: TerminalValue) -> DescribeUnit:
        reference_unit = self.visit(reference)
        before_reference = reference_unit.before_context
        after_reference = reference_unit.after_context
        condition_unit = self._resolve_reference_binding(
            before_logical_id=before_reference, after_logical_id=after_reference
        )
        before_context = (
            condition_unit.before_context if not isinstance(before_reference, NothingType) else True
        )
        after_context = (
            condition_unit.after_context if not isinstance(after_reference, NothingType) else True
        )
        return DescribeUnit(before_context=before_context, after_context=after_context)

    def visit_node_output(self, node_output: NodeOutput) -> DescribeUnit:
        # This logic is not required for Describe operations,
        # and should be ported a new base for this class type.
        change_type = node_output.change_type
        value_unit = self.visit(node_output.value)

        condition_unit = None
        if node_output.condition_reference is not None:
            condition_unit = self._resolve_resource_condition_reference(
                node_output.condition_reference
            )
            condition_before = condition_unit.before_context
            condition_after = condition_unit.after_context
            if not condition_before and condition_after:
                change_type = ChangeType.CREATED
            elif condition_before and not condition_after:
                change_type = ChangeType.REMOVED

        export_unit = None
        if node_output.export is not None:
            export_unit = self.visit(node_output.export)

        before_context = None
        after_context = None
        if change_type != ChangeType.REMOVED:
            after_context = {"Name": node_output.name, ValueKey: value_unit.after_context}
            if export_unit:
                after_context[ExportKey] = export_unit.after_context
            if condition_unit:
                after_context[ConditionKey] = condition_unit.after_context
        if change_type != ChangeType.CREATED:
            before_context = {"Name": node_output.name, ValueKey: value_unit.before_context}
            if export_unit:
                before_context[ExportKey] = export_unit.before_context
            if condition_unit:
                before_context[ConditionKey] = condition_unit.before_context
        return DescribeUnit(before_context=before_context, after_context=after_context)

    def visit_node_outputs(self, node_outputs: NodeOutputs) -> DescribeUnit:
        # This logic is not required for Describe operations,
        # and should be ported a new base for this class type.
        before_context = list()
        after_context = list()
        for node_output in node_outputs.outputs:
            output_unit = self.visit(node_output)
            output_before = output_unit.before_context
            output_after = output_unit.after_context
            if output_before:
                before_context.append(output_before)
            if output_after:
                after_context.append(output_after)
        return DescribeUnit(before_context=before_context, after_context=after_context)

    def visit_node_resource(self, node_resource: NodeResource) -> DescribeUnit:
        change_type = node_resource.change_type
        if node_resource.condition_reference is not None:
            condition_unit = self._resolve_resource_condition_reference(
                node_resource.condition_reference
            )
            condition_before = condition_unit.before_context
            condition_after = condition_unit.after_context
            if not condition_before and condition_after:
                change_type = ChangeType.CREATED
            elif condition_before and not condition_after:
                change_type = ChangeType.REMOVED

        resource_change = cfn_api.ResourceChange()
        resource_change["LogicalResourceId"] = node_resource.name

        # TODO: investigate effects on type changes
        type_describe_unit = self.visit(node_resource.type_)
        resource_change["ResourceType"] = (
            type_describe_unit.before_context or type_describe_unit.after_context
        )

        properties_describe_unit = self.visit(node_resource.properties)
<<<<<<< HEAD
        match change_type:
            case ChangeType.MODIFIED:
                resource_change["Action"] = cfn_api.ChangeAction.Modify
                if self._include_property_values:
                    resource_change["BeforeContext"] = properties_describe_unit.before_context
                    resource_change["AfterContext"] = properties_describe_unit.after_context
            case ChangeType.CREATED:
                resource_change["Action"] = cfn_api.ChangeAction.Add
                if self._include_property_values:
                    resource_change["AfterContext"] = properties_describe_unit.after_context
            case ChangeType.REMOVED:
                resource_change["Action"] = cfn_api.ChangeAction.Remove
                if self._include_property_values:
                    resource_change["BeforeContext"] = properties_describe_unit.before_context

        self._changes.append(
            cfn_api.Change(Type=cfn_api.ChangeType.Resource, ResourceChange=resource_change)
        )
=======
>>>>>>> 9383d508

        if change_type != ChangeType.UNCHANGED:
            match change_type:
                case ChangeType.MODIFIED:
                    resource_change["Action"] = cfn_api.ChangeAction.Modify
                    resource_change["BeforeContext"] = properties_describe_unit.before_context
                    resource_change["AfterContext"] = properties_describe_unit.after_context
                case ChangeType.CREATED:
                    resource_change["Action"] = cfn_api.ChangeAction.Add
                    resource_change["AfterContext"] = properties_describe_unit.after_context
                case ChangeType.REMOVED:
                    resource_change["Action"] = cfn_api.ChangeAction.Remove
                    resource_change["BeforeContext"] = properties_describe_unit.before_context
            self._changes.append(
                cfn_api.Change(Type=cfn_api.ChangeType.Resource, ResourceChange=resource_change)
            )

        before_context = None
        after_context = None
        # TODO: reconsider what is the describe unit return value for a resource type.
        if change_type != ChangeType.CREATED:
            before_context = node_resource.name
        if change_type != ChangeType.REMOVED:
            after_context = node_resource.name
        return DescribeUnit(before_context=before_context, after_context=after_context)<|MERGE_RESOLUTION|>--- conflicted
+++ resolved
@@ -221,35 +221,6 @@
     ) -> DescribeUnit:
         arguments_unit = self.visit(node_intrinsic_function.arguments)
         # TODO: validate the return value according to the spec.
-<<<<<<< HEAD
-        before_arguments_list = arguments_unit.before_context
-        after_arguments_list = arguments_unit.after_context
-        if before_arguments_list:
-            logical_name_of_resource = before_arguments_list[0]
-            attribute_name = before_arguments_list[1]
-            before_node_resource = self._get_node_resource_for(
-                resource_name=logical_name_of_resource, node_template=self._node_template
-            )
-            node_property: TerminalValue = self._get_node_property_for(
-                property_name=attribute_name, node_resource=before_node_resource
-            )
-            before_context = self.visit(node_property.value).before_context
-        else:
-            before_context = None
-
-        if after_arguments_list:
-            logical_name_of_resource = after_arguments_list[0]
-            attribute_name = after_arguments_list[1]
-            after_node_resource = self._get_node_resource_for(
-                resource_name=logical_name_of_resource, node_template=self._node_template
-            )
-            node_property: TerminalValue = self._get_node_property_for(
-                property_name=attribute_name, node_resource=after_node_resource
-            )
-            after_context = self.visit(node_property.value).after_context
-        else:
-            after_context = None
-=======
         before_argument_list = arguments_unit.before_context
         after_argument_list = arguments_unit.after_context
 
@@ -281,7 +252,6 @@
             # )
             # after_property_unit = self.visit(after_node_property)
             # after_context = after_property_unit.after_context
->>>>>>> 9383d508
 
         return DescribeUnit(before_context=before_context, after_context=after_context)
 
@@ -536,27 +506,6 @@
         )
 
         properties_describe_unit = self.visit(node_resource.properties)
-<<<<<<< HEAD
-        match change_type:
-            case ChangeType.MODIFIED:
-                resource_change["Action"] = cfn_api.ChangeAction.Modify
-                if self._include_property_values:
-                    resource_change["BeforeContext"] = properties_describe_unit.before_context
-                    resource_change["AfterContext"] = properties_describe_unit.after_context
-            case ChangeType.CREATED:
-                resource_change["Action"] = cfn_api.ChangeAction.Add
-                if self._include_property_values:
-                    resource_change["AfterContext"] = properties_describe_unit.after_context
-            case ChangeType.REMOVED:
-                resource_change["Action"] = cfn_api.ChangeAction.Remove
-                if self._include_property_values:
-                    resource_change["BeforeContext"] = properties_describe_unit.before_context
-
-        self._changes.append(
-            cfn_api.Change(Type=cfn_api.ChangeType.Resource, ResourceChange=resource_change)
-        )
-=======
->>>>>>> 9383d508
 
         if change_type != ChangeType.UNCHANGED:
             match change_type:
