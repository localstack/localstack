import copy
import logging
import uuid
from dataclasses import dataclass
from datetime import datetime, timezone
from typing import Final, Optional, Protocol

from localstack import config
from localstack.aws.api.cloudformation import (
    ChangeAction,
    ResourceStatus,
    StackStatus,
)
from localstack.constants import INTERNAL_AWS_SECRET_ACCESS_KEY
from localstack.services.cloudformation.analytics import track_resource_operation
from localstack.services.cloudformation.deployment_utils import log_not_available_message
from localstack.services.cloudformation.engine.template_deployer import REGEX_OUTPUT_APIGATEWAY
from localstack.services.cloudformation.engine.v2.change_set_model import (
    NodeDependsOn,
    NodeOutput,
    NodeParameter,
    NodeResource,
    TerminalValueCreated,
    TerminalValueModified,
    TerminalValueUnchanged,
    is_nothing,
)
from localstack.services.cloudformation.engine.v2.change_set_model_preproc import (
    MOCKED_REFERENCE,
    ChangeSetModelPreproc,
    PreprocEntityDelta,
    PreprocOutput,
    PreprocProperties,
    PreprocResource,
)
from localstack.services.cloudformation.resource_provider import (
    Credentials,
    OperationStatus,
    ProgressEvent,
    ResourceProviderExecutor,
    ResourceProviderPayload,
)
from localstack.services.cloudformation.v2.entities import ChangeSet, ResolvedResource
from localstack.utils.urls import localstack_host

LOG = logging.getLogger(__name__)

EventOperationFromAction = {"Add": "CREATE", "Modify": "UPDATE", "Remove": "DELETE"}


@dataclass
class ChangeSetModelExecutorResult:
    resources: dict[str, ResolvedResource]
    parameters: dict
    outputs: dict
    exports: dict


class DeferredAction(Protocol):
    def __call__(self) -> None: ...


class ChangeSetModelExecutor(ChangeSetModelPreproc):
    # TODO: add typing for resolved resources and parameters.
    resources: Final[dict[str, ResolvedResource]]
    outputs: Final[dict]
    resolved_parameters: Final[dict]
    exports: Final[dict]
    _deferred_actions: list[DeferredAction]

    def __init__(self, change_set: ChangeSet):
        super().__init__(change_set=change_set)
        self.resources = dict()
        self.outputs = dict()
        self.resolved_parameters = dict()
        self.exports = dict()
        self._deferred_actions = list()
        self.resource_provider_executor = ResourceProviderExecutor(
            stack_name=change_set.stack.stack_name,
            stack_id=change_set.stack.stack_id,
        )

    def execute(self) -> ChangeSetModelExecutorResult:
        # constructive process
        self.process()

        if self._deferred_actions:
            self._change_set.stack.set_stack_status(StackStatus.UPDATE_COMPLETE_CLEANUP_IN_PROGRESS)

            # perform all deferred actions such as deletions. These must happen in reverse from their
            # defined order so that resource dependencies are honoured
            # TODO: errors will stop all rollbacks; get parity on this behaviour
            for action in self._deferred_actions[::-1]:
                action()

        return ChangeSetModelExecutorResult(
            resources=self.resources,
            parameters=self.resolved_parameters,
            outputs=self.outputs,
            exports=self.exports,
        )

    def _defer_action(self, action: DeferredAction):
        self._deferred_actions.append(action)

    def visit_node_parameter(self, node_parameter: NodeParameter) -> PreprocEntityDelta:
        delta = super().visit_node_parameter(node_parameter)
        self.resolved_parameters[node_parameter.name] = delta.after
        return delta

    def _get_physical_id(self, logical_resource_id, strict: bool = True) -> str | None:
        physical_resource_id = None
        try:
            physical_resource_id = self._after_resource_physical_id(logical_resource_id)
        except RuntimeError:
            # The physical id is missing or is set to None, which is invalid.
            pass
        if physical_resource_id is None:
            # The physical resource id is None after an update that didn't rewrite the resource, the previous
            # resource id is therefore the current physical id of this resource.

            try:
                physical_resource_id = self._before_resource_physical_id(logical_resource_id)
            except RuntimeError as e:
                if strict:
                    raise e
        return physical_resource_id

    def _process_event(
        self,
        action: ChangeAction,
        logical_resource_id,
        event_status: OperationStatus,
        special_action: str = None,
        reason: str = None,
        resource_type=None,
    ):
        status_from_action = special_action or EventOperationFromAction[action.value]
        if event_status == OperationStatus.SUCCESS:
            status = f"{status_from_action}_COMPLETE"
        else:
            status = f"{status_from_action}_{event_status.name}"

        self._change_set.stack.set_resource_status(
            logical_resource_id=logical_resource_id,
            physical_resource_id=self._get_physical_id(logical_resource_id, False) or "",
            resource_type=resource_type,
            status=ResourceStatus(status),
            resource_status_reason=reason,
        )

        if event_status == OperationStatus.FAILED:
            self._change_set.stack.set_stack_status(StackStatus(status))

    def _after_deployed_property_value_of(
        self, resource_logical_id: str, property_name: str
    ) -> str:
        after_resolved_resources = self.resources
        return self._deployed_property_value_of(
            resource_logical_id=resource_logical_id,
            property_name=property_name,
            resolved_resources=after_resolved_resources,
        )

    def _after_resource_physical_id(self, resource_logical_id: str) -> str:
        after_resolved_resources = self.resources
        return self._resource_physical_resource_id_from(
            logical_resource_id=resource_logical_id, resolved_resources=after_resolved_resources
        )

    def visit_node_depends_on(self, node_depends_on: NodeDependsOn) -> PreprocEntityDelta:
        array_identifiers_delta = super().visit_node_depends_on(node_depends_on=node_depends_on)

        # Visit depends_on resources before returning.
        depends_on_resource_logical_ids: set[str] = set()
        if array_identifiers_delta.before:
            depends_on_resource_logical_ids.update(array_identifiers_delta.before)
        if array_identifiers_delta.after:
            depends_on_resource_logical_ids.update(array_identifiers_delta.after)
        for depends_on_resource_logical_id in depends_on_resource_logical_ids:
            node_resource = self._get_node_resource_for(
                resource_name=depends_on_resource_logical_id,
                node_template=self._change_set.update_model.node_template,
            )
            self.visit(node_resource)

        return array_identifiers_delta

    def visit_node_resource(
        self, node_resource: NodeResource
    ) -> PreprocEntityDelta[PreprocResource, PreprocResource]:
        """
        Overrides the default preprocessing for NodeResource objects by annotating the
        `after` delta with the physical resource ID, if side effects resulted in an update.
        """
        try:
            delta = super().visit_node_resource(node_resource=node_resource)
        except Exception as e:
            self._process_event(
                node_resource.change_type.to_change_action(),
                node_resource.name,
                OperationStatus.FAILED,
                reason=str(e),
                resource_type=node_resource.type_.value,
            )
            raise e

        before = delta.before
        after = delta.after

        if before != after:
            # There are changes for this resource.
            self._execute_resource_change(name=node_resource.name, before=before, after=after)
        else:
            # There are no updates for this resource; iff the resource was previously
            # deployed, then the resolved details are copied in the current state for
            # references or other downstream operations.
            if not is_nothing(before):
                before_logical_id = delta.before.logical_id
                before_resource = self._before_resolved_resources.get(before_logical_id, dict())
                self.resources[before_logical_id] = before_resource

        # Update the latest version of this resource for downstream references.
        if not is_nothing(after):
            after_logical_id = after.logical_id
            after_physical_id: str = self._after_resource_physical_id(
                resource_logical_id=after_logical_id
            )
            after.physical_resource_id = after_physical_id
        return delta

    def visit_node_output(
        self, node_output: NodeOutput
    ) -> PreprocEntityDelta[PreprocOutput, PreprocOutput]:
        delta = super().visit_node_output(node_output=node_output)
        after = delta.after
        if is_nothing(after) or (isinstance(after, PreprocOutput) and after.condition is False):
            return delta

        # TODO validate export name duplication in same template and all exports
        if delta.after.export:
            self.exports[delta.after.export.get("Name")] = delta.after.value

        self.outputs[delta.after.name] = delta.after.value
        return delta

    def _execute_resource_change(
        self, name: str, before: Optional[PreprocResource], after: Optional[PreprocResource]
    ) -> None:
        # Changes are to be made about this resource.
        # TODO: this logic is a POC and should be revised.
        if not is_nothing(before) and not is_nothing(after):
            # Case: change on same type.
            if before.resource_type == after.resource_type:
                # Register a Modified if changed.
                # XXX hacky, stick the previous resources' properties into the payload
                before_properties = self._merge_before_properties(name, before)

<<<<<<< HEAD
                self._process_event(
                    ChangeAction.Modify,
                    name,
                    OperationStatus.IN_PROGRESS,
                    resource_type=before.resource_type,
                )
                event = self._execute_resource_action(
                    action=ChangeAction.Modify,
                    logical_resource_id=name,
                    resource_type=before.resource_type,
                    before_properties=before_properties,
                    after_properties=after.properties,
                )
                self._process_event(
                    ChangeAction.Modify,
                    name,
                    event.status,
                    reason=event.message,
                    resource_type=before.resource_type,
                )
=======
                self._process_event(ChangeAction.Modify, name, OperationStatus.IN_PROGRESS)
                if after.requires_replacement:
                    event = self._execute_resource_action(
                        action=ChangeAction.Add,
                        logical_resource_id=name,
                        resource_type=before.resource_type,
                        before_properties=None,
                        after_properties=after.properties,
                    )
                    self._process_event(
                        ChangeAction.Modify,
                        name,
                        event.status,
                        reason=event.message,
                        resource_type=before.resource_type,
                    )

                    def cleanup():
                        self._process_event(ChangeAction.Remove, name, OperationStatus.IN_PROGRESS)
                        event = self._execute_resource_action(
                            action=ChangeAction.Remove,
                            logical_resource_id=name,
                            resource_type=before.resource_type,
                            before_properties=before_properties,
                            after_properties=None,
                        )
                        self._process_event(
                            ChangeAction.Remove,
                            name,
                            event.status,
                            reason=event.message,
                            resource_type=before.resource_type,
                        )

                    self._defer_action(cleanup)
                else:
                    event = self._execute_resource_action(
                        action=ChangeAction.Modify,
                        logical_resource_id=name,
                        resource_type=before.resource_type,
                        before_properties=before_properties,
                        after_properties=after.properties,
                    )
                    self._process_event(
                        ChangeAction.Modify,
                        name,
                        event.status,
                        reason=event.message,
                        resource_type=before.resource_type,
                    )
>>>>>>> e62a727f
            # Case: type migration.
            # TODO: Add test to assert that on type change the resources are replaced.
            else:
                # XXX hacky, stick the previous resources' properties into the payload
                before_properties = self._merge_before_properties(name, before)
                # Register a Removed for the previous type.

                def perform_deletion():
                    event = self._execute_resource_action(
                        action=ChangeAction.Remove,
                        logical_resource_id=name,
                        resource_type=before.resource_type,
                        before_properties=before_properties,
                        after_properties=None,
                    )
                    self._process_event(
                        ChangeAction.Modify,
                        name,
                        event.status,
                        reason=event.message,
                        resource_type=before.resource_type,
                    )

                self._defer_action(perform_deletion)

                event = self._execute_resource_action(
                    action=ChangeAction.Add,
                    logical_resource_id=name,
                    resource_type=after.resource_type,
                    before_properties=None,
                    after_properties=after.properties,
                )
                self._process_event(
                    ChangeAction.Modify,
                    name,
                    event.status,
                    reason=event.message,
                    resource_type=before.resource_type,
                )
        elif not is_nothing(before):
            # Case: removal
            # XXX hacky, stick the previous resources' properties into the payload
            # XXX hacky, stick the previous resources' properties into the payload
            before_properties = self._merge_before_properties(name, before)

            def perform_deletion():
                self._process_event(
                    ChangeAction.Remove,
                    name,
                    OperationStatus.IN_PROGRESS,
                    resource_type=before.resource_type,
                )
                event = self._execute_resource_action(
                    action=ChangeAction.Remove,
                    logical_resource_id=name,
                    resource_type=before.resource_type,
                    before_properties=before_properties,
                    after_properties=None,
                )
                self._process_event(
                    ChangeAction.Remove,
                    name,
                    event.status,
                    reason=event.message,
                    resource_type=before.resource_type,
                )

            self._defer_action(perform_deletion)
        elif not is_nothing(after):
            # Case: addition
            self._process_event(
                ChangeAction.Add,
                name,
                OperationStatus.IN_PROGRESS,
                resource_type=after.resource_type,
            )
            event = self._execute_resource_action(
                action=ChangeAction.Add,
                logical_resource_id=name,
                resource_type=after.resource_type,
                before_properties=None,
                after_properties=after.properties,
            )
            self._process_event(
                ChangeAction.Add,
                name,
                event.status,
                reason=event.message,
                resource_type=after.resource_type,
            )

    def _merge_before_properties(
        self, name: str, preproc_resource: PreprocResource
    ) -> PreprocProperties:
        if previous_resource_properties := self._change_set.stack.resolved_resources.get(
            name, {}
        ).get("Properties"):
            return PreprocProperties(properties=previous_resource_properties)

        # XXX fall back to returning the input value
        return copy.deepcopy(preproc_resource.properties)

    def _execute_resource_action(
        self,
        action: ChangeAction,
        logical_resource_id: str,
        resource_type: str,
        before_properties: Optional[PreprocProperties],
        after_properties: Optional[PreprocProperties],
    ) -> ProgressEvent:
        LOG.debug("Executing resource action: %s for resource '%s'", action, logical_resource_id)
        payload = self.create_resource_provider_payload(
            action=action,
            logical_resource_id=logical_resource_id,
            resource_type=resource_type,
            before_properties=before_properties,
            after_properties=after_properties,
        )
        resource_provider = self.resource_provider_executor.try_load_resource_provider(
            resource_type
        )
        track_resource_operation(action, resource_type, missing=resource_provider is not None)

        extra_resource_properties = {}
        if resource_provider is not None:
            try:
                event = self.resource_provider_executor.deploy_loop(
                    resource_provider, extra_resource_properties, payload
                )
            except Exception as e:
                reason = str(e)
                LOG.warning(
                    "Resource provider operation failed: '%s'",
                    reason,
                    exc_info=LOG.isEnabledFor(logging.DEBUG),
                )
                event = ProgressEvent(
                    OperationStatus.FAILED,
                    resource_model={},
                    message=f"Resource provider operation failed: {reason}",
                )
        elif config.CFN_IGNORE_UNSUPPORTED_RESOURCE_TYPES:
            log_not_available_message(
                resource_type,
                f'No resource provider found for "{resource_type}"',
            )
            LOG.warning(
                "Deployment of resource type %s successful due to config CFN_IGNORE_UNSUPPORTED_RESOURCE_TYPES"
            )
            event = ProgressEvent(
                OperationStatus.SUCCESS,
                resource_model={},
                message=f"Resource type {resource_type} is not supported but was deployed as a fallback",
            )
        else:
            log_not_available_message(
                resource_type,
                f'No resource provider found for "{resource_type}"',
            )
            event = ProgressEvent(
                OperationStatus.FAILED,
                resource_model={},
                message=f"Resource type {resource_type} not supported",
            )

        match event.status:
            case OperationStatus.SUCCESS:
                # merge the resources state with the external state
                # TODO: this is likely a duplicate of updating from extra_resource_properties

                # TODO: add typing
                # TODO: avoid the use of string literals for sampling from the object, use typed classes instead
                # TODO: avoid sampling from resources and use tmp var reference
                # TODO: add utils functions to abstract this logic away (resource.update(..))
                # TODO: avoid the use of setdefault (debuggability/readability)
                # TODO: review the use of merge

                # Don't update the resolved resources if we have deleted that resource
                if action != ChangeAction.Remove:
                    status_from_action = EventOperationFromAction[action.value]
                    physical_resource_id = (
                        extra_resource_properties["PhysicalResourceId"]
                        if resource_provider
                        else MOCKED_REFERENCE
                    )
                    resolved_resource = ResolvedResource(
                        Properties=event.resource_model,
                        LogicalResourceId=logical_resource_id,
                        Type=resource_type,
                        LastUpdatedTimestamp=datetime.now(timezone.utc),
                        ResourceStatus=ResourceStatus(f"{status_from_action}_COMPLETE"),
                        PhysicalResourceId=physical_resource_id,
                    )
                    # TODO: do we actually need this line?
                    resolved_resource.update(extra_resource_properties)

                    self.resources[logical_resource_id] = resolved_resource

            case OperationStatus.FAILED:
                reason = event.message
                LOG.warning(
                    "Resource provider operation failed: '%s'",
                    reason,
                )
            case other:
                raise NotImplementedError(f"Event status '{other}' not handled")
        return event

    def create_resource_provider_payload(
        self,
        action: ChangeAction,
        logical_resource_id: str,
        resource_type: str,
        before_properties: Optional[PreprocProperties],
        after_properties: Optional[PreprocProperties],
    ) -> Optional[ResourceProviderPayload]:
        # FIXME: use proper credentials
        creds: Credentials = {
            "accessKeyId": self._change_set.stack.account_id,
            "secretAccessKey": INTERNAL_AWS_SECRET_ACCESS_KEY,
            "sessionToken": "",
        }
        before_properties_value = before_properties.properties if before_properties else None
        after_properties_value = after_properties.properties if after_properties else None

        match action:
            case ChangeAction.Add:
                resource_properties = after_properties_value or {}
                previous_resource_properties = None
            case ChangeAction.Modify | ChangeAction.Dynamic:
                resource_properties = after_properties_value or {}
                previous_resource_properties = before_properties_value or {}
            case ChangeAction.Remove:
                resource_properties = before_properties_value or {}
                # previous_resource_properties = None
                # HACK: our providers use a mix of `desired_state` and `previous_state` so ensure the payload is present for both
                previous_resource_properties = resource_properties
            case _:
                raise NotImplementedError(f"Action '{action}' not handled")

        resource_provider_payload: ResourceProviderPayload = {
            "awsAccountId": self._change_set.stack.account_id,
            "callbackContext": {},
            "stackId": self._change_set.stack.stack_name,
            "resourceType": resource_type,
            "resourceTypeVersion": "000000",
            # TODO: not actually a UUID
            "bearerToken": str(uuid.uuid4()),
            "region": self._change_set.stack.region_name,
            "action": str(action),
            "requestData": {
                "logicalResourceId": logical_resource_id,
                "resourceProperties": resource_properties,
                "previousResourceProperties": previous_resource_properties,
                "callerCredentials": creds,
                "providerCredentials": creds,
                "systemTags": {},
                "previousSystemTags": {},
                "stackTags": {},
                "previousStackTags": {},
            },
        }
        return resource_provider_payload

    @staticmethod
    def _replace_url_outputs_if_required(value: str) -> str:
        api_match = REGEX_OUTPUT_APIGATEWAY.match(value)
        if api_match and value not in config.CFN_STRING_REPLACEMENT_DENY_LIST:
            prefix = api_match[1]
            host = api_match[2]
            path = api_match[3]
            port = localstack_host().port
            value = f"{prefix}{host}:{port}/{path}"
            return value

        return value

    def visit_terminal_value_created(
        self, value: TerminalValueCreated
    ) -> PreprocEntityDelta[str, str]:
        if isinstance(value.value, str):
            after = self._replace_url_outputs_if_required(value.value)
        else:
            after = value.value
        return PreprocEntityDelta(after=after)

    def visit_terminal_value_modified(
        self, value: TerminalValueModified
    ) -> PreprocEntityDelta[str, str]:
        # we only need to transform the after
        if isinstance(value.modified_value, str):
            after = self._replace_url_outputs_if_required(value.modified_value)
        else:
            after = value.modified_value
        return PreprocEntityDelta(before=value.value, after=after)

    def visit_terminal_value_unchanged(
        self, terminal_value_unchanged: TerminalValueUnchanged
    ) -> PreprocEntityDelta:
        if isinstance(terminal_value_unchanged.value, str):
            value = self._replace_url_outputs_if_required(terminal_value_unchanged.value)
        else:
            value = terminal_value_unchanged.value
        return PreprocEntityDelta(before=value, after=value)<|MERGE_RESOLUTION|>--- conflicted
+++ resolved
@@ -256,29 +256,12 @@
                 # XXX hacky, stick the previous resources' properties into the payload
                 before_properties = self._merge_before_properties(name, before)
 
-<<<<<<< HEAD
                 self._process_event(
                     ChangeAction.Modify,
                     name,
                     OperationStatus.IN_PROGRESS,
                     resource_type=before.resource_type,
                 )
-                event = self._execute_resource_action(
-                    action=ChangeAction.Modify,
-                    logical_resource_id=name,
-                    resource_type=before.resource_type,
-                    before_properties=before_properties,
-                    after_properties=after.properties,
-                )
-                self._process_event(
-                    ChangeAction.Modify,
-                    name,
-                    event.status,
-                    reason=event.message,
-                    resource_type=before.resource_type,
-                )
-=======
-                self._process_event(ChangeAction.Modify, name, OperationStatus.IN_PROGRESS)
                 if after.requires_replacement:
                     event = self._execute_resource_action(
                         action=ChangeAction.Add,
@@ -328,7 +311,6 @@
                         reason=event.message,
                         resource_type=before.resource_type,
                     )
->>>>>>> e62a727f
             # Case: type migration.
             # TODO: Add test to assert that on type change the resources are replaced.
             else:
