--- conflicted
+++ resolved
@@ -55,16 +55,13 @@
     RollbackConfiguration,
     StackName,
     StackNameOrId,
-<<<<<<< HEAD
     StackResourceDetail,
     StackResourceSummary,
-=======
     StackSetName,
     StackSetNotFoundException,
     StackSetOperation,
     StackSetOperationAction,
     StackSetOperationStatus,
->>>>>>> fb42a08e
     StackStatus,
     StackStatusFilter,
     TemplateStage,
