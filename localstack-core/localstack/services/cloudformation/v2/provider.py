import copy
import json
import logging
from collections import defaultdict
from datetime import datetime, timezone
from typing import Any, Optional

from localstack.aws.api import RequestContext, handler
from localstack.aws.api.cloudformation import (
    Changes,
    ChangeSetNameOrId,
    ChangeSetNotFoundException,
    ChangeSetStatus,
    ChangeSetType,
    ClientRequestToken,
    CreateChangeSetInput,
    CreateChangeSetOutput,
    CreateStackInput,
    CreateStackOutput,
    DeleteChangeSetOutput,
    DeletionMode,
    DescribeChangeSetOutput,
    DescribeStackEventsOutput,
    DescribeStackResourcesOutput,
    DescribeStacksOutput,
    DisableRollback,
    EnableTerminationProtection,
    ExecuteChangeSetOutput,
    ExecutionStatus,
    GetTemplateOutput,
    GetTemplateSummaryInput,
    GetTemplateSummaryOutput,
    IncludePropertyValues,
    InsufficientCapabilitiesException,
    InvalidChangeSetStatusException,
    LogicalResourceId,
    NextToken,
    Parameter,
    PhysicalResourceId,
    RetainExceptOnCreate,
    RetainResources,
    RoleARN,
    RollbackConfiguration,
    StackName,
    StackNameOrId,
    StackStatus,
    TemplateStage,
    UpdateStackInput,
    UpdateStackOutput,
    UpdateTerminationProtectionOutput,
)
from localstack.services.cloudformation import api_utils
from localstack.services.cloudformation.engine import template_preparer
from localstack.services.cloudformation.engine.v2.change_set_model import (
    ChangeSetModel,
    ChangeType,
    UpdateModel,
)
from localstack.services.cloudformation.engine.v2.change_set_model_describer import (
    ChangeSetModelDescriber,
)
from localstack.services.cloudformation.engine.v2.change_set_model_executor import (
    ChangeSetModelExecutor,
)
from localstack.services.cloudformation.engine.v2.change_set_model_transform import (
    ChangeSetModelTransform,
)
from localstack.services.cloudformation.engine.validations import ValidationError
from localstack.services.cloudformation.provider import (
    ARN_CHANGESET_REGEX,
    ARN_STACK_REGEX,
    CloudformationProvider,
)
from localstack.services.cloudformation.stores import (
    CloudFormationStore,
    get_cloudformation_store,
)
from localstack.services.cloudformation.v2.entities import ChangeSet, Stack
from localstack.utils.threads import start_worker_thread

LOG = logging.getLogger(__name__)


def is_stack_arn(stack_name_or_id: str) -> bool:
    return ARN_STACK_REGEX.match(stack_name_or_id) is not None


def is_changeset_arn(change_set_name_or_id: str) -> bool:
    return ARN_CHANGESET_REGEX.match(change_set_name_or_id) is not None


class StackNotFoundError(ValidationError):
    def __init__(self, stack_name_or_id: str):
        if is_stack_arn(stack_name_or_id):
            super().__init__(f"Stack with id {stack_name_or_id} does not exist")
        else:
            super().__init__(f"Stack [{stack_name_or_id}] does not exist")


def find_stack_v2(state: CloudFormationStore, stack_name: str | None) -> Stack | None:
    if stack_name:
        if is_stack_arn(stack_name):
            return state.stacks_v2[stack_name]
        else:
            stack_candidates = []
            for stack in state.stacks_v2.values():
                if stack.stack_name == stack_name and stack.status != StackStatus.DELETE_COMPLETE:
                    stack_candidates.append(stack)
            if len(stack_candidates) == 0:
                return None
            elif len(stack_candidates) > 1:
                raise RuntimeError("Programing error, duplicate stacks found")
            else:
                return stack_candidates[0]
    else:
        raise ValueError("No stack name specified when finding stack")


def find_change_set_v2(
    state: CloudFormationStore, change_set_name: str, stack_name: str | None = None
) -> ChangeSet | None:
    if is_changeset_arn(change_set_name):
        return state.change_sets[change_set_name]
    else:
        if stack_name is not None:
            stack = find_stack_v2(state, stack_name)
            if not stack:
                raise StackNotFoundError(stack_name)

            for change_set_id in stack.change_set_ids:
                change_set_candidate = state.change_sets[change_set_id]
                if change_set_candidate.change_set_name == change_set_name:
                    return change_set_candidate
<<<<<<< HEAD

    raise NotImplementedError
=======
        else:
            raise ValueError("No stack name specified when finding change set")
>>>>>>> 00b88824


class CloudformationProviderV2(CloudformationProvider):
    @staticmethod
    def _setup_change_set_model(
        change_set: ChangeSet,
        before_template: Optional[dict],
        after_template: Optional[dict],
        before_parameters: Optional[dict],
        after_parameters: Optional[dict],
        previous_update_model: Optional[UpdateModel],
    ):
        # Create and preprocess the update graph for this template update.
        change_set_model = ChangeSetModel(
            before_template=before_template,
            after_template=after_template,
            before_parameters=before_parameters,
            after_parameters=after_parameters,
        )
        raw_update_model: UpdateModel = change_set_model.get_update_model()
        # If there exists an update model which operated in the 'before' version of this change set,
        # port the runtime values computed for the before version into this latest update model.
        if previous_update_model:
            raw_update_model.before_runtime_cache.clear()
            raw_update_model.before_runtime_cache.update(previous_update_model.after_runtime_cache)
        change_set.set_update_model(raw_update_model)

        # Apply global transforms.
        # TODO: skip this process iff both versions of the template don't specify transform blocks.
        change_set_model_transform = ChangeSetModelTransform(
            change_set=change_set,
            before_parameters=before_parameters,
            after_parameters=after_parameters,
            before_template=before_template,
            after_template=after_template,
        )
        transformed_before_template, transformed_after_template = (
            change_set_model_transform.transform()
        )

        # Remodel the update graph after the applying the global transforms.
        change_set_model = ChangeSetModel(
            before_template=transformed_before_template,
            after_template=transformed_after_template,
            before_parameters=before_parameters,
            after_parameters=after_parameters,
        )
        update_model = change_set_model.get_update_model()
        # Bring the cache for the previous operations forward in the update graph for this version
        # of the templates. This enables downstream update graph visitors to access runtime
        # information computed whilst evaluating the previous version of this template, and during
        # the transformations.
        update_model.before_runtime_cache.update(raw_update_model.before_runtime_cache)
        update_model.after_runtime_cache.update(raw_update_model.after_runtime_cache)
        change_set.set_update_model(update_model)
        change_set.stack.processed_template = transformed_after_template

    @handler("CreateChangeSet", expand=False)
    def create_change_set(
        self, context: RequestContext, request: CreateChangeSetInput
    ) -> CreateChangeSetOutput:
        try:
            stack_name = request["StackName"]
        except KeyError:
            # TODO: proper exception
            raise ValidationError("StackName must be specified")
        try:
            change_set_name = request["ChangeSetName"]
        except KeyError:
            # TODO: proper exception
            raise ValidationError("StackName must be specified")

        state = get_cloudformation_store(context.account_id, context.region)

        change_set_type = request.get("ChangeSetType", "UPDATE")
        template_body = request.get("TemplateBody")
        # s3 or secretsmanager url
        template_url = request.get("TemplateURL")

        # validate and resolve template
        if template_body and template_url:
            raise ValidationError(
                "Specify exactly one of 'TemplateBody' or 'TemplateUrl'"
            )  # TODO: check proper message

        if not template_body and not template_url:
            raise ValidationError(
                "Specify exactly one of 'TemplateBody' or 'TemplateUrl'"
            )  # TODO: check proper message

        template_body = api_utils.extract_template_body(request)
        structured_template = template_preparer.parse_template(template_body)

        # this is intentionally not in a util yet. Let's first see how the different operations deal with these before generalizing
        # handle ARN stack_name here (not valid for initial CREATE, since stack doesn't exist yet)
        if is_stack_arn(stack_name):
            stack = state.stacks_v2.get(stack_name)
            if not stack:
                raise ValidationError(f"Stack '{stack_name}' does not exist.")
        else:
            # stack name specified, so fetch the stack by name
            stack_candidates: list[Stack] = [
                s for stack_arn, s in state.stacks_v2.items() if s.stack_name == stack_name
            ]
            active_stack_candidates = [s for s in stack_candidates if s.is_active()]

            # on a CREATE an empty Stack should be generated if we didn't find an active one
            if not active_stack_candidates and change_set_type == ChangeSetType.CREATE:
                stack = Stack(
                    account_id=context.account_id,
                    region_name=context.region,
                    request_payload=request,
                    template=structured_template,
                    template_body=template_body,
                    initial_status=StackStatus.REVIEW_IN_PROGRESS,
                )
                state.stacks_v2[stack.stack_id] = stack
            else:
                if not active_stack_candidates:
                    raise ValidationError(f"Stack '{stack_name}' does not exist.")
                stack = active_stack_candidates[0]

        # TODO: test if rollback status is allowed as well
        if (
            change_set_type == ChangeSetType.CREATE
            and stack.status != StackStatus.REVIEW_IN_PROGRESS
        ):
            raise ValidationError(
                f"Stack [{stack_name}] already exists and cannot be created again with the changeSet [{change_set_name}]."
            )

        before_parameters: dict[str, Parameter] | None = None
        match change_set_type:
            case ChangeSetType.UPDATE:
                before_parameters = stack.resolved_parameters
                # add changeset to existing stack
                # old_parameters = {
                #     k: mask_no_echo(strip_parameter_type(v))
                #     for k, v in stack.resolved_parameters.items()
                # }
            case ChangeSetType.IMPORT:
                raise NotImplementedError()  # TODO: implement importing resources
            case ChangeSetType.CREATE:
                pass
            case _:
                msg = (
                    f"1 validation error detected: Value '{change_set_type}' at 'changeSetType' failed to satisfy "
                    f"constraint: Member must satisfy enum value set: [IMPORT, UPDATE, CREATE] "
                )
                raise ValidationError(msg)

        # TODO: reconsider the way parameters are modelled in the update graph process.
        #  The options might be reduce to using the current style, or passing the extra information
        #  as a metadata object. The choice should be made considering when the extra information
        #  is needed for the update graph building, or only looked up in downstream tasks (metadata).
        request_parameters = request.get("Parameters", list())
        # TODO: handle parameter defaults and resolution
        after_parameters: dict[str, Any] = {
            parameter["ParameterKey"]: parameter["ParameterValue"]
            for parameter in request_parameters
        }

        # TODO: update this logic to always pass the clean template object if one exists. The
        #  current issue with relaying on stack.template_original is that this appears to have
        #  its parameters and conditions populated.
        before_template = None
        if change_set_type == ChangeSetType.UPDATE:
            before_template = stack.template
        after_template = structured_template

        previous_update_model = None
        try:
            # FIXME: 'change_set_id' for 'stack' objects is dynamically attributed
            if previous_change_set := find_change_set_v2(state, stack.change_set_id):
                previous_update_model = previous_change_set.update_model
        except Exception:
            # No change set available on this stack.
            pass

        # create change set for the stack and apply changes
        change_set = ChangeSet(stack, request, template=after_template)
        self._setup_change_set_model(
            change_set=change_set,
            before_template=before_template,
            after_template=after_template,
            before_parameters=before_parameters,
            after_parameters=after_parameters,
            previous_update_model=previous_update_model,
        )

        # TODO: handle the empty change set case
        if not change_set.has_changes():
            change_set.set_change_set_status(ChangeSetStatus.FAILED)
            change_set.set_execution_status(ExecutionStatus.UNAVAILABLE)
            change_set.status_reason = "The submitted information didn't contain changes. Submit different information to create a change set."
        else:
            if stack.status in [StackStatus.CREATE_COMPLETE, StackStatus.UPDATE_COMPLETE]:
                stack.set_stack_status(StackStatus.UPDATE_IN_PROGRESS)
            else:
                stack.set_stack_status(StackStatus.REVIEW_IN_PROGRESS)

            change_set.set_change_set_status(ChangeSetStatus.CREATE_COMPLETE)

        stack.change_set_id = change_set.change_set_id
        stack.change_set_ids.append(change_set.change_set_id)
        state.change_sets[change_set.change_set_id] = change_set

        return CreateChangeSetOutput(StackId=stack.stack_id, Id=change_set.change_set_id)

    @handler("ExecuteChangeSet")
    def execute_change_set(
        self,
        context: RequestContext,
        change_set_name: ChangeSetNameOrId,
        stack_name: StackNameOrId | None = None,
        client_request_token: ClientRequestToken | None = None,
        disable_rollback: DisableRollback | None = None,
        retain_except_on_create: RetainExceptOnCreate | None = None,
        **kwargs,
    ) -> ExecuteChangeSetOutput:
        state = get_cloudformation_store(context.account_id, context.region)

        change_set = find_change_set_v2(state, change_set_name, stack_name)
        if not change_set:
            raise ChangeSetNotFoundException(f"ChangeSet [{change_set_name}] does not exist")

        if change_set.execution_status != ExecutionStatus.AVAILABLE:
            LOG.debug("Change set %s not in execution status 'AVAILABLE'", change_set_name)
            raise InvalidChangeSetStatusException(
                f"ChangeSet [{change_set.change_set_id}] cannot be executed in its current status of [{change_set.status}]"
            )
        # LOG.debug(
        #     'Executing change set "%s" for stack "%s" with %s resources ...',
        #     change_set_name,
        #     stack_name,
        #     len(change_set.template_resources),
        # )
        if not change_set.update_model:
            raise RuntimeError("Programming error: no update graph found for change set")

        change_set.set_execution_status(ExecutionStatus.EXECUTE_IN_PROGRESS)
        change_set.stack.set_stack_status(
            StackStatus.UPDATE_IN_PROGRESS
            if change_set.change_set_type == ChangeSetType.UPDATE
            else StackStatus.CREATE_IN_PROGRESS
        )

        change_set_executor = ChangeSetModelExecutor(
            change_set,
        )

        def _run(*args):
            try:
                result = change_set_executor.execute()
                new_stack_status = StackStatus.UPDATE_COMPLETE
                if change_set.change_set_type == ChangeSetType.CREATE:
                    new_stack_status = StackStatus.CREATE_COMPLETE
                change_set.stack.set_stack_status(new_stack_status)
                change_set.set_execution_status(ExecutionStatus.EXECUTE_COMPLETE)
                change_set.stack.resolved_resources = result.resources
                change_set.stack.resolved_parameters = result.parameters
                change_set.stack.resolved_outputs = result.outputs
                # if the deployment succeeded, update the stack's template representation to that
                # which was just deployed
                change_set.stack.template = change_set.template
            except Exception as e:
                LOG.error(
                    "Execute change set failed: %s", e, exc_info=LOG.isEnabledFor(logging.WARNING)
                )
                new_stack_status = StackStatus.UPDATE_FAILED
                if change_set.change_set_type == ChangeSetType.CREATE:
                    new_stack_status = StackStatus.CREATE_FAILED

                change_set.stack.set_stack_status(new_stack_status)
                change_set.set_execution_status(ExecutionStatus.EXECUTE_FAILED)

        start_worker_thread(_run)

        return ExecuteChangeSetOutput()

    def _describe_change_set(
        self, change_set: ChangeSet, include_property_values: bool
    ) -> DescribeChangeSetOutput:
        # TODO: The ChangeSetModelDescriber currently matches AWS behavior by listing
        #       resource changes in the order they appear in the template. However, when
        #       a resource change is triggered indirectly (e.g., via Ref or GetAtt), the
        #       dependency's change appears first in the list.
        #       Snapshot tests using the `capture_update_process` fixture rely on a
        #       normalizer to account for this ordering. This should be removed in the
        #       future by enforcing a consistently correct change ordering at the source.
        change_set_describer = ChangeSetModelDescriber(
            change_set=change_set, include_property_values=include_property_values
        )
        changes: Changes = change_set_describer.get_changes()

        result = DescribeChangeSetOutput(
            Status=change_set.status,
            ChangeSetId=change_set.change_set_id,
            ChangeSetName=change_set.change_set_name,
            ExecutionStatus=change_set.execution_status,
            RollbackConfiguration=RollbackConfiguration(),
            StackId=change_set.stack.stack_id,
            StackName=change_set.stack.stack_name,
            CreationTime=change_set.creation_time,
            Parameters=[
                # TODO: add masking support.
                Parameter(ParameterKey=key, ParameterValue=value)
                for (key, value) in change_set.stack.resolved_parameters.items()
            ],
            Changes=changes,
            Capabilities=change_set.stack.capabilities,
            StatusReason=change_set.status_reason,
        )
        return result

    @handler("DescribeChangeSet")
    def describe_change_set(
        self,
        context: RequestContext,
        change_set_name: ChangeSetNameOrId,
        stack_name: StackNameOrId | None = None,
        next_token: NextToken | None = None,
        include_property_values: IncludePropertyValues | None = None,
        **kwargs,
    ) -> DescribeChangeSetOutput:
        # TODO add support for include_property_values
        # only relevant if change_set_name isn't an ARN
        state = get_cloudformation_store(context.account_id, context.region)
        change_set = find_change_set_v2(state, change_set_name, stack_name)

        if not change_set:
            raise ChangeSetNotFoundException(f"ChangeSet [{change_set_name}] does not exist")
        result = self._describe_change_set(
            change_set=change_set, include_property_values=include_property_values or False
        )
        return result

    @handler("DeleteChangeSet")
    def delete_change_set(
        self,
        context: RequestContext,
        change_set_name: ChangeSetNameOrId,
        stack_name: StackNameOrId = None,
        **kwargs,
    ) -> DeleteChangeSetOutput:
        state = get_cloudformation_store(context.account_id, context.region)

        if is_changeset_arn(change_set_name):
            change_set = state.change_sets.get(change_set_name)
        elif not is_changeset_arn(change_set_name) and stack_name:
            change_set = find_change_set_v2(state, change_set_name, stack_name)
        else:
            raise ValidationError(
                "StackName must be specified if ChangeSetName is not specified as an ARN."
            )

        if not change_set:
            return DeleteChangeSetOutput()

        change_set.stack.change_set_ids.remove(change_set.change_set_id)
        state.change_sets.pop(change_set.change_set_id)

        return DeleteChangeSetOutput()

    @handler("CreateStack", expand=False)
    def create_stack(self, context: RequestContext, request: CreateStackInput) -> CreateStackOutput:
        try:
            stack_name = request["StackName"]
        except KeyError:
            # TODO: proper exception
            raise ValidationError("StackName must be specified")

        state = get_cloudformation_store(context.account_id, context.region)
        # TODO: copied from create_change_set, consider unifying
        template_body = request.get("TemplateBody")
        # s3 or secretsmanager url
        template_url = request.get("TemplateURL")

        # validate and resolve template
        if template_body and template_url:
            raise ValidationError(
                "Specify exactly one of 'TemplateBody' or 'TemplateUrl'"
            )  # TODO: check proper message

        if not template_body and not template_url:
            raise ValidationError(
                "Specify exactly one of 'TemplateBody' or 'TemplateUrl'"
            )  # TODO: check proper message

        template_body = api_utils.extract_template_body(request)
        structured_template = template_preparer.parse_template(template_body)

        if "CAPABILITY_AUTO_EXPAND" not in request.get("Capabilities", []) and (
            "Transform" in structured_template.keys() or "Fn::Transform" in template_body
        ):
            raise InsufficientCapabilitiesException(
                "Requires capabilities : [CAPABILITY_AUTO_EXPAND]"
            )

        stack = Stack(
            account_id=context.account_id,
            region_name=context.region,
            request_payload=request,
            template=structured_template,
            template_body=template_body,
        )
        # TODO: what is the correct initial status?
        state.stacks_v2[stack.stack_id] = stack

        # TODO: reconsider the way parameters are modelled in the update graph process.
        #  The options might be reduce to using the current style, or passing the extra information
        #  as a metadata object. The choice should be made considering when the extra information
        #  is needed for the update graph building, or only looked up in downstream tasks (metadata).
        request_parameters = request.get("Parameters", list())
        # TODO: handle parameter defaults and resolution
        after_parameters: dict[str, Any] = {
            parameter["ParameterKey"]: parameter["ParameterValue"]
            for parameter in request_parameters
        }
        after_template = structured_template

        # Create internal change set to execute
        change_set = ChangeSet(
            stack,
            {"ChangeSetName": f"cs-{stack_name}-create", "ChangeSetType": ChangeSetType.CREATE},
            template=after_template,
        )
        self._setup_change_set_model(
            change_set=change_set,
            before_template=None,
            after_template=after_template,
            before_parameters=None,
            after_parameters=after_parameters,
            previous_update_model=None,
        )

        # deployment process
        stack.set_stack_status(StackStatus.CREATE_IN_PROGRESS)
        change_set_executor = ChangeSetModelExecutor(change_set)

        def _run(*args):
            try:
                result = change_set_executor.execute()
                stack.set_stack_status(StackStatus.CREATE_COMPLETE)
                stack.resolved_resources = result.resources
                stack.resolved_parameters = result.parameters
                stack.resolved_outputs = result.outputs
                # if the deployment succeeded, update the stack's template representation to that
                # which was just deployed
                stack.template = change_set.template
            except Exception as e:
                LOG.error(
                    "Create Stack set failed: %s", e, exc_info=LOG.isEnabledFor(logging.WARNING)
                )
                stack.set_stack_status(StackStatus.CREATE_FAILED)

        start_worker_thread(_run)

        return CreateStackOutput(StackId=stack.stack_id)

    @handler("DescribeStacks")
    def describe_stacks(
        self,
        context: RequestContext,
        stack_name: StackName = None,
        next_token: NextToken = None,
        **kwargs,
    ) -> DescribeStacksOutput:
        state = get_cloudformation_store(context.account_id, context.region)
        stack = find_stack_v2(state, stack_name)
        if not stack:
            raise StackNotFoundError(stack_name)
        # TODO: move describe_details method to provider
        return DescribeStacksOutput(Stacks=[stack.describe_details()])

    @handler("DescribeStackResources")
    def describe_stack_resources(
        self,
        context: RequestContext,
        stack_name: StackName = None,
        logical_resource_id: LogicalResourceId = None,
        physical_resource_id: PhysicalResourceId = None,
        **kwargs,
    ) -> DescribeStackResourcesOutput:
        if physical_resource_id and stack_name:
            raise ValidationError("Cannot specify both StackName and PhysicalResourceId")
        state = get_cloudformation_store(context.account_id, context.region)
        stack = find_stack_v2(state, stack_name)
        if not stack:
            raise StackNotFoundError(stack_name)
        # TODO: filter stack by PhysicalResourceId!
        statuses = []
        for resource_id, resource_status in stack.resource_states.items():
            if resource_id == logical_resource_id or logical_resource_id is None:
                status = copy.deepcopy(resource_status)
                status.setdefault("DriftInformation", {"StackResourceDriftStatus": "NOT_CHECKED"})
                statuses.append(status)
        return DescribeStackResourcesOutput(StackResources=statuses)

    @handler("DescribeStackEvents")
    def describe_stack_events(
        self,
        context: RequestContext,
        stack_name: StackName = None,
        next_token: NextToken = None,
        **kwargs,
    ) -> DescribeStackEventsOutput:
        if not stack_name:
            raise ValidationError(
                "1 validation error detected: Value null at 'stackName' failed to satisfy constraint: Member must not be null"
            )
        state = get_cloudformation_store(context.account_id, context.region)
        stack = find_stack_v2(state, stack_name)
        if not stack:
            raise StackNotFoundError(stack_name)
        return DescribeStackEventsOutput(StackEvents=stack.events)

    @handler("GetTemplate")
    def get_template(
        self,
        context: RequestContext,
        stack_name: StackName = None,
        change_set_name: ChangeSetNameOrId = None,
        template_stage: TemplateStage = None,
        **kwargs,
    ) -> GetTemplateOutput:
        state = get_cloudformation_store(context.account_id, context.region)
        if change_set_name:
            change_set = find_change_set_v2(state, change_set_name, stack_name=stack_name)
            stack = change_set.stack
        elif stack_name:
            stack = find_stack_v2(state, stack_name)
        else:
            raise StackWithIdNotFoundError(stack_name)

        if template_stage == TemplateStage.Processed and "Transform" in stack.template_body:
            template_body = json.dumps(stack.processed_template)
        else:
            template_body = stack.template_body

        return GetTemplateOutput(
            TemplateBody=template_body,
            StagesAvailable=[TemplateStage.Original, TemplateStage.Processed],
        )

    @handler("GetTemplateSummary", expand=False)
    def get_template_summary(
        self,
        context: RequestContext,
        request: GetTemplateSummaryInput,
    ) -> GetTemplateSummaryOutput:
        state = get_cloudformation_store(context.account_id, context.region)
        stack_name = request.get("StackName")

        if stack_name:
            stack = find_stack_v2(state, stack_name)
            if not stack:
                raise StackNotFoundError(stack_name)
            template = stack.template
        else:
            template_body = request.get("TemplateBody")
            # s3 or secretsmanager url
            template_url = request.get("TemplateURL")

            # validate and resolve template
            if template_body and template_url:
                raise ValidationError(
                    "Specify exactly one of 'TemplateBody' or 'TemplateUrl'"
                )  # TODO: check proper message

            if not template_body and not template_url:
                raise ValidationError(
                    "Specify exactly one of 'TemplateBody' or 'TemplateUrl'"
                )  # TODO: check proper message

            template_body = api_utils.extract_template_body(request)
            template = template_preparer.parse_template(template_body)

        id_summaries = defaultdict(list)
        for resource_id, resource in template["Resources"].items():
            res_type = resource["Type"]
            id_summaries[res_type].append(resource_id)

        summarized_parameters = []
        for parameter_id, parameter_body in template.get("Parameters", {}).items():
            summarized_parameters.append(
                {
                    "ParameterKey": parameter_id,
                    "DefaultValue": parameter_body.get("Default"),
                    "ParameterType": parameter_body["Type"],
                    "Description": parameter_body.get("Description"),
                }
            )
        result = GetTemplateSummaryOutput(
            Parameters=summarized_parameters,
            Metadata=template.get("Metadata"),
            ResourceIdentifierSummaries=[
                {"ResourceType": key, "LogicalResourceIds": values}
                for key, values in id_summaries.items()
            ],
            ResourceTypes=list(id_summaries.keys()),
            Version=template.get("AWSTemplateFormatVersion", "2010-09-09"),
        )

        return result

    @handler("UpdateTerminationProtection")
    def update_termination_protection(
        self,
        context: RequestContext,
        enable_termination_protection: EnableTerminationProtection,
        stack_name: StackNameOrId,
        **kwargs,
    ) -> UpdateTerminationProtectionOutput:
        state = get_cloudformation_store(context.account_id, context.region)
        stack = find_stack_v2(state, stack_name)
        if not stack:
            raise StackNotFoundError(stack_name)

        stack.enable_termination_protection = enable_termination_protection
        return UpdateTerminationProtectionOutput(StackId=stack.stack_id)

    @handler("UpdateStack", expand=False)
    def update_stack(
        self,
        context: RequestContext,
        request: UpdateStackInput,
    ) -> UpdateStackOutput:
        try:
            stack_name = request["StackName"]
        except KeyError:
            # TODO: proper exception
            raise ValidationError("StackName must be specified")
        state = get_cloudformation_store(context.account_id, context.region)
        template_body = request.get("TemplateBody")
        # s3 or secretsmanager url
        template_url = request.get("TemplateURL")

        # validate and resolve template
        if template_body and template_url:
            raise ValidationError(
                "Specify exactly one of 'TemplateBody' or 'TemplateUrl'"
            )  # TODO: check proper message

        if not template_body and not template_url:
            raise ValidationError(
                "Specify exactly one of 'TemplateBody' or 'TemplateUrl'"
            )  # TODO: check proper message

        template_body = api_utils.extract_template_body(request)
        structured_template = template_preparer.parse_template(template_body)

        if "CAPABILITY_AUTO_EXPAND" not in request.get("Capabilities", []) and (
            "Transform" in structured_template.keys() or "Fn::Transform" in template_body
        ):
            raise InsufficientCapabilitiesException(
                "Requires capabilities : [CAPABILITY_AUTO_EXPAND]"
            )

        # this is intentionally not in a util yet. Let's first see how the different operations deal with these before generalizing
        # handle ARN stack_name here (not valid for initial CREATE, since stack doesn't exist yet)
        stack: Stack
        if is_stack_arn(stack_name):
            stack = state.stacks_v2.get(stack_name)
            if not stack:
                raise ValidationError(f"Stack '{stack_name}' does not exist.")

        else:
            # stack name specified, so fetch the stack by name
            stack_candidates: list[Stack] = [
                s for stack_arn, s in state.stacks_v2.items() if s.stack_name == stack_name
            ]
            active_stack_candidates = [
                s for s in stack_candidates if self._stack_status_is_active(s.status)
            ]

            if not active_stack_candidates:
                raise ValidationError(f"Stack '{stack_name}' does not exist.")
            elif len(active_stack_candidates) > 1:
                raise RuntimeError("Multiple stacks matched, update matching logic")
            stack = active_stack_candidates[0]

        # TODO: proper status modeling
        before_parameters = stack.resolved_parameters
        # TODO: reconsider the way parameters are modelled in the update graph process.
        #  The options might be reduce to using the current style, or passing the extra information
        #  as a metadata object. The choice should be made considering when the extra information
        #  is needed for the update graph building, or only looked up in downstream tasks (metadata).
        request_parameters = request.get("Parameters", list())
        # TODO: handle parameter defaults and resolution
        after_parameters: dict[str, Any] = {
            parameter["ParameterKey"]: parameter["ParameterValue"]
            for parameter in request_parameters
        }
        before_template = stack.template
        after_template = structured_template

        previous_update_model = None
        if stack.change_set_id:
            if previous_change_set := find_change_set_v2(state, stack.change_set_id):
                previous_update_model = previous_change_set.update_model

        change_set = ChangeSet(
            stack,
            {"ChangeSetName": f"cs-{stack_name}-create", "ChangeSetType": ChangeSetType.CREATE},
            template=after_template,
        )
        self._setup_change_set_model(
            change_set=change_set,
            before_template=before_template,
            after_template=after_template,
            before_parameters=before_parameters,
            after_parameters=after_parameters,
            previous_update_model=previous_update_model,
        )

        # TODO: some changes are only detectable at runtime; consider using
        #       the ChangeSetModelDescriber, or a new custom visitors, to
        #       pick-up on runtime changes.
        if change_set.update_model.node_template.change_type == ChangeType.UNCHANGED:
            raise ValidationError("No updates are to be performed.")

        stack.set_stack_status(StackStatus.UPDATE_IN_PROGRESS)
        change_set_executor = ChangeSetModelExecutor(change_set)

        def _run(*args):
            try:
                result = change_set_executor.execute()
                stack.set_stack_status(StackStatus.UPDATE_COMPLETE)
                stack.resolved_resources = result.resources
                stack.resolved_parameters = result.parameters
                stack.resolved_outputs = result.outputs
                # if the deployment succeeded, update the stack's template representation to that
                # which was just deployed
                stack.template = change_set.template
            except Exception as e:
                LOG.error("Update Stack failed: %s", e, exc_info=LOG.isEnabledFor(logging.WARNING))
                stack.set_stack_status(StackStatus.UPDATE_FAILED)

        start_worker_thread(_run)

        # TODO: stack id
        return UpdateStackOutput(StackId=stack.stack_id)

    @handler("DeleteStack")
    def delete_stack(
        self,
        context: RequestContext,
        stack_name: StackName,
        retain_resources: RetainResources = None,
        role_arn: RoleARN = None,
        client_request_token: ClientRequestToken = None,
        deletion_mode: DeletionMode = None,
        **kwargs,
    ) -> None:
        state = get_cloudformation_store(context.account_id, context.region)
        stack = find_stack_v2(state, stack_name)
        if not stack:
            # aws will silently ignore invalid stack names - we should do the same
            return

        # shortcut for stacks which have no deployed resources i.e. where a change set was
        # created, but never executed
        if stack.status == StackStatus.REVIEW_IN_PROGRESS and not stack.resolved_resources:
            stack.set_stack_status(StackStatus.DELETE_COMPLETE)
            stack.deletion_time = datetime.now(tz=timezone.utc)
            return

        previous_update_model = None
        if stack.change_set_id:
            if previous_change_set := find_change_set_v2(state, stack.change_set_id):
                previous_update_model = previous_change_set.update_model

        # create a dummy change set
        change_set = ChangeSet(stack, {"ChangeSetName": f"delete-stack_{stack.stack_name}"})  # noqa
        self._setup_change_set_model(
            change_set=change_set,
            before_template=stack.template,
            after_template=None,
            before_parameters=stack.resolved_parameters,
            after_parameters=None,
            previous_update_model=previous_update_model,
        )

        change_set_executor = ChangeSetModelExecutor(change_set)

        def _run(*args):
            try:
                stack.set_stack_status(StackStatus.DELETE_IN_PROGRESS)
                change_set_executor.execute()
                stack.set_stack_status(StackStatus.DELETE_COMPLETE)
                stack.deletion_time = datetime.now(tz=timezone.utc)
            except Exception as e:
                LOG.warning(
                    "Failed to delete stack '%s': %s",
                    stack.stack_name,
                    e,
                    exc_info=LOG.isEnabledFor(logging.DEBUG),
                )
                stack.set_stack_status(StackStatus.DELETE_FAILED)

        start_worker_thread(_run)<|MERGE_RESOLUTION|>--- conflicted
+++ resolved
@@ -131,13 +131,8 @@
                 change_set_candidate = state.change_sets[change_set_id]
                 if change_set_candidate.change_set_name == change_set_name:
                     return change_set_candidate
-<<<<<<< HEAD
-
-    raise NotImplementedError
-=======
         else:
             raise ValueError("No stack name specified when finding change set")
->>>>>>> 00b88824
 
 
 class CloudformationProviderV2(CloudformationProvider):
