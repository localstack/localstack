import copy
from datetime import datetime, timezone
from typing import NotRequired, Optional, TypedDict

from localstack.aws.api.cloudformation import (
    Capability,
    ChangeSetStatus,
    ChangeSetType,
    CreateChangeSetInput,
    CreateStackInput,
    ExecutionStatus,
    Output,
    Parameter,
    ResourceStatus,
    StackDriftInformation,
    StackDriftStatus,
    StackEvent,
    StackResource,
    StackStatus,
    StackStatusReason,
)
from localstack.aws.api.cloudformation import (
    Stack as ApiStack,
)
from localstack.services.cloudformation.engine.entities import (
    StackIdentifier,
)
from localstack.services.cloudformation.engine.v2.change_set_model import (
    ChangeType,
    UpdateModel,
)
from localstack.utils.aws import arns
from localstack.utils.strings import long_uid, short_uid


class ResolvedResource(TypedDict):
    Type: str
    Properties: dict


class Stack:
    stack_name: str
    parameters: list[Parameter]
    change_set_id: str | None
    status: StackStatus
    status_reason: StackStatusReason | None
    stack_id: str
    creation_time: datetime
    deletion_time: datetime | None
<<<<<<< HEAD
    events: list[StackEvent]
    capabilities: list[Capability]
    enable_termination_protection: bool
=======
    events = list[StackEvent]
    processed_template: dict | None
>>>>>>> 00b88824

    # state after deploy
    resolved_parameters: dict[str, str]
    resolved_resources: dict[str, ResolvedResource]
    resolved_outputs: dict[str, str]
    resource_states: dict[str, StackResource]

    def __init__(
        self,
        account_id: str,
        region_name: str,
        request_payload: CreateChangeSetInput | CreateStackInput,
        template: dict | None = None,
        template_body: str | None = None,
        initial_status: StackStatus = StackStatus.CREATE_IN_PROGRESS,
    ):
        self.account_id = account_id
        self.region_name = region_name
        self.template = template
        self.template_original = copy.deepcopy(self.template)
        self.template_body = template_body
        self.status = initial_status
        self.status_reason = None
        self.change_set_ids = []
        self.creation_time = datetime.now(tz=timezone.utc)
        self.deletion_time = None
        self.change_set_id = None
<<<<<<< HEAD
        self.enable_termination_protection = False
=======
        self.processed_template = None
>>>>>>> 00b88824

        self.stack_name = request_payload["StackName"]
        self.parameters = request_payload.get("Parameters", [])
        self.stack_id = arns.cloudformation_stack_arn(
            self.stack_name,
            stack_id=StackIdentifier(
                account_id=self.account_id, region=self.region_name, stack_name=self.stack_name
            ).generate(tags=request_payload.get("Tags")),
            account_id=self.account_id,
            region_name=self.region_name,
        )
        self.capabilities = request_payload.get("Capabilities", []) or []

        # TODO: only kept for v1 compatibility
        self.request_payload = request_payload

        # state after deploy
        self.resolved_parameters = {}
        self.resolved_resources = {}
        self.resolved_outputs = {}
        self.resource_states = {}
        self.events = []

    def set_stack_status(self, status: StackStatus, reason: StackStatusReason | None = None):
        self.status = status
        if reason:
            self.status_reason = reason

        self._store_event(self.stack_name, self.stack_id, status.value, status_reason=reason)

    def set_resource_status(
        self,
        *,
        logical_resource_id: str,
        physical_resource_id: str | None,
        resource_type: str,
        status: ResourceStatus,
        resource_status_reason: str | None = None,
    ):
        resource_description = StackResource(
            StackName=self.stack_name,
            StackId=self.stack_id,
            LogicalResourceId=logical_resource_id,
            PhysicalResourceId=physical_resource_id,
            ResourceType=resource_type,
            Timestamp=datetime.now(tz=timezone.utc),
            ResourceStatus=status,
            ResourceStatusReason=resource_status_reason,
        )

        if not resource_status_reason:
            resource_description.pop("ResourceStatusReason")

        if status == ResourceStatus.DELETE_COMPLETE:
            self.resource_states.pop(logical_resource_id)
        else:
            self.resource_states[logical_resource_id] = resource_description
        self._store_event(logical_resource_id, physical_resource_id, status, resource_status_reason)

    def _store_event(
        self,
        resource_id: str = None,
        physical_res_id: str = None,
        status: str = "",
        status_reason: str = "",
    ):
        resource_id = resource_id
        physical_res_id = physical_res_id
        resource_type = (
            self.template.get("Resources", {})
            .get(resource_id, {})
            .get("Type", "AWS::CloudFormation::Stack")
        )

        event: StackEvent = {
            "EventId": long_uid(),
            "Timestamp": datetime.now(tz=timezone.utc),
            "StackId": self.stack_id,
            "StackName": self.stack_name,
            "LogicalResourceId": resource_id,
            "PhysicalResourceId": physical_res_id,
            "ResourceStatus": status,
            "ResourceType": resource_type,
        }

        if status_reason:
            event["ResourceStatusReason"] = status_reason

        self.events.insert(0, event)

    def describe_details(self) -> ApiStack:
        result = {
            "CreationTime": self.creation_time,
            "DeletionTime": self.deletion_time,
            "StackId": self.stack_id,
            "StackName": self.stack_name,
            "StackStatus": self.status,
            "StackStatusReason": self.status_reason,
            # fake values
            "DisableRollback": False,
            "DriftInformation": StackDriftInformation(
                StackDriftStatus=StackDriftStatus.NOT_CHECKED
            ),
            "EnableTerminationProtection": self.enable_termination_protection,
            "LastUpdatedTime": self.creation_time,
            "RollbackConfiguration": {},
            "Tags": [],
            "NotificationARNs": [],
            "Capabilities": self.capabilities,
            "Parameters": self.parameters,
        }
        # TODO: confirm the logic for this
        if change_set_id := self.change_set_id:
            result["ChangeSetId"] = change_set_id

        if self.resolved_outputs:
            describe_outputs = []
            for key, value in self.resolved_outputs.items():
                describe_outputs.append(
                    Output(
                        # TODO(parity): Description, ExportName
                        # TODO(parity): what happens on describe stack when the stack has not been deployed yet?
                        OutputKey=key,
                        OutputValue=value,
                    )
                )
            result["Outputs"] = describe_outputs
        return result

    def is_active(self) -> bool:
        return self.status != StackStatus.DELETE_COMPLETE


class ChangeSetRequestPayload(TypedDict, total=False):
    ChangeSetName: str
    ChangeSetType: NotRequired[ChangeSetType]


class ChangeSet:
    change_set_name: str
    change_set_id: str
    change_set_type: ChangeSetType
    update_model: Optional[UpdateModel]
    status: ChangeSetStatus
    status_reason: str | None
    execution_status: ExecutionStatus
    creation_time: datetime

    def __init__(
        self,
        stack: Stack,
        request_payload: ChangeSetRequestPayload,
        template: dict | None = None,
    ):
        self.stack = stack
        self.template = template
        self.status = ChangeSetStatus.CREATE_IN_PROGRESS
        self.status_reason = None
        self.execution_status = ExecutionStatus.AVAILABLE
        self.update_model = None
        self.creation_time = datetime.now(tz=timezone.utc)

        self.change_set_name = request_payload["ChangeSetName"]
        self.change_set_type = request_payload.get("ChangeSetType", ChangeSetType.UPDATE)
        self.change_set_id = arns.cloudformation_change_set_arn(
            self.change_set_name,
            change_set_id=short_uid(),
            account_id=self.stack.account_id,
            region_name=self.stack.region_name,
        )

    def set_update_model(self, update_model: UpdateModel) -> None:
        self.update_model = update_model

    def set_change_set_status(self, status: ChangeSetStatus):
        self.status = status

    def set_execution_status(self, execution_status: ExecutionStatus):
        self.execution_status = execution_status

    def has_changes(self) -> bool:
        return self.update_model.node_template.change_type != ChangeType.UNCHANGED

    @property
    def account_id(self) -> str:
        return self.stack.account_id

    @property
    def region_name(self) -> str:
        return self.stack.region_name<|MERGE_RESOLUTION|>--- conflicted
+++ resolved
@@ -47,14 +47,10 @@
     stack_id: str
     creation_time: datetime
     deletion_time: datetime | None
-<<<<<<< HEAD
     events: list[StackEvent]
     capabilities: list[Capability]
     enable_termination_protection: bool
-=======
-    events = list[StackEvent]
     processed_template: dict | None
->>>>>>> 00b88824
 
     # state after deploy
     resolved_parameters: dict[str, str]
@@ -82,11 +78,8 @@
         self.creation_time = datetime.now(tz=timezone.utc)
         self.deletion_time = None
         self.change_set_id = None
-<<<<<<< HEAD
         self.enable_termination_protection = False
-=======
         self.processed_template = None
->>>>>>> 00b88824
 
         self.stack_name = request_payload["StackName"]
         self.parameters = request_payload.get("Parameters", [])
