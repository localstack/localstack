import datetime

from localstack.aws.api.lambda_ import (
    CreateEventSourceMappingRequest,
    DestinationConfig,
    EventSourceMappingConfiguration,
    EventSourcePosition,
)
from localstack.services.lambda_ import hooks as lambda_hooks
from localstack.services.lambda_.event_source_mapping.esm_worker import EsmState, EsmStateReason
from localstack.services.lambda_.event_source_mapping.pipe_utils import (
    get_standardized_service_name,
)
from localstack.utils.aws.arns import parse_arn
from localstack.utils.collections import merge_recursive
from localstack.utils.strings import long_uid


class EsmConfigFactory:
    request: CreateEventSourceMappingRequest
    function_arn: str

    def __init__(self, request: CreateEventSourceMappingRequest, function_arn: str):
        self.request = request
        self.function_arn = function_arn

    def get_esm_config(self) -> EventSourceMappingConfiguration:
        """Creates an Event Source Mapping (ESM) configuration based on a create ESM request.
        * CreateEventSourceMapping API: https://docs.aws.amazon.com/lambda/latest/api/API_CreateEventSourceMapping.html
        * CreatePipe API: https://docs.aws.amazon.com/eventbridge/latest/pipes-reference/API_CreatePipe.html
        The CreatePipe API covers largely the same parameters, but is better structured using hierarchical parameters.
        """

        service = ""
        if source_arn := self.request.get("EventSourceArn"):
            parsed_arn = parse_arn(source_arn)
            service = get_standardized_service_name(parsed_arn["service"])

        default_source_parameters = {}
        default_source_parameters["UUID"] = long_uid()
        default_source_parameters["StateTransitionReason"] = EsmStateReason.USER_ACTION
        if service == "sqs":
            default_source_parameters["BatchSize"] = 10
            default_source_parameters["MaximumBatchingWindowInSeconds"] = 0
            default_source_parameters["StateTransitionReason"] = EsmStateReason.USER_INITIATED
        elif service == "kinesis":
            # TODO: test all defaults
            default_source_parameters["BatchSize"] = 100
            default_source_parameters["DestinationConfig"] = DestinationConfig(OnFailure={})
            default_source_parameters["BisectBatchOnFunctionError"] = False
            default_source_parameters["MaximumBatchingWindowInSeconds"] = 0
            default_source_parameters["MaximumRecordAgeInSeconds"] = -1
            default_source_parameters["MaximumRetryAttempts"] = -1
            default_source_parameters["ParallelizationFactor"] = 1
            default_source_parameters["StartingPosition"] = EventSourcePosition.TRIM_HORIZON
            default_source_parameters["TumblingWindowInSeconds"] = 0
            default_source_parameters["LastProcessingResult"] = EsmStateReason.NO_RECORDS_PROCESSED
        elif service == "dynamodbstreams":
            # TODO: test all defaults
            default_source_parameters["BatchSize"] = 100
            default_source_parameters["DestinationConfig"] = DestinationConfig(OnFailure={})
            default_source_parameters["BisectBatchOnFunctionError"] = False
            default_source_parameters["MaximumBatchingWindowInSeconds"] = 0
            default_source_parameters["MaximumRecordAgeInSeconds"] = -1
            default_source_parameters["MaximumRetryAttempts"] = -1
            default_source_parameters["ParallelizationFactor"] = 1
            default_source_parameters["StartingPosition"] = EventSourcePosition.TRIM_HORIZON
            default_source_parameters["TumblingWindowInSeconds"] = 0
            default_source_parameters["LastProcessingResult"] = EsmStateReason.NO_RECORDS_PROCESSED
        else:
            lambda_hooks.set_event_source_config_defaults.run(
                default_source_parameters, self.request, service
            )

            if not default_source_parameters:
                raise Exception(
                    f"Default Lambda Event Source Mapping parameters not implemented for service {service}. req={self.request} dict={default_source_parameters}"
                )

        # TODO: test whether merging actually happens recursively. Examples:
        # a) What happens if only one of the parameters for DocumentDBEventSourceConfig change?
        # b) Does a change of AmazonManagedKafkaEventSourceConfig.ConsumerGroupId affect flat parameters such as BatchSize and MaximumBatchingWindowInSeconds)?
        # c) Are FilterCriteria.Filters merged or replaced upon update?
        # TODO: can we ignore extra parameters from the request (e.g., Kinesis params for SQS source)?
        derived_source_parameters = merge_recursive(default_source_parameters, self.request)
<<<<<<< HEAD

        # TODO What happens when FunctionResponseTypes value or target service is invalid?
        if service in ["sqs", "kinesis", "dynamodbstreams"]:
=======
        if service in ("sqs", "kinesis", "dynamodbstreams"):
>>>>>>> 32af24a5
            derived_source_parameters["FunctionResponseTypes"] = derived_source_parameters.get(
                "FunctionResponseTypes", []
            )

        state = EsmState.CREATING if self.request.get("Enabled", True) else EsmState.DISABLED
        esm_config = EventSourceMappingConfiguration(
            **derived_source_parameters,
            FunctionArn=self.function_arn,
            # TODO: last modified => does state transition affect this?
            LastModified=datetime.datetime.now(),
            State=state,
            # TODO: complete missing fields
        )
        return esm_config<|MERGE_RESOLUTION|>--- conflicted
+++ resolved
@@ -83,13 +83,9 @@
         # c) Are FilterCriteria.Filters merged or replaced upon update?
         # TODO: can we ignore extra parameters from the request (e.g., Kinesis params for SQS source)?
         derived_source_parameters = merge_recursive(default_source_parameters, self.request)
-<<<<<<< HEAD
 
         # TODO What happens when FunctionResponseTypes value or target service is invalid?
         if service in ["sqs", "kinesis", "dynamodbstreams"]:
-=======
-        if service in ("sqs", "kinesis", "dynamodbstreams"):
->>>>>>> 32af24a5
             derived_source_parameters["FunctionResponseTypes"] = derived_source_parameters.get(
                 "FunctionResponseTypes", []
             )
