--- conflicted
+++ resolved
@@ -10,11 +10,8 @@
 import requests
 from botocore.client import BaseClient
 
-<<<<<<< HEAD
 from localstack import config
 from localstack.aws.api import RequestContext
-=======
->>>>>>> ffce922a
 from localstack.aws.api.events import Arn, InputTransformer, RuleName, Target, TargetInputPath
 from localstack.aws.connect import connect_to
 from localstack.services.events.models import FormattedEvent, TransformedEvent, ValidationException
@@ -29,8 +26,8 @@
     extract_region_from_arn,
     extract_service_from_arn,
     firehose_name,
+    parse_arn,
     sqs_queue_url_for_arn,
-    parse_arn,
 )
 from localstack.utils.aws.client_types import ServicePrincipal
 from localstack.utils.json import extract_jsonpath
@@ -240,6 +237,7 @@
     """
     ApiGatewayTargetSender is a TargetSender that sends events to an API Gateway target.
     """
+
     PROHIBITED_HEADERS = [
         "authorization",
         "connection",
@@ -254,8 +252,8 @@
         "via",
         "www-authenticate",
         "x-forwarded-for",
-    ] # https://docs.aws.amazon.com/eventbridge/latest/userguide/eb-api-gateway-target.html
-    
+    ]  # https://docs.aws.amazon.com/eventbridge/latest/userguide/eb-api-gateway-target.html
+
     ALLOWED_HTTP_METHODS = {"GET", "POST", "PUT", "DELETE", "PATCH", "HEAD", "OPTIONS"}
 
     def send_event(self, event):
@@ -331,13 +329,13 @@
                 method=http_method, url=url, headers=headers, data=event_json, timeout=5
             )
             if not response.ok:
-                LOG.warn(
+                LOG.warning(
                     "API Gateway target invocation failed with status code %s, response: %s",
                     response.status_code,
                     response.text,
                 )
         except requests.RequestException as e:
-            LOG.warn("Request failed: %s", e)
+            LOG.warning("Request failed: %s", e)
 
     def _validate_input(self, target: Target):
         super()._validate_input(target)
