import base64
import json
import logging
import re
import uuid
from datetime import datetime
from typing import Any, Callable, Dict, Optional

from localstack.aws.api import RequestContext, handler
from localstack.aws.api.config import TagsList
from localstack.aws.api.events import (
    Action,
    ApiDestination,
    ApiDestinationDescription,
    ApiDestinationHttpMethod,
    ApiDestinationInvocationRateLimitPerSecond,
    ApiDestinationName,
    ArchiveDescription,
    ArchiveName,
    ArchiveResponseList,
    ArchiveState,
    Arn,
    Boolean,
    CancelReplayResponse,
    Condition,
    ConnectionArn,
    ConnectionAuthorizationType,
    ConnectionDescription,
    ConnectionName,
    ConnectionState,
    CreateApiDestinationResponse,
    CreateArchiveResponse,
    CreateConnectionAuthRequestParameters,
    CreateConnectionResponse,
    CreateEventBusResponse,
    DeadLetterConfig,
    DeleteApiDestinationResponse,
    DeleteArchiveResponse,
    DeleteConnectionResponse,
    DescribeApiDestinationResponse,
    DescribeArchiveResponse,
    DescribeConnectionResponse,
    DescribeEventBusResponse,
    DescribeReplayResponse,
    DescribeRuleResponse,
    EndpointId,
    EventBusDescription,
    EventBusList,
    EventBusName,
    EventBusNameOrArn,
    EventPattern,
    EventsApi,
    EventSourceName,
    HttpsEndpoint,
    InternalException,
    KmsKeyIdentifier,
    LimitMax100,
    ListApiDestinationsResponse,
    ListArchivesResponse,
    ListConnectionsResponse,
    ListEventBusesResponse,
    ListReplaysResponse,
    ListRuleNamesByTargetResponse,
    ListRulesResponse,
    ListTagsForResourceResponse,
    ListTargetsByRuleResponse,
    NextToken,
    NonPartnerEventBusName,
    Principal,
    PutEventsRequestEntry,
    PutEventsRequestEntryList,
    PutEventsResponse,
    PutEventsResultEntry,
    PutEventsResultEntryList,
    PutPartnerEventsRequestEntryList,
    PutPartnerEventsResponse,
    PutRuleResponse,
    PutTargetsResponse,
    RemoveTargetsResponse,
    ReplayDescription,
    ReplayDestination,
    ReplayList,
    ReplayName,
    ReplayState,
    ResourceAlreadyExistsException,
    ResourceNotFoundException,
    RetentionDays,
    RoleArn,
    RuleDescription,
    RuleName,
    RuleResponseList,
    RuleState,
    ScheduleExpression,
    StartReplayResponse,
    StatementId,
    String,
    TagKeyList,
    TagList,
    TagResourceResponse,
    Target,
    TargetArn,
    TargetId,
    TargetIdList,
    TargetList,
    TestEventPatternResponse,
    Timestamp,
    UntagResourceResponse,
    UpdateApiDestinationResponse,
    UpdateArchiveResponse,
    UpdateConnectionAuthRequestParameters,
    UpdateConnectionResponse,
)
from localstack.aws.api.events import Archive as ApiTypeArchive
from localstack.aws.api.events import EventBus as ApiTypeEventBus
from localstack.aws.api.events import Replay as ApiTypeReplay
from localstack.aws.api.events import Rule as ApiTypeRule
from localstack.aws.connect import connect_to
from localstack.services.events.archive import ArchiveService, ArchiveServiceDict
from localstack.services.events.event_bus import EventBusService, EventBusServiceDict
from localstack.services.events.models import (
    Archive,
    ArchiveDict,
    EventBus,
    EventBusDict,
    EventsStore,
    FormattedEvent,
    Replay,
    ReplayDict,
    ResourceType,
    Rule,
    RuleDict,
    TargetDict,
    ValidationException,
    events_stores,
)
from localstack.services.events.replay import ReplayService, ReplayServiceDict
from localstack.services.events.rule import RuleService, RuleServiceDict
from localstack.services.events.scheduler import JobScheduler
from localstack.services.events.target import (
    TargetSender,
    TargetSenderDict,
    TargetSenderFactory,
)
from localstack.services.events.usage import rule_error, rule_invocation
from localstack.services.events.utils import (
    TARGET_ID_PATTERN,
    extract_event_bus_name,
    extract_region_and_account_id,
    format_event,
    get_resource_type,
    get_trace_header_encoded_region_account,
    is_archive_arn,
    recursive_remove_none_values_from_dict,
)
from localstack.services.plugins import ServiceLifecycleHook
from localstack.utils.aws.arns import get_partition, parse_arn
from localstack.utils.common import truncate
from localstack.utils.event_matcher import matches_event
from localstack.utils.strings import long_uid, short_uid
from localstack.utils.time import TIMESTAMP_FORMAT_TZ, timestamp

LOG = logging.getLogger(__name__)

ARCHIVE_TARGET_ID_NAME_PATTERN = re.compile(r"^Events-Archive-(?P<name>[a-zA-Z0-9_-]+)$")

VALID_AUTH_TYPES = [t.value for t in ConnectionAuthorizationType]


def decode_next_token(token: NextToken) -> int:
    """Decode a pagination token from base64 to integer."""
    return int.from_bytes(base64.b64decode(token), "big")


def encode_next_token(token: int) -> NextToken:
    """Encode a pagination token to base64 from integer."""
    return base64.b64encode(token.to_bytes(128, "big")).decode("utf-8")


def get_filtered_dict(name_prefix: str, input_dict: dict) -> dict:
    """Filter dictionary by prefix."""
    return {name: value for name, value in input_dict.items() if name.startswith(name_prefix)}


def validate_event(event: PutEventsRequestEntry) -> None | PutEventsResultEntry:
    if not event.get("Source"):
        return {
            "ErrorCode": "InvalidArgument",
            "ErrorMessage": "Parameter Source is not valid. Reason: Source is a required argument.",
        }
    elif not event.get("DetailType"):
        return {
            "ErrorCode": "InvalidArgument",
            "ErrorMessage": "Parameter DetailType is not valid. Reason: DetailType is a required argument.",
        }
    elif not event.get("Detail"):
        return {
            "ErrorCode": "InvalidArgument",
            "ErrorMessage": "Parameter Detail is not valid. Reason: Detail is a required argument.",
        }
<<<<<<< HEAD
    else:
        try:
            json_detail = json.loads(event.get("Detail"))
            if isinstance(json_detail, dict):
                return
        except json.JSONDecodeError:
            pass

        return {
            "ErrorCode": "MalformedDetail",
            "ErrorMessage": "Detail is malformed.",
        }
=======
    elif event.get("Detail") and len(event["Detail"]) >= 262144:
        raise ValidationException("Total size of the entries in the request is over the limit.")
>>>>>>> 6df4dbc7


def check_unique_tags(tags: TagsList) -> None:
    unique_tag_keys = {tag["Key"] for tag in tags}
    if len(unique_tag_keys) < len(tags):
        raise ValidationException("Invalid parameter: Duplicated keys are not allowed.")


class EventsProvider(EventsApi, ServiceLifecycleHook):
    # api methods are grouped by resource type and sorted in hierarchical order
    # each group is sorted alphabetically
    def __init__(self):
        self._event_bus_services_store: EventBusServiceDict = {}
        self._rule_services_store: RuleServiceDict = {}
        self._target_sender_store: TargetSenderDict = {}
        self._archive_service_store: ArchiveServiceDict = {}
        self._replay_service_store: ReplayServiceDict = {}

    def on_before_start(self):
        JobScheduler.start()

    def on_before_stop(self):
        JobScheduler.shutdown()

    ##########
    # Helper Methods for connections and api destinations
    ##########

    def _validate_api_destination_name(self, name: str) -> list[str]:
        """Validate the API destination name according to AWS rules. Returns a list of validation errors."""
        errors = []
        if not re.match(r"^[\.\-_A-Za-z0-9]+$", name):
            errors.append(
                f"Value '{name}' at 'name' failed to satisfy constraint: "
                "Member must satisfy regular expression pattern: [\\.\\-_A-Za-z0-9]+"
            )
        if not (1 <= len(name) <= 64):
            errors.append(
                f"Value '{name}' at 'name' failed to satisfy constraint: "
                "Member must have length less than or equal to 64"
            )
        return errors

    def _validate_connection_name(self, name: str) -> list[str]:
        """Validate the connection name according to AWS rules. Returns a list of validation errors."""
        errors = []
        if not re.match("^[\\.\\-_A-Za-z0-9]+$", name):
            errors.append(
                f"Value '{name}' at 'name' failed to satisfy constraint: "
                "Member must satisfy regular expression pattern: [\\.\\-_A-Za-z0-9]+"
            )
        if not (1 <= len(name) <= 64):
            errors.append(
                f"Value '{name}' at 'name' failed to satisfy constraint: "
                "Member must have length less than or equal to 64"
            )
        return errors

    def _validate_auth_type(self, auth_type: str) -> list[str]:
        """Validate the authorization type. Returns a list of validation errors."""
        errors = []
        if auth_type not in VALID_AUTH_TYPES:
            errors.append(
                f"Value '{auth_type}' at 'authorizationType' failed to satisfy constraint: "
                f"Member must satisfy enum value set: [{', '.join(VALID_AUTH_TYPES)}]"
            )
        return errors

    def _get_connection_by_arn(self, connection_arn: str) -> Optional[Dict]:
        """Retrieve a connection by its ARN."""
        parsed_arn = parse_arn(connection_arn)
        store = self.get_store(parsed_arn["region"], parsed_arn["account"])
        connection_name = parsed_arn["resource"].split("/")[1]
        return store.connections.get(connection_name)

    def _get_public_parameters(self, auth_type: str, auth_parameters: dict) -> dict:
        """Extract public parameters (without secrets) based on auth type."""
        public_params = {}

        if auth_type == "BASIC" and "BasicAuthParameters" in auth_parameters:
            public_params["BasicAuthParameters"] = {
                "Username": auth_parameters["BasicAuthParameters"]["Username"]
            }

        elif auth_type == "API_KEY" and "ApiKeyAuthParameters" in auth_parameters:
            public_params["ApiKeyAuthParameters"] = {
                "ApiKeyName": auth_parameters["ApiKeyAuthParameters"]["ApiKeyName"]
            }

        elif auth_type == "OAUTH_CLIENT_CREDENTIALS" and "OAuthParameters" in auth_parameters:
            oauth_params = auth_parameters["OAuthParameters"]
            public_params["OAuthParameters"] = {
                "AuthorizationEndpoint": oauth_params["AuthorizationEndpoint"],
                "HttpMethod": oauth_params["HttpMethod"],
                "ClientParameters": {"ClientID": oauth_params["ClientParameters"]["ClientID"]},
            }
            if "OAuthHttpParameters" in oauth_params:
                public_params["OAuthParameters"]["OAuthHttpParameters"] = oauth_params.get(
                    "OAuthHttpParameters"
                )

        if "InvocationHttpParameters" in auth_parameters:
            public_params["InvocationHttpParameters"] = auth_parameters["InvocationHttpParameters"]

        return public_params

    def _get_initial_state(self, auth_type: str) -> ConnectionState:
        """Get initial connection state based on auth type."""
        if auth_type == "OAUTH_CLIENT_CREDENTIALS":
            return ConnectionState.AUTHORIZING
        return ConnectionState.AUTHORIZED

    def _determine_api_destination_state(self, connection_state: str) -> str:
        """Determine ApiDestinationState based on ConnectionState."""
        return "ACTIVE" if connection_state == "AUTHORIZED" else "INACTIVE"

    def _create_api_destination_object(
        self,
        context: RequestContext,
        name: str,
        connection_arn: str,
        invocation_endpoint: str,
        http_method: str,
        description: Optional[str] = None,
        invocation_rate_limit_per_second: Optional[int] = None,
        api_destination_state: Optional[str] = "ACTIVE",
    ) -> ApiDestination:
        """Create a standardized API destination object."""
        now = datetime.utcnow()
        api_destination_arn = f"arn:{get_partition(context.region)}:events:{context.region}:{context.account_id}:api-destination/{name}/{short_uid()}"

        api_destination: ApiDestination = {
            "ApiDestinationArn": api_destination_arn,
            "Name": name,
            "ConnectionArn": connection_arn,
            "InvocationEndpoint": invocation_endpoint,
            "HttpMethod": http_method,
            "Description": description,
            "InvocationRateLimitPerSecond": invocation_rate_limit_per_second or 300,
            "CreationTime": now,
            "LastModifiedTime": now,
            "ApiDestinationState": api_destination_state,
        }
        return api_destination

    def _create_connection_arn(
        self, context: RequestContext, name: str, connection_uuid: str
    ) -> str:
        """Create a standardized connection ARN."""
        return f"arn:{get_partition(context.region)}:events:{context.region}:{context.account_id}:connection/{name}/{connection_uuid}"

    def _get_secret_value(
        self,
        authorization_type: ConnectionAuthorizationType,
        auth_parameters: CreateConnectionAuthRequestParameters,
    ) -> str:
        result = {}
        match authorization_type:
            case ConnectionAuthorizationType.BASIC:
                params = auth_parameters.get("BasicAuthParameters", {})
                result = {"username": params.get("Username"), "password": params.get("Password")}
            case ConnectionAuthorizationType.API_KEY:
                params = auth_parameters.get("ApiKeyAuthParameters", {})
                result = {
                    "api_key_name": params.get("ApiKeyName"),
                    "api_key_value": params.get("ApiKeyValue"),
                }
            case ConnectionAuthorizationType.OAUTH_CLIENT_CREDENTIALS:
                params = auth_parameters.get("OAuthParameters", {})
                client_params = params.get("ClientParameters", {})
                result = {
                    "client_id": client_params.get("ClientID"),
                    "client_secret": client_params.get("ClientSecret"),
                    "authorization_endpoint": params.get("AuthorizationEndpoint"),
                    "http_method": params.get("HttpMethod"),
                }

        if "InvocationHttpParameters" in auth_parameters:
            result["invocation_http_parameters"] = auth_parameters["InvocationHttpParameters"]

        return json.dumps(result)

    def _create_connection_secret(
        self,
        context: RequestContext,
        name: str,
        authorization_type: ConnectionAuthorizationType,
        auth_parameters: CreateConnectionAuthRequestParameters,
    ) -> str:
        """Create a standardized secret ARN."""
        # TODO use service role as described here: https://docs.aws.amazon.com/eventbridge/latest/userguide/using-service-linked-roles-service-action-1.html
        # not too important as it is created automatically on AWS anyway, with the right permissions
        secretsmanager_client = connect_to(
            aws_access_key_id=context.account_id, region_name=context.region
        ).secretsmanager
        secret_value = self._get_secret_value(authorization_type, auth_parameters)

        # create secret
        secret_name = f"events!connection/{name}/{str(uuid.uuid4())}"
        return secretsmanager_client.create_secret(
            Name=secret_name,
            SecretString=secret_value,
            Tags=[{"Key": "BYPASS_SECRET_ID_VALIDATION", "Value": "1"}],
        )["ARN"]

    def _update_connection_secret(
        self,
        context: RequestContext,
        secret_id: str,
        authorization_type: ConnectionAuthorizationType,
        auth_parameters: CreateConnectionAuthRequestParameters,
    ) -> None:
        secretsmanager_client = connect_to(
            aws_access_key_id=context.account_id, region_name=context.region
        ).secretsmanager
        secret_value = self._get_secret_value(authorization_type, auth_parameters)
        secretsmanager_client.update_secret(SecretId=secret_id, SecretString=secret_value)

    def _delete_connection_secret(self, context: RequestContext, secret_id: str):
        secretsmanager_client = connect_to(
            aws_access_key_id=context.account_id, region_name=context.region
        ).secretsmanager
        secretsmanager_client.delete_secret(SecretId=secret_id, ForceDeleteWithoutRecovery=True)

    def _create_connection_object(
        self,
        context: RequestContext,
        name: str,
        authorization_type: ConnectionAuthorizationType,
        auth_parameters: dict,
        description: Optional[str] = None,
        connection_state: Optional[str] = None,
        creation_time: Optional[datetime] = None,
        connection_arn: Optional[str] = None,
        secret_id: Optional[str] = None,
    ) -> Dict[str, Any]:
        """Create a standardized connection object."""
        current_time = creation_time or datetime.utcnow()
        connection_uuid = str(uuid.uuid4())

        if secret_id:
            self._update_connection_secret(context, secret_id, authorization_type, auth_parameters)
        else:
            secret_id = self._create_connection_secret(
                context, name, authorization_type, auth_parameters
            )

        connection: Dict[str, Any] = {
            "ConnectionArn": connection_arn
            or self._create_connection_arn(context, name, connection_uuid),
            "Name": name,
            "ConnectionState": connection_state or self._get_initial_state(authorization_type),
            "AuthorizationType": authorization_type,
            "AuthParameters": self._get_public_parameters(authorization_type, auth_parameters),
            "SecretArn": secret_id,
            "CreationTime": current_time,
            "LastModifiedTime": current_time,
            "LastAuthorizedTime": current_time,
        }

        if description:
            connection["Description"] = description

        return connection

    def _handle_api_destination_operation(self, operation_name: str, func: Callable) -> Any:
        """Generic error handler for API destination operations."""
        try:
            return func()
        except (
            ValidationException,
            ResourceNotFoundException,
            ResourceAlreadyExistsException,
        ) as e:
            raise e
        except Exception as e:
            raise ValidationException(f"Error {operation_name} API destination: {str(e)}")

    def _handle_connection_operation(self, operation_name: str, func: Callable) -> Any:
        """Generic error handler for connection operations."""
        try:
            return func()
        except (
            ValidationException,
            ResourceNotFoundException,
            ResourceAlreadyExistsException,
        ) as e:
            raise e
        except Exception as e:
            raise ValidationException(f"Error {operation_name} connection: {str(e)}")

    def _create_connection_response(
        self, connection: Dict[str, Any], override_state: Optional[str] = None
    ) -> dict:
        """Create a standardized response for connection operations."""
        response = {
            "ConnectionArn": connection["ConnectionArn"],
            "ConnectionState": override_state or connection["ConnectionState"],
            "CreationTime": connection["CreationTime"],
            "LastModifiedTime": connection["LastModifiedTime"],
            "LastAuthorizedTime": connection.get("LastAuthorizedTime"),
        }
        if "SecretArn" in connection:
            response["SecretArn"] = connection["SecretArn"]
        return response

    ##########
    # Connections
    ##########

    @handler("CreateConnection")
    def create_connection(
        self,
        context: RequestContext,
        name: ConnectionName,
        authorization_type: ConnectionAuthorizationType,
        auth_parameters: CreateConnectionAuthRequestParameters,
        description: ConnectionDescription = None,
        **kwargs,
    ) -> CreateConnectionResponse:
        """Create a new connection."""
        auth_type = authorization_type
        if hasattr(authorization_type, "value"):
            auth_type = authorization_type.value

        errors = []
        errors.extend(self._validate_connection_name(name))
        errors.extend(self._validate_auth_type(auth_type))

        if errors:
            error_message = (
                f"{len(errors)} validation error{'s' if len(errors) > 1 else ''} detected: "
            )
            error_message += "; ".join(errors)
            raise ValidationException(error_message)

        def create():
            store = self.get_store(context.region, context.account_id)

            if name in store.connections:
                raise ResourceAlreadyExistsException(f"Connection {name} already exists.")

            connection = self._create_connection_object(
                context, name, auth_type, auth_parameters, description
            )
            store.connections[name] = connection

            return CreateConnectionResponse(**self._create_connection_response(connection))

        return self._handle_connection_operation("creating", create)

    @handler("DescribeConnection")
    def describe_connection(
        self, context: RequestContext, name: ConnectionName, **kwargs
    ) -> DescribeConnectionResponse:
        store = self.get_store(context.region, context.account_id)
        try:
            if name not in store.connections:
                raise ResourceNotFoundException(
                    f"Failed to describe the connection(s). Connection '{name}' does not exist."
                )

            return DescribeConnectionResponse(**store.connections[name])

        except ResourceNotFoundException as e:
            raise e
        except Exception as e:
            raise ValidationException(f"Error describing connection: {str(e)}")

    @handler("UpdateConnection")
    def update_connection(
        self,
        context: RequestContext,
        name: ConnectionName,
        description: ConnectionDescription = None,
        authorization_type: ConnectionAuthorizationType = None,
        auth_parameters: UpdateConnectionAuthRequestParameters = None,
        **kwargs,
    ) -> UpdateConnectionResponse:
        store = self.get_store(context.region, context.account_id)

        def update():
            if name not in store.connections:
                raise ResourceNotFoundException(
                    f"Failed to describe the connection(s). Connection '{name}' does not exist."
                )

            existing_connection = store.connections[name]

            # Use existing values if not provided in update
            if authorization_type:
                auth_type = (
                    authorization_type.value
                    if hasattr(authorization_type, "value")
                    else authorization_type
                )
                self._validate_auth_type(auth_type)
            else:
                auth_type = existing_connection["AuthorizationType"]

            auth_params = (
                auth_parameters if auth_parameters else existing_connection["AuthParameters"]
            )
            desc = description if description else existing_connection.get("Description")

            connection = self._create_connection_object(
                context,
                name,
                auth_type,
                auth_params,
                desc,
                ConnectionState.AUTHORIZED,
                existing_connection["CreationTime"],
                connection_arn=existing_connection["ConnectionArn"],
                secret_id=existing_connection["SecretArn"],
            )
            store.connections[name] = connection

            return UpdateConnectionResponse(**self._create_connection_response(connection))

        return self._handle_connection_operation("updating", update)

    @handler("DeleteConnection")
    def delete_connection(
        self, context: RequestContext, name: ConnectionName, **kwargs
    ) -> DeleteConnectionResponse:
        store = self.get_store(context.region, context.account_id)

        def delete():
            if name not in store.connections:
                raise ResourceNotFoundException(
                    f"Failed to describe the connection(s). Connection '{name}' does not exist."
                )

            connection = store.connections.pop(name)
            self._delete_connection_secret(context, connection["SecretArn"])

            return DeleteConnectionResponse(
                **self._create_connection_response(connection, ConnectionState.DELETING)
            )

        return self._handle_connection_operation("deleting", delete)

    @handler("ListConnections")
    def list_connections(
        self,
        context: RequestContext,
        name_prefix: ConnectionName = None,
        connection_state: ConnectionState = None,
        next_token: NextToken = None,
        limit: LimitMax100 = None,
        **kwargs,
    ) -> ListConnectionsResponse:
        store = self.get_store(context.region, context.account_id)
        try:
            connections = []

            for conn in store.connections.values():
                if name_prefix and not conn["Name"].startswith(name_prefix):
                    continue

                if connection_state and conn["ConnectionState"] != connection_state:
                    continue

                connection_summary = {
                    "ConnectionArn": conn["ConnectionArn"],
                    "ConnectionState": conn["ConnectionState"],
                    "CreationTime": conn["CreationTime"],
                    "LastAuthorizedTime": conn.get("LastAuthorizedTime"),
                    "LastModifiedTime": conn["LastModifiedTime"],
                    "Name": conn["Name"],
                    "AuthorizationType": conn["AuthorizationType"],
                }
                connections.append(connection_summary)

            connections.sort(key=lambda x: x["CreationTime"])

            if limit:
                connections = connections[:limit]

            return ListConnectionsResponse(Connections=connections)

        except Exception as e:
            raise ValidationException(f"Error listing connections: {str(e)}")

    ##########
    # API Destinations
    ##########

    @handler("CreateApiDestination")
    def create_api_destination(
        self,
        context: RequestContext,
        name: ApiDestinationName,
        connection_arn: ConnectionArn,
        invocation_endpoint: HttpsEndpoint,
        http_method: ApiDestinationHttpMethod,
        description: ApiDestinationDescription = None,
        invocation_rate_limit_per_second: ApiDestinationInvocationRateLimitPerSecond = None,
        **kwargs,
    ) -> CreateApiDestinationResponse:
        store = self.get_store(context.region, context.account_id)

        def create():
            validation_errors = []
            validation_errors.extend(self._validate_api_destination_name(name))
            if not re.match(
                r"^arn:aws([a-z]|\-)*:events:[a-z0-9\-]+:\d{12}:connection/[\.\-_A-Za-z0-9]+/[\-A-Za-z0-9]+$",
                connection_arn,
            ):
                validation_errors.append(
                    f"Value '{connection_arn}' at 'connectionArn' failed to satisfy constraint: "
                    "Member must satisfy regular expression pattern: "
                    "^arn:aws([a-z]|\\-)*:events:([a-z]|\\d|\\-)*:([0-9]{12})?:connection\\/[\\.\\-_A-Za-z0-9]+\\/[\\-A-Za-z0-9]+$"
                )

            allowed_methods = ["HEAD", "POST", "PATCH", "DELETE", "PUT", "GET", "OPTIONS"]
            if http_method not in allowed_methods:
                validation_errors.append(
                    f"Value '{http_method}' at 'httpMethod' failed to satisfy constraint: "
                    f"Member must satisfy enum value set: [{', '.join(allowed_methods)}]"
                )

            endpoint_pattern = (
                r"^((%[0-9A-Fa-f]{2}|[-()_.!~*';/?:@&=+$,A-Za-z0-9])+)([).!';/?:,])?$"
            )
            if not re.match(endpoint_pattern, invocation_endpoint):
                validation_errors.append(
                    f"Value '{invocation_endpoint}' at 'invocationEndpoint' failed to satisfy constraint: "
                    "Member must satisfy regular expression pattern: "
                    "^((%[0-9A-Fa-f]{2}|[-()_.!~*';/?:@&=+$,A-Za-z0-9])+)([).!';/?:,])?$"
                )

            if validation_errors:
                error_message = f"{len(validation_errors)} validation error{'s' if len(validation_errors) > 1 else ''} detected: "
                error_message += "; ".join(validation_errors)
                raise ValidationException(error_message)

            if name in store.api_destinations:
                raise ResourceAlreadyExistsException(f"An api-destination '{name}' already exists.")

            connection = self._get_connection_by_arn(connection_arn)
            if not connection:
                raise ResourceNotFoundException(f"Connection '{connection_arn}' does not exist.")

            api_destination_state = self._determine_api_destination_state(
                connection["ConnectionState"]
            )

            api_destination = self._create_api_destination_object(
                context,
                name,
                connection_arn,
                invocation_endpoint,
                http_method,
                description,
                invocation_rate_limit_per_second,
                api_destination_state=api_destination_state,
            )

            store.api_destinations[name] = api_destination

            return CreateApiDestinationResponse(
                ApiDestinationArn=api_destination["ApiDestinationArn"],
                ApiDestinationState=api_destination["ApiDestinationState"],
                CreationTime=api_destination["CreationTime"],
                LastModifiedTime=api_destination["LastModifiedTime"],
            )

        return self._handle_api_destination_operation("creating", create)

    @handler("DescribeApiDestination")
    def describe_api_destination(
        self, context: RequestContext, name: ApiDestinationName, **kwargs
    ) -> DescribeApiDestinationResponse:
        store = self.get_store(context.region, context.account_id)
        try:
            if name not in store.api_destinations:
                raise ResourceNotFoundException(
                    f"Failed to describe the api-destination(s). An api-destination '{name}' does not exist."
                )
            api_destination = store.api_destinations[name]
            return DescribeApiDestinationResponse(**api_destination)
        except ResourceNotFoundException as e:
            raise e
        except Exception as e:
            raise ValidationException(f"Error describing API destination: {str(e)}")

    @handler("UpdateApiDestination")
    def update_api_destination(
        self,
        context: RequestContext,
        name: ApiDestinationName,
        description: ApiDestinationDescription = None,
        connection_arn: ConnectionArn = None,
        invocation_endpoint: HttpsEndpoint = None,
        http_method: ApiDestinationHttpMethod = None,
        invocation_rate_limit_per_second: ApiDestinationInvocationRateLimitPerSecond = None,
        **kwargs,
    ) -> UpdateApiDestinationResponse:
        store = self.get_store(context.region, context.account_id)

        def update():
            if name not in store.api_destinations:
                raise ResourceNotFoundException(
                    f"Failed to describe the api-destination(s). An api-destination '{name}' does not exist."
                )
            api_destination = store.api_destinations[name]

            if description is not None:
                api_destination["Description"] = description
            if connection_arn is not None:
                connection = self._get_connection_by_arn(connection_arn)
                if not connection:
                    raise ResourceNotFoundException(
                        f"Connection '{connection_arn}' does not exist."
                    )
                api_destination["ConnectionArn"] = connection_arn
                api_destination["ApiDestinationState"] = self._determine_api_destination_state(
                    connection["ConnectionState"]
                )
            else:
                connection = self._get_connection_by_arn(api_destination["ConnectionArn"])
                if connection:
                    api_destination["ApiDestinationState"] = self._determine_api_destination_state(
                        connection["ConnectionState"]
                    )
                else:
                    api_destination["ApiDestinationState"] = "INACTIVE"

            if invocation_endpoint is not None:
                api_destination["InvocationEndpoint"] = invocation_endpoint
            if http_method is not None:
                api_destination["HttpMethod"] = http_method
            if invocation_rate_limit_per_second is not None:
                api_destination["InvocationRateLimitPerSecond"] = invocation_rate_limit_per_second
            else:
                if "InvocationRateLimitPerSecond" not in api_destination:
                    api_destination["InvocationRateLimitPerSecond"] = 300

            api_destination["LastModifiedTime"] = datetime.utcnow()

            return UpdateApiDestinationResponse(
                ApiDestinationArn=api_destination["ApiDestinationArn"],
                ApiDestinationState=api_destination["ApiDestinationState"],
                CreationTime=api_destination["CreationTime"],
                LastModifiedTime=api_destination["LastModifiedTime"],
            )

        return self._handle_api_destination_operation("updating", update)

    @handler("DeleteApiDestination")
    def delete_api_destination(
        self, context: RequestContext, name: ApiDestinationName, **kwargs
    ) -> DeleteApiDestinationResponse:
        store = self.get_store(context.region, context.account_id)

        def delete():
            if name not in store.api_destinations:
                raise ResourceNotFoundException(
                    f"Failed to describe the api-destination(s). An api-destination '{name}' does not exist."
                )
            del store.api_destinations[name]
            return DeleteApiDestinationResponse()

        return self._handle_api_destination_operation("deleting", delete)

    @handler("ListApiDestinations")
    def list_api_destinations(
        self,
        context: RequestContext,
        name_prefix: ApiDestinationName = None,
        connection_arn: ConnectionArn = None,
        next_token: NextToken = None,
        limit: LimitMax100 = None,
        **kwargs,
    ) -> ListApiDestinationsResponse:
        store = self.get_store(context.region, context.account_id)
        try:
            api_destinations = list(store.api_destinations.values())

            if name_prefix:
                api_destinations = [
                    dest for dest in api_destinations if dest["Name"].startswith(name_prefix)
                ]
            if connection_arn:
                api_destinations = [
                    dest for dest in api_destinations if dest["ConnectionArn"] == connection_arn
                ]

            api_destinations.sort(key=lambda x: x["Name"])
            if limit:
                api_destinations = api_destinations[:limit]

            # Prepare summaries
            api_destination_summaries = []
            for dest in api_destinations:
                summary = {
                    "ApiDestinationArn": dest["ApiDestinationArn"],
                    "Name": dest["Name"],
                    "ApiDestinationState": dest["ApiDestinationState"],
                    "ConnectionArn": dest["ConnectionArn"],
                    "InvocationEndpoint": dest["InvocationEndpoint"],
                    "HttpMethod": dest["HttpMethod"],
                    "CreationTime": dest["CreationTime"],
                    "LastModifiedTime": dest["LastModifiedTime"],
                    "InvocationRateLimitPerSecond": dest.get("InvocationRateLimitPerSecond", 300),
                }
                api_destination_summaries.append(summary)

            return ListApiDestinationsResponse(
                ApiDestinations=api_destination_summaries,
                NextToken=None,  # Pagination token handling can be added if needed
            )
        except Exception as e:
            raise ValidationException(f"Error listing API destinations: {str(e)}")

    ##########
    # EventBus
    ##########

    @handler("CreateEventBus")
    def create_event_bus(
        self,
        context: RequestContext,
        name: EventBusName,
        event_source_name: EventSourceName = None,
        description: EventBusDescription = None,
        kms_key_identifier: KmsKeyIdentifier = None,
        dead_letter_config: DeadLetterConfig = None,
        tags: TagList = None,
        **kwargs,
    ) -> CreateEventBusResponse:
        region = context.region
        account_id = context.account_id
        store = self.get_store(region, account_id)
        if name in store.event_buses:
            raise ResourceAlreadyExistsException(f"Event bus {name} already exists.")
        event_bus_service = self.create_event_bus_service(
            name, region, account_id, event_source_name, tags
        )
        store.event_buses[event_bus_service.event_bus.name] = event_bus_service.event_bus

        if tags:
            self.tag_resource(context, event_bus_service.arn, tags)

        response = CreateEventBusResponse(
            EventBusArn=event_bus_service.arn,
        )
        return response

    @handler("DeleteEventBus")
    def delete_event_bus(self, context: RequestContext, name: EventBusName, **kwargs) -> None:
        if name == "default":
            raise ValidationException("Cannot delete event bus default.")
        region = context.region
        account_id = context.account_id
        store = self.get_store(region, account_id)
        try:
            if event_bus := self.get_event_bus(name, store):
                del self._event_bus_services_store[event_bus.arn]
                if rules := event_bus.rules:
                    self._delete_rule_services(rules)
                del store.event_buses[name]
                del store.TAGS[event_bus.arn]
        except ResourceNotFoundException as error:
            return error

    @handler("DescribeEventBus")
    def describe_event_bus(
        self, context: RequestContext, name: EventBusNameOrArn = None, **kwargs
    ) -> DescribeEventBusResponse:
        name = extract_event_bus_name(name)
        region = context.region
        account_id = context.account_id
        store = self.get_store(region, account_id)
        event_bus = self.get_event_bus(name, store)

        response = self._event_bus_to_api_type_event_bus(event_bus)
        return response

    @handler("ListEventBuses")
    def list_event_buses(
        self,
        context: RequestContext,
        name_prefix: EventBusName = None,
        next_token: NextToken = None,
        limit: LimitMax100 = None,
        **kwargs,
    ) -> ListEventBusesResponse:
        region = context.region
        account_id = context.account_id
        store = self.get_store(region, account_id)
        event_buses = (
            get_filtered_dict(name_prefix, store.event_buses) if name_prefix else store.event_buses
        )
        limited_event_buses, next_token = self._get_limited_dict_and_next_token(
            event_buses, next_token, limit
        )

        response = ListEventBusesResponse(
            EventBuses=self._event_bust_dict_to_event_bus_response_list(limited_event_buses)
        )
        if next_token is not None:
            response["NextToken"] = next_token
        return response

    @handler("PutPermission")
    def put_permission(
        self,
        context: RequestContext,
        event_bus_name: NonPartnerEventBusName = None,
        action: Action = None,
        principal: Principal = None,
        statement_id: StatementId = None,
        condition: Condition = None,
        policy: String = None,
        **kwargs,
    ) -> None:
        region = context.region
        account_id = context.account_id
        store = self.get_store(region, account_id)
        event_bus = self.get_event_bus(event_bus_name, store)
        event_bus_service = self._event_bus_services_store[event_bus.arn]
        event_bus_service.put_permission(action, principal, statement_id, condition, policy)

    @handler("RemovePermission")
    def remove_permission(
        self,
        context: RequestContext,
        statement_id: StatementId = None,
        remove_all_permissions: Boolean = None,
        event_bus_name: NonPartnerEventBusName = None,
        **kwargs,
    ) -> None:
        region = context.region
        account_id = context.account_id
        store = self.get_store(region, account_id)
        event_bus = self.get_event_bus(event_bus_name, store)
        event_bus_service = self._event_bus_services_store[event_bus.arn]
        if remove_all_permissions:
            event_bus_service.event_bus.policy = None
            return
        if not statement_id:
            raise ValidationException("Parameter StatementId is required.")
        event_bus_service.revoke_put_events_permission(statement_id)

    #######
    # Rules
    #######
    @handler("EnableRule")
    def enable_rule(
        self,
        context: RequestContext,
        name: RuleName,
        event_bus_name: EventBusNameOrArn = None,
        **kwargs,
    ) -> None:
        region = context.region
        account_id = context.account_id
        store = self.get_store(region, account_id)
        event_bus_name = extract_event_bus_name(event_bus_name)
        event_bus = self.get_event_bus(event_bus_name, store)
        rule = self.get_rule(name, event_bus)
        rule.state = RuleState.ENABLED

    @handler("DeleteRule")
    def delete_rule(
        self,
        context: RequestContext,
        name: RuleName,
        event_bus_name: EventBusNameOrArn = None,
        force: Boolean = None,
        **kwargs,
    ) -> None:
        region = context.region
        account_id = context.account_id
        store = self.get_store(region, account_id)
        event_bus_name = extract_event_bus_name(event_bus_name)
        event_bus = self.get_event_bus(event_bus_name, store)
        try:
            rule = self.get_rule(name, event_bus)
            if rule.targets and not force:
                raise ValidationException("Rule can't be deleted since it has targets.")
            self._delete_rule_services(rule)
            del event_bus.rules[name]
            del store.TAGS[rule.arn]
        except ResourceNotFoundException as error:
            return error

    @handler("DescribeRule")
    def describe_rule(
        self,
        context: RequestContext,
        name: RuleName,
        event_bus_name: EventBusNameOrArn = None,
        **kwargs,
    ) -> DescribeRuleResponse:
        region = context.region
        account_id = context.account_id
        store = self.get_store(region, account_id)
        event_bus_name = extract_event_bus_name(event_bus_name)
        event_bus = self.get_event_bus(event_bus_name, store)
        rule = self.get_rule(name, event_bus)

        response = self._rule_to_api_type_rule(rule)
        return response

    @handler("DisableRule")
    def disable_rule(
        self,
        context: RequestContext,
        name: RuleName,
        event_bus_name: EventBusNameOrArn = None,
        **kwargs,
    ) -> None:
        region = context.region
        account_id = context.account_id
        store = self.get_store(region, account_id)
        event_bus_name = extract_event_bus_name(event_bus_name)
        event_bus = self.get_event_bus(event_bus_name, store)
        rule = self.get_rule(name, event_bus)
        rule.state = RuleState.DISABLED

    @handler("ListRules")
    def list_rules(
        self,
        context: RequestContext,
        name_prefix: RuleName = None,
        event_bus_name: EventBusNameOrArn = None,
        next_token: NextToken = None,
        limit: LimitMax100 = None,
        **kwargs,
    ) -> ListRulesResponse:
        region = context.region
        account_id = context.account_id
        store = self.get_store(region, account_id)
        event_bus_name = extract_event_bus_name(event_bus_name)
        event_bus = self.get_event_bus(event_bus_name, store)
        rules = get_filtered_dict(name_prefix, event_bus.rules) if name_prefix else event_bus.rules
        limited_rules, next_token = self._get_limited_dict_and_next_token(rules, next_token, limit)

        response = ListRulesResponse(
            Rules=list(self._rule_dict_to_rule_response_list(limited_rules))
        )
        if next_token is not None:
            response["NextToken"] = next_token
        return response

    @handler("ListRuleNamesByTarget")
    def list_rule_names_by_target(
        self,
        context: RequestContext,
        target_arn: TargetArn,
        event_bus_name: EventBusNameOrArn = None,
        next_token: NextToken = None,
        limit: LimitMax100 = None,
        **kwargs,
    ) -> ListRuleNamesByTargetResponse:
        raise NotImplementedError

    @handler("PutRule")
    def put_rule(
        self,
        context: RequestContext,
        name: RuleName,
        schedule_expression: ScheduleExpression = None,
        event_pattern: EventPattern = None,
        state: RuleState = None,
        description: RuleDescription = None,
        role_arn: RoleArn = None,
        tags: TagList = None,
        event_bus_name: EventBusNameOrArn = None,
        **kwargs,
    ) -> PutRuleResponse:
        region = context.region
        account_id = context.account_id
        store = self.get_store(region, account_id)
        event_bus_name = extract_event_bus_name(event_bus_name)
        event_bus = self.get_event_bus(event_bus_name, store)
        existing_rule = event_bus.rules.get(name)
        targets = existing_rule.targets if existing_rule else None
        rule_service = self.create_rule_service(
            name,
            region,
            account_id,
            schedule_expression,
            event_pattern,
            state,
            description,
            role_arn,
            tags,
            event_bus_name,
            targets,
        )
        event_bus.rules[name] = rule_service.rule

        if tags:
            self.tag_resource(context, rule_service.arn, tags)

        response = PutRuleResponse(RuleArn=rule_service.arn)
        return response

    @handler("TestEventPattern")
    def test_event_pattern(
        self, context: RequestContext, event_pattern: EventPattern, event: str, **kwargs
    ) -> TestEventPatternResponse:
        """Test event pattern uses EventBridge event pattern matching:
        https://docs.aws.amazon.com/eventbridge/latest/userguide/eb-event-patterns.html
        """
        result = matches_event(event_pattern, event)
        return TestEventPatternResponse(Result=result)

    #########
    # Targets
    #########

    @handler("ListTargetsByRule")
    def list_targets_by_rule(
        self,
        context: RequestContext,
        rule: RuleName,
        event_bus_name: EventBusNameOrArn = None,
        next_token: NextToken = None,
        limit: LimitMax100 = None,
        **kwargs,
    ) -> ListTargetsByRuleResponse:
        region = context.region
        account_id = context.account_id
        store = self.get_store(region, account_id)
        event_bus_name = extract_event_bus_name(event_bus_name)
        event_bus = self.get_event_bus(event_bus_name, store)
        rule = self.get_rule(rule, event_bus)
        targets = rule.targets
        limited_targets, next_token = self._get_limited_dict_and_next_token(
            targets, next_token, limit
        )

        response = ListTargetsByRuleResponse(Targets=list(limited_targets.values()))
        if next_token is not None:
            response["NextToken"] = next_token
        return response

    @handler("PutTargets")
    def put_targets(
        self,
        context: RequestContext,
        rule: RuleName,
        targets: TargetList,
        event_bus_name: EventBusNameOrArn = None,
        **kwargs,
    ) -> PutTargetsResponse:
        region = context.region
        account_id = context.account_id
        rule_service = self.get_rule_service(region, account_id, rule, event_bus_name)
        failed_entries = rule_service.add_targets(targets)
        rule_arn = rule_service.arn
        rule_name = rule_service.rule.name
        for index, target in enumerate(targets):  # TODO only add successful targets
            target_id = target["Id"]
            if len(target_id) > 64:
                raise ValidationException(
                    rf"1 validation error detected: Value '{target_id}' at 'targets.{index+1}.member.id' failed to satisfy constraint: Member must have length less than or equal to 64"
                )
            if not bool(TARGET_ID_PATTERN.match(target_id)):
                raise ValidationException(
                    rf"1 validation error detected: Value '{target_id}' at 'targets.{index+1}.member.id' failed to satisfy constraint: Member must satisfy regular expression pattern: [\.\-_A-Za-z0-9]+"
                )
            self.create_target_sender(target, rule_arn, rule_name, region, account_id)

        if rule_service.schedule_cron:
            schedule_job_function = self._get_scheduled_rule_job_function(
                account_id, region, rule_service.rule
            )
            rule_service.create_schedule_job(schedule_job_function)
        response = PutTargetsResponse(
            FailedEntryCount=len(failed_entries), FailedEntries=failed_entries
        )
        return response

    @handler("RemoveTargets")
    def remove_targets(
        self,
        context: RequestContext,
        rule: RuleName,
        ids: TargetIdList,
        event_bus_name: EventBusNameOrArn = None,
        force: Boolean = None,
        **kwargs,
    ) -> RemoveTargetsResponse:
        region = context.region
        account_id = context.account_id
        rule_service = self.get_rule_service(region, account_id, rule, event_bus_name)
        failed_entries = rule_service.remove_targets(ids)
        self._delete_target_sender(ids, rule_service.rule)

        response = RemoveTargetsResponse(
            FailedEntryCount=len(failed_entries), FailedEntries=failed_entries
        )
        return response

    #########
    # Archive
    #########
    @handler("CreateArchive")
    def create_archive(
        self,
        context: RequestContext,
        archive_name: ArchiveName,
        event_source_arn: Arn,
        description: ArchiveDescription = None,
        event_pattern: EventPattern = None,
        retention_days: RetentionDays = None,
        **kwargs,
    ) -> CreateArchiveResponse:
        region = context.region
        account_id = context.account_id
        store = self.get_store(region, account_id)
        if archive_name in store.archives:
            raise ResourceAlreadyExistsException(f"Archive {archive_name} already exists.")
        self._check_event_bus_exists(event_source_arn, store)
        archive_service = self.create_archive_service(
            archive_name,
            region,
            account_id,
            event_source_arn,
            description,
            event_pattern,
            retention_days,
        )
        store.archives[archive_service.archive.name] = archive_service.archive

        response = CreateArchiveResponse(
            ArchiveArn=archive_service.arn,
            State=archive_service.state,
            CreationTime=archive_service.creation_time,
        )
        return response

    @handler("DeleteArchive")
    def delete_archive(
        self, context: RequestContext, archive_name: ArchiveName, **kwargs
    ) -> DeleteArchiveResponse:
        region = context.region
        account_id = context.account_id
        store = self.get_store(region, account_id)
        if archive := self.get_archive(archive_name, store):
            try:
                archive_service = self._archive_service_store.pop(archive.arn)
                archive_service.delete()
                del store.archives[archive_name]
            except ResourceNotFoundException as error:
                return error

    @handler("DescribeArchive")
    def describe_archive(
        self, context: RequestContext, archive_name: ArchiveName, **kwargs
    ) -> DescribeArchiveResponse:
        region = context.region
        account_id = context.account_id
        store = self.get_store(region, account_id)
        archive = self.get_archive(archive_name, store)

        response = self._archive_to_describe_archive_response(archive)
        return response

    @handler("ListArchives")
    def list_archives(
        self,
        context: RequestContext,
        name_prefix: ArchiveName = None,
        event_source_arn: Arn = None,
        state: ArchiveState = None,
        next_token: NextToken = None,
        limit: LimitMax100 = None,
        **kwargs,
    ) -> ListArchivesResponse:
        region = context.region
        account_id = context.account_id
        store = self.get_store(region, account_id)
        if event_source_arn:
            self._check_event_bus_exists(event_source_arn, store)
            archives = {
                key: archive
                for key, archive in store.archives.items()
                if archive.event_source_arn == event_source_arn
            }
        elif name_prefix:
            archives = get_filtered_dict(name_prefix, store.archives)
        else:
            archives = store.archives
        limited_archives, next_token = self._get_limited_dict_and_next_token(
            archives, next_token, limit
        )

        response = ListArchivesResponse(
            Archives=list(self._archive_dict_to_archive_response_list(limited_archives))
        )
        if next_token is not None:
            response["NextToken"] = next_token
        return response

    @handler("UpdateArchive")
    def update_archive(
        self,
        context: RequestContext,
        archive_name: ArchiveName,
        description: ArchiveDescription = None,
        event_pattern: EventPattern = None,
        retention_days: RetentionDays = None,
        **kwargs,
    ) -> UpdateArchiveResponse:
        region = context.region
        account_id = context.account_id
        store = self.get_store(region, account_id)
        try:
            archive = self.get_archive(archive_name, store)
        except ResourceNotFoundException:
            raise InternalException("Service encountered unexpected problem. Please try again.")
        archive_service = self._archive_service_store[archive.arn]
        archive_service.update(description, event_pattern, retention_days)

        response = UpdateArchiveResponse(
            ArchiveArn=archive_service.arn,
            State=archive.state,
            # StateReason=archive.state_reason,
            CreationTime=archive.creation_time,
        )
        return response

    ########
    # Events
    ########

    @handler("PutEvents")
    def put_events(
        self,
        context: RequestContext,
        entries: PutEventsRequestEntryList,
        endpoint_id: EndpointId = None,
        **kwargs,
    ) -> PutEventsResponse:
        if len(entries) > 10:
            formatted_entries = [self._event_to_error_type_event(entry) for entry in entries]
            formatted_entries = f"[{', '.join(formatted_entries)}]"
            raise ValidationException(
                f"1 validation error detected: Value '{formatted_entries}' at 'entries' failed to satisfy constraint: Member must have length less than or equal to 10"
            )
        entries, failed_entry_count = self._process_entries(context, entries)

        response = PutEventsResponse(
            Entries=entries,
            FailedEntryCount=failed_entry_count,
        )
        return response

    @handler("PutPartnerEvents")
    def put_partner_events(
        self,
        context: RequestContext,
        entries: PutPartnerEventsRequestEntryList,
        **kwargs,
    ) -> PutPartnerEventsResponse:
        raise NotImplementedError

    ########
    # Replay
    ########

    @handler("CancelReplay")
    def cancel_replay(
        self, context: RequestContext, replay_name: ReplayName, **kwargs
    ) -> CancelReplayResponse:
        region = context.region
        account_id = context.account_id
        store = self.get_store(region, account_id)
        replay = self.get_replay(replay_name, store)
        replay_service = self._replay_service_store[replay.arn]
        replay_service.stop()
        response = CancelReplayResponse(
            ReplayArn=replay_service.arn,
            State=replay_service.state,
            # StateReason=replay_service.state_reason,
        )
        return response

    @handler("DescribeReplay")
    def describe_replay(
        self, context: RequestContext, replay_name: ReplayName, **kwargs
    ) -> DescribeReplayResponse:
        region = context.region
        account_id = context.account_id
        store = self.get_store(region, account_id)
        replay = self.get_replay(replay_name, store)

        response = self._replay_to_describe_replay_response(replay)
        return response

    @handler("ListReplays")
    def list_replays(
        self,
        context: RequestContext,
        name_prefix: ReplayName = None,
        state: ReplayState = None,
        event_source_arn: Arn = None,
        next_token: NextToken = None,
        limit: LimitMax100 = None,
        **kwargs,
    ) -> ListReplaysResponse:
        region = context.region
        account_id = context.account_id
        store = self.get_store(region, account_id)
        if event_source_arn:
            replays = {
                key: replay
                for key, replay in store.replays.items()
                if replay.event_source_arn == event_source_arn
            }
        elif name_prefix:
            replays = get_filtered_dict(name_prefix, store.replays)
        else:
            replays = store.replays
        limited_replays, next_token = self._get_limited_dict_and_next_token(
            replays, next_token, limit
        )

        response = ListReplaysResponse(
            Replays=list(self._replay_dict_to_replay_response_list(limited_replays))
        )
        if next_token is not None:
            response["NextToken"] = next_token
        return response

    @handler("StartReplay")
    def start_replay(
        self,
        context: RequestContext,
        replay_name: ReplayName,
        event_source_arn: Arn,  # Archive Arn
        event_start_time: Timestamp,
        event_end_time: Timestamp,
        destination: ReplayDestination,
        description: ReplayDescription = None,
        **kwargs,
    ) -> StartReplayResponse:
        region = context.region
        account_id = context.account_id
        store = self.get_store(region, account_id)
        if replay_name in store.replays:
            raise ResourceAlreadyExistsException(f"Replay {replay_name} already exists.")
        self._validate_replay_time(event_start_time, event_end_time)
        if event_source_arn not in self._archive_service_store:
            archive_name = event_source_arn.split("/")[-1]
            raise ValidationException(
                f"Parameter EventSourceArn is not valid. Reason: Archive {archive_name} does not exist."
            )
        self._validate_replay_destination(destination, event_source_arn)
        replay_service = self.create_replay_service(
            replay_name,
            region,
            account_id,
            event_source_arn,
            destination,
            event_start_time,
            event_end_time,
            description,
        )
        store.replays[replay_service.replay.name] = replay_service.replay
        archive_service = self._archive_service_store[event_source_arn]
        events_to_replay = archive_service.get_events(
            replay_service.event_start_time, replay_service.event_end_time
        )
        replay_service.start(events_to_replay)
        if events_to_replay:
            re_formatted_event_to_replay = replay_service.re_format_events_from_archive(
                events_to_replay, replay_name
            )
            # TODO should this really be run synchronously within the request?
            self._process_entries(context, re_formatted_event_to_replay)
        replay_service.finish()

        response = StartReplayResponse(
            ReplayArn=replay_service.arn,
            State=replay_service.state,
            StateReason=replay_service.state_reason,
            ReplayStartTime=replay_service.replay_start_time,
        )
        return response

    ######
    # Tags
    ######

    @handler("ListTagsForResource")
    def list_tags_for_resource(
        self, context: RequestContext, resource_arn: Arn, **kwargs
    ) -> ListTagsForResourceResponse:
        region = context.region
        account_id = context.account_id
        store = self.get_store(region, account_id)
        resource_type = get_resource_type(resource_arn)
        self._check_resource_exists(resource_arn, resource_type, store)
        tags = store.TAGS.list_tags_for_resource(resource_arn)
        return ListTagsForResourceResponse(tags)

    @handler("TagResource")
    def tag_resource(
        self, context: RequestContext, resource_arn: Arn, tags: TagList, **kwargs
    ) -> TagResourceResponse:
        # each tag key must be unique
        # https://docs.aws.amazon.com/general/latest/gr/aws_tagging.html#tag-best-practices
        region = context.region
        account_id = context.account_id
        store = self.get_store(region, account_id)
        resource_type = get_resource_type(resource_arn)
        self._check_resource_exists(resource_arn, resource_type, store)
        check_unique_tags(tags)
        store.TAGS.tag_resource(resource_arn, tags)

    @handler("UntagResource")
    def untag_resource(
        self, context: RequestContext, resource_arn: Arn, tag_keys: TagKeyList, **kwargs
    ) -> UntagResourceResponse:
        region = context.region
        account_id = context.account_id
        store = self.get_store(region, account_id)
        resource_type = get_resource_type(resource_arn)
        self._check_resource_exists(resource_arn, resource_type, store)
        store.TAGS.untag_resource(resource_arn, tag_keys)

    #########
    # Methods
    #########

    def get_store(self, region: str, account_id: str) -> EventsStore:
        """Returns the events store for the account and region.
        On first call, creates the default event bus for the account region."""
        store = events_stores[account_id][region]
        # create default event bus for account region on first call
        default_event_bus_name = "default"
        if default_event_bus_name not in store.event_buses:
            event_bus_service = self.create_event_bus_service(
                default_event_bus_name, region, account_id, None, None
            )
            store.event_buses[event_bus_service.event_bus.name] = event_bus_service.event_bus
        return store

    def get_event_bus(self, name: EventBusName, store: EventsStore) -> EventBus:
        if event_bus := store.event_buses.get(name):
            return event_bus
        raise ResourceNotFoundException(f"Event bus {name} does not exist.")

    def get_rule(self, name: RuleName, event_bus: EventBus) -> Rule:
        if rule := event_bus.rules.get(name):
            return rule
        raise ResourceNotFoundException(f"Rule {name} does not exist on EventBus {event_bus.name}.")

    def get_target(self, target_id: TargetId, rule: Rule) -> Target:
        if target := rule.targets.get(target_id):
            return target
        raise ResourceNotFoundException(f"Target {target_id} does not exist on Rule {rule.name}.")

    def get_archive(self, name: ArchiveName, store: EventsStore) -> Archive:
        if archive := store.archives.get(name):
            return archive
        raise ResourceNotFoundException(f"Archive {name} does not exist.")

    def get_replay(self, name: ReplayName, store: EventsStore) -> Replay:
        if replay := store.replays.get(name):
            return replay
        raise ResourceNotFoundException(f"Replay {name} does not exist.")

    def get_rule_service(
        self,
        region: str,
        account_id: str,
        rule_name: RuleName,
        event_bus_name: EventBusName,
    ) -> RuleService:
        store = self.get_store(region, account_id)
        event_bus_name = extract_event_bus_name(event_bus_name)
        event_bus = self.get_event_bus(event_bus_name, store)
        rule = self.get_rule(rule_name, event_bus)
        return self._rule_services_store[rule.arn]

    def create_event_bus_service(
        self,
        name: EventBusName,
        region: str,
        account_id: str,
        event_source_name: Optional[EventSourceName],
        tags: Optional[TagList],
    ) -> EventBusService:
        event_bus_service = EventBusService.create_event_bus_service(
            name,
            region,
            account_id,
            event_source_name,
            tags,
        )
        self._event_bus_services_store[event_bus_service.arn] = event_bus_service
        return event_bus_service

    def create_rule_service(
        self,
        name: RuleName,
        region: str,
        account_id: str,
        schedule_expression: Optional[ScheduleExpression],
        event_pattern: Optional[EventPattern],
        state: Optional[RuleState],
        description: Optional[RuleDescription],
        role_arn: Optional[RoleArn],
        tags: Optional[TagList],
        event_bus_name: Optional[EventBusName],
        targets: Optional[TargetDict],
    ) -> RuleService:
        rule_service = RuleService.create_rule_service(
            name,
            region,
            account_id,
            schedule_expression,
            event_pattern,
            state,
            description,
            role_arn,
            tags,
            event_bus_name,
            targets,
        )
        self._rule_services_store[rule_service.arn] = rule_service
        return rule_service

    def create_target_sender(
        self, target: Target, rule_arn: Arn, rule_name: RuleName, region: str, account_id: str
    ) -> TargetSender:
        target_sender = TargetSenderFactory(
            target, rule_arn, rule_name, region, account_id
        ).get_target_sender()
        self._target_sender_store[target_sender.arn] = target_sender
        return target_sender

    def create_archive_service(
        self,
        archive_name: ArchiveName,
        region: str,
        account_id: str,
        event_source_arn: Arn,
        description: ArchiveDescription,
        event_pattern: EventPattern,
        retention_days: RetentionDays,
    ) -> ArchiveService:
        archive_service = ArchiveService.create_archive_service(
            archive_name,
            region,
            account_id,
            event_source_arn,
            description,
            event_pattern,
            retention_days,
        )
        archive_service.register_archive_rule_and_targets()
        self._archive_service_store[archive_service.arn] = archive_service
        return archive_service

    def create_replay_service(
        self,
        name: ReplayName,
        region: str,
        account_id: str,
        event_source_arn: Arn,
        destination: ReplayDestination,
        event_start_time: Timestamp,
        event_end_time: Timestamp,
        description: ReplayDescription,
    ) -> ReplayService:
        replay_service = ReplayService(
            name,
            region,
            account_id,
            event_source_arn,
            destination,
            event_start_time,
            event_end_time,
            description,
        )
        self._replay_service_store[replay_service.arn] = replay_service
        return replay_service

    def _delete_rule_services(self, rules: RuleDict | Rule) -> None:
        """
        Delete all rule services associated to the input from the store.
        Accepts a single Rule object or a dict of Rule objects as input.
        """
        if isinstance(rules, Rule):
            rules = {rules.name: rules}
        for rule in rules.values():
            del self._rule_services_store[rule.arn]

    def _delete_target_sender(self, ids: TargetIdList, rule) -> None:
        for target_id in ids:
            if target := rule.targets.get(target_id):
                target_arn = target["Arn"]
                try:
                    del self._target_sender_store[target_arn]
                except KeyError:
                    LOG.error("Error deleting target service %s.", target_arn)

    def _get_limited_dict_and_next_token(
        self, input_dict: dict, next_token: NextToken | None, limit: LimitMax100 | None
    ) -> tuple[dict, NextToken]:
        """Return a slice of the given dictionary starting from next_token with length of limit
        and new last index encoded as a next_token for pagination."""
        input_dict_len = len(input_dict)
        start_index = decode_next_token(next_token) if next_token is not None else 0
        end_index = start_index + limit if limit is not None else input_dict_len
        limited_dict = dict(list(input_dict.items())[start_index:end_index])

        next_token = (
            encode_next_token(end_index)
            # return a next_token (encoded integer of next starting index) if not all items are returned
            if end_index < input_dict_len
            else None
        )
        return limited_dict, next_token

    def _check_resource_exists(
        self, resource_arn: Arn, resource_type: ResourceType, store: EventsStore
    ) -> None:
        if resource_type == ResourceType.EVENT_BUS:
            event_bus_name = extract_event_bus_name(resource_arn)
            self.get_event_bus(event_bus_name, store)
        if resource_type == ResourceType.RULE:
            event_bus_name = extract_event_bus_name(resource_arn)
            event_bus = self.get_event_bus(event_bus_name, store)
            rule_name = resource_arn.split("/")[-1]
            self.get_rule(rule_name, event_bus)

    def _get_scheduled_rule_job_function(self, account_id, region, rule: Rule) -> Callable:
        def func(*args, **kwargs):
            """Create custom scheduled event and send it to all targets specified by associated rule using respective TargetSender"""
            for target in rule.targets.values():
                if custom_input := target.get("Input"):
                    event = json.loads(custom_input)
                else:
                    event = {
                        "version": "0",
                        "id": long_uid(),
                        "detail-type": "Scheduled Event",
                        "source": "aws.events",
                        "account": account_id,
                        "time": timestamp(format=TIMESTAMP_FORMAT_TZ),
                        "region": region,
                        "resources": [rule.arn],
                        "detail": {},
                    }

                target_sender = self._target_sender_store[target["Arn"]]
                try:
                    target_sender.process_event(event.copy())
                except Exception as e:
                    LOG.info(
                        "Unable to send event notification %s to target %s: %s",
                        truncate(event),
                        target,
                        e,
                    )

        return func

    def _check_event_bus_exists(
        self, event_bus_name_or_arn: EventBusNameOrArn, store: EventsStore
    ) -> None:
        event_bus_name = extract_event_bus_name(event_bus_name_or_arn)
        self.get_event_bus(event_bus_name, store)

    def _validate_replay_time(self, event_start_time: Timestamp, event_end_time: Timestamp) -> None:
        if event_end_time <= event_start_time:
            raise ValidationException(
                "Parameter EventEndTime is not valid. Reason: EventStartTime must be before EventEndTime."
            )

    def _validate_replay_destination(
        self, destination: ReplayDestination, event_source_arn: Arn
    ) -> None:
        archive_service = self._archive_service_store[event_source_arn]
        if destination_arn := destination.get("Arn"):
            if destination_arn != archive_service.archive.event_source_arn:
                if destination_arn in self._event_bus_services_store:
                    raise ValidationException(
                        "Parameter Destination.Arn is not valid. Reason: Cross event bus replay is not permitted."
                    )
                else:
                    event_bus_name = extract_event_bus_name(destination_arn)
                    raise ResourceNotFoundException(f"Event bus {event_bus_name} does not exist.")

    # Internal type to API type remappings

    def _event_bust_dict_to_event_bus_response_list(
        self, event_buses: EventBusDict
    ) -> EventBusList:
        """Return a converted dict of EventBus model objects as a list of event buses in API type EventBus format."""
        event_bus_list = [
            self._event_bus_to_api_type_event_bus(event_bus) for event_bus in event_buses.values()
        ]
        return event_bus_list

    def _event_bus_to_api_type_event_bus(self, event_bus: EventBus) -> ApiTypeEventBus:
        event_bus_api_type = {
            "Name": event_bus.name,
            "Arn": event_bus.arn,
        }
        if event_bus.creation_time:
            event_bus_api_type["CreationTime"] = event_bus.creation_time
        if event_bus.last_modified_time:
            event_bus_api_type["LastModifiedTime"] = event_bus.last_modified_time
        if event_bus.policy:
            event_bus_api_type["Policy"] = json.dumps(
                recursive_remove_none_values_from_dict(event_bus.policy)
            )

        return event_bus_api_type

    def _event_to_error_type_event(self, entry: PutEventsRequestEntry) -> str:
        detail = (
            json.dumps(json.loads(entry["Detail"]), separators=(", ", ": "))
            if entry.get("Detail")
            else "null"
        )
        return (
            f"PutEventsRequestEntry("
            f"time={entry.get('Time', 'null')}, "
            f"source={entry.get('Source', 'null')}, "
            f"resources={entry.get('Resources', 'null')}, "
            f"detailType={entry.get('DetailType', 'null')}, "
            f"detail={detail}, "
            f"eventBusName={entry.get('EventBusName', 'null')}, "
            f"traceHeader={entry.get('TraceHeader', 'null')}, "
            f"kmsKeyIdentifier={entry.get('kmsKeyIdentifier', 'null')}, "
            f"internalMetadata={entry.get('internalMetadata', 'null')}"
            f")"
        )

    def _rule_dict_to_rule_response_list(self, rules: RuleDict) -> RuleResponseList:
        """Return a converted dict of Rule model objects as a list of rules in API type Rule format."""
        rule_list = [self._rule_to_api_type_rule(rule) for rule in rules.values()]
        return rule_list

    def _rule_to_api_type_rule(self, rule: Rule) -> ApiTypeRule:
        rule = {
            "Name": rule.name,
            "Arn": rule.arn,
            "EventPattern": rule.event_pattern,
            "State": rule.state,
            "Description": rule.description,
            "ScheduleExpression": rule.schedule_expression,
            "RoleArn": rule.role_arn,
            "ManagedBy": rule.managed_by,
            "EventBusName": rule.event_bus_name,
            "CreatedBy": rule.created_by,
        }
        return {key: value for key, value in rule.items() if value is not None}

    def _archive_dict_to_archive_response_list(self, archives: ArchiveDict) -> ArchiveResponseList:
        """Return a converted dict of Archive model objects as a list of archives in API type Archive format."""
        archive_list = [self._archive_to_api_type_archive(archive) for archive in archives.values()]
        return archive_list

    def _archive_to_api_type_archive(self, archive: Archive) -> ApiTypeArchive:
        archive = {
            "ArchiveName": archive.name,
            "EventSourceArn": archive.event_source_arn,
            "State": archive.state,
            # TODO add "StateReason": archive.state_reason,
            "RetentionDays": archive.retention_days,
            "SizeBytes": archive.size_bytes,
            "EventCount": archive.event_count,
            "CreationTime": archive.creation_time,
        }
        return {key: value for key, value in archive.items() if value is not None}

    def _archive_to_describe_archive_response(self, archive: Archive) -> DescribeArchiveResponse:
        archive_dict = {
            "ArchiveArn": archive.arn,
            "ArchiveName": archive.name,
            "EventSourceArn": archive.event_source_arn,
            "State": archive.state,
            # TODO add "StateReason": archive.state_reason,
            "RetentionDays": archive.retention_days,
            "SizeBytes": archive.size_bytes,
            "EventCount": archive.event_count,
            "CreationTime": archive.creation_time,
            "EventPattern": archive.event_pattern,
            "Description": archive.description,
        }
        return {key: value for key, value in archive_dict.items() if value is not None}

    def _replay_dict_to_replay_response_list(self, replays: ReplayDict) -> ReplayList:
        """Return a converted dict of Replay model objects as a list of replays in API type Replay format."""
        replay_list = [self._replay_to_api_type_replay(replay) for replay in replays.values()]
        return replay_list

    def _replay_to_api_type_replay(self, replay: Replay) -> ApiTypeReplay:
        replay = {
            "ReplayName": replay.name,
            "EventSourceArn": replay.event_source_arn,
            "State": replay.state,
            # # "StateReason": replay.state_reason,
            "EventStartTime": replay.event_start_time,
            "EventEndTime": replay.event_end_time,
            "EventLastReplayedTime": replay.event_last_replayed_time,
            "ReplayStartTime": replay.replay_start_time,
            "ReplayEndTime": replay.replay_end_time,
        }
        return {key: value for key, value in replay.items() if value is not None}

    def _replay_to_describe_replay_response(self, replay: Replay) -> DescribeReplayResponse:
        replay_dict = {
            "ReplayName": replay.name,
            "ReplayArn": replay.arn,
            "Description": replay.description,
            "State": replay.state,
            # # "StateReason": replay.state_reason,
            "EventSourceArn": replay.event_source_arn,
            "Destination": replay.destination,
            "EventStartTime": replay.event_start_time,
            "EventEndTime": replay.event_end_time,
            "EventLastReplayedTime": replay.event_last_replayed_time,
            "ReplayStartTime": replay.replay_start_time,
            "ReplayEndTime": replay.replay_end_time,
        }
        return {key: value for key, value in replay_dict.items() if value is not None}

    def _put_to_archive(
        self,
        region: str,
        account_id: str,
        archive_target_id: str,
        event: FormattedEvent,
    ) -> None:
        archive_name = ARCHIVE_TARGET_ID_NAME_PATTERN.match(archive_target_id).group("name")

        store = self.get_store(region, account_id)
        archive = self.get_archive(archive_name, store)
        archive_service = self._archive_service_store[archive.arn]
        archive_service.put_events([event])

    def _process_entries(
        self, context: RequestContext, entries: PutEventsRequestEntryList
    ) -> tuple[PutEventsResultEntryList, int]:
        """Main method to process events put to an event bus.
        Events are validated to contain the proper fields and formatted.
        Events are matched against all the rules of the respective event bus.
        For matching rules the event is either sent to the respective target,
        via the target sender put to the defined archived."""
        processed_entries = []
        failed_entry_count = {"count": 0}
        for event in entries:
            self._process_entry(event, processed_entries, failed_entry_count, context)
        return processed_entries, failed_entry_count["count"]

    def _process_entry(
        self,
        entry: PutEventsRequestEntry,
        processed_entries: PutEventsResultEntryList,
        failed_entry_count: dict[str, int],
        context: RequestContext,
    ) -> None:
        event_bus_name_or_arn = entry.get("EventBusName", "default")
        event_bus_name = extract_event_bus_name(event_bus_name_or_arn)
        if event_failed_validation := validate_event(entry):
            processed_entries.append(event_failed_validation)
            failed_entry_count["count"] += 1
            LOG.info(json.dumps(event_failed_validation))
            return

        region, account_id = extract_region_and_account_id(event_bus_name_or_arn, context)
        if encoded_trace_header := get_trace_header_encoded_region_account(
            entry, context.region, context.account_id, region, account_id
        ):
            entry["TraceHeader"] = encoded_trace_header

        event_formatted = format_event(entry, region, account_id, event_bus_name)
        store = self.get_store(region, account_id)

        try:
            event_bus = self.get_event_bus(event_bus_name, store)
        except ResourceNotFoundException:
            # ignore events for non-existing event buses but add processed event
            processed_entries.append({"EventId": event_formatted["id"]})
            LOG.info(
                json.dumps(
                    {
                        "ErrorCode": "ResourceNotFoundException at get_event_bus",
                        "ErrorMessage": f"Event_bus {event_bus_name} does not exist",
                    }
                )
            )
            return

        self._proxy_capture_input_event(event_formatted)

        # Always add the successful EventId entry, even if target processing might fail
        processed_entries.append({"EventId": event_formatted["id"]})

        if configured_rules := list(event_bus.rules.values()):
            for rule in configured_rules:
                self._process_rules(rule, region, account_id, event_formatted)
        else:
            LOG.info(
                json.dumps(
                    {
                        "InfoCode": "InternalInfoEvents at process_rules",
                        "InfoMessage": f"No rules attached to event_bus: {event_bus_name}",
                    }
                )
            )

    def _proxy_capture_input_event(self, event: FormattedEvent) -> None:
        # only required for eventstudio to capture input event if no rule is configured
        pass

    def _process_rules(
        self,
        rule: Rule,
        region: str,
        account_id: str,
        event_formatted: FormattedEvent,
    ) -> None:
        """Process rules for an event. Note that we no longer handle entries here as AWS returns success regardless of target failures."""
        event_pattern = rule.event_pattern

        if matches_event(event_pattern, event_formatted):
            if not rule.targets:
                LOG.info(
                    json.dumps(
                        {
                            "InfoCode": "InternalInfoEvents at iterate over targets",
                            "InfoMessage": f"No target configured for matched rule: {rule}",
                        }
                    )
                )
                return

            for target in rule.targets.values():
                target_arn = target["Arn"]
                if is_archive_arn(target_arn):
                    self._put_to_archive(
                        region,
                        account_id,
                        archive_target_id=target["Id"],
                        event=event_formatted,
                    )
                else:
                    target_sender = self._target_sender_store[target_arn]
                    try:
                        target_sender.process_event(event_formatted.copy())
                        rule_invocation.record(target_sender.service)
                    except Exception as error:
                        rule_error.record(target_sender.service)
                        # Log the error but don't modify the response
                        LOG.info(
                            json.dumps(
                                {
                                    "ErrorCode": "TargetDeliveryFailure",
                                    "ErrorMessage": f"Failed to deliver to target {target['Id']}: {str(error)}",
                                }
                            )
                        )
        else:
            LOG.info(
                json.dumps(
                    {
                        "InfoCode": "InternalInfoEvents at matches_rule",
                        "InfoMessage": f"No rules matched for formatted event: {event_formatted}",
                    }
                )
            )<|MERGE_RESOLUTION|>--- conflicted
+++ resolved
@@ -197,8 +197,9 @@
             "ErrorCode": "InvalidArgument",
             "ErrorMessage": "Parameter Detail is not valid. Reason: Detail is a required argument.",
         }
-<<<<<<< HEAD
-    else:
+    elif event.get("Detail") and len(event["Detail"]) >= 262144:
+        raise ValidationException("Total size of the entries in the request is over the limit.")
+    elif event.get("Detail"):
         try:
             json_detail = json.loads(event.get("Detail"))
             if isinstance(json_detail, dict):
@@ -210,11 +211,6 @@
             "ErrorCode": "MalformedDetail",
             "ErrorMessage": "Detail is malformed.",
         }
-=======
-    elif event.get("Detail") and len(event["Detail"]) >= 262144:
-        raise ValidationException("Total size of the entries in the request is over the limit.")
->>>>>>> 6df4dbc7
-
 
 def check_unique_tags(tags: TagsList) -> None:
     unique_tag_keys = {tag["Key"] for tag in tags}
