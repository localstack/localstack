--- conflicted
+++ resolved
@@ -46,14 +46,9 @@
 
 LOG = logging.getLogger(__name__)
 
-<<<<<<< HEAD
+
 # Map of language codes to Vosk language models
 # See https://docs.aws.amazon.com/transcribe/latest/dg/supported-languages.html
-=======
-VOSK_MODELS_URL = f"{HUGGING_FACE_ENDPOINT}/vosk-models/resolve/main/"
-
-# Map of language codes to language models
->>>>>>> 2e9b26cf
 LANGUAGE_MODELS = {
     LanguageCode.ca_ES: "vosk-model-small-ca-0.4",
     LanguageCode.cs_CZ: "vosk-model-small-cs-0.4-rhasspy",
@@ -83,6 +78,8 @@
 }
 
 LANGUAGE_MODEL_DIR = Path(config.dirs.cache) / "vosk"
+
+VOSK_MODELS_URL = f"{HUGGING_FACE_ENDPOINT}/vosk-models/resolve/main/"
 
 # List of ffmpeg format names that correspond the supported formats by AWS
 # See https://docs.aws.amazon.com/transcribe/latest/dg/how-input.html
