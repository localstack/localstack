--- conflicted
+++ resolved
@@ -433,12 +433,9 @@
 # When enabled it triggers specialised workflows for the debugging.
 LAMBDA_DEBUG_MODE = is_env_true("LAMBDA_DEBUG_MODE")
 
-<<<<<<< HEAD
 # path to the lambda debug mode configuration file.
 LAMBDA_DEBUG_MODE_CONFIG_PATH = os.environ.get("LAMBDA_DEBUG_MODE_CONFIG_PATH")
 
-=======
->>>>>>> 1f1cd5ff
 # whether to enable debugpy
 DEVELOP = is_env_true("DEVELOP")
 
