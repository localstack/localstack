import contextlib
import dataclasses
import json
import logging
import os
import re
import textwrap
import time
from typing import TYPE_CHECKING, Any, Callable, Dict, List, Optional, Tuple

import botocore.auth
import botocore.config
import botocore.credentials
import botocore.session
import pytest
from _pytest.config import Config
from _pytest.nodes import Item
from botocore.exceptions import ClientError
from botocore.regions import EndpointResolver
from pytest_httpserver import HTTPServer
from werkzeug import Request, Response

from localstack import config
from localstack.aws.api.ec2 import CreateSecurityGroupRequest
from localstack.aws.connect import ServiceLevelClientFactory
from localstack.services.stores import (
    AccountRegionBundle,
    BaseStore,
    CrossAccountAttribute,
    CrossRegionAttribute,
    LocalAttribute,
)
from localstack.testing.aws.cloudformation_utils import load_template_file, render_template
from localstack.testing.aws.util import get_lambda_logs, is_aws_cloud
from localstack.testing.config import (
    SECONDARY_TEST_AWS_ACCOUNT_ID,
    SECONDARY_TEST_AWS_REGION_NAME,
    TEST_AWS_ACCOUNT_ID,
    TEST_AWS_REGION_NAME,
)
from localstack.utils import testutil
from localstack.utils.aws.arns import get_partition
from localstack.utils.aws.client import SigningHttpClient
from localstack.utils.aws.resources import create_dynamodb_table
from localstack.utils.bootstrap import is_api_enabled
from localstack.utils.collections import ensure_list, select_from_typed_dict
from localstack.utils.functions import call_safe, run_safe
from localstack.utils.http import safe_requests as requests
from localstack.utils.id_generator import ResourceIdentifier, localstack_id_manager
from localstack.utils.json import CustomEncoder, json_safe
from localstack.utils.net import wait_for_port_open
from localstack.utils.strings import short_uid, to_str
from localstack.utils.sync import ShortCircuitWaitException, poll_condition, retry, wait_until

LOG = logging.getLogger(__name__)

# URL of public HTTP echo server, used primarily for AWS parity/snapshot testing
PUBLIC_HTTP_ECHO_SERVER_URL = "http://httpbin.org"

WAITER_CHANGE_SET_CREATE_COMPLETE = "change_set_create_complete"
WAITER_STACK_CREATE_COMPLETE = "stack_create_complete"
WAITER_STACK_UPDATE_COMPLETE = "stack_update_complete"
WAITER_STACK_DELETE_COMPLETE = "stack_delete_complete"


if TYPE_CHECKING:
    from mypy_boto3_sqs import SQSClient
    from mypy_boto3_sqs.type_defs import MessageTypeDef


@pytest.fixture(scope="session")
def aws_client_no_retry(aws_client_factory):
    """
    This fixture can be used to obtain Boto clients with disabled retries for testing.
    botocore docs: https://boto3.amazonaws.com/v1/documentation/api/latest/guide/retries.html#configuring-a-retry-mode

    Use this client when testing exceptions (i.e., with pytest.raises(...)) or expected errors (e.g., status code 500)
    to avoid unnecessary retries and mitigate test flakiness if the tested error condition is time-bound.

    This client is needed for the following errors, exceptions, and HTTP status codes defined by the legacy retry mode:
    https://boto3.amazonaws.com/v1/documentation/api/latest/guide/retries.html#legacy-retry-mode
    General socket/connection errors:
    * ConnectionError
    * ConnectionClosedError
    * ReadTimeoutError
    * EndpointConnectionError

    Service-side throttling/limit errors and exceptions:
    * Throttling
    * ThrottlingException
    * ThrottledException
    * RequestThrottledException
    * ProvisionedThroughputExceededException

    HTTP status codes: 429, 500, 502, 503, 504, and 509

    Hence, this client is not needed for a `ResourceNotFound` error (but it doesn't harm).
    """
    no_retry_config = botocore.config.Config(retries={"max_attempts": 1})
    return aws_client_factory(config=no_retry_config)


@pytest.fixture(scope="class")
def aws_http_client_factory(aws_session):
    """
    Returns a factory for creating new ``SigningHttpClient`` instances using a configurable botocore request signer.
    The default signer is a SigV4QueryAuth. The credentials are extracted from the ``boto3_sessions`` fixture that
    transparently uses your global profile when TEST_TARGET=AWS_CLOUD, or test credentials when running against
    LocalStack.

    Example invocations

        client = aws_signing_http_client_factory("sqs")
        client.get("http://localhost:4566/000000000000/my-queue")

    or
        client = aws_signing_http_client_factory("dynamodb", signer_factory=SigV4Auth)
        client.post("...")
    """

    def factory(
        service: str,
        region: str = None,
        signer_factory: Callable[
            [botocore.credentials.Credentials, str, str], botocore.auth.BaseSigner
        ] = botocore.auth.SigV4QueryAuth,
        endpoint_url: str = None,
        aws_access_key_id: str = None,
        aws_secret_access_key: str = None,
    ):
        region = region or TEST_AWS_REGION_NAME

        if aws_access_key_id or aws_secret_access_key:
            credentials = botocore.credentials.Credentials(
                access_key=aws_access_key_id, secret_key=aws_secret_access_key
            )
        else:
            credentials = aws_session.get_credentials()

        creds = credentials.get_frozen_credentials()

        if not endpoint_url:
            if is_aws_cloud():
                # FIXME: this is a bit raw. we should probably re-use boto in a better way
                resolver: EndpointResolver = aws_session._session.get_component("endpoint_resolver")
                endpoint_url = "https://" + resolver.construct_endpoint(service, region)["hostname"]
            else:
                endpoint_url = config.internal_service_url()

        return SigningHttpClient(signer_factory(creds, service, region), endpoint_url=endpoint_url)

    return factory


@pytest.fixture(scope="class")
def s3_vhost_client(aws_client_factory, region_name):
    return aws_client_factory(
        config=botocore.config.Config(s3={"addressing_style": "virtual"}), region_name=region_name
    ).s3


@pytest.fixture
def dynamodb_wait_for_table_active(aws_client):
    def wait_for_table_active(table_name: str, client=None):
        def wait():
            return (client or aws_client.dynamodb).describe_table(TableName=table_name)["Table"][
                "TableStatus"
            ] == "ACTIVE"

        poll_condition(wait, timeout=30)

    return wait_for_table_active


@pytest.fixture
def dynamodb_create_table_with_parameters(dynamodb_wait_for_table_active, aws_client):
    tables = []

    def factory(**kwargs):
        if "TableName" not in kwargs:
            kwargs["TableName"] = f"test-table-{short_uid()}"

        tables.append(kwargs["TableName"])
        response = aws_client.dynamodb.create_table(**kwargs)
        dynamodb_wait_for_table_active(kwargs["TableName"])
        return response

    yield factory

    # cleanup
    for table in tables:
        try:
            # table has to be in ACTIVE state before deletion
            dynamodb_wait_for_table_active(table)
            aws_client.dynamodb.delete_table(TableName=table)
        except Exception as e:
            LOG.debug("error cleaning up table %s: %s", table, e)


@pytest.fixture
def dynamodb_create_table(dynamodb_wait_for_table_active, aws_client):
    # beware, this swallows exception in create_dynamodb_table utility function
    tables = []

    def factory(**kwargs):
        kwargs["client"] = aws_client.dynamodb
        if "table_name" not in kwargs:
            kwargs["table_name"] = f"test-table-{short_uid()}"
        if "partition_key" not in kwargs:
            kwargs["partition_key"] = "id"

        tables.append(kwargs["table_name"])

        return create_dynamodb_table(**kwargs)

    yield factory

    # cleanup
    for table in tables:
        try:
            # table has to be in ACTIVE state before deletion
            dynamodb_wait_for_table_active(table)
            aws_client.dynamodb.delete_table(TableName=table)
        except Exception as e:
            LOG.debug("error cleaning up table %s: %s", table, e)


@pytest.fixture
def s3_create_bucket(s3_empty_bucket, aws_client):
    buckets = []

    def factory(**kwargs) -> str:
        if "Bucket" not in kwargs:
            kwargs["Bucket"] = "test-bucket-%s" % short_uid()

        if (
            "CreateBucketConfiguration" not in kwargs
            and aws_client.s3.meta.region_name != "us-east-1"
        ):
            kwargs["CreateBucketConfiguration"] = {
                "LocationConstraint": aws_client.s3.meta.region_name
            }

        aws_client.s3.create_bucket(**kwargs)
        buckets.append(kwargs["Bucket"])
        return kwargs["Bucket"]

    yield factory

    # cleanup
    for bucket in buckets:
        try:
            s3_empty_bucket(bucket)
            aws_client.s3.delete_bucket(Bucket=bucket)
        except Exception as e:
            LOG.debug("error cleaning up bucket %s: %s", bucket, e)


@pytest.fixture
def s3_create_bucket_with_client(s3_empty_bucket, aws_client):
    buckets = []

    def factory(s3_client, **kwargs) -> str:
        if "Bucket" not in kwargs:
            kwargs["Bucket"] = f"test-bucket-{short_uid()}"

        response = s3_client.create_bucket(**kwargs)
        buckets.append(kwargs["Bucket"])
        return response

    yield factory

    # cleanup
    for bucket in buckets:
        try:
            s3_empty_bucket(bucket)
            aws_client.s3.delete_bucket(Bucket=bucket)
        except Exception as e:
            LOG.debug("error cleaning up bucket %s: %s", bucket, e)


@pytest.fixture
def s3_bucket(s3_create_bucket, aws_client) -> str:
    region = aws_client.s3.meta.region_name
    kwargs = {}
    if region != "us-east-1":
        kwargs["CreateBucketConfiguration"] = {"LocationConstraint": region}
    return s3_create_bucket(**kwargs)


@pytest.fixture
def s3_empty_bucket(aws_client):
    """
    Returns a factory that given a bucket name, deletes all objects and deletes all object versions
    """

    # Boto resource would make this a straightforward task, but our internal client does not support Boto resource
    # FIXME: this won't work when bucket has more than 1000 objects
    def factory(bucket_name: str):
        kwargs = {}
        try:
            aws_client.s3.get_object_lock_configuration(Bucket=bucket_name)
            kwargs["BypassGovernanceRetention"] = True
        except ClientError:
            pass

        response = aws_client.s3.list_objects_v2(Bucket=bucket_name)
        objects = [{"Key": obj["Key"]} for obj in response.get("Contents", [])]
        if objects:
            aws_client.s3.delete_objects(
                Bucket=bucket_name,
                Delete={"Objects": objects},
                **kwargs,
            )

        response = aws_client.s3.list_object_versions(Bucket=bucket_name)
        versions = response.get("Versions", [])
        versions.extend(response.get("DeleteMarkers", []))

        object_versions = [{"Key": obj["Key"], "VersionId": obj["VersionId"]} for obj in versions]
        if object_versions:
            aws_client.s3.delete_objects(
                Bucket=bucket_name,
                Delete={"Objects": object_versions},
                **kwargs,
            )

    yield factory


@pytest.fixture
def sqs_create_queue(aws_client):
    queue_urls = []

    def factory(**kwargs):
        if "QueueName" not in kwargs:
            kwargs["QueueName"] = "test-queue-%s" % short_uid()

        response = aws_client.sqs.create_queue(**kwargs)
        url = response["QueueUrl"]
        queue_urls.append(url)

        return url

    yield factory

    # cleanup
    for queue_url in queue_urls:
        try:
            aws_client.sqs.delete_queue(QueueUrl=queue_url)
        except Exception as e:
            LOG.debug("error cleaning up queue %s: %s", queue_url, e)


@pytest.fixture
def sqs_receive_messages_delete(aws_client):
    def factory(
        queue_url: str,
        expected_messages: Optional[int] = None,
        wait_time: Optional[int] = 5,
    ):
        response = aws_client.sqs.receive_message(
            QueueUrl=queue_url,
            MessageAttributeNames=["All"],
            VisibilityTimeout=0,
            WaitTimeSeconds=wait_time,
        )
        messages = []
        for m in response["Messages"]:
            message = json.loads(to_str(m["Body"]))
            messages.append(message)

        if expected_messages is not None:
            assert len(messages) == expected_messages

        for message in response["Messages"]:
            aws_client.sqs.delete_message(
                QueueUrl=queue_url, ReceiptHandle=message["ReceiptHandle"]
            )

        return messages

    return factory


@pytest.fixture
def sqs_receive_num_messages(sqs_receive_messages_delete):
    def factory(queue_url: str, expected_messages: int, max_iterations: int = 3):
        all_messages = []
        for _ in range(max_iterations):
            try:
                messages = sqs_receive_messages_delete(queue_url, wait_time=5)
            except KeyError:
                # there were no messages
                continue
            all_messages.extend(messages)

            if len(all_messages) >= expected_messages:
                return all_messages[:expected_messages]

        raise AssertionError(f"max iterations reached with {len(all_messages)} messages received")

    return factory


@pytest.fixture
def sqs_collect_messages(aws_client):
    """Collects SQS messages from a given queue_url and deletes them by default.
    Example usage:
    messages = sqs_collect_messages(
         my_queue_url,
         expected=2,
         timeout=10,
         attribute_names=["All"],
         message_attribute_names=["All"],
    )
    """

    def factory(
        queue_url: str,
        expected: int,
        timeout: int,
        delete: bool = True,
        attribute_names: list[str] = None,
        message_attribute_names: list[str] = None,
        max_number_of_messages: int = 1,
        wait_time_seconds: int = 5,
        sqs_client: "SQSClient | None" = None,
    ) -> list["MessageTypeDef"]:
        sqs_client = sqs_client or aws_client.sqs
        collected = []

        def _receive():
            response = sqs_client.receive_message(
                QueueUrl=queue_url,
                # Maximum is 20 seconds. Performs long polling.
                WaitTimeSeconds=wait_time_seconds,
                # Maximum 10 messages
                MaxNumberOfMessages=max_number_of_messages,
                AttributeNames=attribute_names or [],
                MessageAttributeNames=message_attribute_names or [],
            )

            if messages := response.get("Messages"):
                collected.extend(messages)

                if delete:
                    for m in messages:
                        sqs_client.delete_message(
                            QueueUrl=queue_url, ReceiptHandle=m["ReceiptHandle"]
                        )

            return len(collected) >= expected

        if not poll_condition(_receive, timeout=timeout):
            raise TimeoutError(
                f"gave up waiting for messages (expected={expected}, actual={len(collected)}"
            )

        return collected

    yield factory


@pytest.fixture
def sqs_queue(sqs_create_queue):
    return sqs_create_queue()


@pytest.fixture
def sqs_get_queue_arn(aws_client) -> Callable:
    def _get_queue_arn(queue_url: str) -> str:
        return aws_client.sqs.get_queue_attributes(QueueUrl=queue_url, AttributeNames=["QueueArn"])[
            "Attributes"
        ]["QueueArn"]

    return _get_queue_arn


@pytest.fixture
def sqs_queue_exists(aws_client):
    def _queue_exists(queue_url: str) -> bool:
        """
        Checks whether a queue with the given queue URL exists.
        :param queue_url: the queue URL
        :return: true if the queue exists, false otherwise
        """
        try:
            result = aws_client.sqs.get_queue_url(QueueName=queue_url.split("/")[-1])
            return result.get("QueueUrl") == queue_url
        except ClientError as e:
            if "NonExistentQueue" in e.response["Error"]["Code"]:
                return False
            raise

    yield _queue_exists


@pytest.fixture
def sns_create_topic(aws_client):
    topic_arns = []

    def _create_topic(**kwargs):
        if "Name" not in kwargs:
            kwargs["Name"] = "test-topic-%s" % short_uid()
        response = aws_client.sns.create_topic(**kwargs)
        topic_arns.append(response["TopicArn"])
        return response

    yield _create_topic

    for topic_arn in topic_arns:
        try:
            aws_client.sns.delete_topic(TopicArn=topic_arn)
        except Exception as e:
            LOG.debug("error cleaning up topic %s: %s", topic_arn, e)


@pytest.fixture
def sns_wait_for_topic_delete(aws_client):
    def wait_for_topic_delete(topic_arn: str) -> None:
        def wait():
            try:
                aws_client.sns.get_topic_attributes(TopicArn=topic_arn)
                return False
            except Exception as e:
                if "NotFound" in e.response["Error"]["Code"]:
                    return True

                raise

        poll_condition(wait, timeout=30)

    return wait_for_topic_delete


@pytest.fixture
def sns_subscription(aws_client):
    sub_arns = []

    def _create_sub(**kwargs):
        if kwargs.get("ReturnSubscriptionArn") is None:
            kwargs["ReturnSubscriptionArn"] = True

        # requires 'TopicArn', 'Protocol', and 'Endpoint'
        response = aws_client.sns.subscribe(**kwargs)
        sub_arn = response["SubscriptionArn"]
        sub_arns.append(sub_arn)
        return response

    yield _create_sub

    for sub_arn in sub_arns:
        try:
            aws_client.sns.unsubscribe(SubscriptionArn=sub_arn)
        except Exception as e:
            LOG.debug("error cleaning up subscription %s: %s", sub_arn, e)


@pytest.fixture
def sns_topic(sns_create_topic, aws_client):
    topic_arn = sns_create_topic()["TopicArn"]
    return aws_client.sns.get_topic_attributes(TopicArn=topic_arn)


@pytest.fixture
def sns_allow_topic_sqs_queue(aws_client):
    def _allow_sns_topic(sqs_queue_url, sqs_queue_arn, sns_topic_arn) -> None:
        # allow topic to write to sqs queue
        aws_client.sqs.set_queue_attributes(
            QueueUrl=sqs_queue_url,
            Attributes={
                "Policy": json.dumps(
                    {
                        "Statement": [
                            {
                                "Effect": "Allow",
                                "Principal": {"Service": "sns.amazonaws.com"},
                                "Action": "sqs:SendMessage",
                                "Resource": sqs_queue_arn,
                                "Condition": {"ArnEquals": {"aws:SourceArn": sns_topic_arn}},
                            }
                        ]
                    }
                )
            },
        )

    return _allow_sns_topic


@pytest.fixture
def sns_create_sqs_subscription(sns_allow_topic_sqs_queue, sqs_get_queue_arn, aws_client):
    subscriptions = []

    def _factory(topic_arn: str, queue_url: str, **kwargs) -> Dict[str, str]:
        queue_arn = sqs_get_queue_arn(queue_url)

        # connect sns topic to sqs
        subscription = aws_client.sns.subscribe(
            TopicArn=topic_arn, Protocol="sqs", Endpoint=queue_arn, **kwargs
        )
        subscription_arn = subscription["SubscriptionArn"]

        # allow topic to write to sqs queue
        sns_allow_topic_sqs_queue(
            sqs_queue_url=queue_url, sqs_queue_arn=queue_arn, sns_topic_arn=topic_arn
        )

        subscriptions.append(subscription_arn)
        return aws_client.sns.get_subscription_attributes(SubscriptionArn=subscription_arn)[
            "Attributes"
        ]

    yield _factory

    for arn in subscriptions:
        try:
            aws_client.sns.unsubscribe(SubscriptionArn=arn)
        except Exception as e:
            LOG.error("error cleaning up subscription %s: %s", arn, e)


@pytest.fixture
def sns_create_http_endpoint(sns_create_topic, sns_subscription, aws_client):
    # This fixture can be used with manual setup to expose the HTTPServer fixture to AWS. One example is to use a
    # a service like localhost.run, and set up a specific port to start the `HTTPServer(port=40000)` for example,
    # and tunnel `localhost:40000` to a specific domain that you can manually return from this fixture.
    http_servers = []

    def _create_http_endpoint(
        raw_message_delivery: bool = False,
    ) -> Tuple[str, str, str, HTTPServer]:
        server = HTTPServer()
        server.start()
        http_servers.append(server)
        server.expect_request("/sns-endpoint").respond_with_data(status=200)
        endpoint_url = server.url_for("/sns-endpoint")
        wait_for_port_open(endpoint_url)

        topic_arn = sns_create_topic()["TopicArn"]
        subscription = sns_subscription(TopicArn=topic_arn, Protocol="http", Endpoint=endpoint_url)
        subscription_arn = subscription["SubscriptionArn"]
        delivery_policy = {
            "healthyRetryPolicy": {
                "minDelayTarget": 1,
                "maxDelayTarget": 1,
                "numRetries": 0,
                "numNoDelayRetries": 0,
                "numMinDelayRetries": 0,
                "numMaxDelayRetries": 0,
                "backoffFunction": "linear",
            },
            "sicklyRetryPolicy": None,
            "throttlePolicy": {"maxReceivesPerSecond": 1000},
            "guaranteed": False,
        }
        aws_client.sns.set_subscription_attributes(
            SubscriptionArn=subscription_arn,
            AttributeName="DeliveryPolicy",
            AttributeValue=json.dumps(delivery_policy),
        )

        if raw_message_delivery:
            aws_client.sns.set_subscription_attributes(
                SubscriptionArn=subscription_arn,
                AttributeName="RawMessageDelivery",
                AttributeValue="true",
            )

        return topic_arn, subscription_arn, endpoint_url, server

    yield _create_http_endpoint

    for http_server in http_servers:
        if http_server.is_running():
            http_server.stop()


@pytest.fixture
def route53_hosted_zone(aws_client):
    hosted_zones = []

    def factory(**kwargs):
        if "Name" not in kwargs:
            kwargs["Name"] = f"www.{short_uid()}.com."
        if "CallerReference" not in kwargs:
            kwargs["CallerReference"] = f"caller-ref-{short_uid()}"
        response = aws_client.route53.create_hosted_zone(
            Name=kwargs["Name"], CallerReference=kwargs["CallerReference"]
        )
        hosted_zones.append(response["HostedZone"]["Id"])
        return response

    yield factory

    for zone in hosted_zones:
        try:
            aws_client.route53.delete_hosted_zone(Id=zone)
        except Exception as e:
            LOG.debug("error cleaning up route53 HostedZone %s: %s", zone, e)


@pytest.fixture
def transcribe_create_job(s3_bucket, aws_client):
    job_names = []

    def _create_job(audio_file: str, params: Optional[dict[str, Any]] = None) -> str:
        s3_key = "test-clip.wav"

        if not params:
            params = {}

        if "TranscriptionJobName" not in params:
            params["TranscriptionJobName"] = f"test-transcribe-{short_uid()}"

        if "LanguageCode" not in params:
            params["LanguageCode"] = "en-GB"

        if "Media" not in params:
            params["Media"] = {"MediaFileUri": f"s3://{s3_bucket}/{s3_key}"}

        # upload test wav to a s3 bucket
        with open(audio_file, "rb") as f:
            aws_client.s3.upload_fileobj(f, s3_bucket, s3_key)

        response = aws_client.transcribe.start_transcription_job(**params)

        job_name = response["TranscriptionJob"]["TranscriptionJobName"]
        job_names.append(job_name)

        return job_name

    yield _create_job

    for job_name in job_names:
        with contextlib.suppress(ClientError):
            aws_client.transcribe.delete_transcription_job(TranscriptionJobName=job_name)


@pytest.fixture
def kinesis_create_stream(aws_client):
    stream_names = []

    def _create_stream(**kwargs):
        if "StreamName" not in kwargs:
            kwargs["StreamName"] = f"test-stream-{short_uid()}"
        aws_client.kinesis.create_stream(**kwargs)
        stream_names.append(kwargs["StreamName"])
        return kwargs["StreamName"]

    yield _create_stream

    for stream_name in stream_names:
        try:
            aws_client.kinesis.delete_stream(StreamName=stream_name, EnforceConsumerDeletion=True)
        except Exception as e:
            LOG.debug("error cleaning up kinesis stream %s: %s", stream_name, e)


@pytest.fixture
def wait_for_stream_ready(aws_client):
    def _wait_for_stream_ready(stream_name: str):
        def is_stream_ready():
            describe_stream_response = aws_client.kinesis.describe_stream(StreamName=stream_name)
            return describe_stream_response["StreamDescription"]["StreamStatus"] in [
                "ACTIVE",
                "UPDATING",
            ]

        return poll_condition(is_stream_ready)

    return _wait_for_stream_ready


@pytest.fixture
def wait_for_delivery_stream_ready(aws_client):
    def _wait_for_stream_ready(delivery_stream_name: str):
        def is_stream_ready():
            describe_stream_response = aws_client.firehose.describe_delivery_stream(
                DeliveryStreamName=delivery_stream_name
            )
            return (
                describe_stream_response["DeliveryStreamDescription"]["DeliveryStreamStatus"]
                == "ACTIVE"
            )

        poll_condition(is_stream_ready)

    return _wait_for_stream_ready


@pytest.fixture
def wait_for_dynamodb_stream_ready(aws_client):
    def _wait_for_stream_ready(stream_arn: str):
        def is_stream_ready():
            describe_stream_response = aws_client.dynamodbstreams.describe_stream(
                StreamArn=stream_arn
            )
            return describe_stream_response["StreamDescription"]["StreamStatus"] == "ENABLED"

        return poll_condition(is_stream_ready)

    return _wait_for_stream_ready


@pytest.fixture()
def kms_create_key(aws_client_factory):
    key_ids = []

    def _create_key(region_name: str = None, **kwargs):
        if "Description" not in kwargs:
            kwargs["Description"] = f"test description - {short_uid()}"
        key_metadata = aws_client_factory(region_name=region_name).kms.create_key(**kwargs)[
            "KeyMetadata"
        ]
        key_ids.append((region_name, key_metadata["KeyId"]))
        return key_metadata

    yield _create_key

    for region_name, key_id in key_ids:
        try:
            # shortest amount of time you can schedule the deletion
            aws_client_factory(region_name=region_name).kms.schedule_key_deletion(
                KeyId=key_id, PendingWindowInDays=7
            )
        except Exception as e:
            exception_message = str(e)
            # Some tests schedule their keys for deletion themselves.
            if (
                "KMSInvalidStateException" not in exception_message
                or "is pending deletion" not in exception_message
            ):
                LOG.debug("error cleaning up KMS key %s: %s", key_id, e)


@pytest.fixture()
def kms_replicate_key(aws_client_factory):
    key_ids = []

    def _replicate_key(region_from=None, **kwargs):
        region_to = kwargs.get("ReplicaRegion")
        key_ids.append((region_to, kwargs.get("KeyId")))
        return aws_client_factory(region_name=region_from).kms.replicate_key(**kwargs)

    yield _replicate_key

    for region_to, key_id in key_ids:
        try:
            # shortest amount of time you can schedule the deletion
            aws_client_factory(region_name=region_to).kms.schedule_key_deletion(
                KeyId=key_id, PendingWindowInDays=7
            )
        except Exception as e:
            LOG.debug("error cleaning up KMS key %s: %s", key_id, e)


# kms_create_key fixture is used here not just to be able to create aliases without a key specified,
# but also to make sure that kms_create_key gets executed before and teared down after kms_create_alias -
# to make sure that we clean up aliases before keys get cleaned up.
@pytest.fixture()
def kms_create_alias(kms_create_key, aws_client):
    aliases = []

    def _create_alias(**kwargs):
        if "AliasName" not in kwargs:
            kwargs["AliasName"] = f"alias/{short_uid()}"
        if "TargetKeyId" not in kwargs:
            kwargs["TargetKeyId"] = kms_create_key()["KeyId"]

        aws_client.kms.create_alias(**kwargs)
        aliases.append(kwargs["AliasName"])
        return kwargs["AliasName"]

    yield _create_alias

    for alias in aliases:
        try:
            aws_client.kms.delete_alias(AliasName=alias)
        except Exception as e:
            LOG.debug("error cleaning up KMS alias %s: %s", alias, e)


@pytest.fixture()
def kms_create_grant(kms_create_key, aws_client):
    grants = []

    def _create_grant(**kwargs):
        # Just a random ARN, since KMS in LocalStack currently doesn't validate GranteePrincipal,
        # but some GranteePrincipal is required to create a grant.
        GRANTEE_PRINCIPAL_ARN = (
            "arn:aws:kms:eu-central-1:123456789876:key/198a5a78-52c3-489f-ac70-b06a4d11027a"
        )

        if "Operations" not in kwargs:
            kwargs["Operations"] = ["Decrypt", "Encrypt"]
        if "GranteePrincipal" not in kwargs:
            kwargs["GranteePrincipal"] = GRANTEE_PRINCIPAL_ARN
        if "KeyId" not in kwargs:
            kwargs["KeyId"] = kms_create_key()["KeyId"]

        grant_id = aws_client.kms.create_grant(**kwargs)["GrantId"]
        grants.append((grant_id, kwargs["KeyId"]))
        return grant_id, kwargs["KeyId"]

    yield _create_grant

    for grant_id, key_id in grants:
        try:
            aws_client.kms.retire_grant(GrantId=grant_id, KeyId=key_id)
        except Exception as e:
            LOG.debug("error cleaning up KMS grant %s: %s", grant_id, e)


@pytest.fixture
def kms_key(kms_create_key):
    return kms_create_key()


@pytest.fixture
def kms_grant_and_key(kms_key, aws_client):
    user_arn = aws_client.sts.get_caller_identity()["Arn"]

    return [
        aws_client.kms.create_grant(
            KeyId=kms_key["KeyId"],
            GranteePrincipal=user_arn,
            Operations=["Decrypt", "Encrypt"],
        ),
        kms_key,
    ]


@pytest.fixture
def opensearch_wait_for_cluster(aws_client):
    def _wait_for_cluster(domain_name: str):
        def finished_processing():
            status = aws_client.opensearch.describe_domain(DomainName=domain_name)["DomainStatus"]
            return status["Processing"] is False and "Endpoint" in status

        assert poll_condition(
            finished_processing, timeout=25 * 60, **({"interval": 10} if is_aws_cloud() else {})
        ), f"could not start domain: {domain_name}"

    return _wait_for_cluster


@pytest.fixture
def opensearch_create_domain(opensearch_wait_for_cluster, aws_client):
    domains = []

    def factory(**kwargs) -> str:
        if "DomainName" not in kwargs:
            kwargs["DomainName"] = f"test-domain-{short_uid()}"

        aws_client.opensearch.create_domain(**kwargs)

        opensearch_wait_for_cluster(domain_name=kwargs["DomainName"])

        domains.append(kwargs["DomainName"])
        return kwargs["DomainName"]

    yield factory

    # cleanup
    for domain in domains:
        try:
            aws_client.opensearch.delete_domain(DomainName=domain)
        except Exception as e:
            LOG.debug("error cleaning up domain %s: %s", domain, e)


@pytest.fixture
def opensearch_domain(opensearch_create_domain) -> str:
    return opensearch_create_domain()


@pytest.fixture
def opensearch_endpoint(opensearch_domain, aws_client) -> str:
    status = aws_client.opensearch.describe_domain(DomainName=opensearch_domain)["DomainStatus"]
    assert "Endpoint" in status
    return f"https://{status['Endpoint']}"


@pytest.fixture
def opensearch_document_path(opensearch_endpoint, aws_client):
    document = {
        "first_name": "Boba",
        "last_name": "Fett",
        "age": 41,
        "about": "I'm just a simple man, trying to make my way in the universe.",
        "interests": ["mandalorian armor", "tusken culture"],
    }
    document_path = f"{opensearch_endpoint}/bountyhunters/_doc/1"
    response = requests.put(
        document_path,
        data=json.dumps(document),
        headers={"content-type": "application/json", "Accept-encoding": "identity"},
    )
    assert response.status_code == 201, f"could not create document at: {document_path}"
    return document_path


# Cleanup fixtures
@pytest.fixture
def cleanup_stacks(aws_client):
    def _cleanup_stacks(stacks: List[str]) -> None:
        stacks = ensure_list(stacks)
        for stack in stacks:
            try:
                aws_client.cloudformation.delete_stack(StackName=stack)
                aws_client.cloudformation.get_waiter("stack_delete_complete").wait(StackName=stack)
            except Exception:
                LOG.debug("Failed to cleanup stack '%s'", stack)

    return _cleanup_stacks


@pytest.fixture
def cleanup_changesets(aws_client):
    def _cleanup_changesets(changesets: List[str]) -> None:
        changesets = ensure_list(changesets)
        for cs in changesets:
            try:
                aws_client.cloudformation.delete_change_set(ChangeSetName=cs)
            except Exception:
                LOG.debug("Failed to cleanup changeset '%s'", cs)

    return _cleanup_changesets


# Helpers for Cfn


# TODO: exports(!)
@dataclasses.dataclass(frozen=True)
class DeployResult:
    change_set_id: str
    stack_id: str
    stack_name: str
    change_set_name: str
    outputs: Dict[str, str]

    destroy: Callable[[], None]


class StackDeployError(Exception):
    def __init__(self, describe_res: dict, events: list[dict]):
        self.describe_result = describe_res
        self.events = events

        encoded_describe_output = json.dumps(self.describe_result, cls=CustomEncoder)
        if config.CFN_VERBOSE_ERRORS:
            msg = f"Describe output:\n{encoded_describe_output}\nEvents:\n{self.format_events(events)}"
        else:
            msg = f"Describe output:\n{encoded_describe_output}\nFailing resources:\n{self.format_events(events)}"

        super().__init__(msg)

    def format_events(self, events: list[dict]) -> str:
        formatted_events = []

        chronological_events = sorted(events, key=lambda event: event["Timestamp"])
        for event in chronological_events:
            if event["ResourceStatus"].endswith("FAILED") or config.CFN_VERBOSE_ERRORS:
                formatted_events.append(self.format_event(event))

        return "\n".join(formatted_events)

    @staticmethod
    def format_event(event: dict) -> str:
        if reason := event.get("ResourceStatusReason"):
            reason = reason.replace("\n", "; ")
            return f"- {event['LogicalResourceId']} ({event['ResourceType']}) -> {event['ResourceStatus']} ({reason})"
        else:
            return f"- {event['LogicalResourceId']} ({event['ResourceType']}) -> {event['ResourceStatus']}"


@pytest.fixture
def deploy_cfn_template(
    aws_client: ServiceLevelClientFactory,
):
    state: list[tuple[str, Callable]] = []

    def _deploy(
        *,
        is_update: Optional[bool] = False,
        stack_name: Optional[str] = None,
        change_set_name: Optional[str] = None,
        template: Optional[str] = None,
        template_path: Optional[str | os.PathLike] = None,
        template_mapping: Optional[Dict[str, Any]] = None,
        parameters: Optional[Dict[str, str]] = None,
        role_arn: Optional[str] = None,
        max_wait: Optional[int] = None,
        delay_between_polls: Optional[int] = 2,
        custom_aws_client: Optional[ServiceLevelClientFactory] = None,
    ) -> DeployResult:
        if is_update:
            assert stack_name
        stack_name = stack_name or f"stack-{short_uid()}"
        change_set_name = change_set_name or f"change-set-{short_uid()}"

        if max_wait is None:
            max_wait = 1800 if is_aws_cloud() else 180

        if template_path is not None:
            template = load_template_file(template_path)
        template_rendered = render_template(template, **(template_mapping or {}))

        kwargs = dict(
            StackName=stack_name,
            ChangeSetName=change_set_name,
            TemplateBody=template_rendered,
            Capabilities=["CAPABILITY_AUTO_EXPAND", "CAPABILITY_IAM", "CAPABILITY_NAMED_IAM"],
            ChangeSetType=("UPDATE" if is_update else "CREATE"),
            Parameters=[
                {
                    "ParameterKey": k,
                    "ParameterValue": v,
                }
                for (k, v) in (parameters or {}).items()
            ],
        )
        if role_arn is not None:
            kwargs["RoleARN"] = role_arn

        cfn_aws_client = custom_aws_client if custom_aws_client is not None else aws_client

        response = cfn_aws_client.cloudformation.create_change_set(**kwargs)

        change_set_id = response["Id"]
        stack_id = response["StackId"]

        cfn_aws_client.cloudformation.get_waiter(WAITER_CHANGE_SET_CREATE_COMPLETE).wait(
            ChangeSetName=change_set_id
        )
        cfn_aws_client.cloudformation.execute_change_set(ChangeSetName=change_set_id)
        stack_waiter = cfn_aws_client.cloudformation.get_waiter(
            WAITER_STACK_UPDATE_COMPLETE if is_update else WAITER_STACK_CREATE_COMPLETE
        )

        try:
            stack_waiter.wait(
                StackName=stack_id,
                WaiterConfig={
                    "Delay": delay_between_polls,
                    "MaxAttempts": max_wait / delay_between_polls,
                },
            )
        except botocore.exceptions.WaiterError as e:
            raise StackDeployError(
                cfn_aws_client.cloudformation.describe_stacks(StackName=stack_id)["Stacks"][0],
                cfn_aws_client.cloudformation.describe_stack_events(StackName=stack_id)[
                    "StackEvents"
                ],
            ) from e

        describe_stack_res = cfn_aws_client.cloudformation.describe_stacks(StackName=stack_id)[
            "Stacks"
        ][0]
        outputs = describe_stack_res.get("Outputs", [])

        mapped_outputs = {o["OutputKey"]: o.get("OutputValue") for o in outputs}

        def _destroy_stack():
            cfn_aws_client.cloudformation.delete_stack(StackName=stack_id)
            cfn_aws_client.cloudformation.get_waiter(WAITER_STACK_DELETE_COMPLETE).wait(
                StackName=stack_id,
                WaiterConfig={
                    "Delay": delay_between_polls,
                    "MaxAttempts": max_wait / delay_between_polls,
                },
            )

        state.append((stack_id, _destroy_stack))

        return DeployResult(
            change_set_id, stack_id, stack_name, change_set_name, mapped_outputs, _destroy_stack
        )

    yield _deploy

    # delete the stacks in the reverse order they were created in case of inter-stack dependencies
    for stack_id, teardown in state[::-1]:
        try:
            teardown()
        except Exception as e:
            LOG.debug("Failed cleaning up stack stack_id=%s: %s", stack_id, e)


@pytest.fixture
def is_change_set_created_and_available(aws_client):
    def _is_change_set_created_and_available(change_set_id: str):
        def _inner():
            change_set = aws_client.cloudformation.describe_change_set(ChangeSetName=change_set_id)
            return (
                # TODO: CREATE_FAILED should also not lead to further retries
                change_set.get("Status") == "CREATE_COMPLETE"
                and change_set.get("ExecutionStatus") == "AVAILABLE"
            )

        return _inner

    return _is_change_set_created_and_available


@pytest.fixture
def is_change_set_failed_and_unavailable(aws_client):
    def _is_change_set_created_and_available(change_set_id: str):
        def _inner():
            change_set = aws_client.cloudformation.describe_change_set(ChangeSetName=change_set_id)
            return (
                # TODO: CREATE_FAILED should also not lead to further retries
                change_set.get("Status") == "FAILED"
                and change_set.get("ExecutionStatus") == "UNAVAILABLE"
            )

        return _inner

    return _is_change_set_created_and_available


@pytest.fixture
def is_stack_created(aws_client):
    return _has_stack_status(aws_client.cloudformation, ["CREATE_COMPLETE", "CREATE_FAILED"])


@pytest.fixture
def is_stack_updated(aws_client):
    return _has_stack_status(aws_client.cloudformation, ["UPDATE_COMPLETE", "UPDATE_FAILED"])


@pytest.fixture
def is_stack_deleted(aws_client):
    return _has_stack_status(aws_client.cloudformation, ["DELETE_COMPLETE"])


def _has_stack_status(cfn_client, statuses: List[str]):
    def _has_status(stack_id: str):
        def _inner():
            resp = cfn_client.describe_stacks(StackName=stack_id)
            s = resp["Stacks"][0]  # since the lookup  uses the id we can only get a single response
            return s.get("StackStatus") in statuses

        return _inner

    return _has_status


@pytest.fixture
def is_change_set_finished(aws_client):
    def _is_change_set_finished(change_set_id: str, stack_name: Optional[str] = None):
        def _inner():
            kwargs = {"ChangeSetName": change_set_id}
            if stack_name:
                kwargs["StackName"] = stack_name

            check_set = aws_client.cloudformation.describe_change_set(**kwargs)

            if check_set.get("ExecutionStatus") == "EXECUTE_FAILED":
                LOG.warning("Change set failed")
                raise ShortCircuitWaitException()

            return check_set.get("ExecutionStatus") == "EXECUTE_COMPLETE"

        return _inner

    return _is_change_set_finished


@pytest.fixture
def wait_until_lambda_ready(aws_client):
    def _wait_until_ready(function_name: str, qualifier: str = None, client=None):
        client = client or aws_client.lambda_

        def _is_not_pending():
            kwargs = {}
            if qualifier:
                kwargs["Qualifier"] = qualifier
            try:
                result = (
                    client.get_function(FunctionName=function_name)["Configuration"]["State"]
                    != "Pending"
                )
                LOG.debug("lambda state result: result=%s", result)
                return result
            except Exception as e:
                LOG.error(e)
                raise

        wait_until(_is_not_pending)

    return _wait_until_ready


role_assume_policy = """
{
  "Version": "2012-10-17",
  "Statement": [
    {
      "Effect": "Allow",
      "Principal": {
        "Service": "lambda.amazonaws.com"
      },
      "Action": "sts:AssumeRole"
    }
  ]
}
""".strip()

role_policy = """
{
    "Version": "2012-10-17",
    "Statement": [
        {
            "Effect": "Allow",
            "Action": [
                "logs:CreateLogGroup",
                "logs:CreateLogStream",
                "logs:PutLogEvents"
            ],
            "Resource": [
                "*"
            ]
        }
    ]
}
""".strip()


@pytest.fixture
def create_lambda_function_aws(aws_client):
    lambda_arns = []

    def _create_lambda_function(**kwargs):
        def _create_function():
            resp = aws_client.lambda_.create_function(**kwargs)
            lambda_arns.append(resp["FunctionArn"])

            def _is_not_pending():
                try:
                    result = (
                        aws_client.lambda_.get_function(FunctionName=resp["FunctionName"])[
                            "Configuration"
                        ]["State"]
                        != "Pending"
                    )
                    return result
                except Exception as e:
                    LOG.error(e)
                    raise

            wait_until(_is_not_pending)
            return resp

        # @AWS, takes about 10s until the role/policy is "active", until then it will fail
        # localstack should normally not require the retries and will just continue here
        return retry(_create_function, retries=3, sleep=4)

    yield _create_lambda_function

    for arn in lambda_arns:
        try:
            aws_client.lambda_.delete_function(FunctionName=arn)
        except Exception:
            LOG.debug("Unable to delete function arn=%s in cleanup", arn)


@pytest.fixture
def create_lambda_function(aws_client, wait_until_lambda_ready, lambda_su_role):
    lambda_arns_and_clients = []
    log_groups = []
    lambda_client = aws_client.lambda_
    logs_client = aws_client.logs
    s3_client = aws_client.s3

    def _create_lambda_function(*args, **kwargs):
        client = kwargs.get("client") or lambda_client
        kwargs["client"] = client
        kwargs["s3_client"] = s3_client
        func_name = kwargs.get("func_name")
        assert func_name
        del kwargs["func_name"]

        if not kwargs.get("role"):
            kwargs["role"] = lambda_su_role

        def _create_function():
            resp = testutil.create_lambda_function(func_name, **kwargs)
            lambda_arns_and_clients.append((resp["CreateFunctionResponse"]["FunctionArn"], client))
            wait_until_lambda_ready(function_name=func_name, client=client)
            log_group_name = f"/aws/lambda/{func_name}"
            log_groups.append(log_group_name)
            return resp

        # @AWS, takes about 10s until the role/policy is "active", until then it will fail
        # localstack should normally not require the retries and will just continue here
        return retry(_create_function, retries=3, sleep=4)

    yield _create_lambda_function

    for arn, client in lambda_arns_and_clients:
        try:
            client.delete_function(FunctionName=arn)
        except Exception:
            LOG.debug("Unable to delete function arn=%s in cleanup", arn)

    for log_group_name in log_groups:
        try:
            logs_client.delete_log_group(logGroupName=log_group_name)
        except Exception:
            LOG.debug("Unable to delete log group %s in cleanup", log_group_name)


@pytest.fixture
def create_echo_http_server(aws_client, create_lambda_function):
    from localstack.aws.api.lambda_ import Runtime

    lambda_client = aws_client.lambda_
    handler_code = textwrap.dedent(
        """
    import json
    import os


    def make_response(body: dict, status_code: int = 200):
        return {
            "statusCode": status_code,
            "headers": {"Content-Type": "application/json"},
            "body": body,
        }


    def trim_headers(headers):
        if not int(os.getenv("TRIM_X_HEADERS", 0)):
            return headers
        return {
            key: value for key, value in headers.items()
            if not (key.startswith("x-amzn") or key.startswith("x-forwarded-"))
        }


    def handler(event, context):
        print(json.dumps(event))
        response = {
            "args": event.get("queryStringParameters", {}),
            "data": event.get("body", ""),
            "domain": event["requestContext"].get("domainName", ""),
            "headers": trim_headers(event.get("headers", {})),
            "method": event["requestContext"]["http"].get("method", ""),
            "origin": event["requestContext"]["http"].get("sourceIp", ""),
            "path": event["requestContext"]["http"].get("path", ""),
        }
        return make_response(response)"""
    )

    def _create_echo_http_server(trim_x_headers: bool = False) -> str:
        """Creates a server that will echo any request. Any request will be returned with the
        following format. Any unset values will have those defaults.
        `trim_x_headers` can be set to True to trim some headers that are automatically added by lambda in
        order to create easier Snapshot testing. Default: `False`
        {
          "args": {},
          "headers": {},
          "data": "",
          "method": "",
          "domain": "",
          "origin": "",
          "path": ""
        }"""
        zip_file = testutil.create_lambda_archive(handler_code, get_content=True)
        func_name = f"echo-http-{short_uid()}"
        create_lambda_function(
            func_name=func_name,
            zip_file=zip_file,
            runtime=Runtime.python3_12,
            envvars={"TRIM_X_HEADERS": "1" if trim_x_headers else "0"},
        )
        url_response = lambda_client.create_function_url_config(
            FunctionName=func_name, AuthType="NONE"
        )
        aws_client.lambda_.add_permission(
            FunctionName=func_name,
            StatementId="urlPermission",
            Action="lambda:InvokeFunctionUrl",
            Principal="*",
            FunctionUrlAuthType="NONE",
        )
        return url_response["FunctionUrl"]

    yield _create_echo_http_server


@pytest.fixture
def create_event_source_mapping(aws_client):
    uuids = []

    def _create_event_source_mapping(*args, **kwargs):
        response = aws_client.lambda_.create_event_source_mapping(*args, **kwargs)
        uuids.append(response["UUID"])
        return response

    yield _create_event_source_mapping

    for uuid in uuids:
        try:
            aws_client.lambda_.delete_event_source_mapping(UUID=uuid)
        except Exception:
            LOG.debug("Unable to delete event source mapping %s in cleanup", uuid)


@pytest.fixture
def check_lambda_logs(aws_client):
    def _check_logs(func_name: str, expected_lines: List[str] = None) -> List[str]:
        if not expected_lines:
            expected_lines = []
        log_events = get_lambda_logs(func_name, logs_client=aws_client.logs)
        log_messages = [e["message"] for e in log_events]
        for line in expected_lines:
            if ".*" in line:
                found = [re.match(line, m, flags=re.DOTALL) for m in log_messages]
                if any(found):
                    continue
            assert line in log_messages
        return log_messages

    return _check_logs


@pytest.fixture
def create_policy(aws_client):
    policy_arns = []

    def _create_policy(*args, iam_client=None, **kwargs):
        iam_client = iam_client or aws_client.iam
        if "PolicyName" not in kwargs:
            kwargs["PolicyName"] = f"policy-{short_uid()}"
        response = iam_client.create_policy(*args, **kwargs)
        policy_arn = response["Policy"]["Arn"]
        policy_arns.append((policy_arn, iam_client))
        return response

    yield _create_policy

    for policy_arn, iam_client in policy_arns:
        try:
            iam_client.delete_policy(PolicyArn=policy_arn)
        except Exception:
            LOG.debug("Could not delete policy '%s' during test cleanup", policy_arn)


@pytest.fixture
def create_user(aws_client):
    usernames = []

    def _create_user(**kwargs):
        if "UserName" not in kwargs:
            kwargs["UserName"] = f"user-{short_uid()}"
        response = aws_client.iam.create_user(**kwargs)
        usernames.append(response["User"]["UserName"])
        return response

    yield _create_user

    for username in usernames:
        try:
            inline_policies = aws_client.iam.list_user_policies(UserName=username)["PolicyNames"]
        except ClientError as e:
            LOG.debug(
                "Cannot list user policies: %s. User %s probably already deleted...", e, username
            )
            continue

        for inline_policy in inline_policies:
            try:
                aws_client.iam.delete_user_policy(UserName=username, PolicyName=inline_policy)
            except Exception:
                LOG.debug(
                    "Could not delete user policy '%s' from '%s' during cleanup",
                    inline_policy,
                    username,
                )
        attached_policies = aws_client.iam.list_attached_user_policies(UserName=username)[
            "AttachedPolicies"
        ]
        for attached_policy in attached_policies:
            try:
                aws_client.iam.detach_user_policy(
                    UserName=username, PolicyArn=attached_policy["PolicyArn"]
                )
            except Exception:
                LOG.debug(
                    "Error detaching policy '%s' from user '%s'",
                    attached_policy["PolicyArn"],
                    username,
                )
        access_keys = aws_client.iam.list_access_keys(UserName=username)["AccessKeyMetadata"]
        for access_key in access_keys:
            try:
                aws_client.iam.delete_access_key(
                    UserName=username, AccessKeyId=access_key["AccessKeyId"]
                )
            except Exception:
                LOG.debug(
                    "Error deleting access key '%s' from user '%s'",
                    access_key["AccessKeyId"],
                    username,
                )

        try:
            aws_client.iam.delete_user(UserName=username)
        except Exception as e:
            LOG.debug("Error deleting user '%s' during test cleanup: %s", username, e)


@pytest.fixture
def wait_and_assume_role(aws_client):
    def _wait_and_assume_role(role_arn: str, session_name: str = None, **kwargs):
        if not session_name:
            session_name = f"session-{short_uid()}"

        def assume_role():
            return aws_client.sts.assume_role(
                RoleArn=role_arn, RoleSessionName=session_name, **kwargs
            )["Credentials"]

        # need to retry a couple of times before we are allowed to assume this role in AWS
        keys = retry(assume_role, sleep=5, retries=4)
        return keys

    return _wait_and_assume_role


@pytest.fixture
def create_role(aws_client):
    role_names = []

    def _create_role(iam_client=None, **kwargs):
        if not kwargs.get("RoleName"):
            kwargs["RoleName"] = f"role-{short_uid()}"
        iam_client = iam_client or aws_client.iam
        result = iam_client.create_role(**kwargs)
        role_names.append((result["Role"]["RoleName"], iam_client))
        return result

    yield _create_role

    for role_name, iam_client in role_names:
        # detach policies
        try:
            attached_policies = iam_client.list_attached_role_policies(RoleName=role_name)[
                "AttachedPolicies"
            ]
        except ClientError as e:
            LOG.debug(
                "Cannot list attached role policies: %s. Role %s probably already deleted...",
                e,
                role_name,
            )
            continue
        for attached_policy in attached_policies:
            try:
                iam_client.detach_role_policy(
                    RoleName=role_name, PolicyArn=attached_policy["PolicyArn"]
                )
            except Exception:
                LOG.debug(
                    "Could not detach role policy '%s' from '%s' during cleanup",
                    attached_policy["PolicyArn"],
                    role_name,
                )
        role_policies = iam_client.list_role_policies(RoleName=role_name)["PolicyNames"]
        for role_policy in role_policies:
            try:
                iam_client.delete_role_policy(RoleName=role_name, PolicyName=role_policy)
            except Exception:
                LOG.debug(
                    "Could not delete role policy '%s' from '%s' during cleanup",
                    role_policy,
                    role_name,
                )
        try:
            iam_client.delete_role(RoleName=role_name)
        except Exception:
            LOG.debug("Could not delete role '%s' during cleanup", role_name)


@pytest.fixture
def create_parameter(aws_client):
    params = []

    def _create_parameter(**kwargs):
        params.append(kwargs["Name"])
        return aws_client.ssm.put_parameter(**kwargs)

    yield _create_parameter

    for param in params:
        aws_client.ssm.delete_parameter(Name=param)


@pytest.fixture
def create_secret(aws_client):
    items = []

    def _create_parameter(**kwargs):
        create_response = aws_client.secretsmanager.create_secret(**kwargs)
        items.append(create_response["ARN"])
        return create_response

    yield _create_parameter

    for item in items:
        aws_client.secretsmanager.delete_secret(SecretId=item, ForceDeleteWithoutRecovery=True)


# TODO Figure out how to make cert creation tests pass against AWS.
#
# We would like to have localstack tests to pass not just against localstack, but also against AWS to make sure
# our emulation is correct. Unfortunately, with certificate creation there are some issues.
#
# In AWS newly created ACM certificates have to be validated either by email or by DNS. The latter is
# by adding some CNAME records as requested by ASW in response to a certificate request.
# For testing purposes the DNS one seems to be easier, at least as long as DNS is handled by Region53 AWS DNS service.
#
# The other possible option is to use IAM certificates instead of ACM ones. Those just have to be uploaded from files
# created by openssl etc. Not sure if there are other issues after that.
#
# The third option might be having in AWS some certificates created in advance - so they do not require validation
# and can be easily used in tests. The issie with such an approach is that for AppSync, for example, in order to
# register a domain name (https://docs.aws.amazon.com/appsync/latest/APIReference/API_CreateDomainName.html),
# the domain name in the API request has to match the domain name used in certificate creation. Which means that with
# pre-created certificates we would have to use specific domain names instead of random ones.
@pytest.fixture
def acm_request_certificate(aws_client_factory):
    certificate_arns = []

    def factory(**kwargs) -> str:
        if "DomainName" not in kwargs:
            kwargs["DomainName"] = f"test-domain-{short_uid()}.localhost.localstack.cloud"

        region_name = kwargs.pop("region_name", None)
        acm_client = aws_client_factory(region_name=region_name).acm

        response = acm_client.request_certificate(**kwargs)
        created_certificate_arn = response["CertificateArn"]
        certificate_arns.append((created_certificate_arn, region_name))
        return response

    yield factory

    # cleanup
    for certificate_arn, region_name in certificate_arns:
        try:
            acm_client = aws_client_factory(region_name=region_name).acm
            acm_client.delete_certificate(CertificateArn=certificate_arn)
        except Exception as e:
            LOG.debug("error cleaning up certificate %s: %s", certificate_arn, e)


role_policy_su = {
    "Version": "2012-10-17",
    "Statement": [{"Effect": "Allow", "Action": ["*"], "Resource": ["*"]}],
}


@pytest.fixture(scope="session")
def lambda_su_role(aws_client):
    role_name = f"lambda-autogenerated-{short_uid()}"
    role = aws_client.iam.create_role(
        RoleName=role_name, AssumeRolePolicyDocument=role_assume_policy
    )["Role"]
    policy_name = f"lambda-autogenerated-{short_uid()}"
    policy_arn = aws_client.iam.create_policy(
        PolicyName=policy_name, PolicyDocument=json.dumps(role_policy_su)
    )["Policy"]["Arn"]
    aws_client.iam.attach_role_policy(RoleName=role_name, PolicyArn=policy_arn)

    if is_aws_cloud():  # dirty but necessary
        time.sleep(10)

    yield role["Arn"]

    run_safe(aws_client.iam.detach_role_policy(RoleName=role_name, PolicyArn=policy_arn))
    run_safe(aws_client.iam.delete_role(RoleName=role_name))
    run_safe(aws_client.iam.delete_policy(PolicyArn=policy_arn))


@pytest.fixture
def create_iam_role_and_attach_policy(aws_client):
    """
    Fixture that creates an IAM role with given role definition and predefined policy ARN.

    Use this fixture with AWS managed policies like 'AmazonS3ReadOnlyAccess' or 'AmazonKinesisFullAccess'.
    """
    roles = []

    def _inner(**kwargs: dict[str, any]) -> str:
        """
        :param dict RoleDefinition: role definition document
        :param str PolicyArn: policy ARN
        :param str RoleName: role name (autogenerated if omitted)
        :return: role ARN
        """
        if "RoleName" not in kwargs:
            kwargs["RoleName"] = f"test-role-{short_uid()}"

        role = kwargs["RoleName"]
        role_policy = json.dumps(kwargs["RoleDefinition"])

        result = aws_client.iam.create_role(RoleName=role, AssumeRolePolicyDocument=role_policy)
        role_arn = result["Role"]["Arn"]

        policy_arn = kwargs["PolicyArn"]
        aws_client.iam.attach_role_policy(PolicyArn=policy_arn, RoleName=role)

        roles.append(role)
        return role_arn

    yield _inner

    for role in roles:
        try:
            aws_client.iam.delete_role(RoleName=role)
        except Exception as exc:
            LOG.debug("Error deleting IAM role '%s': %s", role, exc)


@pytest.fixture
def create_iam_role_with_policy(aws_client):
    """
    Fixture that creates an IAM role with given role definition and policy definition.
    """
    roles = {}

    def _create_role_and_policy(**kwargs: dict[str, any]) -> str:
        """
        :param dict RoleDefinition: role definition document
        :param dict PolicyDefinition: policy definition document
        :param str PolicyName: policy name (autogenerated if omitted)
        :param str RoleName: role name (autogenerated if omitted)
        :return: role ARN
        """
        if "RoleName" not in kwargs:
            kwargs["RoleName"] = f"test-role-{short_uid()}"
        role = kwargs["RoleName"]
        if "PolicyName" not in kwargs:
            kwargs["PolicyName"] = f"test-policy-{short_uid()}"
        policy = kwargs["PolicyName"]
        role_policy = json.dumps(kwargs["RoleDefinition"])

        result = aws_client.iam.create_role(RoleName=role, AssumeRolePolicyDocument=role_policy)
        role_arn = result["Role"]["Arn"]

        policy_document = json.dumps(kwargs["PolicyDefinition"])
        aws_client.iam.put_role_policy(
            RoleName=role, PolicyName=policy, PolicyDocument=policy_document
        )
        roles[role] = policy
        return role_arn

    yield _create_role_and_policy

    for role_name, policy_name in roles.items():
        try:
            aws_client.iam.delete_role_policy(RoleName=role_name, PolicyName=policy_name)
        except Exception as exc:
            LOG.debug("Error deleting IAM role policy '%s' '%s': %s", role_name, policy_name, exc)
        try:
            aws_client.iam.delete_role(RoleName=role_name)
        except Exception as exc:
            LOG.debug("Error deleting IAM role '%s': %s", role_name, exc)


@pytest.fixture
def firehose_create_delivery_stream(wait_for_delivery_stream_ready, aws_client):
    delivery_stream_names = []

    def _create_delivery_stream(**kwargs):
        if "DeliveryStreamName" not in kwargs:
            kwargs["DeliveryStreamName"] = f"test-delivery-stream-{short_uid()}"
        delivery_stream_name = kwargs["DeliveryStreamName"]
        response = aws_client.firehose.create_delivery_stream(**kwargs)
        delivery_stream_names.append(delivery_stream_name)
        wait_for_delivery_stream_ready(delivery_stream_name)
        return response

    yield _create_delivery_stream

    for delivery_stream_name in delivery_stream_names:
        try:
            aws_client.firehose.delete_delivery_stream(DeliveryStreamName=delivery_stream_name)
        except Exception:
            LOG.info("Failed to delete delivery stream %s", delivery_stream_name)


@pytest.fixture
def ses_configuration_set(aws_client):
    configuration_set_names = []

    def factory(name: str) -> None:
        aws_client.ses.create_configuration_set(
            ConfigurationSet={
                "Name": name,
            },
        )
        configuration_set_names.append(name)

    yield factory

    for configuration_set_name in configuration_set_names:
        aws_client.ses.delete_configuration_set(ConfigurationSetName=configuration_set_name)


@pytest.fixture
def ses_configuration_set_sns_event_destination(aws_client):
    event_destinations = []

    def factory(config_set_name: str, event_destination_name: str, topic_arn: str) -> None:
        aws_client.ses.create_configuration_set_event_destination(
            ConfigurationSetName=config_set_name,
            EventDestination={
                "Name": event_destination_name,
                "Enabled": True,
                "MatchingEventTypes": ["send", "bounce", "delivery", "open", "click"],
                "SNSDestination": {
                    "TopicARN": topic_arn,
                },
            },
        )
        event_destinations.append((config_set_name, event_destination_name))

    yield factory

    for created_config_set_name, created_event_destination_name in event_destinations:
        aws_client.ses.delete_configuration_set_event_destination(
            ConfigurationSetName=created_config_set_name,
            EventDestinationName=created_event_destination_name,
        )


@pytest.fixture
def ses_email_template(aws_client):
    template_names = []

    def factory(name: str, contents: str, subject: str = f"Email template {short_uid()}"):
        aws_client.ses.create_template(
            Template={
                "TemplateName": name,
                "SubjectPart": subject,
                "TextPart": contents,
            }
        )
        template_names.append(name)

    yield factory

    for template_name in template_names:
        aws_client.ses.delete_template(TemplateName=template_name)


@pytest.fixture
def ses_verify_identity(aws_client):
    identities = []

    def factory(email_address: str) -> None:
        aws_client.ses.verify_email_identity(EmailAddress=email_address)

    yield factory

    for identity in identities:
        aws_client.ses.delete_identity(Identity=identity)


@pytest.fixture
def setup_sender_email_address(ses_verify_identity):
    """
    If the test is running against AWS then assume the email address passed is already
    verified, and passes the given email address through. Otherwise, it generates one random
    email address and verify them.
    """

    def inner(sender_email_address: Optional[str] = None) -> str:
        if is_aws_cloud():
            if sender_email_address is None:
                raise ValueError(
                    "sender_email_address must be specified to run this test against AWS"
                )
        else:
            # overwrite the given parameters with localstack specific ones
            sender_email_address = f"sender-{short_uid()}@example.com"
            ses_verify_identity(sender_email_address)

        return sender_email_address

    return inner


@pytest.fixture
def ec2_create_security_group(aws_client):
    ec2_sgs = []

    def factory(ports=None, ip_protocol: str = "tcp", **kwargs):
        """
        Create the target group and authorize the security group ingress.
        :param ports: list of ports to be authorized for the ingress rule.
        :param ip_protocol: the ip protocol for the permissions (tcp by default)
        """
        if "GroupName" not in kwargs:
<<<<<<< HEAD
            kwargs["GroupName"] = f"test-sg-{short_uid()}"
        security_group = aws_client.ec2.create_security_group(**kwargs)
        sg_id = security_group["GroupId"]
        
        if ports:
            permissions = [
                {
                    "FromPort": port,
                    "IpProtocol": "tcp",
                    "IpRanges": [{"CidrIp": "0.0.0.0/0"}],
                    "ToPort": port,
                }
                for port in ports
            ]
            aws_client.ec2.authorize_security_group_ingress(
                GroupId=sg_id,
                IpPermissions=permissions,
            )

        ec2_sgs.append(sg_id)
=======
            kwargs["GroupName"] = f"sg-{short_uid()}"
        # Making sure the call to CreateSecurityGroup gets the right arguments
        _args = select_from_typed_dict(CreateSecurityGroupRequest, kwargs)
        security_group = aws_client.ec2.create_security_group(**_args)
        security_group_id = security_group["GroupId"]
        permissions = [
            {
                "FromPort": port,
                "IpProtocol": ip_protocol,
                "IpRanges": [{"CidrIp": "0.0.0.0/0"}],
                "ToPort": port,
            }
            for port in ports or []
        ]
        aws_client.ec2.authorize_security_group_ingress(
            GroupId=security_group_id,
            IpPermissions=permissions,
        )

        ec2_sgs.append(security_group_id)
>>>>>>> 2f844182
        return security_group

    yield factory

    for sg_group_id in ec2_sgs:
        try:
            aws_client.ec2.delete_security_group(GroupId=sg_group_id)
        except Exception as e:
            LOG.debug("Error cleaning up EC2 security group: %s, %s", sg_group_id, e)


@pytest.fixture
def cleanups():
    cleanup_fns = []

    yield cleanup_fns

    for cleanup_callback in cleanup_fns[::-1]:
        try:
            cleanup_callback()
        except Exception as e:
            LOG.warning("Failed to execute cleanup", exc_info=e)


@pytest.fixture(scope="session")
def account_id(aws_client):
    if is_aws_cloud() or is_api_enabled("sts"):
        return aws_client.sts.get_caller_identity()["Account"]
    else:
        return TEST_AWS_ACCOUNT_ID


@pytest.fixture(scope="session")
def region_name(aws_client):
    if is_aws_cloud() or is_api_enabled("sts"):
        return aws_client.sts.meta.region_name
    else:
        return TEST_AWS_REGION_NAME


@pytest.fixture(scope="session")
def partition(region_name):
    return get_partition(region_name)


@pytest.fixture(scope="session")
def secondary_account_id(secondary_aws_client):
    if is_aws_cloud() or is_api_enabled("sts"):
        return secondary_aws_client.sts.get_caller_identity()["Account"]
    else:
        return SECONDARY_TEST_AWS_ACCOUNT_ID


@pytest.fixture(scope="session")
def secondary_region_name():
    return SECONDARY_TEST_AWS_REGION_NAME


@pytest.hookimpl
def pytest_collection_modifyitems(config: Config, items: list[Item]):
    only_localstack = pytest.mark.skipif(
        is_aws_cloud(),
        reason="test only applicable if run against localstack",
    )
    for item in items:
        for mark in item.iter_markers():
            if mark.name.endswith("only_localstack"):
                item.add_marker(only_localstack)
        if hasattr(item, "fixturenames") and "snapshot" in item.fixturenames:
            # add a marker that indicates that this test is snapshot validated
            # if it uses the snapshot fixture -> allows selecting only snapshot
            # validated tests in order to capture new snapshots for a whole
            # test file with "-m snapshot_validated"
            item.add_marker("snapshot_validated")


@pytest.fixture
def sample_stores() -> AccountRegionBundle:
    class SampleStore(BaseStore):
        CROSS_ACCOUNT_ATTR = CrossAccountAttribute(default=list)
        CROSS_REGION_ATTR = CrossRegionAttribute(default=list)
        region_specific_attr = LocalAttribute(default=list)

    return AccountRegionBundle("zzz", SampleStore, validate=False)


@pytest.fixture
def create_rest_apigw(aws_client_factory):
    rest_apis = []
    retry_boto_config = None
    if is_aws_cloud():
        retry_boto_config = botocore.config.Config(
            # Api gateway can throttle requests pretty heavily. Leading to potentially undeleted apis
            retries={"max_attempts": 10, "mode": "adaptive"}
        )

    def _create_apigateway_function(**kwargs):
        client_region_name = kwargs.pop("region_name", None)
        apigateway_client = aws_client_factory(
            region_name=client_region_name, config=retry_boto_config
        ).apigateway
        kwargs.setdefault("name", f"api-{short_uid()}")

        response = apigateway_client.create_rest_api(**kwargs)
        api_id = response.get("id")
        rest_apis.append((api_id, client_region_name))

        return api_id, response.get("name"), response.get("rootResourceId")

    yield _create_apigateway_function

    for rest_api_id, _client_region_name in rest_apis:
        apigateway_client = aws_client_factory(
            region_name=_client_region_name,
            config=retry_boto_config,
        ).apigateway
        # First, retrieve the usage plans associated with the REST API
        usage_plan_ids = []
        usage_plans = apigateway_client.get_usage_plans()
        for item in usage_plans.get("items", []):
            api_stages = item.get("apiStages", [])
            usage_plan_ids.extend(
                item.get("id") for api_stage in api_stages if api_stage.get("apiId") == rest_api_id
            )

        # Then delete the API, as you can't delete the UsagePlan if a stage is associated with it
        with contextlib.suppress(Exception):
            apigateway_client.delete_rest_api(restApiId=rest_api_id)

        # finally delete the usage plans and the API Keys linked to it
        for usage_plan_id in usage_plan_ids:
            usage_plan_keys = apigateway_client.get_usage_plan_keys(usagePlanId=usage_plan_id)
            for key in usage_plan_keys.get("items", []):
                apigateway_client.delete_api_key(apiKey=key["id"])
            apigateway_client.delete_usage_plan(usagePlanId=usage_plan_id)


@pytest.fixture
def create_rest_apigw_openapi(aws_client_factory):
    rest_apis = []

    def _create_apigateway_function(**kwargs):
        region_name = kwargs.pop("region_name", None)
        apigateway_client = aws_client_factory(region_name=region_name).apigateway

        response = apigateway_client.import_rest_api(**kwargs)
        api_id = response.get("id")
        rest_apis.append((api_id, region_name))
        return api_id, response

    yield _create_apigateway_function

    for rest_api_id, region_name in rest_apis:
        with contextlib.suppress(Exception):
            apigateway_client = aws_client_factory(region_name=region_name).apigateway
            apigateway_client.delete_rest_api(restApiId=rest_api_id)


@pytest.fixture
def appsync_create_api(aws_client):
    graphql_apis = []

    def factory(**kwargs):
        if "name" not in kwargs:
            kwargs["name"] = f"graphql-api-testing-name-{short_uid()}"
        if not kwargs.get("authenticationType"):
            kwargs["authenticationType"] = "API_KEY"

        result = aws_client.appsync.create_graphql_api(**kwargs)["graphqlApi"]
        graphql_apis.append(result["apiId"])
        return result

    yield factory

    for api in graphql_apis:
        try:
            aws_client.appsync.delete_graphql_api(apiId=api)
        except Exception as e:
            LOG.debug("Error cleaning up AppSync API: %s, %s", api, e)


@pytest.fixture
def assert_host_customisation(monkeypatch):
    localstack_host = "foo.bar"
    monkeypatch.setattr(
        config, "LOCALSTACK_HOST", config.HostAndPort(host=localstack_host, port=8888)
    )

    def asserter(
        url: str,
        *,
        custom_host: Optional[str] = None,
    ):
        if custom_host is not None:
            assert custom_host in url, f"Could not find `{custom_host}` in `{url}`"

            assert localstack_host not in url
        else:
            assert localstack_host in url, f"Could not find `{localstack_host}` in `{url}`"

    yield asserter


@pytest.fixture
def echo_http_server(httpserver: HTTPServer):
    """Spins up a local HTTP echo server and returns the endpoint URL"""

    def _echo(request: Request) -> Response:
        request_json = None
        if request.is_json:
            with contextlib.suppress(ValueError):
                request_json = json.loads(request.data)
        result = {
            "data": request.data or "{}",
            "headers": dict(request.headers),
            "url": request.url,
            "method": request.method,
            "json": request_json,
        }
        response_body = json.dumps(json_safe(result))
        return Response(response_body, status=200)

    httpserver.expect_request("").respond_with_handler(_echo)
    http_endpoint = httpserver.url_for("/")

    return http_endpoint


@pytest.fixture
def echo_http_server_post(echo_http_server):
    """
    Returns an HTTP echo server URL for POST requests that work both locally and for parity tests (against real AWS)
    """
    if is_aws_cloud():
        return f"{PUBLIC_HTTP_ECHO_SERVER_URL}/post"

    return f"{echo_http_server}post"


def create_policy_doc(effect: str, actions: List, resource=None) -> Dict:
    actions = ensure_list(actions)
    resource = resource or "*"
    return {
        "Version": "2012-10-17",
        "Statement": [
            {
                # TODO statement ids have to be alphanumeric [0-9A-Za-z], write a test for it
                "Sid": f"s{short_uid()}",
                "Effect": effect,
                "Action": actions,
                "Resource": resource,
            }
        ],
    }


@pytest.fixture
def create_policy_generated_document(create_policy):
    def _create_policy_with_doc(effect, actions, policy_name=None, resource=None, iam_client=None):
        policy_name = policy_name or f"p-{short_uid()}"
        policy = create_policy_doc(effect, actions, resource=resource)
        response = create_policy(
            PolicyName=policy_name, PolicyDocument=json.dumps(policy), iam_client=iam_client
        )
        policy_arn = response["Policy"]["Arn"]
        return policy_arn

    return _create_policy_with_doc


@pytest.fixture
def create_role_with_policy(create_role, create_policy_generated_document, aws_client):
    def _create_role_with_policy(
        effect, actions, assume_policy_doc, resource=None, attach=True, iam_client=None
    ):
        iam_client = iam_client or aws_client.iam

        role_name = f"role-{short_uid()}"
        result = create_role(
            RoleName=role_name, AssumeRolePolicyDocument=assume_policy_doc, iam_client=iam_client
        )
        role_arn = result["Role"]["Arn"]
        policy_name = f"p-{short_uid()}"

        if attach:
            # create role and attach role policy
            policy_arn = create_policy_generated_document(
                effect, actions, policy_name=policy_name, resource=resource, iam_client=iam_client
            )
            iam_client.attach_role_policy(RoleName=role_name, PolicyArn=policy_arn)
        else:
            # put role policy
            policy_document = create_policy_doc(effect, actions, resource=resource)
            policy_document = json.dumps(policy_document)
            iam_client.put_role_policy(
                RoleName=role_name, PolicyName=policy_name, PolicyDocument=policy_document
            )

        return role_name, role_arn

    return _create_role_with_policy


@pytest.fixture
def create_user_with_policy(create_policy_generated_document, create_user, aws_client):
    def _create_user_with_policy(effect, actions, resource=None):
        policy_arn = create_policy_generated_document(effect, actions, resource=resource)
        username = f"user-{short_uid()}"
        create_user(UserName=username)
        aws_client.iam.attach_user_policy(UserName=username, PolicyArn=policy_arn)
        keys = aws_client.iam.create_access_key(UserName=username)["AccessKey"]
        return username, keys

    return _create_user_with_policy


@pytest.fixture()
def register_extension(s3_bucket, aws_client):
    cfn_client = aws_client.cloudformation
    extensions_arns = []

    def _register(extension_name, extension_type, artifact_path):
        bucket = s3_bucket
        key = f"artifact-{short_uid()}"

        aws_client.s3.upload_file(artifact_path, bucket, key)

        register_response = cfn_client.register_type(
            Type=extension_type,
            TypeName=extension_name,
            SchemaHandlerPackage=f"s3://{bucket}/{key}",
        )

        registration_token = register_response["RegistrationToken"]
        cfn_client.get_waiter("type_registration_complete").wait(
            RegistrationToken=registration_token
        )

        describe_response = cfn_client.describe_type_registration(
            RegistrationToken=registration_token
        )

        extensions_arns.append(describe_response["TypeArn"])
        cfn_client.set_type_default_version(Arn=describe_response["TypeVersionArn"])

        return describe_response

    yield _register

    for arn in extensions_arns:
        versions = cfn_client.list_type_versions(Arn=arn)["TypeVersionSummaries"]
        for v in versions:
            try:
                cfn_client.deregister_type(Arn=v["Arn"])
            except Exception:
                continue
        cfn_client.deregister_type(Arn=arn)


@pytest.fixture
def hosted_zone(aws_client):
    zone_ids = []

    def factory(**kwargs):
        if "CallerReference" not in kwargs:
            kwargs["CallerReference"] = f"ref-{short_uid()}"
        response = aws_client.route53.create_hosted_zone(**kwargs)
        zone_id = response["HostedZone"]["Id"]
        zone_ids.append(zone_id)
        return response

    yield factory

    for zone_id in zone_ids[::-1]:
        aws_client.route53.delete_hosted_zone(Id=zone_id)


@pytest.fixture
def openapi_validate(monkeypatch):
    monkeypatch.setattr(config, "OPENAPI_VALIDATE_RESPONSE", "true")
    monkeypatch.setattr(config, "OPENAPI_VALIDATE_REQUEST", "true")


@pytest.fixture
def set_resource_custom_id():
    set_ids = []

    def _set_custom_id(resource_identifier: ResourceIdentifier, custom_id):
        localstack_id_manager.set_custom_id(
            resource_identifier=resource_identifier, custom_id=custom_id
        )
        set_ids.append(resource_identifier)

    yield _set_custom_id

    for resource_identifier in set_ids:
        localstack_id_manager.unset_custom_id(resource_identifier)


###############################
# Events (EventBridge) fixtures
###############################


@pytest.fixture
def events_create_event_bus(aws_client, region_name, account_id):
    event_bus_names = []

    def _create_event_bus(**kwargs):
        if "Name" not in kwargs:
            kwargs["Name"] = f"test-event-bus-{short_uid()}"

        response = aws_client.events.create_event_bus(**kwargs)
        event_bus_names.append(kwargs["Name"])
        return response

    yield _create_event_bus

    for event_bus_name in event_bus_names:
        try:
            response = aws_client.events.list_rules(EventBusName=event_bus_name)
            rules = [rule["Name"] for rule in response["Rules"]]

            # Delete all rules for the current event bus
            for rule in rules:
                try:
                    response = aws_client.events.list_targets_by_rule(
                        Rule=rule, EventBusName=event_bus_name
                    )
                    targets = [target["Id"] for target in response["Targets"]]

                    # Remove all targets for the current rule
                    if targets:
                        for target in targets:
                            aws_client.events.remove_targets(
                                Rule=rule, EventBusName=event_bus_name, Ids=[target]
                            )

                    aws_client.events.delete_rule(Name=rule, EventBusName=event_bus_name)
                except Exception as e:
                    LOG.warning("Failed to delete rule %s: %s", rule, e)

            # Delete archives for event bus
            event_source_arn = (
                f"arn:aws:events:{region_name}:{account_id}:event-bus/{event_bus_name}"
            )
            response = aws_client.events.list_archives(EventSourceArn=event_source_arn)
            archives = [archive["ArchiveName"] for archive in response["Archives"]]
            for archive in archives:
                try:
                    aws_client.events.delete_archive(ArchiveName=archive)
                except Exception as e:
                    LOG.warning("Failed to delete archive %s: %s", archive, e)

            aws_client.events.delete_event_bus(Name=event_bus_name)
        except Exception as e:
            LOG.warning("Failed to delete event bus %s: %s", event_bus_name, e)


@pytest.fixture
def events_put_rule(aws_client):
    rules = []

    def _put_rule(**kwargs):
        if "Name" not in kwargs:
            kwargs["Name"] = f"rule-{short_uid()}"

        response = aws_client.events.put_rule(**kwargs)
        rules.append((kwargs["Name"], kwargs.get("EventBusName", "default")))
        return response

    yield _put_rule

    for rule, event_bus_name in rules:
        try:
            response = aws_client.events.list_targets_by_rule(
                Rule=rule, EventBusName=event_bus_name
            )
            targets = [target["Id"] for target in response["Targets"]]

            # Remove all targets for the current rule
            if targets:
                for target in targets:
                    aws_client.events.remove_targets(
                        Rule=rule, EventBusName=event_bus_name, Ids=[target]
                    )

            aws_client.events.delete_rule(Name=rule, EventBusName=event_bus_name)
        except Exception as e:
            LOG.warning("Failed to delete rule %s: %s", rule, e)


@pytest.fixture
def events_create_rule(aws_client):
    rules = []

    def _create_rule(**kwargs):
        rule_name = kwargs["Name"]
        bus_name = kwargs.get("EventBusName", "")
        pattern = kwargs.get("EventPattern", {})
        schedule = kwargs.get("ScheduleExpression", "")
        rule_arn = aws_client.events.put_rule(
            Name=rule_name,
            EventBusName=bus_name,
            EventPattern=json.dumps(pattern),
            ScheduleExpression=schedule,
        )["RuleArn"]
        rules.append({"name": rule_name, "bus": bus_name})
        return rule_arn

    yield _create_rule

    for rule in rules:
        targets = aws_client.events.list_targets_by_rule(
            Rule=rule["name"], EventBusName=rule["bus"]
        )["Targets"]

        targetIds = [target["Id"] for target in targets]
        if len(targetIds) > 0:
            aws_client.events.remove_targets(
                Rule=rule["name"], EventBusName=rule["bus"], Ids=targetIds
            )

        aws_client.events.delete_rule(Name=rule["name"], EventBusName=rule["bus"])


@pytest.fixture
def sqs_as_events_target(aws_client, sqs_get_queue_arn):
    queue_urls = []

    def _sqs_as_events_target(queue_name: str | None = None) -> tuple[str, str]:
        if not queue_name:
            queue_name = f"tests-queue-{short_uid()}"
        sqs_client = aws_client.sqs
        queue_url = sqs_client.create_queue(QueueName=queue_name)["QueueUrl"]
        queue_urls.append(queue_url)
        queue_arn = sqs_get_queue_arn(queue_url)
        policy = {
            "Version": "2012-10-17",
            "Id": f"sqs-eventbridge-{short_uid()}",
            "Statement": [
                {
                    "Sid": f"SendMessage-{short_uid()}",
                    "Effect": "Allow",
                    "Principal": {"Service": "events.amazonaws.com"},
                    "Action": "sqs:SendMessage",
                    "Resource": queue_arn,
                }
            ],
        }
        sqs_client.set_queue_attributes(
            QueueUrl=queue_url, Attributes={"Policy": json.dumps(policy)}
        )
        return queue_url, queue_arn

    yield _sqs_as_events_target

    for queue_url in queue_urls:
        try:
            aws_client.sqs.delete_queue(QueueUrl=queue_url)
        except Exception as e:
            LOG.debug("error cleaning up queue %s: %s", queue_url, e)


@pytest.fixture
def clean_up(
    aws_client,
):  # TODO: legacy clean up fixtures for eventbridge - remove and use individual fixtures for creating resources instead
    def _clean_up(
        bus_name=None,
        rule_name=None,
        target_ids=None,
        queue_url=None,
        log_group_name=None,
    ):
        events_client = aws_client.events
        kwargs = {"EventBusName": bus_name} if bus_name else {}
        if target_ids:
            target_ids = target_ids if isinstance(target_ids, list) else [target_ids]
            call_safe(
                events_client.remove_targets,
                kwargs=dict(Rule=rule_name, Ids=target_ids, Force=True, **kwargs),
            )
        if rule_name:
            call_safe(events_client.delete_rule, kwargs=dict(Name=rule_name, Force=True, **kwargs))
        if bus_name:
            call_safe(events_client.delete_event_bus, kwargs=dict(Name=bus_name))
        if queue_url:
            sqs_client = aws_client.sqs
            call_safe(sqs_client.delete_queue, kwargs=dict(QueueUrl=queue_url))
        if log_group_name:
            logs_client = aws_client.logs

            def _delete_log_group():
                log_streams = logs_client.describe_log_streams(logGroupName=log_group_name)
                for log_stream in log_streams["logStreams"]:
                    logs_client.delete_log_stream(
                        logGroupName=log_group_name, logStreamName=log_stream["logStreamName"]
                    )
                logs_client.delete_log_group(logGroupName=log_group_name)

            call_safe(_delete_log_group)

    yield _clean_up<|MERGE_RESOLUTION|>--- conflicted
+++ resolved
@@ -2009,28 +2009,6 @@
         :param ip_protocol: the ip protocol for the permissions (tcp by default)
         """
         if "GroupName" not in kwargs:
-<<<<<<< HEAD
-            kwargs["GroupName"] = f"test-sg-{short_uid()}"
-        security_group = aws_client.ec2.create_security_group(**kwargs)
-        sg_id = security_group["GroupId"]
-        
-        if ports:
-            permissions = [
-                {
-                    "FromPort": port,
-                    "IpProtocol": "tcp",
-                    "IpRanges": [{"CidrIp": "0.0.0.0/0"}],
-                    "ToPort": port,
-                }
-                for port in ports
-            ]
-            aws_client.ec2.authorize_security_group_ingress(
-                GroupId=sg_id,
-                IpPermissions=permissions,
-            )
-
-        ec2_sgs.append(sg_id)
-=======
             kwargs["GroupName"] = f"sg-{short_uid()}"
         # Making sure the call to CreateSecurityGroup gets the right arguments
         _args = select_from_typed_dict(CreateSecurityGroupRequest, kwargs)
@@ -2051,7 +2029,6 @@
         )
 
         ec2_sgs.append(security_group_id)
->>>>>>> 2f844182
         return security_group
 
     yield factory
