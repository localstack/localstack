"""
LocalStack client stack.

This module provides the interface to perform cross-service communication between
LocalStack providers.
"""
import json
import logging
from functools import cache
from typing import Mapping, Optional, TypedDict, Union

from boto3.session import Session
from botocore.client import BaseClient
from botocore.config import Config
from botocore.utils import InvalidArnException
from werkzeug.datastructures import Headers

from localstack import config
from localstack.constants import (
    INTERNAL_AWS_ACCESS_KEY_ID,
    INTERNAL_AWS_SECRET_ACCESS_KEY,
    MAX_POOL_CONNECTIONS,
)
from localstack.utils.aws.arns import parse_arn
from localstack.utils.aws.aws_stack import get_local_service_url
from localstack.utils.aws.request_context import get_region_from_request_context

LOG = logging.getLogger(__name__)

#
# Data transfer object
#

INTERNAL_REQUEST_PARAMS_HEADER = "x-localstack-data"
"""Request header which contains the data transfer object."""


class InternalRequestParameters(TypedDict):
    """
    LocalStack Data Transfer Object.

    This is sent with every internal request and contains any additional information
    LocalStack might need for the purpose of policy enforcement. It is serialised
    into text and sent in the request header.

    Attributes can be added as needed. The keys should roughly correspond to:
    https://docs.aws.amazon.com/IAM/latest/UserGuide/reference_policies_condition-keys.html
    """

    source_arn: str
    """ARN of resource which is triggering the call"""

    source_service: str
    """Service principal where the call originates, eg. `ec2`"""

    target_arn: str
    """ARN of the resource being targeted."""


def dump_dto(data: InternalRequestParameters) -> str:
    # TODO@viren: Improve minification using custom JSONEncoder that use shortened keys

    # To produce a compact JSON representation of DTO, remove spaces from separators
    return json.dumps(data, separators=(",", ":"))


def load_dto(data: str) -> InternalRequestParameters:
    return json.loads(data)


#
# Client
#

# Names of arguments that can be passed to Boto API operation functions.
# These have appropriate entries on the data transfer object.
ARG_SOURCE_SERVICE = "_SourceService"
ARG_SOURCE_ARN = "_SourceArn"
ARG_TARGET_ARN = "_TargetArn"


class ConnectFactory:
    """
    Factory to build the AWS client.

    Boto client creation is resource intensive. This class caches all Boto
    clients it creates and must be used instead of directly using boto lib.
    """

    def __init__(
        self,
        use_ssl: bool = False,
        verify: bool = False,
    ):
        """
        :param use_ssl: Whether to use SSL
        :param verify: Whether to verify SSL certificates
        """
        self._use_ssl = use_ssl
        self._verify = verify
        self._session = Session()
        self._config = Config(max_pool_connections=MAX_POOL_CONNECTIONS)

    def __call__(self, *args, **kwargs) -> BaseClient:
        """
        Every `ConnectFactory` instance is a proxy for creating the internal client.
        """
        return self.get_internal_client(*args, **kwargs)

    def get_internal_client(
        self,
        service_name: str,
        region_name: str,
        endpoint_url: str = None,
        aws_access_key_id: str = INTERNAL_AWS_ACCESS_KEY_ID,
        aws_secret_access_key: str = INTERNAL_AWS_SECRET_ACCESS_KEY,
        config: Config = None,
    ) -> BaseClient:
        """
        Build and return client for connections originating within LocalStack.

        Region in `_TargetArn` takes precedence when specified.

        :param service_name: Service to build the client for, eg. `s3`
        :param region_name: Region name. See note above.
        :param endpoint_url: Full endpoint URL to be used by the client.
            Defaults to appropriate LocalStack endpoint.
        :param aws_access_key_id: Access key to use for the client.
            Defaults to LocalStack internal credentials.
        :param aws_secret_access_key: Secret key to use for the client.
            Defaults to LocalStack internal credentials.
        :param config: Boto config for advanced use.
        """

        return self._get_client(
            service_name=service_name,
            region_name=region_name,
            use_ssl=self._use_ssl,
            verify=self._verify,
            endpoint_url=endpoint_url or get_local_service_url(service_name),
            aws_access_key_id=aws_access_key_id,
            aws_secret_access_key=aws_secret_access_key,
            aws_session_token=None,
            config=config or self._config,
        )

    def get_external_client(
        self,
        service_name: str,
        region_name: Optional[str],
        aws_access_key_id: Optional[str],
        aws_secret_access_key: Optional[str],
        endpoint_url: str = None,
        config: Config = None,
    ) -> BaseClient:
        """
        Build and return client for connections originating outside LocalStack.

        If either of the access keys or region are set to None, they are loaded from following
        locations:
        - AWS environment variables
        - Credentials file `~/.aws/credentials`
        - Config file `~/.aws/config`

        :param service_name: Service to build the client for, eg. `s3`
        :param region_name: Name of the AWS region to be associated with the client
            If set to None, loads from botocore session.
        :param aws_access_key_id: Access key to use for the client.
            If set to None, loads from botocore session.
        :param aws_secret_access_key: Secret key to use for the client.
            If set to None, loads from botocore session.
        :param endpoint_url: Full endpoint URL to be used by the client.
            Defaults to appropriate LocalStack endpoint.
        :param config: Boto config for advanced use.
        """

        return self._get_client(
            service_name=service_name,
            region_name=region_name or self.get_region_name(),
            use_ssl=self._use_ssl,
            verify=self._verify,
            endpoint_url=endpoint_url or get_local_service_url(service_name),
            aws_access_key_id=aws_access_key_id or self.get_session_access_key(),
            aws_secret_access_key=aws_secret_access_key or self.get_session_secret_key(),
            aws_session_token=None,
            config=config or self._config,
        )

    @cache
    def _get_client(
        self,
        service_name: str,
        region_name: str,
        use_ssl: bool,
        verify: bool,
        endpoint_url: str,
        aws_access_key_id: str,
        aws_secret_access_key: str,
        aws_session_token: str,
        config: Config,
    ) -> BaseClient:
        client = self._session.client(
            service_name=service_name,
            region_name=region_name,
            use_ssl=use_ssl,
            verify=verify,
            endpoint_url=endpoint_url,
            aws_access_key_id=aws_access_key_id,
            aws_secret_access_key=aws_secret_access_key,
            aws_session_token=aws_session_token,
            config=config,
        )

        def _handler_piggyback_dto(params, model, context, **kwargs):
            """
            Construct the data transfer object at the time of parsing the client
            parameters and proxy it over the Boto context dict.
            """

            dto = InternalRequestParameters()
            override_region_name = None

            if ARG_SOURCE_SERVICE in params:
                dto["source_service"] = params.pop(ARG_SOURCE_SERVICE)
            if ARG_SOURCE_ARN in params:
                dto["source_arn"] = params.pop(ARG_SOURCE_ARN)
            if ARG_TARGET_ARN in params:
                target_arn = params.pop(ARG_TARGET_ARN)

<<<<<<< HEAD
                # This can either be a ref to another param or an ARN
=======
                # ARG_TARGET_ARN can either be a ref to another param or an ARN
>>>>>>> 0150e368
                if target_arn in params:
                    target_arn = params[target_arn]

                try:
                    arn_data = parse_arn(target_arn)
<<<<<<< HEAD

                    dto["target_arn"] = target_arn
                    override_region_name = arn_data["region"]
=======
                    # ARNs may not have a region for global resources
                    override_region_name = arn_data.get("region")

                    dto["target_arn"] = target_arn
>>>>>>> 0150e368
                except InvalidArnException:
                    LOG.warning(
                        "TargetArn '%s' not an ARN or a valid ref to another parameter."
                        % target_arn
                    )

            if dto:
                context["_localstack"] = dto

<<<<<<< HEAD
                # Attention: Region is overridden here from TargetArn
                if override_region_name:
                    context["client_region"] = override_region_name
=======
                # Attention: Region is overridden here
                if override_region_name:
                    context["client_region"] = override_region_name
                    context["signing"]["region"] = override_region_name
>>>>>>> 0150e368

        def _handler_inject_dto_header(model, params, request_signer, context, **kwargs):
            """
            Retrieve the data transfer object and make it part of the request
            headers.
            """
            if dto := context.pop("_localstack", None):
                params["headers"][INTERNAL_REQUEST_PARAMS_HEADER] = dump_dto(dto)

        client.meta.events.register("provide-client-params.*.*", handler=_handler_piggyback_dto)
        client.meta.events.register("before-call.*.*", handler=_handler_inject_dto_header)

        return client

    #
    # Boto session utilities
    #

    def get_partition_for_region(self, region_name: str) -> str:
        """
        Return the AWS partition name for a given region, eg. `aws`, `aws-cn`, etc.
        """
        return self._session.get_partition_for_region(region_name)

    def get_session_region_name(self) -> str:
        """
        Return AWS region as set in the Boto session.
        """
        return self._session.region_name

    def get_region_name(self) -> str:
        """
        Return the AWS region name from following sources, in order of availability.
        - LocalStack request context
        - LocalStack default region
        - Boto session
        """
        return (
            get_region_from_request_context()
            or config.DEFAULT_REGION
            or self.get_session_region_name()
        )

    def get_session_access_key(self) -> str:
        """
        Return AWS access key from the Boto session.
        """
        credentials = self._session.get_credentials()
        return credentials.access_key

    def get_session_secret_key(self) -> str:
        """
        Return AWS secret key from the Boto session.
        """
        credentials = self._session.get_credentials()
        return credentials.secret_key


connector = ConnectFactory()
connect_to = connector.get_internal_client
connect_externally_to = connector.get_external_client

#
# Utilities
#


def is_internal_call(headers: Union[Mapping, Headers]) -> bool:
    """
    Whether given request headers are for an internal LocalStack cross-service call.
    """
    return INTERNAL_REQUEST_PARAMS_HEADER in headers<|MERGE_RESOLUTION|>--- conflicted
+++ resolved
@@ -227,26 +227,16 @@
             if ARG_TARGET_ARN in params:
                 target_arn = params.pop(ARG_TARGET_ARN)
 
-<<<<<<< HEAD
-                # This can either be a ref to another param or an ARN
-=======
                 # ARG_TARGET_ARN can either be a ref to another param or an ARN
->>>>>>> 0150e368
                 if target_arn in params:
                     target_arn = params[target_arn]
 
                 try:
                     arn_data = parse_arn(target_arn)
-<<<<<<< HEAD
-
-                    dto["target_arn"] = target_arn
-                    override_region_name = arn_data["region"]
-=======
                     # ARNs may not have a region for global resources
                     override_region_name = arn_data.get("region")
 
                     dto["target_arn"] = target_arn
->>>>>>> 0150e368
                 except InvalidArnException:
                     LOG.warning(
                         "TargetArn '%s' not an ARN or a valid ref to another parameter."
@@ -256,16 +246,10 @@
             if dto:
                 context["_localstack"] = dto
 
-<<<<<<< HEAD
-                # Attention: Region is overridden here from TargetArn
-                if override_region_name:
-                    context["client_region"] = override_region_name
-=======
                 # Attention: Region is overridden here
                 if override_region_name:
                     context["client_region"] = override_region_name
                     context["signing"]["region"] = override_region_name
->>>>>>> 0150e368
 
         def _handler_inject_dto_header(model, params, request_signer, context, **kwargs):
             """
