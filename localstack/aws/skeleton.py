import inspect
import logging
from typing import Any, Callable, Dict, NamedTuple, Optional, Union

from botocore import xform_name
from botocore.model import ServiceModel

from localstack.aws.api import (
    CommonServiceException,
    HttpResponse,
    RequestContext,
    ServiceException,
)
from localstack.aws.api.core import ServiceRequest, ServiceRequestHandler, ServiceResponse
from localstack.aws.protocol.parser import create_parser
from localstack.aws.protocol.serializer import create_serializer
from localstack.aws.spec import load_service
from localstack.utils import analytics
from localstack.utils.coverage_docs import get_coverage_link_for_service

LOG = logging.getLogger(__name__)

DispatchTable = Dict[str, ServiceRequestHandler]


def create_skeleton(service: Union[str, ServiceModel], delegate: Any):
    if isinstance(service, str):
        service = load_service(service)

    return Skeleton(service, create_dispatch_table(delegate))


class HandlerAttributes(NamedTuple):
    """
    Holder object of the attributes added to a function by the @handler decorator.
    """

    function_name: str
    operation: str
    pass_context: bool
    expand_parameters: bool


def create_dispatch_table(delegate: object) -> DispatchTable:
    """
    Creates a dispatch table for a given object. First, the entire class tree of the object is scanned to find any
    functions that are decorated with @handler. It then resolves those functions on the delegate.
    """
    # scan class tree for @handler wrapped functions (reverse class tree so that inherited functions overwrite parent
    # functions)
    cls_tree = inspect.getmro(delegate.__class__)
    handlers: Dict[str, HandlerAttributes] = {}
    cls_tree = reversed(list(cls_tree))
    for cls in cls_tree:
        if cls == object:
            continue

        for name, fn in inspect.getmembers(cls, inspect.isfunction):
            try:
                # attributes come from operation_marker in @handler wrapper
                handlers[fn.operation] = HandlerAttributes(
                    fn.__name__, fn.operation, fn.pass_context, fn.expand_parameters
                )
            except AttributeError:
                pass

    # create dispatch table from operation handlers by resolving bound functions on the delegate
    dispatch_table: DispatchTable = {}
    for handler in handlers.values():
        # resolve the bound function of the delegate
        bound_function = getattr(delegate, handler.function_name)
        # create a dispatcher
        dispatch_table[handler.operation] = ServiceRequestDispatcher(
            bound_function,
            operation=handler.operation,
            pass_context=handler.pass_context,
            expand_parameters=handler.expand_parameters,
        )

    return dispatch_table


class ServiceRequestDispatcher:
    fn: Callable
    operation: str
    expand_parameters: bool = True
    pass_context: bool = True

    def __init__(
        self,
        fn: Callable,
        operation: str,
        pass_context: bool = True,
        expand_parameters: bool = True,
    ):
        self.fn = fn
        self.operation = operation
        self.pass_context = pass_context
        self.expand_parameters = expand_parameters

    def __call__(
        self, context: RequestContext, request: ServiceRequest
    ) -> Optional[ServiceResponse]:
        args = []
        kwargs = {}

        if not self.expand_parameters:
            if self.pass_context:
                args.append(context)
            args.append(request)
        else:
            if request is None:
                kwargs = {}
            else:
                kwargs = {xform_name(k): v for k, v in request.items()}
            kwargs["context"] = context

        return self.fn(*args, **kwargs)


class Skeleton:
    service: ServiceModel
    dispatch_table: DispatchTable

    def __init__(self, service: ServiceModel, implementation: Union[Any, DispatchTable]):
        self.service = service
        self.parser = create_parser(service)
        self.serializer = create_serializer(service)

        if isinstance(implementation, dict):
            self.dispatch_table = implementation
        else:
            self.dispatch_table = create_dispatch_table(implementation)

    def invoke(self, context: RequestContext) -> HttpResponse:
        if context.operation and context.service_request:
            # if the parsed request is already set in the context, re-use them
            operation, instance = context.operation, context.service_request
        else:
            # otherwise, parse the incoming HTTPRequest
            operation, instance = self.parser.parse(context.request)
            context.operation = operation

        try:
            # Find the operation's handler in the dispatch table
            if operation.name not in self.dispatch_table:
                LOG.warning(
                    "missing entry in dispatch table for %s.%s",
                    self.service.service_name,
                    operation.name,
                )
                raise NotImplementedError

            return self.dispatch_request(context, instance)
        except ServiceException as e:
            return self.on_service_exception(context, e)
        except NotImplementedError as e:
            return self.on_not_implemented_error(context, e)

    def dispatch_request(self, context: RequestContext, instance: ServiceRequest) -> HttpResponse:
        operation = context.operation

        handler = self.dispatch_table[operation.name]

        # Call the appropriate handler
        result = handler(context, instance) or {}

        # if the service handler returned an HTTP request, forego serialization and return immediately
        if isinstance(result, HttpResponse):
            return result

        context.service_response = result

        # Serialize result dict to an HTTPResponse and return it
        return self.serializer.serialize_to_response(result, operation, context.request.headers)

    def on_service_exception(
        self, context: RequestContext, exception: ServiceException
    ) -> HttpResponse:
        """
        Called by invoke if the handler of the operation raised a ServiceException.

        :param context: the request context
        :param exception: the exception that was raised
        :return: an HttpResponse object
        """
        context.service_exception = exception

        return self.serializer.serialize_error_to_response(
            exception, context.operation, context.request.headers
        )

    def on_not_implemented_error(
        self, context: RequestContext, exception: NotImplementedError
    ) -> HttpResponse:
        """
        Called by invoke if either the dispatch table did not contain an entry for the operation, or the service
        provider raised a NotImplementedError
        :param context: the request context
        :param exception: the NotImplementedError that was raised
        :return: an HttpResponse object
        """
        operation = context.operation
        serializer = self.serializer

        action_name = operation.name
        service_name = operation.service_model.service_name
<<<<<<< HEAD
        exception_message: str | None = exception.args[0] if exception.args else None
        message = exception_message or (
            f"API action '{action_name}' for service '{service_name}' not yet implemented or pro feature"
            f" - check https://docs.localstack.cloud/user-guide/aws/feature-coverage for further information"
        )
=======
        message = get_coverage_link_for_service(service_name, action_name)
>>>>>>> d7909786
        LOG.info(message)
        error = CommonServiceException("InternalFailure", message, status_code=501)
        # record event
        analytics.log.event(
            "services_notimplemented", payload={"s": service_name, "a": action_name}
        )
        context.service_exception = error

        return serializer.serialize_error_to_response(error, operation, context.request.headers)<|MERGE_RESOLUTION|>--- conflicted
+++ resolved
@@ -205,15 +205,8 @@
 
         action_name = operation.name
         service_name = operation.service_model.service_name
-<<<<<<< HEAD
         exception_message: str | None = exception.args[0] if exception.args else None
-        message = exception_message or (
-            f"API action '{action_name}' for service '{service_name}' not yet implemented or pro feature"
-            f" - check https://docs.localstack.cloud/user-guide/aws/feature-coverage for further information"
-        )
-=======
-        message = get_coverage_link_for_service(service_name, action_name)
->>>>>>> d7909786
+        message = exception_message or get_coverage_link_for_service(service_name, action_name)
         LOG.info(message)
         error = CommonServiceException("InternalFailure", message, status_code=501)
         # record event
