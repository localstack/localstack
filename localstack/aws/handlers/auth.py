--- conflicted
+++ resolved
@@ -4,13 +4,6 @@
 from localstack.aws.accounts import (
     get_account_id_from_access_key_id,
 )
-<<<<<<< HEAD
-=======
-from localstack.constants import (
-    AWS_REGION_US_EAST_1,
-    DEFAULT_AWS_ACCOUNT_ID,
-)
->>>>>>> b5c56033
 from localstack.http import Response
 from localstack.utils.aws.request_context import (
     extract_access_key_id_from_auth_header,
@@ -51,11 +44,7 @@
         # Obtain the access key ID
         access_key_id = (
             extract_access_key_id_from_auth_header(context.request.headers)
-<<<<<<< HEAD
-            or constants.TEST_AWS_ACCESS_KEY_ID
-=======
-            or DEFAULT_AWS_ACCOUNT_ID
->>>>>>> b5c56033
+            or constants.DEFAULT_AWS_ACCOUNT_ID
         )
 
         # Obtain the account ID from access key ID
