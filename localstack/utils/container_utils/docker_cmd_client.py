--- conflicted
+++ resolved
@@ -266,32 +266,18 @@
                 f"Docker build process returned with error code {e.returncode}", e.stdout, e.stderr
             ) from e
 
-<<<<<<< HEAD
-    def tag_image(self, image: str, new_image: str) -> None:
-        cmd = self._docker_cmd()
-        cmd += ["tag", image, new_image]
-        LOG.debug("Tagging image %s as %s", image, new_image)
-=======
     def tag_image(self, source_ref: str, target_name: str) -> None:
         cmd = self._docker_cmd()
         cmd += ["tag", source_ref, target_name]
-        LOG.debug("Tagging Docker image: %s", cmd)
->>>>>>> 3bc7a8c4
+        LOG.debug("Tagging Docker image %s as %s", source_ref, target_name)
         try:
             safe_run(cmd)
         except subprocess.CalledProcessError as e:
             if "No such image" in to_str(e.stdout):
-<<<<<<< HEAD
-                raise NoSuchImage(image)
-            raise ContainerException(
-                "Docker process returned with errorcode %s" % e.returncode, e.stdout, e.stderr
-            )
-=======
                 raise NoSuchImage(source_ref)
             raise ContainerException(
                 f"Docker process returned with error code {e.returncode}", e.stdout, e.stderr
             ) from e
->>>>>>> 3bc7a8c4
 
     def get_docker_image_names(self, strip_latest=True, include_tags=True):
         format_string = "{{.Repository}}:{{.Tag}}" if include_tags else "{{.Repository}}"
