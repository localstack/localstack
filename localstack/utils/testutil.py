--- conflicted
+++ resolved
@@ -29,10 +29,7 @@
     LOCALHOST_HOSTNAME,
     LOCALSTACK_ROOT_FOLDER,
     LOCALSTACK_VENV_FOLDER,
-<<<<<<< HEAD
     TEST_AWS_ACCOUNT_ID,
-=======
->>>>>>> d2837c14
     TEST_AWS_REGION_NAME,
 )
 from localstack.services.lambda_.lambda_api import LAMBDA_TEST_ROLE
@@ -347,15 +344,10 @@
     create_lambda_function(
         func_name=func_name, zip_file=zip_file, runtime=runtime, client=lambda_client
     )
-<<<<<<< HEAD
     func_arn = arns.lambda_function_arn(
         func_name, account_id=TEST_AWS_ACCOUNT_ID, region_name=TEST_AWS_REGION_NAME
     )
-    target_arn = arns.apigateway_invocations_arn(func_arn)
-=======
-    func_arn = arns.lambda_function_arn(func_name)
     target_arn = arns.apigateway_invocations_arn(func_arn, TEST_AWS_REGION_NAME)
->>>>>>> d2837c14
 
     # connect API GW to Lambda
     result = connect_api_gateway_to_http_with_lambda_proxy(
