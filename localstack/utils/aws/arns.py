import logging
import re
from functools import cache
from typing import Optional, TypedDict

from botocore.utils import ArnParser, InvalidArnException

from localstack.aws.accounts import DEFAULT_AWS_ACCOUNT_ID, get_aws_account_id
from localstack.aws.connect import connect_to
from localstack.utils.aws.aws_stack import get_region

LOG = logging.getLogger(__name__)


#
# ARN parsing utilities
#


class ArnData(TypedDict):
    partition: str
    service: str
    region: str
    account: str
    resource: str


_arn_parser = ArnParser()


def parse_arn(arn: str) -> ArnData:
    """
    Uses a botocore ArnParser to parse an arn.

    :param arn: the arn string to parse
    :returns: a dictionary containing the ARN components
    :raises InvalidArnException: if the arn is invalid
    """
    return _arn_parser.parse_arn(arn)


def extract_account_id_from_arn(arn: str) -> Optional[str]:
    try:
        return parse_arn(arn).get("account")
    except InvalidArnException:
        return None


def extract_region_from_arn(arn: str) -> Optional[str]:
    try:
        return parse_arn(arn).get("region")
    except InvalidArnException:
        return None


def extract_service_from_arn(arn: str) -> Optional[str]:
    try:
        return parse_arn(arn).get("service")
    except InvalidArnException:
        return None


def extract_resource_from_arn(arn: str) -> Optional[str]:
    try:
        return parse_arn(arn).get("resource")
    except InvalidArnException:
        return None


#
# Generic ARN builder
#


# TODO make account_id and region required
def _resource_arn(name: str, pattern: str, account_id: str = None, region_name: str = None) -> str:
    if ":" in name:
        return name
    account_id = account_id or get_aws_account_id()
    region_name = region_name or get_region()
    if len(pattern.split("%s")) == 3:
        return pattern % (account_id, name)
    return pattern % (region_name, account_id, name)


#
# ARN builders for specific resource types
#


def role_arn(role_name: str, account_id: str) -> str:
    if not role_name:
        return role_name
    if role_name.startswith("arn:aws:iam::"):
        return role_name
    return "arn:aws:iam::%s:role/%s" % (account_id, role_name)


def policy_arn(policy_name: str, account_id: str) -> str:
    if ":policy/" in policy_name:
        return policy_name
    return "arn:aws:iam::{}:policy/{}".format(account_id, policy_name)


def iam_resource_arn(resource: str, account_id: str, role: str = None) -> str:
    if not role:
        role = f"role-{resource}"
    return role_arn(role_name=role, account_id=account_id)


def secretsmanager_secret_arn(
    secret_id: str, account_id: str, region_name: str, random_suffix: str = None
) -> str:
    if ":" in (secret_id or ""):
        return secret_id
    pattern = "arn:aws:secretsmanager:%s:%s:secret:%s"
    arn = _resource_arn(secret_id, pattern, account_id=account_id, region_name=region_name)
    if random_suffix:
        arn += f"-{random_suffix}"
    return arn


def cloudformation_stack_arn(
    stack_name: str, stack_id: str, account_id: str, region_name: str
) -> str:
    pattern = "arn:aws:cloudformation:%s:%s:stack/%s/{stack_id}".format(stack_id=stack_id)
    return _resource_arn(stack_name, pattern, account_id=account_id, region_name=region_name)


def cf_change_set_arn(
    change_set_name: str, change_set_id: str, account_id: str, region_name: str
) -> str:
    pattern = "arn:aws:cloudformation:%s:%s:changeSet/%s/{cs_id}".format(cs_id=change_set_id)
    return _resource_arn(change_set_name, pattern, account_id=account_id, region_name=region_name)


# TODO: make account_id required arg
def dynamodb_table_arn(table_name: str, account_id: str = None, region_name: str = None) -> str:
    table_name = table_name.split(":table/")[-1]
    pattern = "arn:aws:dynamodb:%s:%s:table/%s"
    return _resource_arn(table_name, pattern, account_id=account_id, region_name=region_name)


def dynamodb_stream_arn(
    table_name: str, latest_stream_label: str, account_id: str, region_name: str
) -> str:
    return "arn:aws:dynamodb:%s:%s:table/%s/stream/%s" % (
        region_name,
        account_id,
        table_name,
        latest_stream_label,
    )


def cloudwatch_alarm_arn(alarm_name: str, account_id: str, region_name: str) -> str:
    pattern = "arn:aws:cloudwatch:%s:%s:alarm:%s"
    return _resource_arn(alarm_name, pattern, account_id=account_id, region_name=region_name)


def log_group_arn(group_name: str, account_id: str, region_name: str) -> str:
    pattern = "arn:aws:logs:%s:%s:log-group:%s"
    return _resource_arn(group_name, pattern, account_id=account_id, region_name=region_name)


def events_rule_arn(rule_name: str, account_id: str, region_name: str) -> str:
    pattern = "arn:aws:events:%s:%s:rule/%s"
    return _resource_arn(rule_name, pattern, account_id=account_id, region_name=region_name)


def event_bus_arn(bus_name: str, account_id: str, region_name: str) -> str:
    pattern = "arn:aws:events:%s:%s:event-bus/%s"
    return _resource_arn(bus_name, pattern, account_id=account_id, region_name=region_name)


<<<<<<< HEAD
# TODO: make account_id required arg
def lambda_function_arn(function_name: str, account_id: str = None, region_name: str = None) -> str:
=======
def lambda_function_arn(function_name: str, account_id: str, region_name: str) -> str:
>>>>>>> 6079be49
    return lambda_function_or_layer_arn(
        "function", function_name, version=None, account_id=account_id, region_name=region_name
    )


def lambda_layer_arn(layer_name: str, account_id: str, region_name: str) -> str:
    return lambda_function_or_layer_arn(
        "layer", layer_name, version=None, account_id=account_id, region_name=region_name
    )


# TODO: make account_id required arg
def lambda_function_or_layer_arn(
    type: str,
    entity_name: str,
<<<<<<< HEAD
    version: str = None,
    account_id: str = None,
    region_name: str = None,
=======
    version: Optional[str],
    account_id: str,
    region_name: str,
>>>>>>> 6079be49
) -> str:
    pattern = "arn:([a-z-]+):lambda:.*:.*:(function|layer):.*"
    if re.match(pattern, entity_name):
        return entity_name
    if ":" in entity_name:
        client = connect_to(aws_access_key_id=account_id, region_name=region_name).lambda_
        entity_name, _, alias = entity_name.rpartition(":")
        try:
            alias_response = client.get_alias(FunctionName=entity_name, Name=alias)
            version = alias_response["FunctionVersion"]

        except Exception as e:
            msg = f"Alias {alias} of {entity_name} not found"
            LOG.info(f"{msg}: {e}")
            raise Exception(msg)

    result = f"arn:aws:lambda:{region_name}:{account_id}:{type}:{entity_name}"
    if version:
        result = f"{result}:{version}"
    return result


def state_machine_arn(name: str, account_id: str, region_name: str) -> str:
    pattern = "arn:aws:states:%s:%s:stateMachine:%s"
    return _resource_arn(name, pattern, account_id=account_id, region_name=region_name)


def stepfunctions_activity_arn(name: str, account_id: str, region_name: str) -> str:
    pattern = "arn:aws:states:%s:%s:activity:%s"
    return _resource_arn(name, pattern, account_id=account_id, region_name=region_name)


<<<<<<< HEAD
def cognito_user_pool_arn(user_pool_id: str, account_id: str, region_name: str) -> str:
=======
def fix_arn(arn):
    """Function that attempts to "canonicalize" the given ARN. This includes converting
    resource names to ARNs, replacing incorrect regions, account IDs, etc."""
    if arn.startswith("arn:aws:lambda"):
        arn_data = parse_arn(arn)
        return lambda_function_arn(
            lambda_function_name(arn),
            account_id=arn_data["account"],
            region_name=arn_data["region"],
        )
    LOG.warning("Unable to fix/canonicalize ARN: %s", arn)
    return arn


def cognito_user_pool_arn(user_pool_id, account_id=None, region_name=None):
>>>>>>> 6079be49
    pattern = "arn:aws:cognito-idp:%s:%s:userpool/%s"
    return _resource_arn(user_pool_id, pattern, account_id=account_id, region_name=region_name)


def kinesis_stream_arn(stream_name: str, account_id: str, region_name: str) -> str:
    pattern = "arn:aws:kinesis:%s:%s:stream/%s"
    return _resource_arn(stream_name, pattern, account_id, region_name)


def elasticsearch_domain_arn(domain_name: str, account_id: str, region_name: str) -> str:
    pattern = "arn:aws:es:%s:%s:domain/%s"
    return _resource_arn(domain_name, pattern, account_id=account_id, region_name=region_name)


def firehose_stream_arn(stream_name: str, account_id: str, region_name: str) -> str:
    pattern = "arn:aws:firehose:%s:%s:deliverystream/%s"
    return _resource_arn(stream_name, pattern, account_id=account_id, region_name=region_name)


def es_domain_arn(domain_name: str, account_id: str, region_name: str) -> str:
    pattern = "arn:aws:es:%s:%s:domain/%s"
    return _resource_arn(domain_name, pattern, account_id=account_id, region_name=region_name)


def kms_key_arn(key_id: str, account_id: str, region_name: str) -> str:
    pattern = "arn:aws:kms:%s:%s:key/%s"
    return _resource_arn(key_id, pattern, account_id=account_id, region_name=region_name)


def kms_alias_arn(alias_name: str, account_id: str, region_name: str):
    if not alias_name.startswith("alias/"):
        alias_name = "alias/" + alias_name
    pattern = "arn:aws:kms:%s:%s:%s"
    return _resource_arn(alias_name, pattern, account_id=account_id, region_name=region_name)


def code_signing_arn(code_signing_id: str, account_id: str, region_name: str) -> str:
    pattern = "arn:aws:lambda:%s:%s:code-signing-config:%s"
    return _resource_arn(code_signing_id, pattern, account_id=account_id, region_name=region_name)


def ssm_parameter_arn(param_name: str, account_id: str, region_name: str) -> str:
    pattern = "arn:aws:ssm:%s:%s:parameter/%s"
    param_name = param_name.lstrip("/")
    return _resource_arn(param_name, pattern, account_id=account_id, region_name=region_name)


def s3_bucket_arn(bucket_name_or_arn: str) -> str:
    bucket_name = s3_bucket_name(bucket_name_or_arn)
    return f"arn:aws:s3:::{bucket_name}"


def sqs_queue_arn(queue_name: str, account_id: str, region_name: str) -> str:
    queue_name = queue_name.split("/")[-1]
    return "arn:aws:sqs:%s:%s:%s" % (region_name, account_id, queue_name)


def apigateway_restapi_arn(api_id: str, account_id: str, region_name: str) -> str:
    account_id = account_id or get_aws_account_id()
    region_name = region_name or get_region()
    return "arn:aws:apigateway:%s:%s:/restapis/%s" % (region_name, account_id, api_id)


def sns_topic_arn(topic_name: str, account_id: str, region_name: str) -> str:
    return f"arn:aws:sns:{region_name}:{account_id}:{topic_name}"


def firehose_name(firehose_arn: str) -> str:
    return firehose_arn.split("/")[-1]


def opensearch_domain_name(domain_arn: str) -> str:
    return domain_arn.rpartition("/")[2]


# TODO make account_id and region required
def apigateway_invocations_arn(lambda_uri: str, region_name: str = None) -> str:
    return "arn:aws:apigateway:%s:lambda:path/2015-03-31/functions/%s/invocations" % (
        region_name or get_region(),
        lambda_uri,
    )


def get_ecr_repository_arn(name: str, account_id: str, region_name: str) -> str:
    pattern = "arn:aws:ecr:%s:%s:repository/%s"
    return _resource_arn(name, pattern, account_id=account_id, region_name=region_name)


def get_route53_resolver_firewall_rule_group_arn(id: str, account_id: str, region_name: str) -> str:
    pattern = "arn:aws:route53resolver:%s:%s:firewall-rule-group/%s"
    return _resource_arn(id, pattern, account_id=account_id, region_name=region_name)


def get_route53_resolver_firewall_domain_list_arn(
    id: str, account_id: str, region_name: str
) -> str:
    pattern = "arn:aws:route53resolver:%s:%s:firewall-domain-list/%s"
    return _resource_arn(id, pattern, account_id=account_id, region_name=region_name)


def get_route53_resolver_firewall_rule_group_associations_arn(
    id: str, account_id: str, region_name: str
) -> str:
    pattern = "arn:aws:route53resolver:%s:%s:firewall-rule-group-association/%s"
    return _resource_arn(id, pattern, account_id=account_id, region_name=region_name)


def get_resolver_query_log_config_arn(id: str, account_id: str, region_name: str) -> str:
    pattern = "arn:aws:route53resolver:%s:%s:resolver-query-log-config/%s"
    return _resource_arn(id, pattern, account_id=account_id, region_name=region_name)


#
# Other ARN related helpers
#


def fix_arn(arn: str):
    """Function that attempts to "canonicalize" the given ARN. This includes converting
    resource names to ARNs, replacing incorrect regions, account IDs, etc."""
    if arn.startswith("arn:aws:lambda"):
        parts = arn.split(":")
        region = parts[3] if parts[3] in get_valid_regions() else get_region()
        return lambda_function_arn(lambda_function_name(arn), region_name=region)
    LOG.warning("Unable to fix/canonicalize ARN: %s", arn)
    return arn


def kinesis_stream_name(kinesis_arn: str) -> str:
    return kinesis_arn.split(":stream/")[-1]


def lambda_function_name(name_or_arn: str) -> str:
    if ":" in name_or_arn:
        arn = parse_arn(name_or_arn)
        if arn["service"] != "lambda":
            raise ValueError("arn is not a lambda arn %s" % name_or_arn)

        return parse_arn(name_or_arn)["resource"].split(":")[1]
    else:
        return name_or_arn


@cache
def sqs_queue_url_for_arn(queue_arn: str) -> str:
    """
    Return the SQS queue URL for the given queue ARN.
    """
    if "://" in queue_arn:
        return queue_arn

    try:
        arn = parse_arn(queue_arn)
        account_id = arn["account"]
        region_name = arn["region"]
        queue_name = arn["resource"]
    except InvalidArnException:
        account_id = DEFAULT_AWS_ACCOUNT_ID
        region_name = None
        queue_name = queue_arn

    sqs_client = connect_to(region_name=region_name).sqs
    result = sqs_client.get_queue_url(QueueName=queue_name, QueueOwnerAWSAccountId=account_id)[
        "QueueUrl"
    ]
    return result


def sqs_queue_name(queue_arn: str) -> str:
    if ":" in queue_arn:
        return parse_arn(queue_arn)["resource"]
    else:
        return queue_arn


def s3_bucket_name(bucket_name_or_arn: str) -> str:
    return bucket_name_or_arn.split(":::")[-1]<|MERGE_RESOLUTION|>--- conflicted
+++ resolved
@@ -172,12 +172,7 @@
     return _resource_arn(bus_name, pattern, account_id=account_id, region_name=region_name)
 
 
-<<<<<<< HEAD
-# TODO: make account_id required arg
-def lambda_function_arn(function_name: str, account_id: str = None, region_name: str = None) -> str:
-=======
 def lambda_function_arn(function_name: str, account_id: str, region_name: str) -> str:
->>>>>>> 6079be49
     return lambda_function_or_layer_arn(
         "function", function_name, version=None, account_id=account_id, region_name=region_name
     )
@@ -189,19 +184,12 @@
     )
 
 
-# TODO: make account_id required arg
 def lambda_function_or_layer_arn(
     type: str,
     entity_name: str,
-<<<<<<< HEAD
-    version: str = None,
-    account_id: str = None,
-    region_name: str = None,
-=======
     version: Optional[str],
     account_id: str,
     region_name: str,
->>>>>>> 6079be49
 ) -> str:
     pattern = "arn:([a-z-]+):lambda:.*:.*:(function|layer):.*"
     if re.match(pattern, entity_name):
@@ -234,10 +222,125 @@
     return _resource_arn(name, pattern, account_id=account_id, region_name=region_name)
 
 
-<<<<<<< HEAD
 def cognito_user_pool_arn(user_pool_id: str, account_id: str, region_name: str) -> str:
-=======
-def fix_arn(arn):
+    pattern = "arn:aws:cognito-idp:%s:%s:userpool/%s"
+    return _resource_arn(user_pool_id, pattern, account_id=account_id, region_name=region_name)
+
+
+def kinesis_stream_arn(stream_name: str, account_id: str, region_name: str) -> str:
+    pattern = "arn:aws:kinesis:%s:%s:stream/%s"
+    return _resource_arn(stream_name, pattern, account_id, region_name)
+
+
+def elasticsearch_domain_arn(domain_name: str, account_id: str, region_name: str) -> str:
+    pattern = "arn:aws:es:%s:%s:domain/%s"
+    return _resource_arn(domain_name, pattern, account_id=account_id, region_name=region_name)
+
+
+def firehose_stream_arn(stream_name: str, account_id: str, region_name: str) -> str:
+    pattern = "arn:aws:firehose:%s:%s:deliverystream/%s"
+    return _resource_arn(stream_name, pattern, account_id=account_id, region_name=region_name)
+
+
+def es_domain_arn(domain_name: str, account_id: str, region_name: str) -> str:
+    pattern = "arn:aws:es:%s:%s:domain/%s"
+    return _resource_arn(domain_name, pattern, account_id=account_id, region_name=region_name)
+
+
+def kms_key_arn(key_id: str, account_id: str, region_name: str) -> str:
+    pattern = "arn:aws:kms:%s:%s:key/%s"
+    return _resource_arn(key_id, pattern, account_id=account_id, region_name=region_name)
+
+
+def kms_alias_arn(alias_name: str, account_id: str, region_name: str):
+    if not alias_name.startswith("alias/"):
+        alias_name = "alias/" + alias_name
+    pattern = "arn:aws:kms:%s:%s:%s"
+    return _resource_arn(alias_name, pattern, account_id=account_id, region_name=region_name)
+
+
+def code_signing_arn(code_signing_id: str, account_id: str, region_name: str) -> str:
+    pattern = "arn:aws:lambda:%s:%s:code-signing-config:%s"
+    return _resource_arn(code_signing_id, pattern, account_id=account_id, region_name=region_name)
+
+
+def ssm_parameter_arn(param_name: str, account_id: str, region_name: str) -> str:
+    pattern = "arn:aws:ssm:%s:%s:parameter/%s"
+    param_name = param_name.lstrip("/")
+    return _resource_arn(param_name, pattern, account_id=account_id, region_name=region_name)
+
+
+def s3_bucket_arn(bucket_name_or_arn: str) -> str:
+    bucket_name = s3_bucket_name(bucket_name_or_arn)
+    return f"arn:aws:s3:::{bucket_name}"
+
+
+def sqs_queue_arn(queue_name: str, account_id: str, region_name: str) -> str:
+    queue_name = queue_name.split("/")[-1]
+    return "arn:aws:sqs:%s:%s:%s" % (region_name, account_id, queue_name)
+
+
+def apigateway_restapi_arn(api_id: str, account_id: str, region_name: str) -> str:
+    account_id = account_id or get_aws_account_id()
+    region_name = region_name or get_region()
+    return "arn:aws:apigateway:%s:%s:/restapis/%s" % (region_name, account_id, api_id)
+
+
+def sns_topic_arn(topic_name: str, account_id: str, region_name: str) -> str:
+    return f"arn:aws:sns:{region_name}:{account_id}:{topic_name}"
+
+
+def firehose_name(firehose_arn: str) -> str:
+    return firehose_arn.split("/")[-1]
+
+
+def opensearch_domain_name(domain_arn: str) -> str:
+    return domain_arn.rpartition("/")[2]
+
+
+# TODO make account_id and region required
+def apigateway_invocations_arn(lambda_uri: str, region_name: str = None) -> str:
+    return "arn:aws:apigateway:%s:lambda:path/2015-03-31/functions/%s/invocations" % (
+        region_name or get_region(),
+        lambda_uri,
+    )
+
+
+def get_ecr_repository_arn(name: str, account_id: str, region_name: str) -> str:
+    pattern = "arn:aws:ecr:%s:%s:repository/%s"
+    return _resource_arn(name, pattern, account_id=account_id, region_name=region_name)
+
+
+def get_route53_resolver_firewall_rule_group_arn(id: str, account_id: str, region_name: str) -> str:
+    pattern = "arn:aws:route53resolver:%s:%s:firewall-rule-group/%s"
+    return _resource_arn(id, pattern, account_id=account_id, region_name=region_name)
+
+
+def get_route53_resolver_firewall_domain_list_arn(
+    id: str, account_id: str, region_name: str
+) -> str:
+    pattern = "arn:aws:route53resolver:%s:%s:firewall-domain-list/%s"
+    return _resource_arn(id, pattern, account_id=account_id, region_name=region_name)
+
+
+def get_route53_resolver_firewall_rule_group_associations_arn(
+    id: str, account_id: str, region_name: str
+) -> str:
+    pattern = "arn:aws:route53resolver:%s:%s:firewall-rule-group-association/%s"
+    return _resource_arn(id, pattern, account_id=account_id, region_name=region_name)
+
+
+def get_resolver_query_log_config_arn(id: str, account_id: str, region_name: str) -> str:
+    pattern = "arn:aws:route53resolver:%s:%s:resolver-query-log-config/%s"
+    return _resource_arn(id, pattern, account_id=account_id, region_name=region_name)
+
+
+#
+# Other ARN related helpers
+#
+
+
+def fix_arn(arn: str):
     """Function that attempts to "canonicalize" the given ARN. This includes converting
     resource names to ARNs, replacing incorrect regions, account IDs, etc."""
     if arn.startswith("arn:aws:lambda"):
@@ -251,136 +354,6 @@
     return arn
 
 
-def cognito_user_pool_arn(user_pool_id, account_id=None, region_name=None):
->>>>>>> 6079be49
-    pattern = "arn:aws:cognito-idp:%s:%s:userpool/%s"
-    return _resource_arn(user_pool_id, pattern, account_id=account_id, region_name=region_name)
-
-
-def kinesis_stream_arn(stream_name: str, account_id: str, region_name: str) -> str:
-    pattern = "arn:aws:kinesis:%s:%s:stream/%s"
-    return _resource_arn(stream_name, pattern, account_id, region_name)
-
-
-def elasticsearch_domain_arn(domain_name: str, account_id: str, region_name: str) -> str:
-    pattern = "arn:aws:es:%s:%s:domain/%s"
-    return _resource_arn(domain_name, pattern, account_id=account_id, region_name=region_name)
-
-
-def firehose_stream_arn(stream_name: str, account_id: str, region_name: str) -> str:
-    pattern = "arn:aws:firehose:%s:%s:deliverystream/%s"
-    return _resource_arn(stream_name, pattern, account_id=account_id, region_name=region_name)
-
-
-def es_domain_arn(domain_name: str, account_id: str, region_name: str) -> str:
-    pattern = "arn:aws:es:%s:%s:domain/%s"
-    return _resource_arn(domain_name, pattern, account_id=account_id, region_name=region_name)
-
-
-def kms_key_arn(key_id: str, account_id: str, region_name: str) -> str:
-    pattern = "arn:aws:kms:%s:%s:key/%s"
-    return _resource_arn(key_id, pattern, account_id=account_id, region_name=region_name)
-
-
-def kms_alias_arn(alias_name: str, account_id: str, region_name: str):
-    if not alias_name.startswith("alias/"):
-        alias_name = "alias/" + alias_name
-    pattern = "arn:aws:kms:%s:%s:%s"
-    return _resource_arn(alias_name, pattern, account_id=account_id, region_name=region_name)
-
-
-def code_signing_arn(code_signing_id: str, account_id: str, region_name: str) -> str:
-    pattern = "arn:aws:lambda:%s:%s:code-signing-config:%s"
-    return _resource_arn(code_signing_id, pattern, account_id=account_id, region_name=region_name)
-
-
-def ssm_parameter_arn(param_name: str, account_id: str, region_name: str) -> str:
-    pattern = "arn:aws:ssm:%s:%s:parameter/%s"
-    param_name = param_name.lstrip("/")
-    return _resource_arn(param_name, pattern, account_id=account_id, region_name=region_name)
-
-
-def s3_bucket_arn(bucket_name_or_arn: str) -> str:
-    bucket_name = s3_bucket_name(bucket_name_or_arn)
-    return f"arn:aws:s3:::{bucket_name}"
-
-
-def sqs_queue_arn(queue_name: str, account_id: str, region_name: str) -> str:
-    queue_name = queue_name.split("/")[-1]
-    return "arn:aws:sqs:%s:%s:%s" % (region_name, account_id, queue_name)
-
-
-def apigateway_restapi_arn(api_id: str, account_id: str, region_name: str) -> str:
-    account_id = account_id or get_aws_account_id()
-    region_name = region_name or get_region()
-    return "arn:aws:apigateway:%s:%s:/restapis/%s" % (region_name, account_id, api_id)
-
-
-def sns_topic_arn(topic_name: str, account_id: str, region_name: str) -> str:
-    return f"arn:aws:sns:{region_name}:{account_id}:{topic_name}"
-
-
-def firehose_name(firehose_arn: str) -> str:
-    return firehose_arn.split("/")[-1]
-
-
-def opensearch_domain_name(domain_arn: str) -> str:
-    return domain_arn.rpartition("/")[2]
-
-
-# TODO make account_id and region required
-def apigateway_invocations_arn(lambda_uri: str, region_name: str = None) -> str:
-    return "arn:aws:apigateway:%s:lambda:path/2015-03-31/functions/%s/invocations" % (
-        region_name or get_region(),
-        lambda_uri,
-    )
-
-
-def get_ecr_repository_arn(name: str, account_id: str, region_name: str) -> str:
-    pattern = "arn:aws:ecr:%s:%s:repository/%s"
-    return _resource_arn(name, pattern, account_id=account_id, region_name=region_name)
-
-
-def get_route53_resolver_firewall_rule_group_arn(id: str, account_id: str, region_name: str) -> str:
-    pattern = "arn:aws:route53resolver:%s:%s:firewall-rule-group/%s"
-    return _resource_arn(id, pattern, account_id=account_id, region_name=region_name)
-
-
-def get_route53_resolver_firewall_domain_list_arn(
-    id: str, account_id: str, region_name: str
-) -> str:
-    pattern = "arn:aws:route53resolver:%s:%s:firewall-domain-list/%s"
-    return _resource_arn(id, pattern, account_id=account_id, region_name=region_name)
-
-
-def get_route53_resolver_firewall_rule_group_associations_arn(
-    id: str, account_id: str, region_name: str
-) -> str:
-    pattern = "arn:aws:route53resolver:%s:%s:firewall-rule-group-association/%s"
-    return _resource_arn(id, pattern, account_id=account_id, region_name=region_name)
-
-
-def get_resolver_query_log_config_arn(id: str, account_id: str, region_name: str) -> str:
-    pattern = "arn:aws:route53resolver:%s:%s:resolver-query-log-config/%s"
-    return _resource_arn(id, pattern, account_id=account_id, region_name=region_name)
-
-
-#
-# Other ARN related helpers
-#
-
-
-def fix_arn(arn: str):
-    """Function that attempts to "canonicalize" the given ARN. This includes converting
-    resource names to ARNs, replacing incorrect regions, account IDs, etc."""
-    if arn.startswith("arn:aws:lambda"):
-        parts = arn.split(":")
-        region = parts[3] if parts[3] in get_valid_regions() else get_region()
-        return lambda_function_arn(lambda_function_name(arn), region_name=region)
-    LOG.warning("Unable to fix/canonicalize ARN: %s", arn)
-    return arn
-
-
 def kinesis_stream_name(kinesis_arn: str) -> str:
     return kinesis_arn.split(":stream/")[-1]
 
