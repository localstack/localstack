import logging
<<<<<<< HEAD
import os
=======
import random
>>>>>>> 1910b2e4
import re
import socket
import struct
import threading
from contextlib import closing
from typing import Any, List, MutableMapping, NamedTuple, Optional, Union
from urllib.parse import urlparse

import dns.resolver
from dnslib import DNSRecord

from localstack import config, constants

from .collections import CustomExpiryTTLCache
from .numbers import is_number
from .objects import singleton_factory
from .platform import is_mac_os
from .run import run
from .strings import to_bytes
from .sync import retry

LOG = logging.getLogger(__name__)

# regular expression for IPv4 addresses
IP_REGEX = (
    r"^(?:(?:25[0-5]|2[0-4][0-9]|[01]?[0-9][0-9]?)\.){3}(?:25[0-5]|2[0-4][0-9]|[01]?[0-9][0-9]?)$"
)

# many linux kernels use 32768-60999, RFC 6335 is 49152-65535, so we use a mix here
DYNAMIC_PORT_RANGE_START = 32768
DYNAMIC_PORT_RANGE_END = 65536

DEFAULT_PORT_RESERVED_SECONDS = 6
"""Default nuber of seconds a port is reserved in a PortRange."""


class Port(NamedTuple):
    """Represents a network port, with port number and protocol (TCP/UDP)"""

    port: int
    """the port number"""
    protocol: str
    """network protocol name (usually 'tcp' or 'udp')"""

    @classmethod
    def wrap(cls, port: "IntOrPort") -> "Port":
        """Return the given port as a Port object, using 'tcp' as the default protocol."""
        if isinstance(port, Port):
            return port
        return Port(port=port, protocol="tcp")


# simple helper type to encapsulate int/Port argument types
IntOrPort = Union[int, Port]


def is_port_open(
    port_or_url: Union[int, str],
    http_path: str = None,
    expect_success: bool = True,
    protocols: Optional[Union[str, List[str]]] = None,
    quiet: bool = True,
):
    from localstack.utils.http import safe_requests

    protocols = protocols or ["tcp"]
    port = port_or_url
    if is_number(port):
        port = int(port)
    host = "localhost"
    protocol = "http"
    protocols = protocols if isinstance(protocols, list) else [protocols]
    if isinstance(port, str):
        url = urlparse(port_or_url)
        port = url.port
        host = url.hostname
        protocol = url.scheme
    nw_protocols = []
    nw_protocols += [socket.SOCK_STREAM] if "tcp" in protocols else []
    nw_protocols += [socket.SOCK_DGRAM] if "udp" in protocols else []
    for nw_protocol in nw_protocols:
        with closing(
            socket.socket(socket.AF_INET if ":" not in host else socket.AF_INET6, nw_protocol)
        ) as sock:
            sock.settimeout(1)
            if nw_protocol == socket.SOCK_DGRAM:
                try:
                    if port == 53:
                        dnshost = "127.0.0.1" if host == "localhost" else host
                        resolver = dns.resolver.Resolver()
                        resolver.nameservers = [dnshost]
                        resolver.timeout = 1
                        resolver.lifetime = 1
                        answers = resolver.query("google.com", "A")
                        assert len(answers) > 0
                    else:
                        sock.sendto(bytes(), (host, port))
                        sock.recvfrom(1024)
                except Exception:
                    if not quiet:
                        LOG.exception("Error connecting to UDP port %s:%s", host, port)
                    return False
            elif nw_protocol == socket.SOCK_STREAM:
                result = sock.connect_ex((host, port))
                if result != 0:
                    if not quiet:
                        LOG.warning(
                            "Error connecting to TCP port %s:%s (result=%s)", host, port, result
                        )
                    return False
    if "tcp" not in protocols or not http_path:
        return True
    host = f"[{host}]" if ":" in host else host
    url = f"{protocol}://{host}:{port}{http_path}"
    try:
        response = safe_requests.get(url, verify=False)
        return not expect_success or response.status_code < 400
    except Exception:
        return False


def wait_for_port_open(
    port: int, http_path: str = None, expect_success=True, retries=10, sleep_time=0.5
):
    """Ping the given TCP network port until it becomes available (for a given number of retries).
    If 'http_path' is set, make a GET request to this path and assert a non-error response."""
    return wait_for_port_status(
        port,
        http_path=http_path,
        expect_success=expect_success,
        retries=retries,
        sleep_time=sleep_time,
    )


def wait_for_port_closed(
    port: int, http_path: str = None, expect_success=True, retries=10, sleep_time=0.5
):
    return wait_for_port_status(
        port,
        http_path=http_path,
        expect_success=expect_success,
        retries=retries,
        sleep_time=sleep_time,
        expect_closed=True,
    )


def wait_for_port_status(
    port: int,
    http_path: str = None,
    expect_success=True,
    retries=10,
    sleep_time=0.5,
    expect_closed=False,
):
    """Ping the given TCP network port until it becomes (un)available (for a given number of retries)."""

    def check():
        status = is_port_open(port, http_path=http_path, expect_success=expect_success)
        if bool(status) != (not expect_closed):
            raise Exception(
                "Port %s (path: %s) was not %s"
                % (port, http_path, "closed" if expect_closed else "open")
            )

    return retry(check, sleep=sleep_time, retries=retries)


def port_can_be_bound(port: IntOrPort, address: str = "") -> bool:
    """
    Return whether a local port (TCP or UDP) can be bound to. Note that this is a stricter check
    than is_port_open(...) above, as is_port_open() may return False if the port is
    not accessible (i.e., does not respond), yet cannot be bound to.
    """
    try:
        port = Port.wrap(port)
        if port.protocol == "tcp":
            sock = socket.socket(socket.AF_INET, socket.SOCK_STREAM)
        elif port.protocol == "udp":
            sock = socket.socket(socket.AF_INET, socket.SOCK_DGRAM)
        else:
            LOG.debug("Unsupported network protocol '%s' for port check", port.protocol)
            return False
        sock.bind((address, port.port))
        return True
    except OSError:
        # either the port is used or we don't have permission to bind it
        return False
    except Exception:
        LOG.error(f"cannot bind port {port}", exc_info=LOG.isEnabledFor(logging.DEBUG))
        return False


def get_free_udp_port(blocklist: List[int] = None) -> int:
    blocklist = blocklist or []
    for i in range(10):
        udp = socket.socket(socket.AF_INET, socket.SOCK_DGRAM)
        udp.bind(("", 0))
        addr, port = udp.getsockname()
        udp.close()
        if port not in blocklist:
            return port
    raise Exception(f"Unable to determine free UDP port with blocklist {blocklist}")


def get_free_tcp_port(blocklist: List[int] = None) -> int:
    """
    Tries to bind a socket to port 0 and returns the port that was assigned by the system. If the port is
    in the given ``blocklist``, or the port is marked as reserved in ``dynamic_port_range``, the procedure
    is repeated for up to 50 times.

    :param blocklist: an optional list of ports that are not allowed as random ports
    :return: a free TCP port
    """
    blocklist = blocklist or []
    for i in range(50):
        tcp = socket.socket(socket.AF_INET, socket.SOCK_STREAM)
        tcp.bind(("", 0))
        addr, port = tcp.getsockname()
        tcp.close()
        if port not in blocklist and not dynamic_port_range.is_port_reserved(port):
            try:
                dynamic_port_range.mark_reserved(port)
            except ValueError:
                # depending on the ephemeral port range of the system, the allocated port may be outside what
                # we defined as dynamic port range
                pass
            return port
    raise Exception(f"Unable to determine free TCP port with blocklist {blocklist}")


def get_free_tcp_port_range(num_ports: int, max_attempts: int = 50) -> "PortRange":
    """
    Attempts to get a contiguous range of free ports from the dynamic port range. For instance,
    ``get_free_tcp_port_range(4)`` may return the following result: ``PortRange(44000:44004)``.

    :param num_ports: the number of ports in the range
    :param max_attempts: the number of times to retry if a contiguous range was not found
    :return: a port range of free TCP ports
    :raises PortNotAvailableException: if max_attempts was reached to re-try
    """
    if num_ports < 2:
        raise ValueError(f"invalid number of ports {num_ports}")

    def _is_port_range_free(_range: PortRange):
        for _port in _range:
            if dynamic_port_range.is_port_reserved(_port) or not port_can_be_bound(_port):
                return False
        return True

    for _ in range(max_attempts):
        # try to find a suitable starting point (leave enough space at the end)
        port_range_start = random.randint(
            dynamic_port_range.start, dynamic_port_range.end - num_ports - 1
        )
        port_range = PortRange(port_range_start, port_range_start + num_ports - 1)

        # check that each port in the range is available (has not been reserved and can be bound)
        # we don't use dynamic_port_range.reserve_port because in case the port range check fails at some port
        # all ports up until then would be reserved
        if not _is_port_range_free(port_range):
            continue

        # port range found! mark them as reserved in the dynamic port range and return
        for port in port_range:
            dynamic_port_range.mark_reserved(port)
        return port_range

    raise PortNotAvailableException("reached max_attempts when trying to find port range")


def resolve_hostname(hostname: str) -> Optional[str]:
    """Resolve the given hostname and return its IP address, or None if it cannot be resolved."""
    try:
        return socket.gethostbyname(hostname)
    except socket.error:
        return None


def is_ip_address(addr: str) -> bool:
    try:
        socket.inet_aton(addr)
        return True
    except socket.error:
        return False


def is_ipv4_address(address: str) -> bool:
    """
    Checks if passed string looks like an IPv4 address
    :param address: Possible IPv4 address
    :return: True if string looks like IPv4 address, False otherwise
    """
    return bool(re.match(IP_REGEX, address))


class PortNotAvailableException(Exception):
    """Exception which indicates that the PortRange could not reserve a port."""

    pass


class PortRange:
    """Manages a range of ports that can be reserved and requested."""

    def __init__(self, start: int, end: int):
        """
        Create a new port range. The port range is inclusive, meaning ``PortRange(5000,5005)`` is 6 ports
        including both 5000 and 5005. This is different from ``range`` which is not inclusive, i.e.::

            PortRange(5000, 5005).as_range() == range(5000, 5005 + 1)

        :param start: the start port (inclusive)
        :param end: the end of the range (inclusive).
        """
        self.start = start
        self.end = end

        # cache for locally available ports (ports are reserved for a short period of a few seconds)
        self._ports_cache: MutableMapping[Port, Any] = CustomExpiryTTLCache(
            maxsize=len(self),
            ttl=DEFAULT_PORT_RESERVED_SECONDS,
        )
        self._ports_lock = threading.RLock()

    def as_range(self) -> range:
        """
        Returns a ``range(start, end+1)`` object representing this port range.

        :return: a range
        """
        return range(self.start, self.end + 1)

    def reserve_port(self, port: Optional[IntOrPort] = None, duration: Optional[int] = None) -> int:
        """
        Reserves the given port (if it is still free). If the given port is None, it reserves a free port from the
        configured port range for external services. If a port is given, it has to be within the configured
        range of external services (i.e., in the range [self.start, self.end)).

        :param port: explicit port to check or None if a random port from the configured range should be selected
        :param duration: the time in seconds the port is reserved for (defaults to a few seconds)
        :return: reserved, free port number (int)
        :raises PortNotAvailableException: if the given port is outside the configured range, it is already bound or
                    reserved, or if the given port is none and there is no free port in the configured service range.
        """
        ports_range = self.as_range()
        port = Port.wrap(port) if port is not None else port
        if port is not None and port.port not in ports_range:
            raise PortNotAvailableException(
                f"The requested port ({port}) is not in the port range ({ports_range})."
            )
        with self._ports_lock:
            if port is not None:
                return self._try_reserve_port(port, duration=duration)
            else:
                for port_in_range in ports_range:
                    try:
                        return self._try_reserve_port(port_in_range, duration=duration)
                    except PortNotAvailableException:
                        # We ignore the fact that this single port is reserved, we just check the next one
                        pass
        raise PortNotAvailableException(
            f"No free network ports available in {self!r} (currently reserved: %s)",
            list(self._ports_cache.keys()),
        )

    def is_port_reserved(self, port: IntOrPort) -> bool:
        """
        Checks whether the port has been reserved in this PortRange. Does not check whether the port can be
        bound or not, and does not check whether the port is in range.

        :param port: the port to check
        :return: true if the port is reserved within the range
        """
        port = Port.wrap(port)
        return self._ports_cache.get(port) is not None

    def mark_reserved(self, port: IntOrPort, duration: int = None):
        """
        Marks the given port as reserved for the given duration, regardless of whether it is free for not.

        :param port: the port to reserve
        :param duration: the duration
        :raises ValueError: if the port is not in this port range
        """
        port = Port.wrap(port)

        if port.port not in self.as_range():
            raise ValueError(f"port {port} not in {self!r}")

        with self._ports_lock:
            # reserve the port for a short period of time
            self._ports_cache[port] = "__reserved__"
            if duration:
                self._ports_cache.set_expiry(port, duration)

    def _try_reserve_port(self, port: IntOrPort, duration: int) -> int:
        """Checks if the given port is currently not reserved and can be bound."""
        port = Port.wrap(port)

        if self.is_port_reserved(port):
            raise PortNotAvailableException(f"The given port ({port}) is already reserved.")
        if not self._port_can_be_bound(port):
            raise PortNotAvailableException(f"The given port ({port}) is already in use.")

        self.mark_reserved(port, duration)
        return port.port

    def _port_can_be_bound(self, port: IntOrPort) -> bool:
        """
        Internal check whether the port can be bound. Will open a socket connection and see if the port is
        available. Can be overwritten by subclasses to provide a custom implementation.

        :param port: the port to check
        :return: true if the port is free on the system
        """
        return port_can_be_bound(port)

    def __len__(self):
        return self.end - self.start + 1

    def __iter__(self):
        return self.as_range().__iter__()

    def __repr__(self):
        return f"PortRange({self.start}:{self.end})"


@singleton_factory
def get_docker_host_from_container() -> str:
    """
    Get the hostname/IP to connect to the host from within a Docker container (e.g., Lambda function).
    The logic is roughly as follows:
      1. return `host.docker.internal` if we're running in host mode, in a non-Linux OS
      2. return the IP address that `host.docker.internal` (or alternatively `host.containers.internal`)
        resolves to, if we're inside Docker
      3. return the Docker bridge IP (config.DOCKER_BRIDGE_IP) as a fallback, if option (2) fails
    """
    result = config.DOCKER_BRIDGE_IP
    try:
        if not config.is_in_docker and not config.is_in_linux:
            # If we're running outside Docker (in host mode), and would like the Lambda containers to be able
            # to access services running on the local machine, return `host.docker.internal` accordingly
            if config.LOCALSTACK_HOSTNAME == constants.LOCALHOST:
                result = "host.docker.internal"
        # update LOCALSTACK_HOSTNAME if host.docker.internal is available
        if config.is_in_docker:
            try:
                result = socket.gethostbyname("host.docker.internal")
            except socket.error:
                result = socket.gethostbyname("host.containers.internal")
            # TODO still required? - remove
            # if config.LOCALSTACK_HOSTNAME == config.DOCKER_BRIDGE_IP:
            #     LOCALSTACK_HOSTNAME = result
    except socket.error:
        pass
    return result


def get_addressable_container_host(default_local_hostname: str = None) -> str:
    """
    Return the target host to address endpoints exposed by Docker containers, depending on
    the current execution context.

    If we're currently executing within Docker, then return get_docker_host_from_container(); otherwise, return
    the value of `LOCALHOST_HOSTNAME`, assuming that container endpoints are exposed and accessible under localhost.

    :param default_local_hostname: local hostname to return, if running outside Docker (defaults to LOCALHOST_HOSTNAME)
    """
    default_local_hostname = default_local_hostname or constants.LOCALHOST_HOSTNAME
    return get_docker_host_from_container() if config.is_in_docker else default_local_hostname


<<<<<<< HEAD
def get_ip_address(ifname):
    import fcntl  # leave here for Windows compatibility

    s = socket.socket(socket.AF_INET, socket.SOCK_DGRAM)
    return socket.inet_ntoa(
        fcntl.ioctl(s.fileno(), 0x8915, struct.pack("256s", to_bytes(ifname[:15])))[  # SIOCGIFADDR
            20:24
        ]
    )


def create_network_interface_alias(address, interface=None):
    """Create network interface alias"""
    sudo_cmd = "sudo"
    if is_mac_os():
        # try for Mac OS
        interface = interface or constants.MAC_NETWORK_INTERFACE
        run([sudo_cmd, "ifconfig", interface, "alias", address])
        return
    if config.is_linux():
        # try for Linux
        interfaces = os.listdir("/sys/class/net/")
        interfaces = [i for i in interfaces if ":" not in i]
        for interface in interfaces:
            try:
                iface_addr = get_ip_address(interface)
                LOG.debug(f"Found network interface {interface} with address {iface_addr}")
                assert iface_addr
                assert interface not in ["lo"] and not iface_addr.startswith("127.")
                run(
                    [
                        sudo_cmd,
                        "ifconfig",
                        f"{interface}:0",
                        address,
                        "netmask",
                        "255.255.255.0",
                        "up",
                    ]
                )
                return
            except Exception as e:
                LOG.warning(
                    f"Unable to create forward proxy on interface {interface}, address {address}: {e}"
                )
    raise Exception("Unable to create network interface")


def send_dns_query(
    name: str,
    port: int = 53,
    ip_address: str = "127.0.0.1",
    qtype: str = "A",
    timeout: float = 1.0,
    tcp: bool = False,
) -> DNSRecord:
    LOG.debug("querying %s:%d for name %s", ip_address, port, name)
    request = DNSRecord.question(qname=name, qtype=qtype)
    reply_bytes = request.send(dest=ip_address, port=port, tcp=tcp, timeout=timeout, ipv6=False)
    return DNSRecord.parse(reply_bytes)
=======
dynamic_port_range = PortRange(DYNAMIC_PORT_RANGE_START, DYNAMIC_PORT_RANGE_END)
"""The dynamic port range."""
>>>>>>> 1910b2e4
<|MERGE_RESOLUTION|>--- conflicted
+++ resolved
@@ -1,9 +1,6 @@
 import logging
-<<<<<<< HEAD
 import os
-=======
 import random
->>>>>>> 1910b2e4
 import re
 import socket
 import struct
@@ -478,7 +475,6 @@
     return get_docker_host_from_container() if config.is_in_docker else default_local_hostname
 
 
-<<<<<<< HEAD
 def get_ip_address(ifname):
     import fcntl  # leave here for Windows compatibility
 
@@ -539,7 +535,7 @@
     request = DNSRecord.question(qname=name, qtype=qtype)
     reply_bytes = request.send(dest=ip_address, port=port, tcp=tcp, timeout=timeout, ipv6=False)
     return DNSRecord.parse(reply_bytes)
-=======
+
+
 dynamic_port_range = PortRange(DYNAMIC_PORT_RANGE_START, DYNAMIC_PORT_RANGE_END)
-"""The dynamic port range."""
->>>>>>> 1910b2e4
+"""The dynamic port range."""