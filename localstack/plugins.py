--- conflicted
+++ resolved
@@ -132,13 +132,6 @@
             'sts',
             start=start_sts))
 
-<<<<<<< HEAD
-        # register_plugin(Plugin(
-        #     'events',
-        #     start=start_events))
-
-=======
->>>>>>> f2fdc237
         register_plugin(Plugin(
             'events',
             start=events_starter.start_events,
