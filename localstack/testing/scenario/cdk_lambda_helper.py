--- conflicted
+++ resolved
@@ -146,12 +146,9 @@
     try:
         create_s3_bucket(bucket_name, s3_client)
     except ClientError as exc:
-<<<<<<< HEAD
-=======
         # when creating an already existing bucket, regions differ in their behavior:
         # us-east-1 will silently pass (idempotent)
         # any other region will return a `BucketAlreadyOwnedByYou` exception.
->>>>>>> 19704d9f
         if exc.response["Error"]["Code"] != "BucketAlreadyOwnedByYou":
             raise exc
     s3_client.upload_file(Filename=file, Bucket=bucket_name, Key=key_name)