--- conflicted
+++ resolved
@@ -2008,7 +2008,6 @@
 
 
 @pytest.fixture
-<<<<<<< HEAD
 def assert_host_customisation(monkeypatch):
     hostname_external = f"external-host-{short_uid()}"
     # `LOCALSTACK_HOSTNAME` is really an internal variable that has been
@@ -2069,7 +2068,9 @@
             raise ValueError("no assertions made")
 
     yield asserter
-=======
+
+
+@pytest.fixture
 def echo_http_server(httpserver: HTTPServer):
     """Spins up a local HTTP echo server and returns the endpoint URL"""
 
@@ -2097,5 +2098,4 @@
     if is_aws_cloud():
         return f"{PUBLIC_HTTP_ECHO_SERVER_URL}/post"
 
-    return f"{echo_http_server}/post"
->>>>>>> 1dfc637a
+    return f"{echo_http_server}/post"