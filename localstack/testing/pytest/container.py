import logging
import os
import shlex
import threading
from typing import Callable, Generator, List, Optional

import pytest

from localstack import constants
from localstack.utils.bootstrap import Container, RunningContainer, get_docker_image_to_start
from localstack.utils.container_utils.container_client import (
    CancellableStream,
    ContainerConfiguration,
    ContainerConfigurator,
    NoSuchNetwork,
    PortMappings,
    VolumeMappings,
)
from localstack.utils.docker_utils import DOCKER_CLIENT
from localstack.utils.strings import short_uid
from localstack.utils.sync import poll_condition

LOG = logging.getLogger(__name__)

ENV_TEST_CONTAINER_MOUNT_SOURCES = "TEST_CONTAINER_MOUNT_SOURCES"
"""Environment variable used to indicate that we should mount localstack source files into the container."""


class ContainerFactory:
    def __init__(self):
        self._containers: List[Container] = []

    def __call__(
        self,
        # convenience properties
        pro: bool = False,
        publish: Optional[List[int]] = None,
        configurators: Optional[List[ContainerConfigurator]] = None,
        # ContainerConfig properties
        **kwargs,
    ) -> Container:
        port_configuration = PortMappings()
        if publish:
            for port in publish:
                port_configuration.add(port)

        container_configuration = ContainerConfiguration(
            image_name=get_docker_image_to_start(),
            name=None,
            volumes=VolumeMappings(),
            remove=True,
            ports=port_configuration,
            entrypoint=os.environ.get("ENTRYPOINT"),
            command=shlex.split(os.environ.get("CMD", "")) or None,
            env_vars={},
        )

        # handle the convenience options
        if pro:
            container_configuration.env_vars["GATEWAY_LISTEN"] = "0.0.0.0:4566,0.0.0.0:443"
            container_configuration.env_vars["LOCALSTACK_API_KEY"] = os.environ.get(
                "LOCALSTACK_API_KEY", "test"
            )

        # override values from kwargs
        for key, value in kwargs.items():
            setattr(container_configuration, key, value)

        container = Container(container_configuration)

        if configurators:
            container.configure(configurators)

        # track the container so we can remove it later
        self._containers.append(container)
        return container

    def remove_all_containers(self):
        failures = []
        for container in self._containers:
            if not container.running_container:
                # container is not running
                continue

            try:
                container.running_container.shutdown()
            except Exception as e:
                failures.append((container, e))

        if failures:
            for container, ex in failures:
                LOG.error(
                    f"Failed to remove container {container.running_container.id}",
                    exc_info=LOG.isEnabledFor(logging.DEBUG),
                )


class LogStreamFactory:
    def __init__(self):
        self.streams: list[CancellableStream] = []
        self.stop_events: list[threading.Event] = []
        self.mutex = threading.RLock()

    def __call__(self, container: Container, callback: Callable[[str], None] = None) -> None:
        """
        Create and start a new log stream thread. The thread starts immediately and waits for the container
        to move into a running state. Once it's running, it will attempt to stream the container logs. If
        the container is already closed by then, an exception will be raised in the thread and it will
        terminate.

        :param container: the container to stream the logs from
        :param callback: an optional callback called on each log line.
        """
        stop = threading.Event()
        self.stop_events.append(stop)

        def _can_continue():
            if stop.is_set():
                return True
            if not container.running_container:
                return False
            return container.running_container.is_running()

        def _run_stream_container_logs():
            # wait until either the container is running or the test was terminated
            poll_condition(_can_continue)
            with self.mutex:
                if stop.is_set():
                    return

                stream = container.running_container.stream_logs()
                self.streams.append(stream)

            # create a default logger
            if callback is None:
                log = logging.getLogger(f"container.{container.running_container.name}")
                log.setLevel(level=logging.DEBUG)
                _callback = log.debug
            else:
                _callback = callback

            for line in stream:
                _callback(line.decode("utf-8").rstrip(os.linesep))

        t = threading.Thread(
            target=_run_stream_container_logs,
            name=threading._newname("log-stream-%d"),
            daemon=True,
        )
        t.start()

    def close(self):
        with self.mutex:
            for _event in self.stop_events:
                _event.set()

        for _stream in self.streams:
            _stream.close()


@pytest.fixture
def container_factory() -> Generator[ContainerFactory, None, None]:
    factory = ContainerFactory()
    yield factory
    factory.remove_all_containers()


@pytest.fixture
def wait_for_localstack_ready():
    def _wait_for(container: RunningContainer, timeout: Optional[float] = None):
        container.wait_until_ready(timeout)

        poll_condition(
            lambda: constants.READY_MARKER_OUTPUT in container.get_logs().splitlines(),
            timeout=timeout,
        )

    return _wait_for


@pytest.fixture
def ensure_network():
    networks = []

    def _ensure_network(name: str):
        try:
            DOCKER_CLIENT.inspect_network(name)
        except NoSuchNetwork:
            DOCKER_CLIENT.create_network(name)
            networks.append(name)

    yield _ensure_network

    for network_name in networks:
        # detach attached containers
        details = DOCKER_CLIENT.inspect_network(network_name)
        for container_id in details.get("Containers", []):
            DOCKER_CLIENT.disconnect_container_from_network(
                network_name=network_name, container_name_or_id=container_id
            )
        DOCKER_CLIENT.delete_network(network_name)


@pytest.fixture
def docker_network(ensure_network):
    network_name = f"net-{short_uid()}"
    ensure_network(network_name)
    return network_name


@pytest.fixture
<<<<<<< HEAD
def dns_query_from_container(container_factory: ContainerFactory, monkeypatch):
    """
    Run the LocalStack container after installing dig
    """
    containers: list[RunningContainer] = []

    def query(name: str, ip_address: str, port: int = 53, **kwargs) -> tuple[bytes, bytes]:
        container = container_factory(
            image_name="localstack/localstack",
            command=["infinity"],
            entrypoint="sleep",
            **kwargs,
        )
        running_container = container.start()
        containers.append(running_container)

        command = [
            "bash",
            "-c",
            f"apt-get install -y --no-install-recommends dnsutils >/dev/null && dig +short @{ip_address} -p {port} {name}",
        ]
        # The CmdDockerClient has its output set to a logfile. We must patch
        # the client to ensure the output of the command goes to stdout. We use
        # a monkeypatch.context here to make sure the scope of the patching is
        # minimal.
        with monkeypatch.context() as m:
            m.setattr(running_container.container_client, "default_run_outfile", None)
            stdout, stderr = running_container.exec_in_container(command=command)
        return stdout, stderr

    yield query

    for container in containers:
        container.shutdown()
=======
def stream_container_logs() -> Generator[LogStreamFactory, None, None]:
    """
    Factory fixture for streaming logs of containers in the background. Invoke as follows::

        def test_container(container_factory, stream_container_logs):
            container: Container = container_factory(...)

            with container.start() as running_container:
                stream_container_logs(container)

    This will start a background thread that streams the container logs to a python logger
    ``containers.<container-name>``. You can find it in the logs as::

        2023-09-03T18:49:06.236 DEBUG --- [log-stream-1] container.localstack-5a4c3678 : foobar
        2023-09-03T18:49:06.236 DEBUG --- [log-stream-1] container.localstack-5a4c3678 : hello world

    The function ``stream_container_logs`` also accepts a ``callback`` argument that can be used to
    overwrite the default logging mechanism. For example, to print every log line directly to stdout, call::

        stream_container_logs(container, callback=print)

    :return: a factory to start log streams
    """
    factory = LogStreamFactory()
    yield factory
    factory.close()
>>>>>>> 1910b2e4
<|MERGE_RESOLUTION|>--- conflicted
+++ resolved
@@ -209,7 +209,6 @@
 
 
 @pytest.fixture
-<<<<<<< HEAD
 def dns_query_from_container(container_factory: ContainerFactory, monkeypatch):
     """
     Run the LocalStack container after installing dig
@@ -244,7 +243,9 @@
 
     for container in containers:
         container.shutdown()
-=======
+
+
+@pytest.fixture
 def stream_container_logs() -> Generator[LogStreamFactory, None, None]:
     """
     Factory fixture for streaming logs of containers in the background. Invoke as follows::
@@ -270,5 +271,4 @@
     """
     factory = LogStreamFactory()
     yield factory
-    factory.close()
->>>>>>> 1910b2e4
+    factory.close()