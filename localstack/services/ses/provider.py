import json
import logging
import os
from datetime import date, datetime, time
from typing import Any, Dict, Optional

from moto.ses import ses_backends
from moto.ses.models import SESBackend

from localstack import config
from localstack.aws.api import RequestContext, handler
from localstack.aws.api.ses import (
    Address,
    AddressList,
    AmazonResourceName,
    ConfigurationSetName,
    DeleteTemplateResponse,
    Destination,
    GetIdentityVerificationAttributesResponse,
    IdentityList,
    IdentityVerificationAttributes,
    ListTemplatesResponse,
    MaxItems,
    Message,
    MessageId,
    MessageRejected,
    MessageTagList,
    NextToken,
    RawMessage,
    SendEmailResponse,
    SendRawEmailResponse,
    SendTemplatedEmailResponse,
    SesApi,
    TemplateData,
    TemplateName,
    VerificationAttributes,
    VerificationStatus,
)
from localstack.services.internal import get_internal_apis
from localstack.services.moto import call_moto
from localstack.services.plugins import ServiceLifecycleHook
from localstack.utils.files import mkdir
from localstack.utils.strings import long_uid, to_str
from localstack.utils.time import timestamp, timestamp_millis

LOGGER = logging.getLogger(__name__)

# Keep record of all sent emails
# These can be retrieved via a service endpoint
EMAILS: Dict[MessageId, Dict[str, Any]] = {}

# Endpoint to access all the sent emails
# (relative to LocalStack internal HTTP resources base endpoint)
EMAILS_ENDPOINT = "/ses"

_EMAILS_ENDPOINT_REGISTERED = False


def save_for_retrospection(id: str, region: str, **kwargs: Dict[str, Any]):
    """Save a message for retrospection.

    The email is saved to filesystem and is also made accessible via a service endpoint.

    kwargs should consist of following keys related to the email:
    - Body
    - Destinations
    - RawData
    - Source
    - Subject
    - Template
    - TemplateData
    """
    ses_dir = os.path.join(config.dirs.data or config.dirs.tmp, "ses")

    mkdir(ses_dir)
    path = os.path.join(ses_dir, id + ".json")

    email = {"Id": id, "Timestamp": timestamp(), "Region": region, **kwargs}

    EMAILS[id] = email

    def _serialize(obj):
        """JSON serializer for timestamps."""
        if isinstance(obj, (datetime, date, time)):
            return obj.isoformat()
        return obj.__dict__

    with open(path, "w") as f:
        f.write(json.dumps(email, default=_serialize))

    LOGGER.debug("Email saved at: %s", path)


def get_ses_backend(context: RequestContext) -> SESBackend:
    return ses_backends[context.account_id]["global"]


class SesServiceApiResource:
    """Provides a REST API for retrospective access to emails sent via SES.

    This is registered as a LocalStack internal HTTP resource.

    This endpoint accepts:
    - GET param `email`: filter for `source` field in SES message
    """

    def on_get(self, request):
        filter_source = request.args.get("email")
        messages = []

        for msg in EMAILS.values():
            if filter_source in (msg["Source"], None, ""):
                messages.append(msg)

        return {
            "messages": messages,
        }


def register_ses_api_resource():
    """Register the email retrospection endpoint as an internal LocalStack endpoint."""
    # Use a global to indicate whether the resource has already been registered
    # This is cheaper than iterating over the registered routes in the Router object
    global _EMAILS_ENDPOINT_REGISTERED

    if not _EMAILS_ENDPOINT_REGISTERED:
        get_internal_apis().add(EMAILS_ENDPOINT, SesServiceApiResource())
        _EMAILS_ENDPOINT_REGISTERED = True


class SesProvider(SesApi, ServiceLifecycleHook):

    #
    # Lifecycle Hooks
    #

    def on_after_init(self):
        # Allow sent emails to be retrieved from the SES emails endpoint
        register_ses_api_resource()

    #
    # Helpers
    #

    def get_source_from_raw(self, raw_data: str) -> Optional[str]:
        """Given a raw representation of email, return the source/from field."""
        entities = raw_data.split("\n")
        for entity in entities:
            if "From:" in entity:
                return entity.replace("From:", "").strip()
        return None

    #
    # Implementations for SES operations
    #

    @handler("ListTemplates")
    def list_templates(
        self, context: RequestContext, next_token: NextToken = None, max_items: MaxItems = None
    ) -> ListTemplatesResponse:
        backend = get_ses_backend(context)
        for template in backend.list_templates():
            if isinstance(template["Timestamp"], (date, datetime)):
                template["Timestamp"] = timestamp_millis(template["Timestamp"])
        return call_moto(context)

    @handler("DeleteTemplate")
    def delete_template(
        self, context: RequestContext, template_name: TemplateName
    ) -> DeleteTemplateResponse:
        backend = get_ses_backend(context)
        if template_name in backend.templates:
            del backend.templates[template_name]
        return DeleteTemplateResponse()

    @handler("GetIdentityVerificationAttributes")
    def get_identity_verification_attributes(
        self, context: RequestContext, identities: IdentityList
    ) -> GetIdentityVerificationAttributesResponse:
        attributes: VerificationAttributes = {}

        for identity in identities:
            if "@" in identity:
                attributes[identity] = IdentityVerificationAttributes(
                    VerificationStatus=VerificationStatus.Success,
                )
            else:
                attributes[identity] = IdentityVerificationAttributes(
                    VerificationStatus=VerificationStatus.Success,
                    VerificationToken=long_uid(),
                )

        return GetIdentityVerificationAttributesResponse(
            VerificationAttributes=attributes,
        )

    @handler("SendEmail")
    def send_email(
        self,
        context: RequestContext,
        source: Address,
        destination: Destination,
        message: Message,
        reply_to_addresses: AddressList = None,
        return_path: Address = None,
        source_arn: AmazonResourceName = None,
        return_path_arn: AmazonResourceName = None,
        tags: MessageTagList = None,
        configuration_set_name: ConfigurationSetName = None,
    ) -> SendEmailResponse:
        response = call_moto(context)

        text_part = message["Body"].get("Text", {}).get("Data")
        html_part = message["Body"].get("Html", {}).get("Data")

        save_for_retrospection(
            response["MessageId"],
            context.region,
            Source=source,
            Destination=destination,
            Subject=message["Subject"].get("Data"),
            Body=dict(text_part=text_part, html_part=html_part),
        )

        return response

    @handler("SendTemplatedEmail")
    def send_templated_email(
        self,
        context: RequestContext,
        source: Address,
        destination: Destination,
        template: TemplateName,
        template_data: TemplateData,
        reply_to_addresses: AddressList = None,
        return_path: Address = None,
        source_arn: AmazonResourceName = None,
        return_path_arn: AmazonResourceName = None,
        tags: MessageTagList = None,
        configuration_set_name: ConfigurationSetName = None,
        template_arn: AmazonResourceName = None,
    ) -> SendTemplatedEmailResponse:
        response = call_moto(context)

        save_for_retrospection(
            response["MessageId"],
            context.region,
            Source=source,
            Template=template,
            TemplateData=template_data,
            Destination=destination,
        )

        return response

    @handler("SendRawEmail")
    def send_raw_email(
        self,
        context: RequestContext,
        raw_message: RawMessage,
        source: Address = None,
        destinations: AddressList = None,
        from_arn: AmazonResourceName = None,
        source_arn: AmazonResourceName = None,
        return_path_arn: AmazonResourceName = None,
        tags: MessageTagList = None,
        configuration_set_name: ConfigurationSetName = None,
    ) -> SendRawEmailResponse:
        raw_data = to_str(raw_message["Data"])

        if source is None or not source.strip():
            LOGGER.debug("Raw email:\n%s\nEOT", raw_data)

            source = self.get_source_from_raw(raw_data)
            if not source:
                LOGGER.warning("Source not specified. Rejecting message.")
                raise MessageRejected()

<<<<<<< HEAD
        backend = get_ses_backend(context)
        message = backend.send_raw_email(source, destinations, raw_data, context.region)
=======
        if destinations is None:
            destinations = []

        message = ses_global_backend().send_raw_email(
            source, destinations, raw_data, context.region
        )
>>>>>>> 70268a7c

        save_for_retrospection(
            message.id, context.region, Source=source, Destination=destinations, RawData=raw_data
        )

        return SendRawEmailResponse(MessageId=message.id)<|MERGE_RESOLUTION|>--- conflicted
+++ resolved
@@ -276,17 +276,11 @@
                 LOGGER.warning("Source not specified. Rejecting message.")
                 raise MessageRejected()
 
-<<<<<<< HEAD
+        if destinations is None:
+            destinations = []
+
         backend = get_ses_backend(context)
         message = backend.send_raw_email(source, destinations, raw_data, context.region)
-=======
-        if destinations is None:
-            destinations = []
-
-        message = ses_global_backend().send_raw_email(
-            source, destinations, raw_data, context.region
-        )
->>>>>>> 70268a7c
 
         save_for_retrospection(
             message.id, context.region, Source=source, Destination=destinations, RawData=raw_data
