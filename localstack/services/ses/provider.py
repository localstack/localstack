import json
import logging
import os
from datetime import date, datetime, time
from typing import Any, Dict, Optional

<<<<<<< HEAD
from moto.core import BaseBackend
from moto.ses.models import ses_backends
=======
from moto.ses import ses_backends
from moto.ses.models import SESBackend
>>>>>>> 2f52acb4

from localstack import config
from localstack.aws.api import RequestContext, handler
from localstack.aws.api.ses import (
    Address,
    AddressList,
    AmazonResourceName,
    ConfigurationSetName,
    DeleteTemplateResponse,
    Destination,
    GetIdentityVerificationAttributesResponse,
    IdentityList,
    IdentityVerificationAttributes,
    ListTemplatesResponse,
    MaxItems,
    Message,
    MessageId,
    MessageRejected,
    MessageTagList,
    NextToken,
    RawMessage,
    SendEmailResponse,
    SendRawEmailResponse,
    SendTemplatedEmailResponse,
    SesApi,
    TemplateData,
    TemplateName,
    VerificationAttributes,
    VerificationStatus,
)
from localstack.services.internal import get_internal_apis
from localstack.services.moto import call_moto
from localstack.services.plugins import ServiceLifecycleHook
from localstack.utils.files import mkdir
from localstack.utils.strings import long_uid, to_str
from localstack.utils.time import timestamp, timestamp_millis

LOGGER = logging.getLogger(__name__)

# Keep record of all sent emails
# These can be retrieved via a service endpoint
EMAILS: Dict[MessageId, Dict[str, Any]] = {}

# Endpoint to access all the sent emails
# (relative to LocalStack internal HTTP resources base endpoint)
EMAILS_ENDPOINT = "/ses"

_EMAILS_ENDPOINT_REGISTERED = False


def save_for_retrospection(id: str, region: str, **kwargs: Dict[str, Any]):
    """Save a message for retrospection.

    The email is saved to filesystem and is also made accessible via a service endpoint.

    kwargs should consist of following keys related to the email:
    - Body
    - Destinations
    - RawData
    - Source
    - Subject
    - Template
    - TemplateData
    """
    ses_dir = os.path.join(config.dirs.data or config.dirs.tmp, "ses")

    mkdir(ses_dir)
    path = os.path.join(ses_dir, id + ".json")

    email = {"Id": id, "Timestamp": timestamp(), "Region": region, **kwargs}

    EMAILS[id] = email

    def _serialize(obj):
        """JSON serializer for timestamps."""
        if isinstance(obj, (datetime, date, time)):
            return obj.isoformat()
        return obj.__dict__

    with open(path, "w") as f:
        f.write(json.dumps(email, default=_serialize))

    LOGGER.debug("Email saved at: %s", path)


def get_ses_backend(context: RequestContext) -> BaseBackend:
    return ses_backends[context.account_id]["global"]


class SesServiceApiResource:
    """Provides a REST API for retrospective access to emails sent via SES.

    This is registered as a LocalStack internal HTTP resource.

    This endpoint accepts:
    - GET param `email`: filter for `source` field in SES message
    """

    def on_get(self, request):
        filter_source = request.args.get("email")
        messages = []

        for msg in EMAILS.values():
            if filter_source in (msg["Source"], None, ""):
                messages.append(msg)

        return {
            "messages": messages,
        }


def register_ses_api_resource():
    """Register the email retrospection endpoint as an internal LocalStack endpoint."""
    # Use a global to indicate whether the resource has already been registered
    # This is cheaper than iterating over the registered routes in the Router object
    global _EMAILS_ENDPOINT_REGISTERED

    if not _EMAILS_ENDPOINT_REGISTERED:
        get_internal_apis().add(EMAILS_ENDPOINT, SesServiceApiResource())
        _EMAILS_ENDPOINT_REGISTERED = True


def ses_global_backend() -> SESBackend:
    return ses_backends["global"]


class SesProvider(SesApi, ServiceLifecycleHook):

    #
    # Lifecycle Hooks
    #

    def on_after_init(self):
        # Allow sent emails to be retrieved from the SES emails endpoint
        register_ses_api_resource()

    #
    # Helpers
    #

    def get_source_from_raw(self, raw_data: str) -> Optional[str]:
        """Given a raw representation of email, return the source/from field."""
        entities = raw_data.split("\n")
        for entity in entities:
            if "From:" in entity:
                return entity.replace("From:", "").strip()
        return None

    #
    # Implementations for SES operations
    #

    @handler("ListTemplates")
    def list_templates(
        self, context: RequestContext, next_token: NextToken = None, max_items: MaxItems = None
    ) -> ListTemplatesResponse:
<<<<<<< HEAD
        backend = get_ses_backend(context)
        for template in backend.list_templates():
=======
        for template in ses_global_backend().list_templates():
>>>>>>> 2f52acb4
            if isinstance(template["Timestamp"], (date, datetime)):
                template["Timestamp"] = timestamp_millis(template["Timestamp"])
        return call_moto(context)

    @handler("DeleteTemplate")
    def delete_template(
        self, context: RequestContext, template_name: TemplateName
    ) -> DeleteTemplateResponse:
<<<<<<< HEAD
        backend = get_ses_backend(context)
        if template_name in backend.templates:
            del backend.templates[template_name]
=======
        if template_name in ses_global_backend().templates:
            del ses_global_backend().templates[template_name]
>>>>>>> 2f52acb4
        return DeleteTemplateResponse()

    @handler("GetIdentityVerificationAttributes")
    def get_identity_verification_attributes(
        self, context: RequestContext, identities: IdentityList
    ) -> GetIdentityVerificationAttributesResponse:
        attributes: VerificationAttributes = {}

        for identity in identities:
            if "@" in identity:
                attributes[identity] = IdentityVerificationAttributes(
                    VerificationStatus=VerificationStatus.Success,
                )
            else:
                attributes[identity] = IdentityVerificationAttributes(
                    VerificationStatus=VerificationStatus.Success,
                    VerificationToken=long_uid(),
                )

        return GetIdentityVerificationAttributesResponse(
            VerificationAttributes=attributes,
        )

    @handler("SendEmail")
    def send_email(
        self,
        context: RequestContext,
        source: Address,
        destination: Destination,
        message: Message,
        reply_to_addresses: AddressList = None,
        return_path: Address = None,
        source_arn: AmazonResourceName = None,
        return_path_arn: AmazonResourceName = None,
        tags: MessageTagList = None,
        configuration_set_name: ConfigurationSetName = None,
    ) -> SendEmailResponse:
        response = call_moto(context)

        text_part = message["Body"].get("Text", {}).get("Data")
        html_part = message["Body"].get("Html", {}).get("Data")

        save_for_retrospection(
            response["MessageId"],
            context.region,
            Source=source,
            Destination=destination,
            Subject=message["Subject"].get("Data"),
            Body=dict(text_part=text_part, html_part=html_part),
        )

        return response

    @handler("SendTemplatedEmail")
    def send_templated_email(
        self,
        context: RequestContext,
        source: Address,
        destination: Destination,
        template: TemplateName,
        template_data: TemplateData,
        reply_to_addresses: AddressList = None,
        return_path: Address = None,
        source_arn: AmazonResourceName = None,
        return_path_arn: AmazonResourceName = None,
        tags: MessageTagList = None,
        configuration_set_name: ConfigurationSetName = None,
        template_arn: AmazonResourceName = None,
    ) -> SendTemplatedEmailResponse:
        response = call_moto(context)

        save_for_retrospection(
            response["MessageId"],
            context.region,
            Source=source,
            Template=template,
            TemplateData=template_data,
            Destination=destination,
        )

        return response

    @handler("SendRawEmail")
    def send_raw_email(
        self,
        context: RequestContext,
        raw_message: RawMessage,
        source: Address = None,
        destinations: AddressList = None,
        from_arn: AmazonResourceName = None,
        source_arn: AmazonResourceName = None,
        return_path_arn: AmazonResourceName = None,
        tags: MessageTagList = None,
        configuration_set_name: ConfigurationSetName = None,
    ) -> SendRawEmailResponse:
        raw_data = to_str(raw_message["Data"])

        if source is None or not source.strip():
            LOGGER.debug("Raw email:\n%s\nEOT", raw_data)

            source = self.get_source_from_raw(raw_data)
            if not source:
                LOGGER.warning("Source not specified. Rejecting message.")
                raise MessageRejected()

<<<<<<< HEAD
        backend = get_ses_backend(context)
        message = backend.send_raw_email(source, destinations, raw_data, context.region)
=======
        message = ses_global_backend().send_raw_email(
            source, destinations, raw_data, context.region
        )
>>>>>>> 2f52acb4

        save_for_retrospection(
            message.id, context.region, Source=source, Destination=destinations, RawData=raw_data
        )

        return SendRawEmailResponse(MessageId=message.id)<|MERGE_RESOLUTION|>--- conflicted
+++ resolved
@@ -4,13 +4,8 @@
 from datetime import date, datetime, time
 from typing import Any, Dict, Optional
 
-<<<<<<< HEAD
-from moto.core import BaseBackend
-from moto.ses.models import ses_backends
-=======
 from moto.ses import ses_backends
 from moto.ses.models import SESBackend
->>>>>>> 2f52acb4
 
 from localstack import config
 from localstack.aws.api import RequestContext, handler
@@ -96,7 +91,7 @@
     LOGGER.debug("Email saved at: %s", path)
 
 
-def get_ses_backend(context: RequestContext) -> BaseBackend:
+def get_ses_backend(context: RequestContext) -> SESBackend:
     return ses_backends[context.account_id]["global"]
 
 
@@ -131,10 +126,6 @@
     if not _EMAILS_ENDPOINT_REGISTERED:
         get_internal_apis().add(EMAILS_ENDPOINT, SesServiceApiResource())
         _EMAILS_ENDPOINT_REGISTERED = True
-
-
-def ses_global_backend() -> SESBackend:
-    return ses_backends["global"]
 
 
 class SesProvider(SesApi, ServiceLifecycleHook):
@@ -167,12 +158,8 @@
     def list_templates(
         self, context: RequestContext, next_token: NextToken = None, max_items: MaxItems = None
     ) -> ListTemplatesResponse:
-<<<<<<< HEAD
         backend = get_ses_backend(context)
         for template in backend.list_templates():
-=======
-        for template in ses_global_backend().list_templates():
->>>>>>> 2f52acb4
             if isinstance(template["Timestamp"], (date, datetime)):
                 template["Timestamp"] = timestamp_millis(template["Timestamp"])
         return call_moto(context)
@@ -181,14 +168,9 @@
     def delete_template(
         self, context: RequestContext, template_name: TemplateName
     ) -> DeleteTemplateResponse:
-<<<<<<< HEAD
         backend = get_ses_backend(context)
         if template_name in backend.templates:
             del backend.templates[template_name]
-=======
-        if template_name in ses_global_backend().templates:
-            del ses_global_backend().templates[template_name]
->>>>>>> 2f52acb4
         return DeleteTemplateResponse()
 
     @handler("GetIdentityVerificationAttributes")
@@ -294,14 +276,8 @@
                 LOGGER.warning("Source not specified. Rejecting message.")
                 raise MessageRejected()
 
-<<<<<<< HEAD
         backend = get_ses_backend(context)
         message = backend.send_raw_email(source, destinations, raw_data, context.region)
-=======
-        message = ses_global_backend().send_raw_email(
-            source, destinations, raw_data, context.region
-        )
->>>>>>> 2f52acb4
 
         save_for_retrospection(
             message.id, context.region, Source=source, Destination=destinations, RawData=raw_data
