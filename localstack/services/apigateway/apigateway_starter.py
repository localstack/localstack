import json
import logging
import re
from urllib.parse import parse_qs, urlparse

from moto.apigateway import models as apigateway_models
from moto.apigateway.exceptions import NoIntegrationDefined, UsagePlanNotFoundException
from moto.apigateway.responses import APIGatewayResponse
from moto.core.utils import camelcase_to_underscores

from localstack import config
from localstack.constants import TEST_AWS_ACCOUNT_ID
from localstack.services.apigateway.helpers import (
    TAG_KEY_CUSTOM_ID,
    apply_json_patch_safe,
    import_api_from_openapi_spec,
)
from localstack.services.infra import start_moto_server
from localstack.utils.common import DelSafeDict, short_uid, str_to_bool, to_str

LOG = logging.getLogger(__name__)

# additional REST API attributes
REST_API_ATTRIBUTES = [
    "apiKeySource",
    "disableExecuteApiEndpoint",
    "minimumCompressionSize",
]


def apply_patches():
    def apigateway_models_Stage_init(
        self, cacheClusterEnabled=False, cacheClusterSize=None, **kwargs
    ):
        apigateway_models_Stage_init_orig(
            self,
            cacheClusterEnabled=cacheClusterEnabled,
            cacheClusterSize=cacheClusterSize,
            **kwargs,
        )

        if (cacheClusterSize or cacheClusterEnabled) and not self.get("cacheClusterStatus"):
            self["cacheClusterStatus"] = "AVAILABLE"

    apigateway_models_Stage_init_orig = apigateway_models.Stage.__init__
    apigateway_models.Stage.__init__ = apigateway_models_Stage_init

    def apigateway_models_backend_delete_method(self, function_id, resource_id, method_type):
        resource = self.get_resource(function_id, resource_id)
        method = resource.get_method(method_type)
        if not method:
            return
        return resource.resource_methods.pop(method_type)

    def apigateway_models_resource_delete_integration(self, method_type):
        if method_type in self.resource_methods:
            return self.resource_methods[method_type].pop("methodIntegration", {})

        return {}

    def apigateway_models_Integration_init(
        self,
        integration_type,
        uri,
        http_method,
        request_templates=None,
        pass_through_behavior="WHEN_NO_MATCH",
        cache_key_parameters=None,
        *args,
        **kwargs,
    ):
        if cache_key_parameters is None:
            cache_key_parameters = []
        apigateway_models_Integration_init_orig(
            self,
            integration_type=integration_type,
            uri=uri,
            http_method=http_method,
            request_templates=request_templates,
            *args,
            **kwargs,
        )

        self["passthroughBehavior"] = pass_through_behavior
        self["cacheKeyParameters"] = cache_key_parameters
        self["cacheNamespace"] = self.get("cacheNamespace") or short_uid()

        # httpMethod not present in response if integration_type is None, verified against AWS
        if integration_type == "MOCK":
            self["httpMethod"] = None
        if request_templates:
            self["requestTemplates"] = request_templates

    def apigateway_models_backend_put_rest_api(self, function_id, body, query_params):
        rest_api = self.get_rest_api(function_id)
        return import_api_from_openapi_spec(rest_api, function_id, body, query_params)

    # import rest_api

<<<<<<< HEAD
    # Implement import rest_api
    # https://github.com/localstack/localstack/issues/2763
    def patch_api_gateway_response_individual(self, function_id, resource=None):
        not_supported_attributes = ['/id', '/region_name', '/create_date']

        rest_api = self.backend.apis.get(function_id)
        if not rest_api:
            msg = 'Invalid API identifier specified %s:%s' % (TEST_AWS_ACCOUNT_ID, function_id)
            return (404, {}, msg)

        patch_operations = self._get_param('patchOperations')

        for operation in patch_operations:
            if operation['path'].strip('/') in REST_API_ATTRIBUTES:
                operation['path'] = camelcase_to_underscores(operation['path'])
            if operation['path'] in not_supported_attributes:
                msg = 'Invalid patch path %s' % (operation['path'])
                return (400, {}, msg)

        rest_api.__dict__ = DelSafeDict(rest_api.__dict__)
        if resource:
            apply_json_patch_safe(resource, patch_operations, in_place=True)
        else:
            apply_json_patch_safe(rest_api.__dict__, patch_operations, in_place=True)

        return 200, {}, json.dumps(self.backend.get_rest_api(function_id).to_dict())

=======
>>>>>>> f8186f2a
    def apigateway_response_restapis_individual(self, request, full_url, headers):
        if request.method in ["GET", "DELETE"]:
            return apigateway_response_restapis_individual_orig(self, request, full_url, headers)

        self.setup_class(request, full_url, headers)
        function_id = self.path.replace("/restapis/", "", 1).split("/")[0]

<<<<<<< HEAD
        if self.method == 'PATCH':
            patch_api_gateway_response_individual(self, function_id)
=======
        if self.method == "PATCH":
            not_supported_attributes = ["/id", "/region_name", "/createdDate"]

            rest_api = self.backend.apis.get(function_id)
            if not rest_api:
                msg = "Invalid API identifier specified %s:%s" % (
                    TEST_AWS_ACCOUNT_ID,
                    function_id,
                )
                return 404, {}, msg

            patch_operations = self._get_param("patchOperations")
            model_attributes = list(rest_api.__dict__.keys())
            for operation in patch_operations:
                if operation["path"] in not_supported_attributes:
                    msg = "Invalid patch path %s" % (operation["path"])
                    return 400, {}, msg
                path_start = operation["path"].strip("/").split("/")[0]
                path_start_usc = camelcase_to_underscores(path_start)
                if path_start not in model_attributes and path_start_usc in model_attributes:
                    operation["path"] = operation["path"].replace(path_start, path_start_usc)

            rest_api.__dict__ = DelSafeDict(rest_api.__dict__)
            apply_json_patch_safe(rest_api.__dict__, patch_operations, in_place=True)

            # fix data types after patches have been applied
            rest_api.minimum_compression_size = int(rest_api.minimum_compression_size or -1)
            endpoint_configs = rest_api.endpoint_configuration or {}
            if isinstance(endpoint_configs.get("vpcEndpointIds"), str):
                endpoint_configs["vpcEndpointIds"] = [endpoint_configs["vpcEndpointIds"]]

            return 200, {}, json.dumps(self.backend.get_rest_api(function_id).to_dict())
>>>>>>> f8186f2a

        # handle import rest_api via swagger file
        if self.method == "PUT":
            body = json.loads(to_str(self.body))
            rest_api = self.backend.put_rest_api(function_id, body, self.querystring)
            return 200, {}, json.dumps(rest_api.to_dict())

        return 400, {}, ""

    def apigateway_response_resource_individual(self, request, full_url, headers):
        if request.method in ['GET', 'POST', 'DELETE']:
            return apigateway_response_resource_individual_orig(self, request, full_url, headers)

        self.setup_class(request, full_url, headers)
        function_id = self.path.replace('/restapis/', '', 1).split('/')[0]

        if self.method == 'PATCH':
            resource_id = self.path.split('/')[4]
            resource = self.backend.get_resource(function_id, resource_id).to_dict()
            patch_api_gateway_response_individual(self, function_id, resource)

        return 400, {}, ''

    def apigateway_response_resource_methods(self, request, *args, **kwargs):
        result = apigateway_response_resource_methods_orig(self, request, *args, **kwargs)

        if self.method == "PUT" and self._get_param("requestParameters"):
            request_parameters = self._get_param("requestParameters")
            url_path_parts = self.path.split("/")
            function_id = url_path_parts[2]
            resource_id = url_path_parts[4]
            method_type = url_path_parts[6]
            resource = self.backend.get_resource(function_id, resource_id)
            resource.resource_methods[method_type]["requestParameters"] = request_parameters
            method = resource.resource_methods[method_type]
            result = 200, {}, json.dumps(method)
        if len(result) != 3:
            return result
        authorization_type = self._get_param("authorizationType")
        if authorization_type in ["CUSTOM", "COGNITO_USER_POOLS"]:
            data = json.loads(result[2])
            if not data.get("authorizerId"):
                payload = json.loads(to_str(request.data))
                if "authorizerId" in payload:
                    data["authorizerId"] = payload["authorizerId"]
                    result = result[0], result[1], json.dumps(data)
        return result

    def apigateway_response_integrations(self, request, *args, **kwargs):
        result = apigateway_response_integrations_orig(self, request, *args, **kwargs)

        if self.method not in ["PUT", "PATCH"]:
            return result

        url_path_parts = self.path.split("/")
        function_id = url_path_parts[2]
        resource_id = url_path_parts[4]
        method_type = url_path_parts[6]

        integration = self.backend.get_integration(function_id, resource_id, method_type)
        if not integration:
            return result

        if self.method == "PUT":
            timeout_milliseconds = self._get_param("timeoutInMillis")
            request_parameters = self._get_param("requestParameters") or {}
            cache_key_parameters = self._get_param("cacheKeyParameters") or []
            content_handling = self._get_param("contentHandling")
            integration["timeoutInMillis"] = timeout_milliseconds
            integration["requestParameters"] = request_parameters
            integration["cacheKeyParameters"] = cache_key_parameters
            integration["contentHandling"] = content_handling
            return 200, {}, json.dumps(integration)

        if self.method == "PATCH":
            patch_operations = self._get_param("patchOperations")
            apply_json_patch_safe(integration, patch_operations, in_place=True)
            # fix data types
            if integration.get("timeoutInMillis"):
                integration["timeoutInMillis"] = int(integration.get("timeoutInMillis"))
            skip_verification = (integration.get("tlsConfig") or {}).get("insecureSkipVerification")
            if skip_verification:
                integration["tlsConfig"]["insecureSkipVerification"] = str_to_bool(
                    skip_verification
                )

        return result

    def apigateway_response_integration_responses(self, request, *args, **kwargs):
        result = apigateway_response_integration_responses_orig(self, request, *args, **kwargs)
        response_parameters = self._get_param("responseParameters")

        if self.method == "PUT" and response_parameters:
            url_path_parts = self.path.split("/")
            function_id = url_path_parts[2]
            resource_id = url_path_parts[4]
            method_type = url_path_parts[6]
            status_code = url_path_parts[9]

            integration_response = self.backend.get_integration_response(
                function_id, resource_id, method_type, status_code
            )
            integration_response["responseParameters"] = response_parameters

            return 200, {}, json.dumps(integration_response)

        return result

    def apigateway_response_resource_method_responses(self, request, *args, **kwargs):
        result = apigateway_response_resource_method_responses_orig(self, request, *args, **kwargs)
        response_parameters = self._get_param("responseParameters")

        if self.method == "PUT" and response_parameters:
            url_path_parts = self.path.split("/")
            function_id = url_path_parts[2]
            resource_id = url_path_parts[4]
            method_type = url_path_parts[6]
            response_code = url_path_parts[8]

            method_response = self.backend.get_method_response(
                function_id, resource_id, method_type, response_code
            )

            method_response["responseParameters"] = response_parameters

            return 200, {}, json.dumps(method_response)

        return result

    def apigateway_response_usage_plan_individual(
        self, request, full_url, headers, *args, **kwargs
    ):
        self.setup_class(request, full_url, headers)
        if self.method == "PATCH":
            url_path_parts = self.path.split("/")
            usage_plan_id = url_path_parts[2]
            patch_operations = self._get_param("patchOperations")
            usage_plan = self.backend.usage_plans.get(usage_plan_id)
            if not usage_plan:
                raise UsagePlanNotFoundException()

            apply_json_patch_safe(usage_plan, patch_operations, in_place=True)
            # fix certain attributes after running the patch updates
            if isinstance(usage_plan.get("apiStages"), (dict, str)):
                usage_plan["apiStages"] = [usage_plan["apiStages"]]
            api_stages = usage_plan.get("apiStages") or []
            for i in range(len(api_stages)):
                if isinstance(api_stages[i], str) and ":" in api_stages[i]:
                    api_id, stage = api_stages[i].split(":")
                    api_stages[i] = {"apiId": api_id, "stage": stage}

            return 200, {}, json.dumps(usage_plan)
        result = apigateway_response_usage_plan_individual_orig(
            self, request, full_url, headers, *args, **kwargs
        )
        return result

    def backend_update_deployment(self, function_id, deployment_id, patch_operations):
        rest_api = self.get_rest_api(function_id)
        deployment = rest_api.get_deployment(deployment_id)
        deployment = deployment or {}
        apply_json_patch_safe(deployment, patch_operations, in_place=True)
        return deployment

    # define json-patch operations for backend models

    def backend_model_apply_operations(self, patch_operations):
        # run pre-actions
        if isinstance(self, apigateway_models.Stage):
            if [op for op in patch_operations if "/accessLogSettings" in op.get("path", "")]:
                self["accessLogSettings"] = self.get("accessLogSettings") or {}
        # apply patches
        apply_json_patch_safe(self, patch_operations, in_place=True)
        # run post-actions
        if isinstance(self, apigateway_models.Stage):
            bool_params = ["cacheClusterEnabled", "tracingEnabled"]
            for bool_param in bool_params:
                if self.get(bool_param):
                    self[bool_param] = str_to_bool(self.get(bool_param))
        return self

    model_classes = [
        apigateway_models.Authorizer,
        apigateway_models.DomainName,
        apigateway_models.Method,
        apigateway_models.MethodResponse,
        apigateway_models.Stage,
    ]
    for model_class in model_classes:
        model_class.apply_operations = (
            model_class.apply_patch_operations
        ) = backend_model_apply_operations

    # fix data types for some json-patch operation values

    def method_apply_operations(self, patch_operations):
        result = method_apply_operations_orig(self, patch_operations)
        params = self.get("requestParameters") or {}
        bool_params_prefixes = ["method.request.querystring", "method.request.header"]
        list_params = ["authorizationScopes"]
        for param, value in params.items():
            for param_prefix in bool_params_prefixes:
                if param.startswith(param_prefix):
                    params[param] = str_to_bool(value)
        for list_param in list_params:
            value = self.get(list_param)
            if value and not isinstance(value, list):
                self[list_param] = [value]
        return result

    method_apply_operations_orig = apigateway_models.Method.apply_operations
    apigateway_models.Method.apply_operations = method_apply_operations

    def method_response_apply_operations(self, patch_operations):
        result = method_response_apply_operations_orig(self, patch_operations)
        params = self.get("responseParameters") or {}
        bool_params_prefixes = ["method.response.querystring", "method.response.header"]
        for param, value in params.items():
            for param_prefix in bool_params_prefixes:
                if param.startswith(param_prefix) and not isinstance(value, bool):
                    params[param] = str(value) in ["true", "True"]
        return result

    method_response_apply_operations_orig = apigateway_models.MethodResponse.apply_operations
    apigateway_models.MethodResponse.apply_operations = method_response_apply_operations

    def stage_apply_operations(self, patch_operations):
        result = stage_apply_operations_orig(self, patch_operations)
        key_mappings = {
            "metrics/enabled": ("metricsEnabled", bool),
            "logging/loglevel": ("loggingLevel", str),
            "logging/dataTrace": ("dataTraceEnabled", bool),
            "throttling/burstLimit": ("throttlingBurstLimit", int),
            "throttling/rateLimit": ("throttlingRateLimit", float),
            "caching/enabled": ("cachingEnabled", bool),
            "caching/ttlInSeconds": ("cacheTtlInSeconds", int),
            "caching/dataEncrypted": ("cacheDataEncrypted", bool),
            "caching/requireAuthorizationForCacheControl": (
                "requireAuthorizationForCacheControl",
                bool,
            ),
            "caching/unauthorizedCacheControlHeaderStrategy": (
                "unauthorizedCacheControlHeaderStrategy",
                str,
            ),
        }

        def cast_value(value, value_type):
            if value is None:
                return value
            if value_type == bool:
                return str(value) in ["true", "True"]
            return value_type(value)

        method_settings = self["methodSettings"] = self.get("methodSettings") or {}
        for operation in patch_operations:
            path = operation["path"]
            parts = path.strip("/").split("/")
            if len(parts) >= 4:
                if operation["op"] not in ["add", "replace"]:
                    continue
                key1 = "/".join(parts[:-2])
                setting_key = "%s/%s" % (parts[-2], parts[-1])
                setting_name, setting_type = key_mappings.get(setting_key)
                keys = [key1]
                for key in keys:
                    setting = method_settings[key] = method_settings.get(key) or {}
                    value = operation.get("value")
                    value = cast_value(value, setting_type)
                    setting[setting_name] = value
            if operation["op"] == "remove":
                method_settings.pop(path, None)
                method_settings.pop(path.lstrip("/"), None)
        return result

    stage_apply_operations_orig = apigateway_models.Stage.apply_operations
    apigateway_models.Stage.apply_operations = stage_apply_operations

    # patch integration error responses

    def apigateway_models_resource_get_integration(self, method_type):
        resource_method = self.resource_methods.get(method_type, {})
        if "methodIntegration" not in resource_method:
            raise NoIntegrationDefined()
        return resource_method["methodIntegration"]

    if not hasattr(apigateway_models.APIGatewayBackend, "put_rest_api"):
        apigateway_response_restapis_individual_orig = APIGatewayResponse.restapis_individual
        APIGatewayResponse.restapis_individual = apigateway_response_restapis_individual
        apigateway_response_resource_individual_orig = APIGatewayResponse.resource_individual
        APIGatewayResponse.resource_individual = apigateway_response_resource_individual
        apigateway_models.APIGatewayBackend.put_rest_api = apigateway_models_backend_put_rest_api

    if not hasattr(apigateway_models.APIGatewayBackend, "delete_method"):
        apigateway_models.APIGatewayBackend.delete_method = apigateway_models_backend_delete_method

    if not hasattr(apigateway_models.APIGatewayBackend, "update_deployment"):
        apigateway_models.APIGatewayBackend.update_deployment = backend_update_deployment

    apigateway_models_RestAPI_to_dict_orig = apigateway_models.RestAPI.to_dict

    def apigateway_models_RestAPI_to_dict(self):
        resp = apigateway_models_RestAPI_to_dict_orig(self)
        resp["policy"] = None
        if self.policy:
            # Strip whitespaces for TF compatibility (not entirely sure why we need double-dumps,
            # but otherwise: "error normalizing policy JSON: invalid character 'V' after top-level value")
            resp["policy"] = json.dumps(json.dumps(json.loads(self.policy), separators=(",", ":")))[
                1:-1
            ]
        for attr in REST_API_ATTRIBUTES:
            if attr not in resp:
                resp[attr] = getattr(self, camelcase_to_underscores(attr), None)
        resp["disableExecuteApiEndpoint"] = bool(
            re.match(
                r"true",
                resp.get("disableExecuteApiEndpoint") or "",
                flags=re.IGNORECASE,
            )
        )

        return resp

    apigateway_response_restapis_orig = APIGatewayResponse.restapis

    # https://github.com/localstack/localstack/issues/171
    def apigateway_response_restapis(self, request, full_url, headers):
        parsed_qs = parse_qs(urlparse(full_url).query)
        modes = parsed_qs.get("mode", [])

        status, _, rest_api = apigateway_response_restapis_orig(self, request, full_url, headers)

        if "import" not in modes:
            return status, _, rest_api

        function_id = json.loads(rest_api)["id"]
        body = json.loads(request.data.decode("utf-8"))
        self.backend.put_rest_api(function_id, body, parsed_qs)

        return 200, {}, rest_api

    def individual_deployment(self, request, full_url, headers, *args, **kwargs):
        result = individual_deployment_orig(self, request, full_url, headers, *args, **kwargs)
        if self.method == "PATCH" and len(result) >= 3 and result[2] in ["null", None, str(None)]:
            url_path_parts = self.path.split("/")
            function_id = url_path_parts[2]
            deployment_id = url_path_parts[4]
            patch_operations = self._get_param("patchOperations")
            deployment = self.backend.update_deployment(
                function_id, deployment_id, patch_operations
            )
            return 200, {}, json.dumps(deployment)
        return result

    # patch create_rest_api to allow using static API IDs defined via tags

    def create_rest_api(self, *args, tags={}, **kwargs):
        result = create_rest_api_orig(self, *args, tags=tags, **kwargs)
        tags = tags or {}
        custom_id = tags.get(TAG_KEY_CUSTOM_ID)
        if custom_id:
            self.apis.pop(result.id)
            result.id = custom_id
            self.apis[custom_id] = result
        return result

    create_rest_api_orig = apigateway_models.APIGatewayBackend.create_rest_api
    apigateway_models.APIGatewayBackend.create_rest_api = create_rest_api
    apigateway_models.Resource.get_integration = apigateway_models_resource_get_integration
    apigateway_models.Resource.delete_integration = apigateway_models_resource_delete_integration
    apigateway_response_resource_methods_orig = APIGatewayResponse.resource_methods
    APIGatewayResponse.resource_methods = apigateway_response_resource_methods
    individual_deployment_orig = APIGatewayResponse.individual_deployment
    APIGatewayResponse.individual_deployment = individual_deployment
    apigateway_response_integrations_orig = APIGatewayResponse.integrations
    APIGatewayResponse.integrations = apigateway_response_integrations
    apigateway_response_integration_responses_orig = APIGatewayResponse.integration_responses
    APIGatewayResponse.integration_responses = apigateway_response_integration_responses
    apigateway_response_resource_method_responses_orig = (
        APIGatewayResponse.resource_method_responses
    )
    APIGatewayResponse.resource_method_responses = apigateway_response_resource_method_responses
    apigateway_response_usage_plan_individual_orig = APIGatewayResponse.usage_plan_individual
    APIGatewayResponse.usage_plan_individual = apigateway_response_usage_plan_individual
    apigateway_models_Integration_init_orig = apigateway_models.Integration.__init__
    apigateway_models.Integration.__init__ = apigateway_models_Integration_init
    apigateway_models.RestAPI.to_dict = apigateway_models_RestAPI_to_dict
    APIGatewayResponse.restapis = apigateway_response_restapis


def start_apigateway(port=None, backend_port=None, asynchronous=None, update_listener=None):
    port = port or config.PORT_APIGATEWAY
    apply_patches()
    result = start_moto_server(
        key="apigateway",
        name="API Gateway",
        asynchronous=asynchronous,
        port=port,
        backend_port=backend_port,
        update_listener=update_listener,
    )
    return result<|MERGE_RESOLUTION|>--- conflicted
+++ resolved
@@ -95,12 +95,7 @@
         rest_api = self.get_rest_api(function_id)
         return import_api_from_openapi_spec(rest_api, function_id, body, query_params)
 
-    # import rest_api
-
-<<<<<<< HEAD
-    # Implement import rest_api
-    # https://github.com/localstack/localstack/issues/2763
-    def patch_api_gateway_response_individual(self, function_id, resource=None):
+    def patch_api_gateway_entity_individual(self, function_id, entity=None):
         not_supported_attributes = ['/id', '/region_name', '/create_date']
 
         rest_api = self.backend.apis.get(function_id)
@@ -118,15 +113,13 @@
                 return (400, {}, msg)
 
         rest_api.__dict__ = DelSafeDict(rest_api.__dict__)
-        if resource:
-            apply_json_patch_safe(resource, patch_operations, in_place=True)
+        if entity:
+            apply_json_patch_safe(entity, patch_operations, in_place=True)
         else:
             apply_json_patch_safe(rest_api.__dict__, patch_operations, in_place=True)
 
         return 200, {}, json.dumps(self.backend.get_rest_api(function_id).to_dict())
 
-=======
->>>>>>> f8186f2a
     def apigateway_response_restapis_individual(self, request, full_url, headers):
         if request.method in ["GET", "DELETE"]:
             return apigateway_response_restapis_individual_orig(self, request, full_url, headers)
@@ -134,10 +127,6 @@
         self.setup_class(request, full_url, headers)
         function_id = self.path.replace("/restapis/", "", 1).split("/")[0]
 
-<<<<<<< HEAD
-        if self.method == 'PATCH':
-            patch_api_gateway_response_individual(self, function_id)
-=======
         if self.method == "PATCH":
             not_supported_attributes = ["/id", "/region_name", "/createdDate"]
 
@@ -149,6 +138,7 @@
                 )
                 return 404, {}, msg
 
+            # TODO fix duplication with code above
             patch_operations = self._get_param("patchOperations")
             model_attributes = list(rest_api.__dict__.keys())
             for operation in patch_operations:
@@ -160,8 +150,7 @@
                 if path_start not in model_attributes and path_start_usc in model_attributes:
                     operation["path"] = operation["path"].replace(path_start, path_start_usc)
 
-            rest_api.__dict__ = DelSafeDict(rest_api.__dict__)
-            apply_json_patch_safe(rest_api.__dict__, patch_operations, in_place=True)
+            patch_api_gateway_entity_individual(self, function_id)
 
             # fix data types after patches have been applied
             rest_api.minimum_compression_size = int(rest_api.minimum_compression_size or -1)
@@ -170,7 +159,6 @@
                 endpoint_configs["vpcEndpointIds"] = [endpoint_configs["vpcEndpointIds"]]
 
             return 200, {}, json.dumps(self.backend.get_rest_api(function_id).to_dict())
->>>>>>> f8186f2a
 
         # handle import rest_api via swagger file
         if self.method == "PUT":
@@ -190,7 +178,7 @@
         if self.method == 'PATCH':
             resource_id = self.path.split('/')[4]
             resource = self.backend.get_resource(function_id, resource_id).to_dict()
-            patch_api_gateway_response_individual(self, function_id, resource)
+            patch_api_gateway_entity_individual(self, function_id, resource)
 
         return 400, {}, ''
 
