--- conflicted
+++ resolved
@@ -512,12 +512,8 @@
         # adding stage to the request context path.
         # https://github.com/localstack/localstack/issues/2210
         'path': '/' + stage + relative_path,
-<<<<<<< HEAD
-        'resourcePath': relative_path,
+        'resourcePath': resource_path or relative_path,
         'domainName': domain_name,
-=======
-        'resourcePath': resource_path or relative_path,
->>>>>>> dcb2876b
         'accountId': account_id,
         'resourceId': resource_id,
         'stage': stage,
