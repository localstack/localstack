--- conflicted
+++ resolved
@@ -491,12 +491,11 @@
         if isinstance(data, dict):
             data = json.dumps(data)
 
-<<<<<<< HEAD
+
         uri = apply_request_parameter(integration=integration, path_params=path_params)
 
-=======
         function = getattr(requests, method.lower())
->>>>>>> 50d59970
+
         result = function(uri, data=data, headers=headers)
 
         # apply custom response template
