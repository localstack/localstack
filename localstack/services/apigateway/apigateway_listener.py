--- conflicted
+++ resolved
@@ -414,16 +414,7 @@
 
         return result
 
-<<<<<<< HEAD
     elif integration['type'] == 'MOCK' and method == 'OPTIONS':
-=======
-    elif integration_type == 'MOCK':
-        # TODO: add logic for MOCK responses
-        pass
-
-    if method == 'OPTIONS':
-        # fall back to returning CORS headers if this is an OPTIONS request
->>>>>>> a2724d2d
         return get_cors_response(headers)
 
     msg = ('API Gateway integration type "%s", method "%s", URI "%s" not yet implemented' %
