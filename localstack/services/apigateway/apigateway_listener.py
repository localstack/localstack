import base64
import datetime
import json
import logging
import re
import time
from enum import Enum
from typing import Any, Dict, Optional, Tuple, Union

import pytz
import requests
from flask import Response as FlaskResponse
from moto.apigateway.models import apigateway_backends
from requests.models import Response
from six.moves.urllib_parse import urljoin

from localstack import config
from localstack.constants import (
    APPLICATION_JSON,
    HEADER_LOCALSTACK_EDGE_URL,
    LOCALHOST_HOSTNAME,
    PATH_USER_REQUEST,
    TEST_AWS_ACCOUNT_ID,
)
from localstack.services.apigateway import helpers
from localstack.services.apigateway.helpers import (
    API_REGIONS,
    PATH_REGEX_AUTHORIZERS,
    PATH_REGEX_CLIENT_CERTS,
    PATH_REGEX_DOC_PARTS,
    PATH_REGEX_PATH_MAPPINGS,
    PATH_REGEX_RESPONSES,
    PATH_REGEX_TEST_INVOKE_API,
    PATH_REGEX_VALIDATORS,
    extract_path_params,
    extract_query_string_params,
    get_cors_response,
    get_resource_for_path,
    handle_accounts,
    handle_authorizers,
    handle_base_path_mappings,
    handle_client_certificates,
    handle_documentation_parts,
    handle_gateway_responses,
    handle_validators,
    handle_vpc_links,
    make_error_response,
)
from localstack.services.awslambda import lambda_api
from localstack.services.generic_proxy import ProxyListener
from localstack.services.kinesis import kinesis_listener
from localstack.services.stepfunctions.stepfunctions_utils import await_sfn_execution_result
from localstack.utils import common
from localstack.utils.analytics import event_publisher
from localstack.utils.aws import aws_responses, aws_stack
from localstack.utils.aws.aws_responses import (
    LambdaResponse,
    flask_to_requests_response,
    parse_query_string,
    request_response_stream,
    requests_response,
)
from localstack.utils.aws.request_context import MARKER_APIGW_REQUEST_REGION, THREAD_LOCAL
from localstack.utils.common import camel_to_snake_case, json_safe, long_uid, to_bytes, to_str

# set up logger
LOG = logging.getLogger(__name__)

# target ARN patterns
TARGET_REGEX_S3_URI = (
    r"^arn:aws:apigateway:[a-zA-Z0-9\-]+:s3:path/(?P<bucket>[^/]+)/(?P<object>.+)$"
)
# regex path pattern for user requests
PATH_REGEX_USER_REQUEST = (
    r"^/restapis/([A-Za-z0-9_\-]+)/([A-Za-z0-9_\-]+)/%s/(.*)$" % PATH_USER_REQUEST
)
# URL pattern for invocations
HOST_REGEX_EXECUTE_API = (
    r"(?:.*://)?([a-zA-Z0-9-]+)\.execute-api\.(%s|([^\.]+)\.amazonaws\.com)(.*)"
    % LOCALHOST_HOSTNAME
)

REQUEST_TIME_DATE_FORMAT = "%d/%b/%Y:%H:%M:%S %z"


class ApiGatewayVersion(Enum):
    V1 = "v1"
    V2 = "v2"

<<<<<<< HEAD
# regex path patterns
PATH_REGEX_AUTHORIZERS = r'^/restapis/([A-Za-z0-9_\-]+)/authorizers(\?.*)?'
PATH_REGEX_VALIDATORS = r'^/restapis/([A-Za-z0-9_\-]+)/requestvalidators(\?.*)?'
PATH_REGEX_RESPONSES = r'^/restapis/([A-Za-z0-9_\-]+)/gatewayresponses(/[A-Za-z0-9_\-]+)?(\?.*)?'
PATH_REGEX_RESOURCES = r'^/restapis/([A-Za-z0-9_\-]+)/resources(/[A-Za-z0-9_\-]+)?(\?.*)?'
PATH_REGEX_USER_REQUEST = r'^/restapis/([A-Za-z0-9_\-]+)/([A-Za-z0-9_\-]+)/%s/(.*)$' % PATH_USER_REQUEST
PATH_REGEX_PATH_MAPPINGS = r'/domainnames/([^/]+)/basepathmappings(/.*)?'
HOST_REGEX_EXECUTE_API = r'(.*://)?([a-zA-Z0-9-]+)\.execute-api\..*'
=======
>>>>>>> f8186f2a

# type definition for data parameters (i.e., invocation payloads)
InvocationPayload = Union[Dict, str, bytes]


class AuthorizationError(Exception):
    pass


class ApiInvocationContext:
    """Represents the context for an incoming API Gateway invocation."""

    # basic (raw) HTTP invocation details (method, path, data, headers)
    method: str
    path: str
    data: InvocationPayload
    headers: Dict[str, str]

    # invocation context
    context: Dict[str, Any]
    # authentication info for this invocation
    auth_info: Dict[str, Any]

    # target API/resource details extracted from the invocation
    apigw_version: ApiGatewayVersion
    api_id: str
    stage: str
    region_name: str
    # resource path, including any path parameter placeholders (e.g., "/my/path/{id}")
    resource_path: str
    integration: Dict
    resource: Dict
    # Invocation path with query string, e.g., "/my/path?test". Defaults to "path", can be used
    #  to overwrite the actual API path, in case the path format "../_user_request_/.." is used.
    _path_with_query_string: str

    # response templates to be applied to the invocation result
    response_templates: Dict

    # response object
    response: Response

    def __init__(
        self,
        method,
        path,
        data,
        headers,
        api_id=None,
        stage=None,
        context=None,
        auth_info=None,
    ):
        self.method = method
        self.path = path
        self.data = data
        self.headers = headers
        self.context = {} if context is None else context
        self.auth_info = {} if auth_info is None else auth_info
        self.apigw_version = None
        self.api_id = api_id
        self.stage = stage
        self.region_name = None
        self.integration = None
        self.resource = None
        self.resource_path = None
        self.path_with_query_string = None
        self.response_templates = {}

    @property
    def resource_id(self) -> Optional[str]:
        return (self.resource or {}).get("id")

    @property
    def invocation_path(self) -> str:
        """Return the plain invocation path, without query parameters."""
        path = self.path_with_query_string or self.path
        return path.split("?")[0]

    @property
    def path_with_query_string(self) -> str:
        """Return invocation path with query string - defaults to the value of 'path', unless customized."""
        return self._path_with_query_string or self.path

    @path_with_query_string.setter
    def path_with_query_string(self, new_path: str):
        """Set a custom invocation path with query string (used to handle "../_user_request_/.." paths)."""
        self._path_with_query_string = new_path

    def query_params(self) -> Dict:
        """Extract the query parameters from the target URL or path in this request context."""
        query_string = self.path_with_query_string.partition("?")[2]
        return parse_query_string(query_string)

    @property
    def integration_uri(self) -> Optional[str]:
        integration = self.integration or {}
        return integration.get("uri") or integration.get("integrationUri")

    @property
    def auth_context(self) -> Optional[Dict]:
        if isinstance(self.auth_info, dict):
            context = self.auth_info.setdefault("context", {})
            principal = self.auth_info.get("principalId")
            if principal:
                context["principalId"] = principal
            return context

    @property
    def auth_identity(self) -> Optional[Dict]:
        if isinstance(self.auth_info, dict):
            if self.auth_info.get("identity") is None:
                self.auth_info["identity"] = {}
            return self.auth_info["identity"]

    def is_websocket_request(self):
        upgrade_header = str(self.headers.get("upgrade") or "")
        return upgrade_header.lower() == "websocket"

    def is_v1(self):
        """Whether this is an API Gateway v1 request"""
        return self.apigw_version == ApiGatewayVersion.V1


class ProxyListenerApiGateway(ProxyListener):
    def forward_request(self, method, path, data, headers):
        invocation_context = ApiInvocationContext(method, path, data, headers)

        forwarded_for = headers.get(HEADER_LOCALSTACK_EDGE_URL, "")
        if re.match(PATH_REGEX_USER_REQUEST, path) or "execute-api" in forwarded_for:
            result = invoke_rest_api_from_request(invocation_context)
            if result is not None:
                return result

        data = data and json.loads(to_str(data))

        if re.match(PATH_REGEX_AUTHORIZERS, path):
            return handle_authorizers(method, path, data, headers)

        if re.match(PATH_REGEX_DOC_PARTS, path):
            return handle_documentation_parts(method, path, data, headers)

        if re.match(PATH_REGEX_VALIDATORS, path):
            return handle_validators(method, path, data, headers)

        if re.match(PATH_REGEX_RESPONSES, path):
<<<<<<< HEAD
            search_match = re.search(PATH_REGEX_RESPONSES, path)
            api_id = search_match.group(1)
            response_type = (search_match.group(2) or '').lstrip('/')
            if method == 'GET':
                if response_type:
                    return get_gateway_response(api_id, response_type)
                return get_gateway_responses(api_id)
            if method == 'PUT':
                return put_gateway_response(api_id, response_type, data)

        if re.match(PATH_REGEX_RESOURCES, path):
            search_match = re.search(PATH_REGEX_RESOURCES, path)
            api_id = search_match.group(1)
            response_type = (search_match.group(2) or '').lstrip('/')
            if method == 'PATCH':
                return put_gateway_response(api_id, response_type, data)

=======
            return handle_gateway_responses(method, path, data, headers)

        if re.match(PATH_REGEX_PATH_MAPPINGS, path):
            return handle_base_path_mappings(method, path, data, headers)

        if is_test_invoke_method(method, path):
            # if call is from test_invoke_api then use http_method to find the integration,
            #   as test_invoke_api makes a POST call to request the test invocation
            match = re.match(PATH_REGEX_TEST_INVOKE_API, path)
            invocation_context.method = match[3]
            if data:
                orig_data = data
                path_with_query_string = orig_data.get("pathWithQueryString", None)
                if path_with_query_string:
                    invocation_context.path_with_query_string = path_with_query_string
                invocation_context.data = data.get("body")
                invocation_context.headers = orig_data.get("headers", {})
            result = invoke_rest_api_from_request(invocation_context)
            result = {
                "status": result.status_code,
                "body": to_str(result.content),
                "headers": dict(result.headers),
            }
            return result
>>>>>>> f8186f2a
        return True

    def return_response(self, method, path, data, headers, response):
        # fix backend issue (missing support for API documentation)
        if re.match(r"/restapis/[^/]+/documentation/versions", path):
            if response.status_code == 404:
                return requests_response({"position": "1", "items": []})

        # add missing implementations
        if response.status_code == 404:
            data = data and json.loads(to_str(data))
            result = None
            if path == "/account":
                result = handle_accounts(method, path, data, headers)
            elif path.startswith("/vpclinks"):
                result = handle_vpc_links(method, path, data, headers)
            elif re.match(PATH_REGEX_CLIENT_CERTS, path):
                result = handle_client_certificates(method, path, data, headers)

            if result is not None:
                response.status_code = 200
                aws_responses.set_response_content(response, result, getattr(result, "headers", {}))

        # keep track of API regions for faster lookup later on
        if method == "POST" and path == "/restapis":
            content = json.loads(to_str(response.content))
            api_id = content["id"]
            region = aws_stack.extract_region_from_auth_header(headers)
            API_REGIONS[api_id] = region

        # publish event
        if method == "POST" and path == "/restapis":
            content = json.loads(to_str(response.content))
            event_publisher.fire_event(
                event_publisher.EVENT_APIGW_CREATE_API,
                payload={"a": event_publisher.get_hash(content["id"])},
            )
        api_regex = r"^/restapis/([a-zA-Z0-9\-]+)$"
        if method == "DELETE" and re.match(api_regex, path):
            api_id = re.sub(api_regex, r"\1", path)
            event_publisher.fire_event(
                event_publisher.EVENT_APIGW_DELETE_API,
                payload={"a": event_publisher.get_hash(api_id)},
            )


# ------------
# API METHODS
# ------------


def run_authorizer(invocation_context: ApiInvocationContext, authorizer: Dict):
    # TODO implement authorizers
    pass


def authorize_invocation(invocation_context: ApiInvocationContext):
    client = aws_stack.connect_to_service("apigateway")
    authorizers = client.get_authorizers(restApiId=invocation_context.api_id, limit=100).get(
        "items", []
    )
    for authorizer in authorizers:
        run_authorizer(invocation_context, authorizer)


def validate_api_key(api_key: str, stage: str):

    usage_plan_ids = []

    client = aws_stack.connect_to_service("apigateway")
    usage_plans = client.get_usage_plans()
    for item in usage_plans.get("items", []):
        api_stages = item.get("apiStages", [])
        for api_stage in api_stages:
            if api_stage.get("stage") == stage:
                usage_plan_ids.append(item.get("id"))

    for usage_plan_id in usage_plan_ids:
        usage_plan_keys = client.get_usage_plan_keys(usagePlanId=usage_plan_id)
        for key in usage_plan_keys.get("items", []):
            if key.get("value") == api_key:
                return True

    return False


def is_api_key_valid(is_api_key_required: bool, headers: Dict[str, str], stage: str):
    if not is_api_key_required:
        return True

    api_key = headers.get("X-API-Key")
    if not api_key:
        return False

    return validate_api_key(api_key, stage)


def update_content_length(response: Response):
    if response and response.content is not None:
        response.headers["Content-Length"] = str(len(response.content))


def apply_request_parameters(uri: str, integration: Dict[str, Any], path_params: Dict[str, str]):
    request_parameters = integration.get("requestParameters")
    uri = uri or integration.get("uri") or integration.get("integrationUri") or ""
    if request_parameters:
        for key in path_params:
            # check if path_params is present in the integration request parameters
            request_param_key = f"integration.request.path.{key}"
            request_param_value = f"method.request.path.{key}"
            if request_parameters.get(request_param_key, None) == request_param_value:
                uri = uri.replace(f"{{{key}}}", path_params[key])
    return uri


def apply_template(
    integration: Dict[str, Any],
    req_res_type: str,
    data: InvocationPayload,
    path_params=None,
    query_params=None,
    headers=None,
    context=None,
):
    if path_params is None:
        path_params = {}
    if query_params is None:
        query_params = {}
    if headers is None:
        headers = {}
    if context is None:
        context = {}
    integration_type = integration.get("type") or integration.get("integrationType")
    if integration_type in ["HTTP", "AWS"]:
        # apply custom request template
        content_type = APPLICATION_JSON  # TODO: make configurable!
        template = integration.get("%sTemplates" % req_res_type, {}).get(content_type)
        if template:
            variables = {"context": context or {}}
            input_ctx = {"body": data}

            def _params(name=None):
                # See https://docs.aws.amazon.com/apigateway/latest/developerguide/
                #    api-gateway-mapping-template-reference.html#input-variable-reference
                # Returns "request parameter from the path, query string, or header value (searched in that order)"
                combined = {}
                combined.update(path_params or {})
                combined.update(query_params or {})
                combined.update(headers or {})
                return combined if not name else combined.get(name)

            input_ctx["params"] = _params
            data = aws_stack.render_velocity_template(template, input_ctx, variables=variables)
    return data


def apply_response_parameters(invocation_context: ApiInvocationContext):
    response = invocation_context.response
    integration = invocation_context.integration

    int_responses = integration.get("integrationResponses") or {}
    if not int_responses:
        return response
    entries = list(int_responses.keys())
    return_code = str(response.status_code)
    if return_code not in entries:
        if len(entries) > 1:
            LOG.info("Found multiple integration response status codes: %s" % entries)
            return response
        return_code = entries[0]
    response_params = int_responses[return_code].get("responseParameters", {})
    for key, value in response_params.items():
        # TODO: add support for method.response.body, etc ...
        if str(key).lower().startswith("method.response.header."):
            header_name = key[len("method.response.header.") :]
            response.headers[header_name] = value.strip("'")
    return response


def set_api_id_stage_invocation_path(
    invocation_context: ApiInvocationContext,
) -> ApiInvocationContext:
    # skip if all details are already available
    values = (
        invocation_context.api_id,
        invocation_context.stage,
        invocation_context.path_with_query_string,
    )
    if all(values):
        return invocation_context

    # skip if this is a websocket request
    if invocation_context.is_websocket_request():
        return invocation_context

    path = invocation_context.path
    headers = invocation_context.headers

    path_match = re.search(PATH_REGEX_USER_REQUEST, path)
    host_header = headers.get(HEADER_LOCALSTACK_EDGE_URL, "") or headers.get("Host") or ""
    host_match = re.search(HOST_REGEX_EXECUTE_API, host_header)
    test_invoke_match = re.search(PATH_REGEX_TEST_INVOKE_API, path)
    if path_match:
        api_id = path_match.group(1)
        stage = path_match.group(2)
        relative_path_w_query_params = "/%s" % path_match.group(3)
    elif host_match:
        api_id = extract_api_id_from_hostname_in_url(host_header)
        stage = path.strip("/").split("/")[0]
        relative_path_w_query_params = "/%s" % path.lstrip("/").partition("/")[2]
    elif test_invoke_match:
        # special case: fetch the resource details for TestInvokeApi invocations
        stage = None
        region_name = invocation_context.region_name
        api_id = test_invoke_match.group(1)
        resource_id = test_invoke_match.group(2)
        query_string = test_invoke_match.group(4) or ""
        apigateway = aws_stack.connect_to_service(
            service_name="apigateway", region_name=region_name
        )
        resource = apigateway.get_resource(restApiId=api_id, resourceId=resource_id)
        resource_path = resource.get("path")
        relative_path_w_query_params = f"{resource_path}{query_string}"
    else:
        raise Exception(
            f"Unable to extract API Gateway details from request: {path} {dict(headers)}"
        )
    if api_id:
        # set current region in request thread local, to ensure aws_stack.get_region() works properly
        if getattr(THREAD_LOCAL, "request_context", None) is not None:
            THREAD_LOCAL.request_context.headers[MARKER_APIGW_REQUEST_REGION] = API_REGIONS.get(
                api_id, ""
            )

    # set details in invocation context
    invocation_context.api_id = api_id
    invocation_context.stage = stage
    invocation_context.path_with_query_string = relative_path_w_query_params
    return invocation_context


def extract_api_id_from_hostname_in_url(hostname: str) -> str:
    """Extract API ID 'id123' from URLs like https://id123.execute-api.localhost.localstack.cloud:4566"""
    match = re.match(HOST_REGEX_EXECUTE_API, hostname)
    api_id = match.group(1)
    return api_id


def invoke_rest_api_from_request(invocation_context: ApiInvocationContext):
    set_api_id_stage_invocation_path(invocation_context)
    try:
        return invoke_rest_api(invocation_context)
    except AuthorizationError as e:
        api_id = invocation_context.api_id
        return make_error_response("Not authorized to invoke REST API %s: %s" % (api_id, e), 403)


def invoke_rest_api(invocation_context: ApiInvocationContext):
    invocation_path = invocation_context.path_with_query_string
    raw_path = invocation_context.path or invocation_path
    method = invocation_context.method
    headers = invocation_context.headers

    # run gateway authorizers for this request
    authorize_invocation(invocation_context)
    extracted_path, resource = get_target_resource_details(invocation_context)
    if not resource:
        return make_error_response("Unable to find path %s" % invocation_context.path, 404)

    api_key_required = resource.get("resourceMethods", {}).get(method, {}).get("apiKeyRequired")
    if not is_api_key_valid(api_key_required, headers, invocation_context.stage):
        return make_error_response("Access denied - invalid API key", 403)

    integrations = resource.get("resourceMethods", {})
    integration = integrations.get(method, {})
    if not integration:
        integration = integrations.get("ANY", {})
    integration = integration.get("methodIntegration")
    if not integration:
        if method == "OPTIONS" and "Origin" in headers:
            # default to returning CORS headers if this is an OPTIONS request
            return get_cors_response(headers)
        return make_error_response(
            "Unable to find integration for: %s %s (%s)" % (method, invocation_path, raw_path),
            404,
        )

    res_methods = resource.get("resourceMethods", {})
    meth_integration = res_methods.get(method, {}).get("methodIntegration", {})
    int_responses = meth_integration.get("integrationResponses", {})
    response_templates = int_responses.get("200", {}).get("responseTemplates", {})

    # update fields in invocation context, then forward request to next handler
    invocation_context.resource = resource
    invocation_context.resource_path = extracted_path
    invocation_context.response_templates = response_templates
    invocation_context.integration = integration

    result = invoke_rest_api_integration(invocation_context)
    return result


def invoke_rest_api_integration(invocation_context: ApiInvocationContext):
    try:
        response = invoke_rest_api_integration_backend(
            invocation_context, invocation_context.integration
        )
        invocation_context.response = response
        response = apply_response_parameters(invocation_context)
        return response
    except Exception as e:
        msg = f"Error invoking integration for API Gateway ID '{invocation_context.api_id}': {e}"
        LOG.exception(msg)
        return make_error_response(msg, 400)


def invoke_rest_api_integration_backend(
    invocation_context: ApiInvocationContext, integration: Dict
):
    # define local aliases from invocation context
    invocation_path = invocation_context.path_with_query_string
    method = invocation_context.method
    path = invocation_context.path
    data = invocation_context.data
    headers = invocation_context.headers
    api_id = invocation_context.api_id
    stage = invocation_context.stage
    resource_path = invocation_context.resource_path
    response_templates = invocation_context.response_templates

    # extract integration type and path parameters
    relative_path, query_string_params = extract_query_string_params(path=invocation_path)
    integration_type_orig = integration.get("type") or integration.get("integrationType") or ""
    integration_type = integration_type_orig.upper()
    uri = integration.get("uri") or integration.get("integrationUri") or ""
    try:
        path_params = extract_path_params(path=relative_path, extracted_path=resource_path)
    except Exception:
        path_params = {}

    if (uri.startswith("arn:aws:apigateway:") and ":lambda:path" in uri) or uri.startswith(
        "arn:aws:lambda"
    ):
        if integration_type in ["AWS", "AWS_PROXY"]:
            func_arn = uri
            if ":lambda:path" in uri:
                func_arn = (
                    uri.split(":lambda:path")[1].split("functions/")[1].split("/invocations")[0]
                )

            # apply custom request template
            data_str = data
            is_base64_encoded = False
            try:
                data_str = json.dumps(data) if isinstance(data, (dict, list)) else to_str(data)
                data_str = apply_template(
                    integration,
                    "request",
                    data_str,
                    path_params=path_params,
                    query_params=query_string_params,
                    headers=headers,
                )
            except UnicodeDecodeError:
                data_str = base64.b64encode(data_str)
                is_base64_encoded = True
            except Exception as e:
                LOG.warning("Unable to convert API Gateway payload to str: %s" % (e))
                pass

            # Sample request context:
            # https://docs.aws.amazon.com/apigateway/latest/developerguide/api-gateway-create-api-as-simple-proxy-for-lambda.html#api-gateway-create-api-as-simple-proxy-for-lambda-test
            request_context = get_event_request_context(invocation_context)
            stage_variables = (
                get_stage_variables(api_id, stage)
                if not is_test_invoke_method(method, path)
                else None
            )
            # TODO: change this signature to InvocationContext as well!
            result = lambda_api.process_apigateway_invocation(
                func_arn,
                relative_path,
                data_str,
                stage,
                api_id,
                headers,
                is_base64_encoded=is_base64_encoded,
                path_params=path_params,
                query_string_params=query_string_params,
                method=method,
                resource_path=resource_path,
                request_context=request_context,
                event_context=invocation_context.context,
                stage_variables=stage_variables,
            )

            if isinstance(result, FlaskResponse):
                response = flask_to_requests_response(result)
            elif isinstance(result, Response):
                response = result
            else:
                response = LambdaResponse()
                parsed_result = (
                    result if isinstance(result, dict) else json.loads(str(result or "{}"))
                )
                parsed_result = common.json_safe(parsed_result)
                parsed_result = {} if parsed_result is None else parsed_result
                response.status_code = int(parsed_result.get("statusCode", 200))
                parsed_headers = parsed_result.get("headers", {})
                if parsed_headers is not None:
                    response.headers.update(parsed_headers)
                try:
                    result_body = parsed_result.get("body")
                    if isinstance(result_body, dict):
                        response._content = json.dumps(result_body)
                    else:
                        body_bytes = to_bytes(to_str(result_body or ""))
                        if parsed_result.get("isBase64Encoded", False):
                            body_bytes = base64.b64decode(body_bytes)
                        response._content = body_bytes
                except Exception as e:
                    LOG.warning("Couldn't set Lambda response content: %s" % e)
                    response._content = "{}"
                update_content_length(response)
                response.multi_value_headers = parsed_result.get("multiValueHeaders") or {}

            # apply custom response template
            response._content = apply_template(integration, "response", response._content)
            response.headers["Content-Length"] = str(len(response.content or ""))

            return response

        raise Exception(
            'API Gateway integration type "%s", action "%s", method "%s" invalid or not yet implemented'
            % (integration_type, uri, method)
        )

    elif integration_type == "AWS":
        if "kinesis:action/" in uri:
            if uri.endswith("kinesis:action/PutRecord"):
                target = kinesis_listener.ACTION_PUT_RECORD
            elif uri.endswith("kinesis:action/PutRecords"):
                target = kinesis_listener.ACTION_PUT_RECORDS
            elif uri.endswith("kinesis:action/ListStreams"):
                target = kinesis_listener.ACTION_LIST_STREAMS
            else:
                LOG.info(
                    "Unexpected API Gateway integration URI '%s' for integration type %s",
                    uri,
                    integration_type,
                )
                target = ""

            # apply request templates
            new_data = apply_request_response_templates(
                data, integration.get("requestTemplates"), content_type=APPLICATION_JSON
            )
            # forward records to target kinesis stream
            headers = aws_stack.mock_aws_request_headers(service="kinesis")
            headers["X-Amz-Target"] = target
            result = common.make_http_request(
                url=config.TEST_KINESIS_URL, method="POST", data=new_data, headers=headers
            )
            # apply response template
            result = apply_request_response_templates(
                result, response_templates, content_type=APPLICATION_JSON
            )
            return result

        elif "states:action/" in uri:
            action = uri.split("/")[-1]

            if APPLICATION_JSON in integration.get("requestTemplates", {}):
                payload = apply_request_response_templates(
                    data,
                    integration.get("requestTemplates"),
                    content_type=APPLICATION_JSON,
                    as_json=True,
                )
            else:
                payload = json.loads(data.decode("utf-8"))
            client = aws_stack.connect_to_service("stepfunctions")

            if isinstance(payload.get("input"), dict):
                payload["input"] = json.dumps(payload["input"])

            # Hot fix since step functions local package responses: Unsupported Operation: 'StartSyncExecution'
            method_name = (
                camel_to_snake_case(action) if action != "StartSyncExecution" else "start_execution"
            )

            try:
                method = getattr(client, method_name)
            except AttributeError:
                msg = "Invalid step function action: %s" % method_name
                LOG.error(msg)
                return make_error_response(msg, 400)

            result = method(**payload)
            result = json_safe({k: result[k] for k in result if k not in "ResponseMetadata"})
            response = requests_response(
                content=result,
                headers=aws_stack.mock_aws_request_headers(),
            )

            if action == "StartSyncExecution":
                # poll for the execution result and return it
                result = await_sfn_execution_result(result["executionArn"])
                result_status = result.get("status")
                if result_status != "SUCCEEDED":
                    return make_error_response(
                        "StepFunctions execution %s failed with status '%s'"
                        % (result["executionArn"], result_status),
                        500,
                    )
                result = json_safe(result)
                response = requests_response(content=result)

            # apply response templates
            response = apply_request_response_templates(
                response, response_templates, content_type=APPLICATION_JSON
            )
            return response

        elif "s3:path/" in uri and method == "GET":
            s3 = aws_stack.connect_to_service("s3")
            uri_match = re.match(TARGET_REGEX_S3_URI, uri)
            if uri_match:
                bucket, object_key = uri_match.group("bucket", "object")
                LOG.debug("Getting request for bucket %s object %s", bucket, object_key)
                try:
                    object = s3.get_object(Bucket=bucket, Key=object_key)
                except s3.exceptions.NoSuchKey:
                    msg = "Object %s not found" % object_key
                    LOG.debug(msg)
                    return make_error_response(msg, 404)

                headers = aws_stack.mock_aws_request_headers(service="s3")

                if object.get("ContentType"):
                    headers["Content-Type"] = object["ContentType"]

                # stream used so large files do not fill memory
                response = request_response_stream(stream=object["Body"], headers=headers)
                return response
            else:
                msg = "Request URI does not match s3 specifications"
                LOG.warning(msg)
                return make_error_response(msg, 400)

        if method == "POST":
            if uri.startswith("arn:aws:apigateway:") and ":sqs:path" in uri:
                template = integration["requestTemplates"][APPLICATION_JSON]
                account_id, queue = uri.split("/")[-2:]
                region_name = uri.split(":")[3]
                if "GetQueueUrl" in template or "CreateQueue" in template:
                    new_request = (
                        f"{aws_stack.render_velocity_template(template, data)}&QueueName={queue}"
                    )
                else:
                    queue_url = f"{config.get_edge_url()}/{account_id}/{queue}"
                    new_request = (
                        f"{aws_stack.render_velocity_template(template, data)}&QueueUrl={queue_url}"
                    )
                headers = aws_stack.mock_aws_request_headers(service="sqs", region_name=region_name)

                url = urljoin(config.TEST_SQS_URL, "%s/%s" % (TEST_AWS_ACCOUNT_ID, queue))
                result = common.make_http_request(
                    url, method="POST", headers=headers, data=new_request
                )
                return result

        raise Exception(
            'API Gateway AWS integration action URI "%s", method "%s" not yet implemented'
            % (uri, method)
        )

    elif integration_type == "AWS_PROXY":
        if uri.startswith("arn:aws:apigateway:") and ":dynamodb:action" in uri:
            # arn:aws:apigateway:us-east-1:dynamodb:action/PutItem&Table=MusicCollection
            table_name = uri.split(":dynamodb:action")[1].split("&Table=")[1]
            action = uri.split(":dynamodb:action")[1].split("&Table=")[0]

            if "PutItem" in action and method == "PUT":
                response_template = response_templates.get("application/json")

                if response_template is None:
                    msg = "Invalid response template defined in integration response."
                    LOG.info("%s Existing: %s" % (msg, response_templates))
                    return make_error_response(msg, 404)

                response_template = json.loads(response_template)
                if response_template["TableName"] != table_name:
                    msg = "Invalid table name specified in integration response template."
                    return make_error_response(msg, 404)

                dynamo_client = aws_stack.connect_to_resource("dynamodb")
                table = dynamo_client.Table(table_name)

                event_data = {}
                data_dict = json.loads(data)
                for key, _ in response_template["Item"].items():
                    event_data[key] = data_dict[key]

                table.put_item(Item=event_data)
                response = requests_response(event_data)
                return response
        else:
            raise Exception(
                'API Gateway action uri "%s", integration type %s not yet implemented'
                % (uri, integration_type)
            )

    elif integration_type in ["HTTP_PROXY", "HTTP"]:

        if ":servicediscovery:" in uri:
            # check if this is a servicediscovery integration URI
            client = aws_stack.connect_to_service("servicediscovery")
            service_id = uri.split("/")[-1]
            instances = client.list_instances(ServiceId=service_id)["Instances"]
            instance = (instances or [None])[0]
            if instance and instance.get("Id"):
                uri = "http://%s/%s" % (instance["Id"], invocation_path.lstrip("/"))

        # apply custom request template
        data = apply_template(integration, "request", data)
        if isinstance(data, dict):
            data = json.dumps(data)
        uri = apply_request_parameters(uri, integration=integration, path_params=path_params)
        result = requests.request(method=method, url=uri, data=data, headers=headers)
        # apply custom response template
        result = apply_template(integration, "response", result)
        return result

    elif integration_type == "MOCK":
        # return empty response - details filled in via responseParameters above...
        return requests_response({})

    if method == "OPTIONS":
        # fall back to returning CORS headers if this is an OPTIONS request
        return get_cors_response(headers)

    raise Exception(
        'API Gateway integration type "%s", method "%s", URI "%s" not yet implemented'
        % (integration_type, method, uri)
    )


def get_target_resource_details(invocation_context: ApiInvocationContext) -> Tuple[str, Dict]:
    """Look up and return the API GW resource (path pattern + resource dict) for the given invocation context."""
    path_map = helpers.get_rest_api_paths(rest_api_id=invocation_context.api_id)
    relative_path = invocation_context.invocation_path
    try:
        extracted_path, resource = get_resource_for_path(path=relative_path, path_map=path_map)
        return extracted_path, resource
    except Exception:
        return None, None


def get_target_resource_method(invocation_context: ApiInvocationContext) -> Optional[Dict]:
    """Look up and return the API GW resource method for the given invocation context."""
    _, resource = get_target_resource_details(invocation_context)
    if not resource:
        return None
    methods = resource.get("resourceMethods") or {}
    method_name = invocation_context.method.upper()
    method_details = methods.get(method_name) or methods.get("ANY")
    return method_details


def get_stage_variables(api_id: str, stage: str) -> Dict[str, str]:
    if not stage:
        return {}
    region_name = [name for name, region in apigateway_backends.items() if api_id in region.apis][0]
    api_gateway_client = aws_stack.connect_to_service("apigateway", region_name=region_name)
    response = api_gateway_client.get_stage(restApiId=api_id, stageName=stage)
    return response.get("variables")


def get_event_request_context(invocation_context: ApiInvocationContext):
    method = invocation_context.method
    path = invocation_context.path
    headers = invocation_context.headers
    integration_uri = invocation_context.integration_uri
    resource_path = invocation_context.resource_path
    resource_id = invocation_context.resource_id

    set_api_id_stage_invocation_path(invocation_context)
    relative_path, query_string_params = extract_query_string_params(
        path=invocation_context.path_with_query_string
    )
    api_id = invocation_context.api_id
    stage = invocation_context.stage

    source_ip = headers.get("X-Forwarded-For", ",").split(",")[-2].strip()
    integration_uri = integration_uri or ""
    account_id = integration_uri.split(":lambda:path")[-1].split(":function:")[0].split(":")[-1]
    account_id = account_id or TEST_AWS_ACCOUNT_ID
    domain_name = f"{api_id}.execute-api.{LOCALHOST_HOSTNAME}"
    request_context = {
        "resourcePath": resource_path or relative_path,
        "apiId": api_id,
        "domainPrefix": api_id,
        "domainName": domain_name,
        "accountId": account_id,
        "resourceId": resource_id,
        "requestId": long_uid(),
        "identity": {
            "accountId": account_id,
            "sourceIp": source_ip,
            "userAgent": headers.get("User-Agent"),
        },
        "httpMethod": method,
        "protocol": "HTTP/1.1",
        "requestTime": pytz.utc.localize(datetime.datetime.utcnow()).strftime(
            REQUEST_TIME_DATE_FORMAT
        ),
        "requestTimeEpoch": int(time.time() * 1000),
    }

    # set "authorizer" and "identity" event attributes from request context
    auth_context = invocation_context.auth_context
    if auth_context:
        request_context["authorizer"] = auth_context
    request_context["identity"].update(invocation_context.auth_identity or {})

    if not is_test_invoke_method(method, path):
        request_context["path"] = (f"/{stage}" if stage else "") + relative_path
        request_context["stage"] = stage
    return request_context


def apply_request_response_templates(
    data: Union[Response, bytes],
    templates: Dict[str, str],
    content_type: str = None,
    as_json: bool = False,
):
    """Apply the matching request/response template (if it exists) to the payload data and return the result"""

    content_type = content_type or APPLICATION_JSON
    is_response = isinstance(data, Response)
    templates = templates or {}
    template = templates.get(content_type)
    if not template:
        return data
    content = (data.content if is_response else data) or ""
    result = aws_stack.render_velocity_template(template, content, as_json=as_json)
    if is_response:
        data._content = result
        update_content_length(data)
        return data
    return result


def is_test_invoke_method(method, path):
    return method == "POST" and bool(re.match(PATH_REGEX_TEST_INVOKE_API, path))


# instantiate listener
UPDATE_APIGATEWAY = ProxyListenerApiGateway()<|MERGE_RESOLUTION|>--- conflicted
+++ resolved
@@ -82,22 +82,14 @@
 
 REQUEST_TIME_DATE_FORMAT = "%d/%b/%Y:%H:%M:%S %z"
 
+# regex path patterns - TODO remove if not needed (or move to helpers.py)
+PATH_REGEX_RESOURCES = r"^/restapis/([A-Za-z0-9_\-]+)/resources(/[A-Za-z0-9_\-]+)?(\?.*)?"
+
 
 class ApiGatewayVersion(Enum):
     V1 = "v1"
     V2 = "v2"
 
-<<<<<<< HEAD
-# regex path patterns
-PATH_REGEX_AUTHORIZERS = r'^/restapis/([A-Za-z0-9_\-]+)/authorizers(\?.*)?'
-PATH_REGEX_VALIDATORS = r'^/restapis/([A-Za-z0-9_\-]+)/requestvalidators(\?.*)?'
-PATH_REGEX_RESPONSES = r'^/restapis/([A-Za-z0-9_\-]+)/gatewayresponses(/[A-Za-z0-9_\-]+)?(\?.*)?'
-PATH_REGEX_RESOURCES = r'^/restapis/([A-Za-z0-9_\-]+)/resources(/[A-Za-z0-9_\-]+)?(\?.*)?'
-PATH_REGEX_USER_REQUEST = r'^/restapis/([A-Za-z0-9_\-]+)/([A-Za-z0-9_\-]+)/%s/(.*)$' % PATH_USER_REQUEST
-PATH_REGEX_PATH_MAPPINGS = r'/domainnames/([^/]+)/basepathmappings(/.*)?'
-HOST_REGEX_EXECUTE_API = r'(.*://)?([a-zA-Z0-9-]+)\.execute-api\..*'
-=======
->>>>>>> f8186f2a
 
 # type definition for data parameters (i.e., invocation payloads)
 InvocationPayload = Union[Dict, str, bytes]
@@ -244,26 +236,16 @@
             return handle_validators(method, path, data, headers)
 
         if re.match(PATH_REGEX_RESPONSES, path):
-<<<<<<< HEAD
-            search_match = re.search(PATH_REGEX_RESPONSES, path)
-            api_id = search_match.group(1)
-            response_type = (search_match.group(2) or '').lstrip('/')
-            if method == 'GET':
-                if response_type:
-                    return get_gateway_response(api_id, response_type)
-                return get_gateway_responses(api_id)
-            if method == 'PUT':
-                return put_gateway_response(api_id, response_type, data)
+            return handle_gateway_responses(method, path, data, headers)
 
         if re.match(PATH_REGEX_RESOURCES, path):
-            search_match = re.search(PATH_REGEX_RESOURCES, path)
-            api_id = search_match.group(1)
-            response_type = (search_match.group(2) or '').lstrip('/')
-            if method == 'PATCH':
-                return put_gateway_response(api_id, response_type, data)
-
-=======
-            return handle_gateway_responses(method, path, data, headers)
+            # TODO check if still needed - can probably be removed
+            # search_match = re.search(PATH_REGEX_RESOURCES, path)
+            # api_id = search_match.group(1)
+            # response_type = (search_match.group(2) or '').lstrip('/')
+            # if method == 'PATCH':
+            #     return put_gateway_response(api_id, response_type, data)
+            pass
 
         if re.match(PATH_REGEX_PATH_MAPPINGS, path):
             return handle_base_path_mappings(method, path, data, headers)
@@ -287,7 +269,7 @@
                 "headers": dict(result.headers),
             }
             return result
->>>>>>> f8186f2a
+
         return True
 
     def return_response(self, method, path, data, headers, response):
