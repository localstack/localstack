--- conflicted
+++ resolved
@@ -153,33 +153,6 @@
                 if uri.startswith('arn:aws:apigateway:') and ':lambda:path' in uri:
                     func_arn = uri.split(':lambda:path')[1].split('functions/')[1].split('/invocations')[0]
                     data_str = json.dumps(data) if isinstance(data, dict) else data
-<<<<<<< HEAD
-<<<<<<< HEAD
-                    if relative_path == '/':
-                        result = lambda_api.process_apigateway_invocation(func_arn, relative_path, data_str, headers)
-                    else:
-                        tokenized_path = tokenize_path(path)
-                        rest_api_id = tokenized_path[1]  # TODO: Figure out a better variable name
-                        path_list = get_rest_api_paths(rest_api_id=rest_api_id)
-                        try:
-                            path_params = extract_path_params(path=relative_path, extracted_path=extracted_path)
-                        except:
-                            path_params = {}
-                        result = lambda_api.process_apigateway_invocation(
-                            func_arn, relative_path, data_str, headers, path_params=path_params)
-                    #     pprint.pprint(path_params)
-                    # pprint.pprint(result)
-=======
-=======
->>>>>>> e76dcf7f
-                    # TODO: fetch actual resource path from the API. Could be something like "/{proxy+}"
-                    resource_path = path
-                    result = lambda_api.process_apigateway_invocation(func_arn, path, data_str,
-                        headers=headers, method=method, resource_path=path)
-<<<<<<< HEAD
->>>>>>> e76dcf7fb9f65fe21ae10fe068dd9cfa6ccccf74
-=======
->>>>>>> e76dcf7f
                     response = Response()
                     parsed_result = result if isinstance(result, dict) else json.loads(result)
                     response.status_code = int(parsed_result.get('statusCode', 200))
