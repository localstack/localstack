--- conflicted
+++ resolved
@@ -79,12 +79,8 @@
             elif integration['type'] == 'AWS_PROXY':
                 if uri.startswith('arn:aws:apigateway:') and ':lambda:path' in uri:
                     func_arn = uri.split(':lambda:path')[1].split('functions/')[1].split('/invocations')[0]
-<<<<<<< HEAD
-                    data_str = json.dumps(data) if isinstance(data, dict) or isinstance(data, list) else data
-=======
+                    data_str = json.dumps(data) if isinstance(data, (dict, list)) else data
                     account_id = uri.split(':lambda:path')[1].split(':function:')[0].split(':')[-1]
-                    data_str = json.dumps(data) if isinstance(data, dict) else data
->>>>>>> 3a2d34b1
 
                     source_ip = headers['X-Forwarded-For'].split(',')[-2]
 
