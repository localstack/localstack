--- conflicted
+++ resolved
@@ -2,11 +2,8 @@
 from typing import Dict, Optional
 
 from localstack import config
-<<<<<<< HEAD
 from localstack.aws.accounts import get_aws_account_id
 from localstack.constants import DEFAULT_AWS_ACCOUNT_ID
-=======
->>>>>>> 6e5ed4a6
 from localstack.services.infra import log_startup_message
 from localstack.services.kinesis import kinesis_mock_server
 from localstack.utils.aws import aws_stack
@@ -36,7 +33,6 @@
     :returns: A running Kinesis server instance
     """
     global _server
-<<<<<<< HEAD
 
     if account_id is None:
         account_id = get_aws_account_id()
@@ -61,19 +57,6 @@
 def check_kinesis(
     expect_shutdown=False, print_error=False, account_id: str = DEFAULT_AWS_ACCOUNT_ID
 ):
-=======
-    if not _server:
-        _server = kinesis_mock_server.create_kinesis_mock_server(persist_path=persist_path)
-
-    _server.start()
-    log_startup_message("Kinesis")
-    port = port or config.service_port("kinesis")
-
-    return _server
-
-
-def check_kinesis(expect_shutdown=False, print_error=False):
->>>>>>> 6e5ed4a6
     out = None
     if not expect_shutdown:
         assert _server.get(account_id)
