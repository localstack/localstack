--- conflicted
+++ resolved
@@ -13,7 +13,6 @@
 from localstack import config
 from localstack.services.infra import start_moto_server
 from localstack.services.s3 import s3_listener, s3_utils
-from localstack.services.s3.s3_listener import s3_global_backend
 from localstack.utils.aws import aws_stack
 from localstack.utils.common import get_free_tcp_port, wait_for_port_open
 from localstack.utils.generic.dict_utils import get_safe
@@ -116,11 +115,7 @@
     @patch(s3_responses.S3Response._bucket_response_head)
     def _bucket_response_head(fn, self, bucket_name, *args, **kwargs):
         code, headers, body = fn(self, bucket_name, *args, **kwargs)
-<<<<<<< HEAD
         bucket = self.backend.get_bucket(bucket_name)
-=======
-        bucket = s3_global_backend().get_bucket(bucket_name)
->>>>>>> 2f52acb4
         headers["x-amz-bucket-region"] = bucket.region_name
         return code, headers, body
 
@@ -130,11 +125,7 @@
         # for some reason in the "get-bucket-location" call, moto doesn't return a code/headers/body triple as a result
         if isinstance(result, tuple) and len(result) == 3:
             code, headers, body = result
-<<<<<<< HEAD
             bucket = self.backend.get_bucket(bucket_name)
-=======
-            bucket = s3_global_backend().get_bucket(bucket_name)
->>>>>>> 2f52acb4
             headers["x-amz-bucket-region"] = bucket.region_name
         return result
 
@@ -249,10 +240,7 @@
     def s3_bucket_response_delete_keys(self, bucket_name, *args, **kwargs):
         template = self.response_template(s3_delete_keys_response_template)
         elements = minidom.parseString(self.body).getElementsByTagName("Object")
-<<<<<<< HEAD
-=======
-
->>>>>>> 2f52acb4
+
         if len(elements) == 0:
             raise MalformedXML()
 
