import random
import re
import logging
import json
import time
from pytz import timezone
import uuid
import base64
import codecs
import xmltodict
import collections
import botocore.config
import six
import datetime
import dateutil.parser
from six.moves.urllib import parse as urlparse
from botocore.client import ClientError
from requests.models import Response, Request
from localstack import config, constants
from localstack.config import HOSTNAME, HOSTNAME_EXTERNAL
from localstack.utils import persistence
from localstack.utils.aws import aws_stack
from localstack.utils.common import (
    short_uid, timestamp_millis, to_str, to_bytes, clone, md5, get_service_protocol
)
from localstack.utils.analytics import event_publisher
from localstack.utils.aws.aws_responses import requests_response
from localstack.services.s3 import multipart_content
from localstack.services.generic_proxy import ProxyListener

CONTENT_SHA256_HEADER = 'x-amz-content-sha256'
STREAMING_HMAC_PAYLOAD = 'STREAMING-AWS4-HMAC-SHA256-PAYLOAD'

# mappings for S3 bucket notifications
S3_NOTIFICATIONS = {}

# mappings for bucket CORS settings
BUCKET_CORS = {}

# maps bucket name to lifecycle settings
BUCKET_LIFECYCLE = {}

# maps bucket name to replication settings
BUCKET_REPLICATIONS = {}

# maps bucket name to encryption settings
BUCKET_ENCRYPTIONS = {}

# maps bucket name to object lock settings
OBJECT_LOCK_CONFIGS = {}

# map to store the s3 expiry dates
OBJECT_EXPIRY = {}

# set up logger
LOGGER = logging.getLogger(__name__)

# XML namespace constants
XMLNS_S3 = 'http://s3.amazonaws.com/doc/2006-03-01/'

# see https://stackoverflow.com/questions/50480924/regex-for-s3-bucket-name#50484916
BUCKET_NAME_REGEX = (r'(?=^.{3,63}$)(?!^(\d+\.)+\d+$)' +
    r'(^(([a-z0-9]|[a-z0-9][a-z0-9\-]*[a-z0-9])\.)*([a-z0-9]|[a-z0-9][a-z0-9\-]*[a-z0-9])$)')

# list of destination types for bucket notifications
NOTIFICATION_DESTINATION_TYPES = ('Queue', 'Topic', 'CloudFunction', 'LambdaFunction')

# prefix for object metadata keys in headers and query params
OBJECT_METADATA_KEY_PREFIX = 'x-amz-meta-'

# response header overrides the client may request
ALLOWED_HEADER_OVERRIDES = {
    'response-content-type': 'Content-Type',
    'response-content-language': 'Content-Language',
    'response-expires': 'Expires',
    'response-cache-control': 'Cache-Control',
    'response-content-disposition': 'Content-Disposition',
    'response-content-encoding': 'Content-Encoding',
}


def event_type_matches(events, action, api_method):
    """ check whether any of the event types in `events` matches the
        given `action` and `api_method`, and return the first match. """
    events = events or []
    for event in events:
        regex = event.replace('*', '[^:]*')
        action_string = 's3:%s:%s' % (action, api_method)
        match = re.match(regex, action_string)
        if match:
            return match
    return False


def filter_rules_match(filters, object_path):
    """ check whether the given object path matches all of the given filters """
    filters = filters or {}
    s3_filter = _get_s3_filter(filters)
    for rule in s3_filter.get('FilterRule', []):
        rule_name_lower = rule['Name'].lower()
        if rule_name_lower == 'prefix':
            if not prefix_with_slash(object_path).startswith(prefix_with_slash(rule['Value'])):
                return False
        elif rule_name_lower == 'suffix':
            if not object_path.endswith(rule['Value']):
                return False
        else:
            LOGGER.warning('Unknown filter name: "%s"' % rule['Name'])
    return True


def _get_s3_filter(filters):
    return filters.get('S3Key', filters.get('Key', {}))


def prefix_with_slash(s):
    return s if s[0] == '/' else '/%s' % s


def get_event_message(event_name, bucket_name, file_name='testfile.txt', version_id=None, file_size=0):
    # Based on: http://docs.aws.amazon.com/AmazonS3/latest/dev/notification-content-structure.html
    bucket_name = normalize_bucket_name(bucket_name)
    return {
        'Records': [{
            'eventVersion': '2.0',
            'eventSource': 'aws:s3',
            'awsRegion': aws_stack.get_region(),
            'eventTime': timestamp_millis(),
            'eventName': event_name,
            'userIdentity': {
                'principalId': 'AIDAJDPLRKLG7UEXAMPLE'
            },
            'requestParameters': {
                'sourceIPAddress': '127.0.0.1'  # TODO determine real source IP
            },
            'responseElements': {
                'x-amz-request-id': short_uid(),
                'x-amz-id-2': 'eftixk72aD6Ap51TnqcoF8eFidJG9Z/2'  # Amazon S3 host that processed the request
            },
            's3': {
                's3SchemaVersion': '1.0',
                'configurationId': 'testConfigRule',
                'bucket': {
                    'name': bucket_name,
                    'ownerIdentity': {
                        'principalId': 'A3NL1KOZZKExample'
                    },
                    'arn': 'arn:aws:s3:::%s' % bucket_name
                },
                'object': {
                    'key': file_name,
                    'size': file_size,
                    'eTag': 'd41d8cd98f00b204e9800998ecf8427e',
                    'versionId': version_id,
                    'sequencer': '0055AED6DCD90281E5'
                }
            }
        }]
    }


def send_notifications(method, bucket_name, object_path, version_id):
    bucket_name = normalize_bucket_name(bucket_name)
    for bucket, notifs in S3_NOTIFICATIONS.items():
        if bucket == bucket_name:
            action = {'PUT': 'ObjectCreated', 'POST': 'ObjectCreated', 'DELETE': 'ObjectRemoved'}[method]
            # TODO: support more detailed methods, e.g., DeleteMarkerCreated
            # http://docs.aws.amazon.com/AmazonS3/latest/dev/NotificationHowTo.html
            if action == 'ObjectCreated' and method == 'POST':
                api_method = 'CompleteMultipartUpload'
            else:
                api_method = {'PUT': 'Put', 'POST': 'Post', 'DELETE': 'Delete'}[method]

            event_name = '%s:%s' % (action, api_method)
            for notif in notifs:
                send_notification_for_subscriber(notif, bucket_name, object_path,
                    version_id, api_method, action, event_name)


def send_notification_for_subscriber(notif, bucket_name, object_path, version_id, api_method, action, event_name):
    bucket_name = normalize_bucket_name(bucket_name)

    if not event_type_matches(notif['Event'], action, api_method) or \
            not filter_rules_match(notif.get('Filter'), object_path):
        return

    key = urlparse.unquote(object_path.replace('//', '/'))[1:]

    s3_client = aws_stack.connect_to_service('s3')
    try:
        object_size = s3_client.head_object(Bucket=bucket_name, Key=key).get('ContentLength', 0)
    except botocore.exceptions.ClientError:
        object_size = 0

    # build event message
    message = get_event_message(
        event_name=event_name,
        bucket_name=bucket_name,
        file_name=key,
        file_size=object_size,
        version_id=version_id
    )
    message = json.dumps(message)

    if notif.get('Queue'):
        sqs_client = aws_stack.connect_to_service('sqs')
        try:
            queue_url = aws_stack.sqs_queue_url_for_arn(notif['Queue'])
            sqs_client.send_message(QueueUrl=queue_url, MessageBody=message)
        except Exception as e:
            LOGGER.warning('Unable to send notification for S3 bucket "%s" to SQS queue "%s": %s' %
                (bucket_name, notif['Queue'], e))
    if notif.get('Topic'):
        sns_client = aws_stack.connect_to_service('sns')
        try:
            sns_client.publish(TopicArn=notif['Topic'], Message=message, Subject='Amazon S3 Notification')
        except Exception:
            LOGGER.warning('Unable to send notification for S3 bucket "%s" to SNS topic "%s".' %
                (bucket_name, notif['Topic']))
    # CloudFunction and LambdaFunction are semantically identical
    lambda_function_config = notif.get('CloudFunction') or notif.get('LambdaFunction')
    if lambda_function_config:
        # make sure we don't run into a socket timeout
        connection_config = botocore.config.Config(read_timeout=300)
        lambda_client = aws_stack.connect_to_service('lambda', config=connection_config)
        try:
            lambda_client.invoke(FunctionName=lambda_function_config,
                                 InvocationType='Event', Payload=message)
        except Exception:
            LOGGER.warning('Unable to send notification for S3 bucket "%s" to Lambda function "%s".' %
                (bucket_name, lambda_function_config))

    if not filter(lambda x: notif.get(x), NOTIFICATION_DESTINATION_TYPES):
        LOGGER.warning('Neither of %s defined for S3 notification.' %
            '/'.join(NOTIFICATION_DESTINATION_TYPES))


def get_cors(bucket_name):
    bucket_name = normalize_bucket_name(bucket_name)
    response = Response()

    exists, code = bucket_exists(bucket_name)
    if not exists:
        response.status_code = code
        return response

    cors = BUCKET_CORS.get(bucket_name)
    if not cors:
        cors = {
            'CORSConfiguration': []
        }
    body = xmltodict.unparse(cors)
    response._content = body
    response.status_code = 200
    return response


def set_cors(bucket_name, cors):
    bucket_name = normalize_bucket_name(bucket_name)
    response = Response()

    exists, code = bucket_exists(bucket_name)
    if not exists:
        response.status_code = code
        return response

    if not isinstance(cors, dict):
        cors = xmltodict.parse(cors)

    BUCKET_CORS[bucket_name] = cors
    response.status_code = 200
    return response


def delete_cors(bucket_name):
    bucket_name = normalize_bucket_name(bucket_name)
    response = Response()

    exists, code = bucket_exists(bucket_name)
    if not exists:
        response.status_code = code
        return response

    BUCKET_CORS.pop(bucket_name, {})
    response.status_code = 200
    return response


def append_cors_headers(bucket_name, request_method, request_headers, response):
    bucket_name = normalize_bucket_name(bucket_name)

    cors = BUCKET_CORS.get(bucket_name)
    if not cors:
        return

    origin = request_headers.get('Origin', '')
    rules = cors['CORSConfiguration']['CORSRule']
    if not isinstance(rules, list):
        rules = [rules]
    for rule in rules:
        # add allow-origin header
        allowed_methods = rule.get('AllowedMethod', [])
        if request_method in allowed_methods:
            allowed_origins = rule.get('AllowedOrigin', [])
            for allowed in allowed_origins:
                if origin in allowed or re.match(allowed.replace('*', '.*'), origin):
                    response.headers['Access-Control-Allow-Origin'] = origin
                    if 'ExposeHeader' in rule:
                        expose_headers = rule['ExposeHeader']
                        response.headers['Access-Control-Expose-Headers'] = \
                            ','.join(expose_headers) if isinstance(expose_headers, list) else expose_headers
                    break


def append_aws_request_troubleshooting_headers(response):
    gen_amz_request_id = ''.join(random.choice('0123456789ABCDEF') for i in range(16))
    if response.headers.get('x-amz-request-id') is None:
        response.headers['x-amz-request-id'] = gen_amz_request_id
    if response.headers.get('x-amz-id-2') is None:
        response.headers['x-amz-id-2'] = 'MzRISOwyjmnup' + gen_amz_request_id + '7/JypPGXLh0OVFGcJaaO3KW/hRAqKOpIEEp'


def add_accept_range_header(response):
    if response.headers.get('accept-ranges') is None:
        response.headers['accept-ranges'] = 'bytes'


<<<<<<< HEAD
def is_object_expired(path):
    object_expiry = get_object_expiry(path)
    if not object_expiry:
        return False
    if dateutil.parser.parse(object_expiry) > \
            datetime.datetime.now(timezone(dateutil.parser.parse(object_expiry).tzname())):
        return False
    return True


def set_object_expiry(path, headers):
    OBJECT_EXPIRY[path] = headers.get('expires')


def get_object_expiry(path):
    return OBJECT_EXPIRY.get(path)


def is_url_already_expired(expiry_timestamp):
    if int(expiry_timestamp) < int(time.time()):
        return True
    return False
=======
def add_reponse_metadata_headers(response):
    if response.headers.get('content-language') is None:
        response.headers['content-language'] = 'en-US'
    if response.headers.get('cache-control') is None:
        response.headers['cache-control'] = 'no-cache'
    if response.headers.get('content-encoding') is None:
        response.headers['content-encoding'] = 'identity'
>>>>>>> c0cfa18c


def append_last_modified_headers(response, content=None):
    """Add Last-Modified header with current time
    (if the response content is an XML containing <LastModified>, add that instead)"""

    time_format = '%a, %d %b %Y %H:%M:%S GMT'  # TimeFormat
    try:
        if content:
            last_modified_str = re.findall(r'<LastModified>([^<]*)</LastModified>', content)
            if last_modified_str:
                last_modified_str = last_modified_str[0]
                last_modified_time_format = dateutil.parser.parse(last_modified_str).strftime(time_format)
                response.headers['Last-Modified'] = last_modified_time_format
    except TypeError as err:
        LOGGER.debug('No parsable content: %s' % err)
    except ValueError as err:
        LOGGER.error('Failed to parse LastModified: %s' % err)
    except Exception as err:
        LOGGER.error('Caught generic exception (parsing LastModified): %s' % err)
    # if cannot parse any LastModified, just continue

    try:
        if response.headers.get('Last-Modified', '') == '':
            response.headers['Last-Modified'] = datetime.datetime.now().strftime(time_format)
    except Exception as err:
        LOGGER.error('Caught generic exception (setting LastModified header): %s' % err)


def append_list_objects_marker(method, path, data, response):
    if 'marker=' in path:
        content = to_str(response.content)
        if '<ListBucketResult' in content and '<Marker>' not in content:
            parsed = urlparse.urlparse(path)
            query_map = urlparse.parse_qs(parsed.query)
            insert = '<Marker>%s</Marker>' % query_map.get('marker')[0]
            response._content = content.replace('</ListBucketResult>', '%s</ListBucketResult>' % insert)
            response.headers['Content-Length'] = str(len(response._content))


def append_metadata_headers(method, query_map, headers):
    for key, value in query_map.items():
        if key.lower().startswith(OBJECT_METADATA_KEY_PREFIX):
            if headers.get(key) is None:
                headers[key] = value[0]


def fix_location_constraint(response):
    """ Make sure we return a valid non-empty LocationConstraint, as this otherwise breaks Serverless. """
    try:
        content = to_str(response.content or '') or ''
    except Exception:
        content = ''
    if 'LocationConstraint' in content:
        pattern = r'<LocationConstraint([^>]*)>\s*</LocationConstraint>'
        replace = r'<LocationConstraint\1>%s</LocationConstraint>' % aws_stack.get_region()
        response._content = re.sub(pattern, replace, content)
        remove_xml_preamble(response)


def fix_range_content_type(bucket_name, path, headers, response):
    # Fix content type for Range requests - https://github.com/localstack/localstack/issues/1259
    if 'Range' not in headers:
        return

    s3_client = aws_stack.connect_to_service('s3')
    path = urlparse.unquote(path)
    key_name = get_key_name(path, headers)
    result = s3_client.head_object(Bucket=bucket_name, Key=key_name)
    content_type = result['ContentType']
    if response.headers.get('Content-Type') == 'text/html; charset=utf-8':
        response.headers['Content-Type'] = content_type


def fix_delete_objects_response(bucket_name, method, parsed_path, data, headers, response):
    # Deleting non-existing keys should not result in errors.
    # Fixes https://github.com/localstack/localstack/issues/1893
    if not (method == 'POST' and parsed_path.query == 'delete' and '<Delete' in to_str(data or '')):
        return
    content = to_str(response._content)
    if '<Error>' not in content:
        return
    result = xmltodict.parse(content).get('DeleteResult')
    errors = result.get('Error')
    errors = errors if isinstance(errors, list) else [errors]
    deleted = result.get('Deleted')
    if not isinstance(result.get('Deleted'), list):
        deleted = result['Deleted'] = [deleted] if deleted else []
    for entry in list(errors):
        if set(entry.keys()) == set(['Key']):
            errors.remove(entry)
            deleted.append(entry)
    if not errors:
        result.pop('Error')
    response._content = xmltodict.unparse({'DeleteResult': result})


def fix_metadata_key_underscores(request_headers={}, response=None):
    # fix for https://github.com/localstack/localstack/issues/1790
    underscore_replacement = '---'
    meta_header_prefix = 'x-amz-meta-'
    prefix_len = len(meta_header_prefix)
    updated = False
    for key in list(request_headers.keys()):
        if key.lower().startswith(meta_header_prefix):
            key_new = meta_header_prefix + key[prefix_len:].replace('_', underscore_replacement)
            if key != key_new:
                request_headers[key_new] = request_headers.pop(key)
                updated = True
    if response:
        for key in list(response.headers.keys()):
            if key.lower().startswith(meta_header_prefix):
                key_new = meta_header_prefix + key[prefix_len:].replace(underscore_replacement, '_')
                if key != key_new:
                    response.headers[key_new] = response.headers.pop(key)
    return updated


def fix_creation_date(method, path, response):
    if method != 'GET' or path != '/':
        return

    response._content = re.sub(r'([0-9])</CreationDate>', r'\1Z</CreationDate>', to_str(response._content))


def fix_etag_for_multipart(data, headers, response):
    # Fix for https://github.com/localstack/localstack/issues/1978
    if headers.get(CONTENT_SHA256_HEADER) == STREAMING_HMAC_PAYLOAD:
        try:
            if b'chunk-signature=' not in to_bytes(data):
                return
            correct_hash = md5(strip_chunk_signatures(data))
            tags = r'<ETag>%s</ETag>'
            pattern = r'(&#34;)?([^<&]+)(&#34;)?'
            replacement = r'\g<1>%s\g<3>' % correct_hash
            response._content = re.sub(tags % pattern, tags % replacement, to_str(response.content))
            if response.headers.get('ETag'):
                response.headers['ETag'] = re.sub(pattern, replacement, response.headers['ETag'])
        except Exception:
            pass


def remove_xml_preamble(response):
    """ Removes <?xml ... ?> from a response content """
    response._content = re.sub(r'^<\?[^\?]+\?>', '', to_str(response._content))


# --------------
# HELPER METHODS
#   for lifecycle/replication/encryption/...
# --------------
def get_lifecycle(bucket_name):
    bucket_name = normalize_bucket_name(bucket_name)
    lifecycle = BUCKET_LIFECYCLE.get(bucket_name)
    status_code = 200
    if not lifecycle:
        # TODO: check if bucket actually exists
        lifecycle = {
            'Error': {
                'Code': 'NoSuchLifecycleConfiguration',
                'Message': 'The lifecycle configuration does not exist'
            }
        }
        status_code = 404
    body = xmltodict.unparse(lifecycle)
    return requests_response(body, status_code=status_code)


def get_replication(bucket_name):
    bucket_name = normalize_bucket_name(bucket_name)
    replication = BUCKET_REPLICATIONS.get(bucket_name)
    status_code = 200
    if not replication:
        # TODO: check if bucket actually exists
        replication = {
            'Error': {
                'Code': 'ReplicationConfigurationNotFoundError',
                'Message': 'The replication configuration was not found'
            }
        }
        status_code = 404
    body = xmltodict.unparse(replication)
    return requests_response(body, status_code=status_code)


def get_encryption(bucket_name):
    bucket_name = normalize_bucket_name(bucket_name)
    encryption = BUCKET_ENCRYPTIONS.get(bucket_name)
    status_code = 200
    if not encryption:
        # TODO: check if bucket actually exists
        encryption = {
            'Error': {
                'Code': 'ServerSideEncryptionConfigurationNotFoundError',
                'Message': 'The server side encryption configuration was not found'
            }
        }
        status_code = 404
    body = xmltodict.unparse(encryption)
    return requests_response(body, status_code=status_code)


def get_object_lock(bucket_name):
    bucket_name = normalize_bucket_name(bucket_name)
    lock_config = OBJECT_LOCK_CONFIGS.get(bucket_name)
    status_code = 200
    if not lock_config:
        # TODO: check if bucket actually exists
        lock_config = {
            'Error': {
                'Code': 'ObjectLockConfigurationNotFoundError',
                'Message': 'Object Lock configuration does not exist for this bucket'
            }
        }
        status_code = 404
    body = xmltodict.unparse(lock_config)
    return requests_response(body, status_code=status_code)


def set_lifecycle(bucket_name, lifecycle):
    bucket_name = normalize_bucket_name(bucket_name)
    # TODO: check if bucket exists, otherwise return 404-like error
    if isinstance(to_str(lifecycle), six.string_types):
        lifecycle = xmltodict.parse(lifecycle)
    BUCKET_LIFECYCLE[bucket_name] = lifecycle
    return 200


def set_replication(bucket_name, replication):
    bucket_name = normalize_bucket_name(bucket_name)
    # TODO: check if bucket exists, otherwise return 404-like error
    if isinstance(to_str(replication), six.string_types):
        replication = xmltodict.parse(replication)
    BUCKET_REPLICATIONS[bucket_name] = replication
    return 200


def set_encryption(bucket_name, encryption):
    bucket_name = normalize_bucket_name(bucket_name)
    # TODO: check if bucket exists, otherwise return 404-like error
    if isinstance(to_str(encryption), six.string_types):
        encryption = xmltodict.parse(encryption)
    BUCKET_ENCRYPTIONS[bucket_name] = encryption
    return 200


def set_object_lock(bucket_name, lock_config):
    bucket_name = normalize_bucket_name(bucket_name)
    # TODO: check if bucket exists, otherwise return 404-like error
    if isinstance(to_str(lock_config), six.string_types):
        lock_config = xmltodict.parse(lock_config)
    OBJECT_LOCK_CONFIGS[bucket_name] = lock_config
    return 200


# -------------
# UTIL METHODS
# -------------
def strip_chunk_signatures(data):
    # For clients that use streaming v4 authentication, the request contains chunk signatures
    # in the HTTP body (see example below) which we need to strip as moto cannot handle them
    #
    # 17;chunk-signature=6e162122ec4962bea0b18bc624025e6ae4e9322bdc632762d909e87793ac5921
    # <payload data ...>
    # 0;chunk-signature=927ab45acd82fc90a3c210ca7314d59fedc77ce0c914d79095f8cc9563cf2c70

    data_new = re.sub(b'(^|\r\n)[0-9a-fA-F]+;chunk-signature=[0-9a-f]{64}(\r\n)(\r\n$)?', b'',
        data, flags=re.MULTILINE | re.DOTALL)

    return data_new


def bucket_exists(bucket_name):
    """Tests for the existence of the specified bucket. Returns the error code
    if the bucket does not exist (200 if the bucket does exist).
    """
    bucket_name = normalize_bucket_name(bucket_name)

    s3_client = aws_stack.connect_to_service('s3')
    try:
        s3_client.head_bucket(Bucket=bucket_name)
    except ClientError as err:
        error_code = err.response.get('Error').get('Code')
        return False, error_code

    return True, 200


def check_content_md5(data, headers):
    actual = md5(strip_chunk_signatures(data))
    expected = headers['Content-MD5']
    try:
        expected = to_str(codecs.encode(base64.b64decode(expected), 'hex'))
    except Exception:
        expected = '__invalid__'
    if actual != expected:
        return error_response('The Content-MD5 you specified was invalid', 'InvalidDigest', status_code=400)


def error_response(message, code, status_code=400):
    result = {'Error': {'Code': code, 'Message': message}}
    content = xmltodict.unparse(result)
    headers = {'content-type': 'application/xml'}
    return requests_response(content, status_code=status_code, headers=headers)


def no_such_key_error(resource, requestId=None, status_code=400):
    result = {'Error': {'Code': 'NoSuchKey',
            'Message': 'The resource you requested does not exist',
            'Resource': resource, 'RequestId': requestId}}
    content = xmltodict.unparse(result)
    headers = {'content-type': 'application/xml'}
    return requests_response(content, status_code=status_code, headers=headers)


def token_expired_error(resource, requestId=None, status_code=400):
    result = {'Error': {'Code': 'ExpiredToken',
            'Message': 'The provided token has expired.',
            'Resource': resource, 'RequestId': requestId}}
    content = xmltodict.unparse(result)
    headers = {'content-type': 'application/xml'}
    return requests_response(content, status_code=status_code, headers=headers)


def expand_redirect_url(starting_url, key, bucket):
    """ Add key and bucket parameters to starting URL query string. """
    parsed = urlparse.urlparse(starting_url)
    query = collections.OrderedDict(urlparse.parse_qsl(parsed.query))
    query.update([('key', key), ('bucket', bucket)])

    redirect_url = urlparse.urlunparse((
        parsed.scheme, parsed.netloc, parsed.path,
        parsed.params, urlparse.urlencode(query), None))

    return redirect_url


def is_bucket_specified_in_domain_name(path, headers):
    host = headers.get('host', '')
    return re.match(r'.*s3(\-website)?\.([^\.]+\.)?amazonaws.com', host)


def is_object_specific_request(path, headers):
    """ Return whether the given request is specific to a certain S3 object.
        Note: the bucket name is usually specified as a path parameter,
        but may also be part of the domain name! """
    bucket_in_domain = is_bucket_specified_in_domain_name(path, headers)
    parts = len(path.split('/'))
    return parts > (1 if bucket_in_domain else 2)


def normalize_bucket_name(bucket_name):
    bucket_name = bucket_name or ''
    # AWS appears to automatically convert upper to lower case chars in bucket names
    bucket_name = bucket_name.lower()
    return bucket_name


def get_key_name(path, headers):
    parsed = urlparse.urlparse(path)
    path_parts = parsed.path.lstrip('/').split('/', 1)

    if uses_path_addressing(headers):
        return path_parts[1]
    return path_parts[0]


def uses_path_addressing(headers):
    host = headers['host']
    return host.startswith(HOSTNAME) or host.startswith(HOSTNAME_EXTERNAL)


def get_bucket_name(path, headers):
    parsed = urlparse.urlparse(path)

    # try pick the bucket_name from the path
    bucket_name = parsed.path.split('/')[1]

    # is the hostname not starting with a bucket name?
    if uses_path_addressing(headers):
        return normalize_bucket_name(bucket_name)

    # matches the common endpoints like
    #     - '<bucket_name>.s3.<region>.amazonaws.com'
    #     - '<bucket_name>.s3-<region>.amazonaws.com.cn'
    common_pattern = re.compile(r'^(.+)\.s3[.\-][a-z]{2}-[a-z]+-[0-9]{1,}'
                                r'\.amazonaws\.com(\.[a-z]+)?$')
    # matches dualstack endpoints like
    #     - <bucket_name>.s3.dualstack.<region>.amazonaws.com'
    #     - <bucket_name>.s3.dualstack.<region>.amazonaws.com.cn'
    dualstack_pattern = re.compile(r'^(.+)\.s3\.dualstack\.[a-z]{2}-[a-z]+-[0-9]{1,}'
                                   r'\.amazonaws\.com(\.[a-z]+)?$')
    # matches legacy endpoints like
    #     - '<bucket_name>.s3.amazonaws.com'
    #     - '<bucket_name>.s3-external-1.amazonaws.com.cn'
    legacy_patterns = re.compile(r'^(.+)\.s3\.?(-external-1)?\.amazonaws\.com(\.[a-z]+)?$')

    # if any of the above patterns match, the first captured group
    # will be returned as the bucket name
    host = headers['host']
    for pattern in [common_pattern, dualstack_pattern, legacy_patterns]:
        match = pattern.match(host)
        if match:
            bucket_name = match.groups()[0]
            break

    # we're either returning the original bucket_name,
    # or a pattern matched the host and we're returning that name instead
    return normalize_bucket_name(bucket_name)


def handle_notification_request(bucket, method, data):
    response = Response()
    response.status_code = 200
    response._content = ''
    if method == 'GET':
        # TODO check if bucket exists
        result = '<NotificationConfiguration xmlns="%s">' % XMLNS_S3
        if bucket in S3_NOTIFICATIONS:
            notifs = S3_NOTIFICATIONS[bucket]
            for notif in notifs:
                for dest in NOTIFICATION_DESTINATION_TYPES:
                    if dest in notif:
                        dest_dict = {
                            '%sConfiguration' % dest: {
                                'Id': uuid.uuid4(),
                                dest: notif[dest],
                                'Event': notif['Event'],
                                'Filter': notif['Filter']
                            }
                        }
                        result += xmltodict.unparse(dest_dict, full_document=False)
        result += '</NotificationConfiguration>'
        response._content = result

    if method == 'PUT':
        parsed = xmltodict.parse(data)
        notif_config = parsed.get('NotificationConfiguration')
        S3_NOTIFICATIONS[bucket] = []
        for dest in NOTIFICATION_DESTINATION_TYPES:
            config = notif_config.get('%sConfiguration' % (dest))
            configs = config if isinstance(config, list) else [config] if config else []
            for config in configs:
                events = config.get('Event')
                if isinstance(events, six.string_types):
                    events = [events]
                event_filter = config.get('Filter', {})
                # make sure FilterRule is an array
                s3_filter = _get_s3_filter(event_filter)
                if s3_filter and not isinstance(s3_filter.get('FilterRule', []), list):
                    s3_filter['FilterRule'] = [s3_filter['FilterRule']]
                # create final details dict
                notification_details = {
                    'Id': config.get('Id'),
                    'Event': events,
                    dest: config.get(dest),
                    'Filter': event_filter
                }
                S3_NOTIFICATIONS[bucket].append(clone(notification_details))
    return response


def remove_bucket_notification(bucket):
    S3_NOTIFICATIONS.pop(bucket, None)


class ProxyListenerS3(ProxyListener):
    @staticmethod
    def is_s3_copy_request(headers, path):
        return 'x-amz-copy-source' in headers or 'x-amz-copy-source' in path

    @staticmethod
    def get_201_response(key, bucket_name):
        return """
                <PostResponse>
                    <Location>{protocol}://{host}/{encoded_key}</Location>
                    <Bucket>{bucket}</Bucket>
                    <Key>{key}</Key>
                    <ETag>{etag}</ETag>
                </PostResponse>
                """.format(
            protocol=get_service_protocol(),
            host=config.HOSTNAME_EXTERNAL,
            encoded_key=urlparse.quote(key, safe=''),
            key=key,
            bucket=bucket_name,
            etag='d41d8cd98f00b204e9800998ecf8427f',
        )

    @staticmethod
    def _update_location(content, bucket_name):
        bucket_name = normalize_bucket_name(bucket_name)

        host = config.HOSTNAME_EXTERNAL
        if ':' not in host:
            host = '%s:%s' % (host, config.PORT_S3)
        return re.sub(r'<Location>\s*([a-zA-Z0-9\-]+)://[^/]+/([^<]+)\s*</Location>',
                      r'<Location>%s://%s/%s/\2</Location>' % (get_service_protocol(), host, bucket_name),
                      content, flags=re.MULTILINE)

    @staticmethod
    def is_query_allowable(method, query):
        # Generally if there is a query (some/path/with?query) we don't want to send notifications
        if not query:
            return True
        # Except we do want to notify on multipart and presigned url upload completion
        contains_cred = 'X-Amz-Credential' in query and 'X-Amz-Signature' in query
        contains_key = 'AWSAccessKeyId' in query and 'Signature' in query
        if (method == 'POST' and query.startswith('uploadId')) or contains_cred or contains_key:
            return True

    def forward_request(self, method, path, data, headers):
        # parse path and query params
        parsed_path = urlparse.urlparse(path)

        # Make sure we use 'localhost' as forward host, to ensure moto uses path style addressing.
        # Note that all S3 clients using LocalStack need to enable path style addressing.
        if 's3.amazonaws.com' not in headers.get('host', ''):
            headers['host'] = 'localhost'

        # check content md5 hash integrity if not a copy request
        if 'Content-MD5' in headers and not self.is_s3_copy_request(headers, path):
            response = check_content_md5(data, headers)
            if response is not None:
                return response

        modified_data = None

        # check bucket name
        bucket_name = get_bucket_name(path, headers)
        if method == 'PUT' and not re.match(BUCKET_NAME_REGEX, bucket_name):
            if len(parsed_path.path) <= 1:
                return error_response('Unable to extract valid bucket name. Please ensure that your AWS SDK is ' +
                    'configured to use path style addressing, or send a valid <Bucket>.s3.amazonaws.com "Host" header',
                    'InvalidBucketName', status_code=400)

            return error_response('The specified bucket is not valid.', 'InvalidBucketName', status_code=400)

        # TODO: For some reason, moto doesn't allow us to put a location constraint on us-east-1
        to_find = to_bytes('<LocationConstraint>us-east-1</LocationConstraint>')
        if data and data.startswith(to_bytes('<')) and to_find in data:
            modified_data = data.replace(to_find, to_bytes(''))

        # If this request contains streaming v4 authentication signatures, strip them from the message
        # Related isse: https://github.com/localstack/localstack/issues/98
        # TODO we should evaluate whether to replace moto s3 with scality/S3:
        # https://github.com/scality/S3/issues/237
        if headers.get(CONTENT_SHA256_HEADER) == STREAMING_HMAC_PAYLOAD:
            modified_data = strip_chunk_signatures(modified_data or data)
            headers['content-length'] = headers.get('x-amz-decoded-content-length')

        # POST requests to S3 may include a "${filename}" placeholder in the
        # key, which should be replaced with an actual file name before storing.
        if method == 'POST':
            original_data = modified_data or data
            expanded_data = multipart_content.expand_multipart_filename(original_data, headers)
            if expanded_data is not original_data:
                modified_data = expanded_data

        # If no content-type is provided, 'binary/octet-stream' should be used
        # src: https://docs.aws.amazon.com/AmazonS3/latest/API/RESTObjectPUT.html
        if method == 'PUT' and not headers.get('content-type'):
            headers['content-type'] = 'binary/octet-stream'

        # parse query params
        query = parsed_path.query
        path = parsed_path.path
        bucket = path.split('/')[1]
        query_map = urlparse.parse_qs(query, keep_blank_values=True)

        # remap metadata query params (not supported in moto) to request headers
        append_metadata_headers(method, query_map, headers)

        # apply fixes
        headers_changed = fix_metadata_key_underscores(request_headers=headers)

        if query == 'notification' or 'notification' in query_map:
            # handle and return response for ?notification request
            response = handle_notification_request(bucket, method, data)
            return response

        # if the Expires key in the url is already expired then return error
        if method == 'GET' and 'Expires' in query_map:
            if is_url_already_expired(query_map.get('Expires')[0]):
                return token_expired_error(path, headers.get('x-amz-request-id'), 400)

        if query == 'cors' or 'cors' in query_map:
            if method == 'GET':
                return get_cors(bucket)
            if method == 'PUT':
                return set_cors(bucket, data)
            if method == 'DELETE':
                return delete_cors(bucket)

        if query == 'lifecycle' or 'lifecycle' in query_map:
            if method == 'GET':
                return get_lifecycle(bucket)
            if method == 'PUT':
                return set_lifecycle(bucket, data)

        if query == 'replication' or 'replication' in query_map:
            if method == 'GET':
                return get_replication(bucket)
            if method == 'PUT':
                return set_replication(bucket, data)

        if query == 'encryption' or 'encryption' in query_map:
            if method == 'GET':
                return get_encryption(bucket)
            if method == 'PUT':
                return set_encryption(bucket, data)

        if query == 'object-lock' or 'object-lock' in query_map:
            if method == 'GET':
                return get_object_lock(bucket)
            if method == 'PUT':
                return set_object_lock(bucket, data)

        if modified_data is not None or headers_changed:
            return Request(data=modified_data or data, headers=headers, method=method)
        return True

    def get_forward_url(self, method, path, data, headers):
        def sub(match):
            # make sure to convert any bucket names to lower case
            bucket_name = normalize_bucket_name(match.group(1))
            return '/%s%s' % (bucket_name, match.group(2) or '')

        path_new = re.sub(r'/([^?/]+)([?/].*)?', sub, path)
        if path == path_new:
            return

        url = 'http://%s:%s%s' % (constants.LOCALHOST, constants.DEFAULT_PORT_S3_BACKEND, path_new)
        return url

    def return_response(self, method, path, data, headers, response):
        path = to_str(path)
        method = to_str(method)
        bucket_name = get_bucket_name(path, headers)

        # persist this API call to disk
        persistence.record('s3', method, path, data, headers, response=response)

        # No path-name based bucket name? Try host-based
        hostname_parts = headers['host'].split('.')
        if (not bucket_name or len(bucket_name) == 0) and len(hostname_parts) > 1:
            bucket_name = hostname_parts[0]

        # POST requests to S3 may include a success_action_redirect or
        # success_action_status field, which should be used to redirect a
        # client to a new location.
        key = None
        if method == 'POST':
            key, redirect_url = multipart_content.find_multipart_key_value(data, headers)

            if key and redirect_url:
                response.status_code = 303
                response.headers['Location'] = expand_redirect_url(redirect_url, key, bucket_name)
                LOGGER.debug('S3 POST {} to {}'.format(response.status_code, response.headers['Location']))

            key, status_code = multipart_content.find_multipart_key_value(
                data, headers, 'success_action_status'
            )

            if response.status_code == 200 and status_code == '201' and key:
                response.status_code = 201
                response._content = self.get_201_response(key, bucket_name)
                response.headers['Content-Length'] = str(len(response._content))
                response.headers['Content-Type'] = 'application/xml; charset=utf-8'
                return response

        parsed = urlparse.urlparse(path)
        bucket_name_in_host = headers['host'].startswith(bucket_name)

        should_send_notifications = all([
            method in ('PUT', 'POST', 'DELETE'),
            '/' in path[1:] or bucket_name_in_host or key,
            # check if this is an actual put object request, because it could also be
            # a put bucket request with a path like this: /bucket_name/
            bucket_name_in_host or key or (len(path[1:].split('/')) > 1 and len(path[1:].split('/')[1]) > 0),
            self.is_query_allowable(method, parsed.query)
        ])

        # get subscribers and send bucket notifications
        if should_send_notifications:
            # if we already have a good key, use it, otherwise examine the path
            if key:
                object_path = '/' + key
            elif bucket_name_in_host:
                object_path = parsed.path
            else:
                parts = parsed.path[1:].split('/', 1)
                object_path = parts[1] if parts[1][0] == '/' else '/%s' % parts[1]
            version_id = response.headers.get('x-amz-version-id', None)

            send_notifications(method, bucket_name, object_path, version_id)

        # publish event for creation/deletion of buckets:
        if method in ('PUT', 'DELETE') and ('/' not in path[1:] or len(path[1:].split('/')[1]) <= 0):
            event_type = (event_publisher.EVENT_S3_CREATE_BUCKET if method == 'PUT'
                else event_publisher.EVENT_S3_DELETE_BUCKET)
            event_publisher.fire_event(event_type, payload={'n': event_publisher.get_hash(bucket_name)})

        # fix an upstream issue in moto S3 (see https://github.com/localstack/localstack/issues/382)
        if method == 'PUT' and parsed.query == 'policy':
            response._content = ''
            response.status_code = 204
            return response

        # emulate ErrorDocument functionality if a website is configured
        if method == 'GET' and response.status_code == 404 and parsed.query != 'website':
            s3_client = aws_stack.connect_to_service('s3')

            try:
                # Verify the bucket exists in the first place--if not, we want normal processing of the 404
                s3_client.head_bucket(Bucket=bucket_name)
                website_config = s3_client.get_bucket_website(Bucket=bucket_name)
                error_doc_key = website_config.get('ErrorDocument', {}).get('Key')

                if error_doc_key:
                    error_object = s3_client.get_object(Bucket=bucket_name, Key=error_doc_key)
                    response.status_code = 200
                    response._content = error_object['Body'].read()
                    response.headers['content-length'] = len(response._content)
            except ClientError:
                # Pass on the 404 as usual
                pass

        if response:
            reset_content_length = False
            # append CORS headers and other annotations/patches to response
            append_cors_headers(bucket_name, request_method=method, request_headers=headers, response=response)
            append_last_modified_headers(response=response)
            append_list_objects_marker(method, path, data, response)
            fix_location_constraint(response)
            fix_range_content_type(bucket_name, path, headers, response)
            fix_delete_objects_response(bucket_name, method, parsed, data, headers, response)
            fix_metadata_key_underscores(response=response)
            fix_creation_date(method, path, response=response)
            fix_etag_for_multipart(data, headers, response)
            append_aws_request_troubleshooting_headers(response)

            if method == 'PUT':
                set_object_expiry(path, headers)

            # Remove body from PUT response on presigned URL
            # https://github.com/localstack/localstack/issues/1317
            if method == 'PUT' and ('X-Amz-Security-Token=' in path or
                    'X-Amz-Credential=' in path or 'AWSAccessKeyId=' in path):
                response._content = ''
                reset_content_length = True

            response_content_str = None
            try:
                response_content_str = to_str(response._content)
            except Exception:
                pass

            # Honor response header overrides
            # https://docs.aws.amazon.com/AmazonS3/latest/API/RESTObjectGET.html
            if method == 'GET':
                add_accept_range_header(response)
<<<<<<< HEAD
                if is_object_expired(path):
                    return no_such_key_error(path, headers.get('x-amz-request-id'), 400)
=======
                add_reponse_metadata_headers(response)
>>>>>>> c0cfa18c
                query_map = urlparse.parse_qs(parsed.query, keep_blank_values=True)
                for param_name, header_name in ALLOWED_HEADER_OVERRIDES.items():
                    if param_name in query_map:
                        response.headers[header_name] = query_map[param_name][0]

            if response_content_str and response_content_str.startswith('<'):
                is_bytes = isinstance(response._content, six.binary_type)
                response._content = response_content_str

                append_last_modified_headers(response=response, content=response_content_str)

                # We need to un-pretty-print the XML, otherwise we run into this issue with Spark:
                # https://github.com/jserver/mock-s3/pull/9/files
                # https://github.com/localstack/localstack/issues/183
                # Note: yet, we need to make sure we have a newline after the first line: <?xml ...>\n
                # Note: make sure to return XML docs verbatim: https://github.com/localstack/localstack/issues/1037
                if method != 'GET' or not is_object_specific_request(path, headers):
                    response._content = re.sub(r'([^\?])>\n\s*<', r'\1><', response_content_str, flags=re.MULTILINE)

                # update Location information in response payload
                response._content = self._update_location(response._content, bucket_name)

                # convert back to bytes
                if is_bytes:
                    response._content = to_bytes(response._content)

                # fix content-type: https://github.com/localstack/localstack/issues/618
                #                   https://github.com/localstack/localstack/issues/549
                #                   https://github.com/localstack/localstack/issues/854
                if 'text/html' in response.headers.get('Content-Type', '') \
                        and not response_content_str.lower().startswith('<!doctype html'):
                    response.headers['Content-Type'] = 'application/xml; charset=utf-8'

                reset_content_length = True

            # update content-length headers (fix https://github.com/localstack/localstack/issues/541)
            if method == 'DELETE':
                reset_content_length = True

            if reset_content_length:
                response.headers['content-length'] = len(response._content)


# instantiate listener
UPDATE_S3 = ProxyListenerS3()<|MERGE_RESOLUTION|>--- conflicted
+++ resolved
@@ -325,7 +325,6 @@
         response.headers['accept-ranges'] = 'bytes'
 
 
-<<<<<<< HEAD
 def is_object_expired(path):
     object_expiry = get_object_expiry(path)
     if not object_expiry:
@@ -348,7 +347,8 @@
     if int(expiry_timestamp) < int(time.time()):
         return True
     return False
-=======
+
+
 def add_reponse_metadata_headers(response):
     if response.headers.get('content-language') is None:
         response.headers['content-language'] = 'en-US'
@@ -356,7 +356,6 @@
         response.headers['cache-control'] = 'no-cache'
     if response.headers.get('content-encoding') is None:
         response.headers['content-encoding'] = 'identity'
->>>>>>> c0cfa18c
 
 
 def append_last_modified_headers(response, content=None):
@@ -1119,12 +1118,10 @@
             # https://docs.aws.amazon.com/AmazonS3/latest/API/RESTObjectGET.html
             if method == 'GET':
                 add_accept_range_header(response)
-<<<<<<< HEAD
+                add_reponse_metadata_headers(response)
                 if is_object_expired(path):
                     return no_such_key_error(path, headers.get('x-amz-request-id'), 400)
-=======
-                add_reponse_metadata_headers(response)
->>>>>>> c0cfa18c
+
                 query_map = urlparse.parse_qs(parsed.query, keep_blank_values=True)
                 for param_name, header_name in ALLOWED_HEADER_OVERRIDES.items():
                     if param_name in query_map:
