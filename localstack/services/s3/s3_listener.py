import re
import logging
import json
import uuid
import base64
import codecs
import xmltodict
import collections
import botocore.config
import six
import datetime
import dateutil.parser
from six.moves.urllib import parse as urlparse
from botocore.client import ClientError
from requests.models import Response, Request
from localstack import config, constants
from localstack.config import HOSTNAME, HOSTNAME_EXTERNAL
from localstack.utils import persistence
from localstack.utils.aws import aws_stack
from localstack.utils.common import (
    short_uid, timestamp, TIMESTAMP_FORMAT_MILLIS, to_str, to_bytes, clone, md5, get_service_protocol)
from localstack.utils.analytics import event_publisher
from localstack.utils.aws.aws_responses import requests_response
from localstack.services.s3 import multipart_content
from localstack.services.generic_proxy import ProxyListener

# mappings for S3 bucket notifications
S3_NOTIFICATIONS = {}

# mappings for bucket CORS settings
BUCKET_CORS = {}

# mappings for bucket lifecycle settings
BUCKET_LIFECYCLE = {}

# set up logger
LOGGER = logging.getLogger(__name__)

# XML namespace constants
XMLNS_S3 = 'http://s3.amazonaws.com/doc/2006-03-01/'

# see https://stackoverflow.com/questions/50480924/regex-for-s3-bucket-name#50484916
BUCKET_NAME_REGEX = (r'(?=^.{3,63}$)(?!^(\d+\.)+\d+$)' +
    r'(^(([a-z0-9]|[a-z0-9][a-z0-9\-]*[a-z0-9])\.)*([a-z0-9]|[a-z0-9][a-z0-9\-]*[a-z0-9])$)')

# list of destination types for bucket notifications
NOTIFICATION_DESTINATION_TYPES = ('Queue', 'Topic', 'CloudFunction', 'LambdaFunction')

# prefix for object metadata keys in headers and query params
OBJECT_METADATA_KEY_PREFIX = 'x-amz-meta-'

# response header overrides the client may request
ALLOWED_HEADER_OVERRIDES = {
    'response-content-type': 'Content-Type',
    'response-content-language': 'Content-Language',
    'response-expires': 'Expires',
    'response-cache-control': 'Cache-Control',
    'response-content-disposition': 'Content-Disposition',
    'response-content-encoding': 'Content-Encoding',
}


def event_type_matches(events, action, api_method):
    """ check whether any of the event types in `events` matches the
        given `action` and `api_method`, and return the first match. """
    events = events or []
    for event in events:
        regex = event.replace('*', '[^:]*')
        action_string = 's3:%s:%s' % (action, api_method)
        match = re.match(regex, action_string)
        if match:
            return match
    return False


def filter_rules_match(filters, object_path):
    """ check whether the given object path matches all of the given filters """
    filters = filters or {}
    s3_filter = _get_s3_filter(filters)
    for rule in s3_filter.get('FilterRule', []):
        if rule['Name'] == 'prefix':
            if not prefix_with_slash(object_path).startswith(prefix_with_slash(rule['Value'])):
                return False
        elif rule['Name'] == 'suffix':
            if not object_path.endswith(rule['Value']):
                return False
        else:
            LOGGER.warning('Unknown filter name: "%s"' % rule['Name'])
    return True


def _get_s3_filter(filters):
    return filters.get('S3Key', filters.get('Key', {}))


def prefix_with_slash(s):
    return s if s[0] == '/' else '/%s' % s


def get_event_message(event_name, bucket_name, file_name='testfile.txt', version_id=None, file_size=1024):
    # Based on: http://docs.aws.amazon.com/AmazonS3/latest/dev/notification-content-structure.html
    bucket_name = normalize_bucket_name(bucket_name)
    return {
        'Records': [{
            'eventVersion': '2.0',
            'eventSource': 'aws:s3',
            'awsRegion': aws_stack.get_region(),
            'eventTime': timestamp(format=TIMESTAMP_FORMAT_MILLIS),
            'eventName': event_name,
            'userIdentity': {
                'principalId': 'AIDAJDPLRKLG7UEXAMPLE'
            },
            'requestParameters': {
                'sourceIPAddress': '127.0.0.1'  # TODO determine real source IP
            },
            'responseElements': {
                'x-amz-request-id': short_uid(),
                'x-amz-id-2': 'eftixk72aD6Ap51TnqcoF8eFidJG9Z/2'  # Amazon S3 host that processed the request
            },
            's3': {
                's3SchemaVersion': '1.0',
                'configurationId': 'testConfigRule',
                'bucket': {
                    'name': bucket_name,
                    'ownerIdentity': {
                        'principalId': 'A3NL1KOZZKExample'
                    },
                    'arn': 'arn:aws:s3:::%s' % bucket_name
                },
                'object': {
                    'key': file_name,
                    'size': file_size,
                    'eTag': 'd41d8cd98f00b204e9800998ecf8427e',
                    'versionId': version_id,
                    'sequencer': '0055AED6DCD90281E5'
                }
            }
        }]
    }


def queue_url_for_arn(queue_arn):
    if '://' in queue_arn:
        return queue_arn
    sqs_client = aws_stack.connect_to_service('sqs')
    parts = queue_arn.split(':')
    return sqs_client.get_queue_url(QueueName=parts[5],
        QueueOwnerAWSAccountId=parts[4])['QueueUrl']


def send_notifications(method, bucket_name, object_path, version_id):
    bucket_name = normalize_bucket_name(bucket_name)
    for bucket, notifs in S3_NOTIFICATIONS.items():
        if bucket == bucket_name:
            action = {'PUT': 'ObjectCreated', 'POST': 'ObjectCreated', 'DELETE': 'ObjectRemoved'}[method]
            # TODO: support more detailed methods, e.g., DeleteMarkerCreated
            # http://docs.aws.amazon.com/AmazonS3/latest/dev/NotificationHowTo.html
            if action == 'ObjectCreated' and method == 'POST':
                api_method = 'CompleteMultipartUpload'
            else:
                api_method = {'PUT': 'Put', 'POST': 'Post', 'DELETE': 'Delete'}[method]

            event_name = '%s:%s' % (action, api_method)
            for notif in notifs:
                send_notification_for_subscriber(notif, bucket_name, object_path,
                    version_id, api_method, action, event_name)


def send_notification_for_subscriber(notif, bucket_name, object_path, version_id, api_method, action, event_name):
    bucket_name = normalize_bucket_name(bucket_name)

    if (not event_type_matches(notif['Event'], action, api_method) or
            not filter_rules_match(notif.get('Filter'), object_path)):
        return
    # send notification
    message = get_event_message(
        event_name=event_name, bucket_name=bucket_name,
        file_name=urlparse.urlparse(object_path[1:]).path,
        version_id=version_id
    )
    message = json.dumps(message)
    if notif.get('Queue'):
        sqs_client = aws_stack.connect_to_service('sqs')
        try:
            queue_url = queue_url_for_arn(notif['Queue'])
            sqs_client.send_message(QueueUrl=queue_url, MessageBody=message)
        except Exception as e:
            LOGGER.warning('Unable to send notification for S3 bucket "%s" to SQS queue "%s": %s' %
                (bucket_name, notif['Queue'], e))
    if notif.get('Topic'):
        sns_client = aws_stack.connect_to_service('sns')
        try:
            sns_client.publish(TopicArn=notif['Topic'], Message=message, Subject='Amazon S3 Notification')
        except Exception:
            LOGGER.warning('Unable to send notification for S3 bucket "%s" to SNS topic "%s".' %
                (bucket_name, notif['Topic']))
    # CloudFunction and LambdaFunction are semantically identical
    lambda_function_config = notif.get('CloudFunction') or notif.get('LambdaFunction')
    if lambda_function_config:
        # make sure we don't run into a socket timeout
        connection_config = botocore.config.Config(read_timeout=300)
        lambda_client = aws_stack.connect_to_service('lambda', config=connection_config)
        try:
            lambda_client.invoke(FunctionName=lambda_function_config,
                                 InvocationType='Event', Payload=message)
        except Exception:
            LOGGER.warning('Unable to send notification for S3 bucket "%s" to Lambda function "%s".' %
                (bucket_name, lambda_function_config))
    if not filter(lambda x: notif.get(x), NOTIFICATION_DESTINATION_TYPES):
        LOGGER.warning('Neither of %s defined for S3 notification.' %
            '/'.join(NOTIFICATION_DESTINATION_TYPES))


def get_cors(bucket_name):
    bucket_name = normalize_bucket_name(bucket_name)
    response = Response()

    exists, code = bucket_exists(bucket_name)
    if not exists:
        response.status_code = code
        return response

    cors = BUCKET_CORS.get(bucket_name)
    if not cors:
        cors = {
            'CORSConfiguration': []
        }
    body = xmltodict.unparse(cors)
    response._content = body
    response.status_code = 200
    return response


def set_cors(bucket_name, cors):
    bucket_name = normalize_bucket_name(bucket_name)
    response = Response()

    exists, code = bucket_exists(bucket_name)
    if not exists:
        response.status_code = code
        return response

    if not isinstance(cors, dict):
        cors = xmltodict.parse(cors)
    BUCKET_CORS[bucket_name] = cors
    response.status_code = 200
    return response


def delete_cors(bucket_name):
    bucket_name = normalize_bucket_name(bucket_name)
    response = Response()

    exists, code = bucket_exists(bucket_name)
    if not exists:
        response.status_code = code
        return response

    BUCKET_CORS.pop(bucket_name, {})
    response.status_code = 200
    return response


def append_cors_headers(bucket_name, request_method, request_headers, response):
    bucket_name = normalize_bucket_name(bucket_name)

    cors = BUCKET_CORS.get(bucket_name)
    if not cors:
        return
    origin = request_headers.get('Origin', '')
    rules = cors['CORSConfiguration']['CORSRule']
    if not isinstance(rules, list):
        rules = [rules]
    for rule in rules:
        # add allow-origin header
        allowed_methods = rule.get('AllowedMethod', [])
        if request_method in allowed_methods:
            allowed_origins = rule.get('AllowedOrigin', [])
            for allowed in allowed_origins:
                if origin in allowed or re.match(allowed.replace('*', '.*'), origin):
                    response.headers['Access-Control-Allow-Origin'] = origin
                    if 'ExposeHeader' in rule:
                        expose_headers = rule['ExposeHeader']
                        response.headers['Access-Control-Expose-Headers'] = \
                            ','.join(expose_headers) if isinstance(expose_headers, list) else expose_headers
                    break


def append_last_modified_headers(response, content=None):
    """Add Last-Modified header with current time
    (if the response content is an XML containing <LastModified>, add that instead)"""

    time_format = '%a, %d %b %Y %H:%M:%S GMT'  # TimeFormat
    try:
        if content:
            last_modified_str = re.findall(r'<LastModified>(.*)</LastModified>', content)
            if last_modified_str:
                last_modified_str = last_modified_str[0]
                last_modified_time_format = dateutil.parser.parse(last_modified_str).strftime(time_format)
                response.headers['Last-Modified'] = last_modified_time_format
    except TypeError as err:
        LOGGER.debug('No parsable content: %s' % err)
    except ValueError as err:
        LOGGER.error('Failed to parse LastModified: %s' % err)
    except Exception as err:
        LOGGER.error('Caught generic exception (parsing LastModified): %s' % err)
    # if cannot parse any LastModified, just continue

    try:
        if response.headers.get('Last-Modified', '') == '':
            response.headers['Last-Modified'] = datetime.datetime.now().strftime(time_format)
    except Exception as err:
        LOGGER.error('Caught generic exception (setting LastModified header): %s' % err)


def append_list_objects_marker(method, path, data, response):
    if 'marker=' in path:
        content = to_str(response.content)
        if '<ListBucketResult' in content and '<Marker>' not in content:
            parsed = urlparse.urlparse(path)
            query_map = urlparse.parse_qs(parsed.query)
            insert = '<Marker>%s</Marker>' % query_map.get('marker')[0]
            response._content = content.replace('</ListBucketResult>', '%s</ListBucketResult>' % insert)
            response.headers['Content-Length'] = str(len(response._content))


def append_metadata_headers(method, query_map, headers):
    for key, value in query_map.items():
        if key.lower().startswith(OBJECT_METADATA_KEY_PREFIX):
            if headers.get(key) is None:
                headers[key] = value[0]


def get_lifecycle(bucket_name):
    bucket_name = normalize_bucket_name(bucket_name)

    lifecycle = BUCKET_LIFECYCLE.get(bucket_name)
    if not lifecycle:
        # TODO: check if bucket exists, otherwise return 404-like error
        lifecycle = {
            'LifecycleConfiguration': {}
        }
    body = xmltodict.unparse(lifecycle)
    return requests_response(body)


def get_replication(bucket_name):
    bucket_name = normalize_bucket_name(bucket_name)

    # TODO return actual value
    # result = {
    #     'Error': {
    #         'Code': 'NoSuchReplicationConfiguration',
    #         'Message': 'There is no replication configuration with that name.'
    #     }
    # }
    # content = xmltodict.unparse(result)
    # return requests_response(content, status_code=404)
    # see https://docs.aws.amazon.com/AmazonS3/latest/API/RESTBucketGETreplication.html
    config = {}
    result = {
        'ReplicationConfiguration': config
    }
    body = xmltodict.unparse(result)
    return requests_response(body)


def get_encryption(bucket_name):
    bucket_name = normalize_bucket_name(bucket_name)

    # TODO return actual value
    result = {
        'ServerSideEncryptionConfiguration': {}
    }
    body = xmltodict.unparse(result)
    return requests_response(body)


def set_lifecycle(bucket_name, lifecycle):
    bucket_name = normalize_bucket_name(bucket_name)

    # TODO: check if bucket exists, otherwise return 404-like error
    if isinstance(to_str(lifecycle), six.string_types):
        lifecycle = xmltodict.parse(lifecycle)
    BUCKET_LIFECYCLE[bucket_name] = lifecycle
    response = Response()
    response.status_code = 200
    return response


def strip_chunk_signatures(data):
    # For clients that use streaming v4 authentication, the request contains chunk signatures
    # in the HTTP body (see example below) which we need to strip as moto cannot handle them
    #
    # 17;chunk-signature=6e162122ec4962bea0b18bc624025e6ae4e9322bdc632762d909e87793ac5921
    # <payload data ...>
    # 0;chunk-signature=927ab45acd82fc90a3c210ca7314d59fedc77ce0c914d79095f8cc9563cf2c70

    data_new = re.sub(b'(^|\r\n)[0-9a-fA-F]+;chunk-signature=[0-9a-f]{64}(\r\n)(\r\n$)?', b'',
        data, flags=re.MULTILINE | re.DOTALL)

    return data_new


def bucket_exists(bucket_name):
    """Tests for the existence of the specified bucket. Returns the error code
    if the bucket does not exist (200 if the bucket does exist).
    """
    bucket_name = normalize_bucket_name(bucket_name)

    s3_client = aws_stack.connect_to_service('s3')
    try:
        s3_client.head_bucket(Bucket=bucket_name)
    except ClientError as err:
        error_code = err.response.get('Error').get('Code')
        return False, error_code

    return True, 200


def check_content_md5(data, headers):
    actual = md5(strip_chunk_signatures(data))
    expected = headers['Content-MD5']
    try:
        expected = to_str(codecs.encode(base64.b64decode(expected), 'hex'))
    except Exception:
        expected = '__invalid__'
    if actual != expected:
        return error_response('The Content-MD5 you specified was invalid', 'InvalidDigest', status_code=400)


def error_response(message, code, status_code=400):
    result = {'Error': {'Code': code, 'Message': message}}
    content = xmltodict.unparse(result)
    headers = {'content-type': 'application/xml'}
    return requests_response(content, status_code=status_code, headers=headers)


def expand_redirect_url(starting_url, key, bucket):
    """ Add key and bucket parameters to starting URL query string. """
    parsed = urlparse.urlparse(starting_url)
    query = collections.OrderedDict(urlparse.parse_qsl(parsed.query))
    query.update([('key', key), ('bucket', bucket)])

    redirect_url = urlparse.urlunparse((
        parsed.scheme, parsed.netloc, parsed.path,
        parsed.params, urlparse.urlencode(query), None))

    return redirect_url


def is_bucket_specified_in_domain_name(path, headers):
    host = headers.get('host', '')
    return re.match(r'.*s3(\-website)?\.([^\.]+\.)?amazonaws.com', host)


def is_object_specific_request(path, headers):
    """ Return whether the given request is specific to a certain S3 object.
        Note: the bucket name is usually specified as a path parameter,
        but may also be part of the domain name! """
    bucket_in_domain = is_bucket_specified_in_domain_name(path, headers)
    parts = len(path.split('/'))
    return parts > (1 if bucket_in_domain else 2)


def normalize_bucket_name(bucket_name):
    bucket_name = bucket_name or ''
    # AWS appears to automatically convert upper to lower case chars in bucket names
    bucket_name = bucket_name.lower()
    return bucket_name


def get_bucket_name(path, headers):
    parsed = urlparse.urlparse(path)

    # try pick the bucket_name from the path
    bucket_name = parsed.path.split('/')[1]

    host = headers['host']

    # is the hostname not starting a bucket name?
    if host.startswith(HOSTNAME) or host.startswith(HOSTNAME_EXTERNAL):
        return normalize_bucket_name(bucket_name)

    # matches the common endpoints like
    #     - '<bucket_name>.s3.<region>.amazonaws.com'
    #     - '<bucket_name>.s3-<region>.amazonaws.com.cn'
    common_pattern = re.compile(r'^(.+)\.s3[.\-][a-z]{2}-[a-z]+-[0-9]{1,}'
                                r'\.amazonaws\.com(\.[a-z]+)?$')
    # matches dualstack endpoints like
    #     - <bucket_name>.s3.dualstack.<region>.amazonaws.com'
    #     - <bucket_name>.s3.dualstack.<region>.amazonaws.com.cn'
    dualstack_pattern = re.compile(r'^(.+)\.s3\.dualstack\.[a-z]{2}-[a-z]+-[0-9]{1,}'
                                   r'\.amazonaws\.com(\.[a-z]+)?$')
    # matches legacy endpoints like
    #     - '<bucket_name>.s3.amazonaws.com'
    #     - '<bucket_name>.s3-external-1.amazonaws.com.cn'
    legacy_patterns = re.compile(r'^(.+)\.s3\.?(-external-1)?\.amazonaws\.com(\.[a-z]+)?$')

    # if any of the above patterns match, the first captured group
    # will be returned as the bucket name
    for pattern in [common_pattern, dualstack_pattern, legacy_patterns]:
        match = pattern.match(host)
        if match:
            bucket_name = match.groups()[0]
            break

    # we're either returning the original bucket_name,
    # or a pattern matched the host and we're returning that name instead
    return normalize_bucket_name(bucket_name)


def handle_notification_request(bucket, method, data):
    response = Response()
    response.status_code = 200
    response._content = ''
    if method == 'GET':
        # TODO check if bucket exists
        result = '<NotificationConfiguration xmlns="%s">' % XMLNS_S3
        if bucket in S3_NOTIFICATIONS:
            notifs = S3_NOTIFICATIONS[bucket]
            for notif in notifs:
                for dest in NOTIFICATION_DESTINATION_TYPES:
                    if dest in notif:
                        dest_dict = {
                            '%sConfiguration' % dest: {
                                'Id': uuid.uuid4(),
                                dest: notif[dest],
                                'Event': notif['Event'],
                                'Filter': notif['Filter']
                            }
                        }
                        result += xmltodict.unparse(dest_dict, full_document=False)
        result += '</NotificationConfiguration>'
        response._content = result

    if method == 'PUT':
        parsed = xmltodict.parse(data)
        notif_config = parsed.get('NotificationConfiguration')
        S3_NOTIFICATIONS[bucket] = []
        for dest in NOTIFICATION_DESTINATION_TYPES:
            config = notif_config.get('%sConfiguration' % (dest))
            configs = config if isinstance(config, list) else [config] if config else []
            for config in configs:
                events = config.get('Event')
                if isinstance(events, six.string_types):
                    events = [events]
                event_filter = config.get('Filter', {})
                # make sure FilterRule is an array
                s3_filter = _get_s3_filter(event_filter)
                if s3_filter and not isinstance(s3_filter.get('FilterRule', []), list):
                    s3_filter['FilterRule'] = [s3_filter['FilterRule']]
                # create final details dict
                notification_details = {
                    'Id': config.get('Id'),
                    'Event': events,
                    dest: config.get(dest),
                    'Filter': event_filter
                }
                S3_NOTIFICATIONS[bucket].append(clone(notification_details))
    return response


class ProxyListenerS3(ProxyListener):

    def is_s3_copy_request(self, headers, path):
        return 'x-amz-copy-source' in headers or 'x-amz-copy-source' in path

    def forward_request(self, method, path, data, headers):

        # parse path and query params
        parsed_path = urlparse.urlparse(path)

        # Make sure we use 'localhost' as forward host, to ensure moto uses path style addressing.
        # Note that all S3 clients using LocalStack need to enable path style addressing.
        if 's3.amazonaws.com' not in headers.get('host', ''):
            headers['host'] = 'localhost'

        # check content md5 hash integrity if not a copy request
        if 'Content-MD5' in headers and not self.is_s3_copy_request(headers, path):
            response = check_content_md5(data, headers)
            if response is not None:
                return response

        modified_data = None

        # check bucket name
        bucket_name = get_bucket_name(path, headers)
        if method == 'PUT' and not re.match(BUCKET_NAME_REGEX, bucket_name):
            if len(parsed_path.path) <= 1:
                return error_response('Unable to extract valid bucket name. Please ensure that your AWS SDK is ' +
                    'configured to use path style addressing, or send a valid <Bucket>.s3.amazonaws.com "Host" header',
                    'InvalidBucketName', status_code=400)
            return error_response('The specified bucket is not valid.', 'InvalidBucketName', status_code=400)

        # TODO: For some reason, moto doesn't allow us to put a location constraint on us-east-1
        to_find = to_bytes('<LocationConstraint>us-east-1</LocationConstraint>')
        if data and data.startswith(to_bytes('<')) and to_find in data:
            modified_data = data.replace(to_find, to_bytes(''))

        # If this request contains streaming v4 authentication signatures, strip them from the message
        # Related isse: https://github.com/localstack/localstack/issues/98
        # TODO we should evaluate whether to replace moto s3 with scality/S3:
        # https://github.com/scality/S3/issues/237
        if headers.get('x-amz-content-sha256') == 'STREAMING-AWS4-HMAC-SHA256-PAYLOAD':
            modified_data = strip_chunk_signatures(modified_data or data)
            headers['content-length'] = headers.get('x-amz-decoded-content-length')

        # POST requests to S3 may include a "${filename}" placeholder in the
        # key, which should be replaced with an actual file name before storing.
        if method == 'POST':
            original_data = modified_data or data
            expanded_data = multipart_content.expand_multipart_filename(original_data, headers)
            if expanded_data is not original_data:
                modified_data = expanded_data

        # If no content-type is provided, 'binary/octet-stream' should be used
        # src: https://docs.aws.amazon.com/AmazonS3/latest/API/RESTObjectPUT.html
        if method == 'PUT' and not headers.get('content-type'):
            headers['content-type'] = 'binary/octet-stream'

        # persist this API call to disk
        persistence.record('s3', method, path, data, headers)

        # parse query params
        query = parsed_path.query
        path = parsed_path.path
        bucket = path.split('/')[1]
        query_map = urlparse.parse_qs(query, keep_blank_values=True)

        # remap metadata query params (not supported in moto) to request headers
        append_metadata_headers(method, query_map, headers)

        if query == 'notification' or 'notification' in query_map:
            # handle and return response for ?notification request
            response = handle_notification_request(bucket, method, data)
            return response

        if query == 'cors' or 'cors' in query_map:
            if method == 'GET':
                return get_cors(bucket)
            if method == 'PUT':
                return set_cors(bucket, data)
            if method == 'DELETE':
                return delete_cors(bucket)

        if query == 'lifecycle' or 'lifecycle' in query_map:
            if method == 'GET':
                return get_lifecycle(bucket)
            if method == 'PUT':
                return set_lifecycle(bucket, data)

        if query == 'replication' or 'replication' in query_map:
            if method == 'GET':
                return get_replication(bucket)

        if query == 'encryption' or 'encryption' in query_map:
            if method == 'GET':
                return get_encryption(bucket)

        if modified_data is not None:
            return Request(data=modified_data, headers=headers, method=method)
        return True

<<<<<<< HEAD
    def get_201_reponse(self, key, bucket_name):
        return """
            <PostResponse>
                <Location>{protocol}://{host}/{encoded_key}</Location>
                <Bucket>{bucket}</Bucket>
                <Key>{key}</Key>
                <ETag>{etag}</ETag>
            </PostResponse>
            """.format(
            protocol=get_service_protocol(),
            host=config.HOSTNAME_EXTERNAL,
            encoded_key=urlparse.quote(key, safe=''),
            key=key,
            bucket=bucket_name,
            etag='d41d8cd98f00b204e9800998ecf8427f',
        )
=======
    def get_forward_url(self, method, path, data, headers):
        def sub(match):
            # make sure to convert any bucket names to lower case
            bucket_name = normalize_bucket_name(match.group(1))
            return '/%s%s' % (bucket_name, match.group(2) or '')

        path_new = re.sub(r'/([^?/]+)([?/].*)?', sub, path)
        if path == path_new:
            return
        url = '%s://%s:%s%s' % (get_service_protocol(), constants.LOCALHOST,
            constants.DEFAULT_PORT_S3_BACKEND, path_new)
        return url
>>>>>>> aa013bf8

    def return_response(self, method, path, data, headers, response):

        path = to_str(path)
        method = to_str(method)
        bucket_name = get_bucket_name(path, headers)

        # No path-name based bucket name? Try host-based
        hostname_parts = headers['host'].split('.')
        if (not bucket_name or len(bucket_name) == 0) and len(hostname_parts) > 1:
            bucket_name = hostname_parts[0]

        # POST requests to S3 may include a success_action_redirect or
        # success_action_status field, which should be used to redirect a
        # client to a new location.
        key = None
        if method == 'POST':
            key, redirect_url = multipart_content.find_multipart_key_value(data, headers)

            if key and redirect_url:
                response.status_code = 303
                response.headers['Location'] = expand_redirect_url(redirect_url, key, bucket_name)
                LOGGER.debug('S3 POST {} to {}'.format(response.status_code, response.headers['Location']))

            key, status_code = multipart_content.find_multipart_key_value(
                data, headers, 'success_action_status')
            if response.status_code == 200 and status_code == '201' and key:
                response.status_code = 201
                response._content = self.get_201_reponse(key, bucket_name)
                return response

        parsed = urlparse.urlparse(path)
        bucket_name_in_host = headers['host'].startswith(bucket_name)

        should_send_notifications = all([
            method in ('PUT', 'POST', 'DELETE'),
            '/' in path[1:] or bucket_name_in_host,
            # check if this is an actual put object request, because it could also be
            # a put bucket request with a path like this: /bucket_name/
            bucket_name_in_host or (len(path[1:].split('/')) > 1 and len(path[1:].split('/')[1]) > 0),
            self.is_query_allowable(method, parsed.query)
        ])

        # get subscribers and send bucket notifications
        if should_send_notifications:
            # if we already have a good key, use it, otherwise examine the path
            if key:
                object_path = '/' + key
            elif bucket_name_in_host:
                object_path = parsed.path
            else:
                parts = parsed.path[1:].split('/', 1)
                object_path = parts[1] if parts[1][0] == '/' else '/%s' % parts[1]
            version_id = response.headers.get('x-amz-version-id', None)

            send_notifications(method, bucket_name, object_path, version_id)

        # publish event for creation/deletion of buckets:
        if method in ('PUT', 'DELETE') and ('/' not in path[1:] or len(path[1:].split('/')[1]) <= 0):
            event_type = (event_publisher.EVENT_S3_CREATE_BUCKET if method == 'PUT'
                else event_publisher.EVENT_S3_DELETE_BUCKET)
            event_publisher.fire_event(event_type, payload={'n': event_publisher.get_hash(bucket_name)})

        # fix an upstream issue in moto S3 (see https://github.com/localstack/localstack/issues/382)
        if method == 'PUT' and parsed.query == 'policy':
            response._content = ''
            response.status_code = 204
            return response

        # emulate ErrorDocument functionality if a website is configured

        if method == 'GET' and response.status_code == 404 and parsed.query != 'website':
            s3_client = aws_stack.connect_to_service('s3')

            try:
                # Verify the bucket exists in the first place--if not, we want normal processing of the 404
                s3_client.head_bucket(Bucket=bucket_name)
                website_config = s3_client.get_bucket_website(Bucket=bucket_name)
                error_doc_key = website_config.get('ErrorDocument', {}).get('Key')

                if error_doc_key:
                    error_object = s3_client.get_object(Bucket=bucket_name, Key=error_doc_key)
                    response.status_code = 200
                    response._content = error_object['Body'].read()
                    response.headers['content-length'] = len(response._content)
            except ClientError:
                # Pass on the 404 as usual
                pass

        if response:
            reset_content_length = False

            # append CORS headers and other annotations to response
            append_cors_headers(bucket_name, request_method=method, request_headers=headers, response=response)
            append_last_modified_headers(response=response)
            append_list_objects_marker(method, path, data, response)

            # Remove body from PUT response on presigned URL
            # https://github.com/localstack/localstack/issues/1317
            if method == 'PUT' and ('X-Amz-Security-Token=' in path or
                    'X-Amz-Credential=' in path or 'AWSAccessKeyId=' in path):
                response._content = ''
                reset_content_length = True

            response_content_str = None
            try:
                response_content_str = to_str(response._content)
            except Exception:
                pass

            # Honor response header overrides
            # https://docs.aws.amazon.com/AmazonS3/latest/API/RESTObjectGET.html
            if method == 'GET':
                query_map = urlparse.parse_qs(parsed.query, keep_blank_values=True)
                for param_name, header_name in ALLOWED_HEADER_OVERRIDES.items():
                    if param_name in query_map:
                        response.headers[header_name] = query_map[param_name][0]

            if response_content_str and response_content_str.startswith('<'):
                is_bytes = isinstance(response._content, six.binary_type)
                response._content = response_content_str

                append_last_modified_headers(response=response, content=response_content_str)

                # We need to un-pretty-print the XML, otherwise we run into this issue with Spark:
                # https://github.com/jserver/mock-s3/pull/9/files
                # https://github.com/localstack/localstack/issues/183
                # Note: yet, we need to make sure we have a newline after the first line: <?xml ...>\n
                # Note: make sure to return XML docs verbatim: https://github.com/localstack/localstack/issues/1037
                if method != 'GET' or not is_object_specific_request(path, headers):
                    response._content = re.sub(r'([^\?])>\n\s*<', r'\1><', response_content_str, flags=re.MULTILINE)

                # update Location information in response payload
                response._content = self._update_location(response._content, bucket_name)

                # convert back to bytes
                if is_bytes:
                    response._content = to_bytes(response._content)

                # fix content-type: https://github.com/localstack/localstack/issues/618
                #                   https://github.com/localstack/localstack/issues/549
                #                   https://github.com/localstack/localstack/issues/854
                if 'text/html' in response.headers.get('Content-Type', '') \
                        and not response_content_str.lower().startswith('<!doctype html'):
                    response.headers['Content-Type'] = 'application/xml; charset=utf-8'

                reset_content_length = True

            # update content-length headers (fix https://github.com/localstack/localstack/issues/541)
            if method == 'DELETE':
                reset_content_length = True

            if reset_content_length:
                response.headers['content-length'] = len(response._content)

    def _update_location(self, content, bucket_name):
        bucket_name = normalize_bucket_name(bucket_name)

        host = config.HOSTNAME_EXTERNAL
        if ':' not in host:
            host = '%s:%s' % (host, config.PORT_S3)
        return re.sub(r'<Location>\s*([a-zA-Z0-9\-]+)://[^/]+/([^<]+)\s*</Location>',
            r'<Location>%s://%s/%s/\2</Location>' % (get_service_protocol(), host, bucket_name),
            content, flags=re.MULTILINE)

    @staticmethod
    def is_query_allowable(method, query):
        # Generally if there is a query (some/path/with?query) we don't want to send notifications
        if not query:
            return True
        # Except we do want to notify on multipart and presigned url upload completion
        contains_cred = 'X-Amz-Credential' in query and 'X-Amz-Signature' in query
        contains_key = 'AWSAccessKeyId' in query and 'Signature' in query
        if (method == 'POST' and query.startswith('uploadId')) or contains_cred or contains_key:
            return True


# instantiate listener
UPDATE_S3 = ProxyListenerS3()<|MERGE_RESOLUTION|>--- conflicted
+++ resolved
@@ -662,7 +662,6 @@
             return Request(data=modified_data, headers=headers, method=method)
         return True
 
-<<<<<<< HEAD
     def get_201_reponse(self, key, bucket_name):
         return """
             <PostResponse>
@@ -679,7 +678,7 @@
             bucket=bucket_name,
             etag='d41d8cd98f00b204e9800998ecf8427f',
         )
-=======
+
     def get_forward_url(self, method, path, data, headers):
         def sub(match):
             # make sure to convert any bucket names to lower case
@@ -692,7 +691,6 @@
         url = '%s://%s:%s%s' % (get_service_protocol(), constants.LOCALHOST,
             constants.DEFAULT_PORT_S3_BACKEND, path_new)
         return url
->>>>>>> aa013bf8
 
     def return_response(self, method, path, data, headers, response):
 
