--- conflicted
+++ resolved
@@ -578,59 +578,6 @@
             response._content = re.compile(pattern).sub(delimiter, c)
 
 
-<<<<<<< HEAD
-=======
-def fix_sorting_versions(method, parsed, response):
-    try:
-        if method != 'GET':
-            return
-
-        if not parsed or not parsed.query or 'versions' not in parsed.query:
-            return
-        try:
-            content = to_str(response._content)
-        except Exception:
-            # return in case of conversion errors
-            return
-
-        if not content or '<ListVersionsResult' not in content:
-            return
-
-        parsed = xmltodict.parse(content).get('ListVersionsResult')
-        if not isinstance(parsed.get('Version'), list):
-            return
-
-        result = list(parsed.get('Version'))
-
-        def compare(item1, item2):
-            # sort based on key in ascending order
-            if item1['Key'] < item2['Key']:
-                return -1
-            elif item1['Key'] > item2['Key']:
-                return 1
-            else:
-                # sort based on last modified in descending order
-                t1 = time.mktime(datetime.datetime.strptime(item1['LastModified'], '%Y-%m-%dT%H:%M:%S.%fZ').timetuple())
-                t2 = time.mktime(datetime.datetime.strptime(item2['LastModified'], '%Y-%m-%dT%H:%M:%S.%fZ').timetuple())
-                if t1 > t2:
-                    return -1
-                elif t1 < t2:
-                    return 1
-                else:
-                    # sort based on latest
-                    if item1['IsLatest'] == 'true':
-                        return -1
-                    elif item2['IsLatest'] == 'true':
-                        return 1
-            return 0
-
-        parsed['Version'] = sorted(result, key=functools.cmp_to_key(compare))
-        response._content = xmltodict.unparse({'ListVersionsResult': parsed})
-    except Exception:
-        return
-
-
->>>>>>> cdf96ce0
 def convert_to_chunked_encoding(method, path, response):
     if method != 'GET' or path != '/':
         return
