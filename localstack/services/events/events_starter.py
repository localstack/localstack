--- conflicted
+++ resolved
@@ -110,18 +110,10 @@
         return True
 
     rule_information = self.events_backend.describe_rule(rule)
-<<<<<<< HEAD
     if rule_information.event_pattern._filter:
         event_pattern = rule_information.event_pattern._filter
         if not filter_event(event_pattern, event):
             return False
-=======
-    rule_event_pattern = json.loads(str(rule_information.event_pattern))
-
-    if rule_event_pattern and not filter_event(rule_event_pattern, event):
-        return False
-
->>>>>>> ca5c3287
     return True
 
 
