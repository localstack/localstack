import re
import datetime
import json
import uuid
import logging
import ipaddress
from moto.events.models import Rule as rule_model
from moto.events.responses import EventsHandler as events_handler
from localstack import config
from localstack.constants import APPLICATION_AMZ_JSON_1_1, TEST_AWS_ACCOUNT_ID
from localstack.utils.aws import aws_stack
from localstack.utils.common import short_uid, extract_jsonpath
from localstack.services.infra import start_moto_server
from localstack.services.events.scheduler import JobScheduler
from localstack.services.events.events_listener import _create_and_register_temp_dir, _dump_events_to_files


LOG = logging.getLogger(__name__)

DEFAULT_EVENT_BUS_NAME = 'default'

# Event rules storage
EVENT_RULES = {
    DEFAULT_EVENT_BUS_NAME: set()
}

CONTENT_BASE_FILTER_KEYWORDS = [
    'prefix', 'anything-but', 'numeric', 'cidr', 'exists'
]


def filter_event_with_target_input_path(target, event):
    input_path = target.get('InputPath')
    if input_path:
        event = extract_jsonpath(event, input_path)
    return event


def filter_event_based_on_event_format(self, rule, event):
    def filter_event(event_pattern, event):
        for key, value in event_pattern.items():
            event_value = event.get(key.lower())
            if not event_value:
                return False

            if isinstance(value, list) and not identify_content_base_parameter_in_pattern(value):
                if isinstance(event_value, list) and \
                   get_two_lists_intersection(value, event_value) == []:
                    return False
                elif not isinstance(event_value, list) and \
                        isinstance(event_value, (str, int)) and \
                        event_value not in value:
                    return False

            elif isinstance(value, list) and identify_content_base_parameter_in_pattern(value):
                if not filter_event_with_content_base_parameter(value, event_value):
                    return False

            elif isinstance(value, (str, dict)):
                try:
                    value = json.loads(value) if isinstance(value, str) else value
                    if isinstance(value, dict) and not filter_event(value, event_value):
                        return False
                except json.decoder.JSONDecodeError:
                    return False
        return True

    rule_information = self.events_backend.describe_rule(rule)
<<<<<<< HEAD
    rule_event_pattern = json.loads(str(rule_information.event_pattern))

    if rule_event_pattern and not filter_event(rule_event_pattern, event):
        return False

=======
    if rule_information.event_pattern:
        event_pattern = rule_information.event_pattern._filter
        if event_pattern and not filter_event(event_pattern, event):
            return False
>>>>>>> 323a00af
    return True


def process_events(event, targets):
    for target in targets:
        arn = target['Arn']
        changed_event = filter_event_with_target_input_path(target, event)
        aws_stack.send_event_to_target(arn, changed_event, aws_stack.get_events_target_attributes(target))


def apply_patches():
    # Fix events arn
    def rule_model_generate_arn(self, name):
        return 'arn:aws:events:{region_name}:{account_id}:rule/{name}'.format(
            region_name=self.region_name, account_id=TEST_AWS_ACCOUNT_ID, name=name
        )

    events_handler_put_rule_orig = events_handler.put_rule

    def events_handler_put_rule(self):
        name = self._get_param('Name')
        event_bus = self._get_param('EventBusName') or DEFAULT_EVENT_BUS_NAME

        if event_bus not in EVENT_RULES:
            EVENT_RULES[event_bus] = set()

        EVENT_RULES[event_bus].add(name)

        return events_handler_put_rule_orig(self)

    events_handler_delete_rule_orig = events_handler.delete_rule

    def events_handler_delete_rule(self):
        name = self._get_param('Name')
        event_bus = self._get_param('EventBusName') or DEFAULT_EVENT_BUS_NAME

        rules_set = EVENT_RULES.get(event_bus, set())
        if name not in rules_set:
            return self.error('ValidationException', 'Rule "%s" not found for event bus "%s"' % (name, event_bus))
        rules_set.remove(name)

        return events_handler_delete_rule_orig(self)

    def events_handler_put_events(self):
        entries = self._get_param('Entries')
        events = list(
            map(lambda event: {'event': event, 'uuid': str(uuid.uuid4())}, entries)
        )

        _create_and_register_temp_dir()
        _dump_events_to_files(events)

        for event_envelope in events:
            event = event_envelope['event']
            event_bus = event.get('EventBusName') or DEFAULT_EVENT_BUS_NAME

            rules = EVENT_RULES.get(event_bus, [])

            formatted_event = {
                'version': '0',
                'id': event_envelope['uuid'],
                'detail-type': event.get('DetailType'),
                'source': event.get('Source'),
                'account': TEST_AWS_ACCOUNT_ID,
                'time': datetime.datetime.utcnow().strftime('%Y-%m-%dT%H:%M:%SZ'),
                'region': self.region,
                'resources': event.get('Resources', []),
                'detail': json.loads(event.get('Detail', '{}')),
            }

            targets = []
            for rule in rules:
                if filter_event_based_on_event_format(self, rule, formatted_event):
                    targets.extend(self.events_backend.list_targets_by_rule(rule)['Targets'])

            # process event
            process_events(formatted_event, targets)

        content = {
            'Entries': list(map(lambda event: {'EventId': event['uuid']}, events))
        }

        self.response_headers.update({
            'Content-Type': APPLICATION_AMZ_JSON_1_1,
            'x-amzn-RequestId': short_uid()
        })

        return json.dumps(content), self.response_headers

    rule_model._generate_arn = rule_model_generate_arn
    events_handler.put_rule = events_handler_put_rule
    events_handler.delete_rule = events_handler_delete_rule
    events_handler.put_events = events_handler_put_events


def start_scheduler():
    JobScheduler.start()


def start_events(port=None, asynchronous=None, update_listener=None):
    port = port or config.PORT_EVENTS

    apply_patches()
    start_scheduler()

    return start_moto_server(
        key='events',
        port=port,
        name='Cloudwatch Events',
        asynchronous=asynchronous,
        update_listener=update_listener
    )


# ---------------
# HELPER METHODS
# ---------------


def get_two_lists_intersection(lst1, lst2):
    lst3 = [value for value in lst1 if value in lst2]
    return lst3


def identify_content_base_parameter_in_pattern(parameters):
    if any([list(param.keys())[0] in CONTENT_BASE_FILTER_KEYWORDS for param in parameters if isinstance(param, dict)]):
        return True


def filter_event_with_content_base_parameter(pattern_value, event_value):
    for element in pattern_value:
        if (isinstance(element, (str, int))) \
           and (event_value == element or element in event_value):
            return True
        elif isinstance(element, dict):
            element_key = list(element.keys())[0]
            element_value = element.get(element_key)
            if element_key.lower() == 'prefix':
                if re.match(r'^{}'.format(element_value), event_value):
                    return True
            elif element_key.lower() == 'exists':
                if element_value and event_value:
                    return True
                elif not element_value and not event_value:
                    return True
            elif element_key.lower() == 'cidr':
                ips = [str(ip) for ip in ipaddress.IPv4Network(element_value)]
                if event_value in ips:
                    return True
            elif element_key.lower() == 'numeric':
                if check_valid_numeric_content_base_rule(element_value):
                    for index in range(len(element_value)):
                        if isinstance(element_value[index], int):
                            continue
                        if element_value[index] == '>' and \
                            isinstance(element_value[index + 1], int) and \
                                event_value <= element_value[index + 1]:
                            break
                        elif element_value[index] == '>=' and \
                            isinstance(element_value[index + 1], int) and \
                                event_value < element_value[index + 1]:
                            break
                        elif element_value[index] == '<' and \
                            isinstance(element_value[index + 1], int) and \
                                event_value >= element_value[index + 1]:
                            break
                        elif element_value[index] == '<=' and \
                            isinstance(element_value[index + 1], int) and \
                                event_value > element_value[index + 1]:
                            break
                    else:
                        return True

            elif element_key.lower() == 'anything-but':
                if isinstance(element_value, list) and \
                        event_value not in element_value:
                    return True
                elif (isinstance(element_value, (str, int))) and \
                        event_value != element_value:
                    return True
                elif isinstance(element_value, dict):
                    nested_key = list(element_value)[0]
                    if nested_key == 'prefix' and \
                            not re.match(r'^{}'.format(element_value.get(nested_key)), event_value):
                        return True
    return False


def check_valid_numeric_content_base_rule(list_of_operators):
    if len(list_of_operators) > 4:
        return False

    if '=' in list_of_operators:
        return False

    if len(list_of_operators) > 2:
        upper_limit = None
        lower_limit = None
        for index in range(len(list_of_operators)):
            if not isinstance(list_of_operators[index], int) and \
               '<' in list_of_operators[index]:
                upper_limit = list_of_operators[index + 1]
            if not isinstance(list_of_operators[index], int) and \
               '>' in list_of_operators[index]:
                lower_limit = list_of_operators[index + 1]
            if upper_limit and lower_limit and upper_limit < lower_limit:
                return False
            index = index + 1
    return True<|MERGE_RESOLUTION|>--- conflicted
+++ resolved
@@ -66,18 +66,11 @@
         return True
 
     rule_information = self.events_backend.describe_rule(rule)
-<<<<<<< HEAD
     rule_event_pattern = json.loads(str(rule_information.event_pattern))
 
     if rule_event_pattern and not filter_event(rule_event_pattern, event):
         return False
 
-=======
-    if rule_information.event_pattern:
-        event_pattern = rule_information.event_pattern._filter
-        if event_pattern and not filter_event(event_pattern, event):
-            return False
->>>>>>> 323a00af
     return True
 
 
