import copy
import json
import logging
import os
import random
import re
import time
import traceback
from binascii import crc32
from contextlib import contextmanager
from typing import Dict, List

import requests
import werkzeug

from localstack import config
from localstack.aws import handlers
from localstack.aws.accounts import get_aws_account_id
from localstack.aws.api import (
    CommonServiceException,
    RequestContext,
    ServiceRequest,
    ServiceResponse,
    handler,
)
from localstack.aws.api.dynamodb import (
    BatchExecuteStatementOutput,
    BatchGetItemOutput,
    BatchGetRequestMap,
    BatchWriteItemInput,
    BatchWriteItemOutput,
    BillingMode,
    ContinuousBackupsDescription,
    ContinuousBackupsStatus,
    CreateGlobalTableOutput,
    CreateTableInput,
    CreateTableOutput,
    DeleteItemInput,
    DeleteItemOutput,
    DeleteTableOutput,
    DescribeContinuousBackupsOutput,
    DescribeGlobalTableOutput,
    DescribeKinesisStreamingDestinationOutput,
    DescribeTableOutput,
    DescribeTimeToLiveOutput,
    DynamodbApi,
    ExecuteStatementInput,
    ExecuteStatementOutput,
    ExecuteTransactionInput,
    ExecuteTransactionOutput,
    GetItemInput,
    GetItemOutput,
    GlobalTableAlreadyExistsException,
    GlobalTableNotFoundException,
    KinesisStreamingDestinationOutput,
    ListGlobalTablesOutput,
    ListTablesInputLimit,
    ListTablesOutput,
    ListTagsOfResourceOutput,
    NextTokenString,
    PartiQLBatchRequest,
    PointInTimeRecoveryDescription,
    PointInTimeRecoverySpecification,
    PointInTimeRecoveryStatus,
    PositiveIntegerObject,
    ProvisionedThroughputExceededException,
    PutItemInput,
    PutItemOutput,
    QueryInput,
    QueryOutput,
    RegionName,
    ReplicaDescription,
    ReplicaList,
    ReplicaStatus,
    ReplicaUpdateList,
    ResourceArnString,
    ResourceInUseException,
    ResourceNotFoundException,
    ReturnConsumedCapacity,
    ScanInput,
    ScanOutput,
    StreamArn,
    TableDescription,
    TableName,
    TagKeyList,
    TagList,
    TimeToLiveSpecification,
    TransactGetItemList,
    TransactGetItemsOutput,
    TransactWriteItemsInput,
    TransactWriteItemsOutput,
    UpdateContinuousBackupsOutput,
    UpdateGlobalTableOutput,
    UpdateItemInput,
    UpdateItemOutput,
    UpdateTableInput,
    UpdateTableOutput,
    UpdateTimeToLiveOutput,
)
from localstack.aws.connect import connect_to
from localstack.aws.forwarder import get_request_forwarder_http
from localstack.constants import AUTH_CREDENTIAL_REGEX, LOCALHOST, TEST_AWS_SECRET_ACCESS_KEY
from localstack.http import Response
from localstack.services.dynamodb.models import DynamoDBStore, dynamodb_stores
from localstack.services.dynamodb.server import DynamodbServer
from localstack.services.dynamodb.utils import (
    ItemFinder,
    ItemSet,
    SchemaExtractor,
    extract_table_name_from_partiql_update,
)
from localstack.services.dynamodbstreams import dynamodbstreams_api
from localstack.services.dynamodbstreams.dynamodbstreams_api import (
    get_and_increment_sequence_number_counter,
)
from localstack.services.dynamodbstreams.models import dynamodbstreams_stores
from localstack.services.edge import ROUTER
from localstack.services.plugins import ServiceLifecycleHook
from localstack.state import AssetDirectory, StateVisitor
from localstack.utils.aws import arns, aws_stack
from localstack.utils.aws.arns import extract_account_id_from_arn, extract_region_from_arn
from localstack.utils.aws.aws_stack import get_valid_regions_for_service
from localstack.utils.collections import select_attributes, select_from_typed_dict
from localstack.utils.common import short_uid, to_bytes
from localstack.utils.json import BytesEncoder, canonical_json
from localstack.utils.strings import long_uid, to_str
from localstack.utils.threads import start_worker_thread

# set up logger
LOG = logging.getLogger(__name__)

# action header prefix
ACTION_PREFIX = "DynamoDB_20120810."

# list of actions subject to throughput limitations
READ_THROTTLED_ACTIONS = [
    "GetItem",
    "Query",
    "Scan",
    "TransactGetItems",
    "BatchGetItem",
]
WRITE_THROTTLED_ACTIONS = [
    "PutItem",
    "BatchWriteItem",
    "UpdateItem",
    "DeleteItem",
    "TransactWriteItems",
]
THROTTLED_ACTIONS = READ_THROTTLED_ACTIONS + WRITE_THROTTLED_ACTIONS

MANAGED_KMS_KEYS = {}


def dynamodb_table_exists(table_name, client=None):
    client = client or connect_to().dynamodb
    paginator = client.get_paginator("list_tables")
    pages = paginator.paginate(PaginationConfig={"PageSize": 100})
    for page in pages:
        table_names = page["TableNames"]
        if to_str(table_name) in table_names:
            return True
    return False


class EventForwarder:
    @classmethod
    def forward_to_targets(cls, records: List[Dict], background: bool = True):
        def _forward(*args):
            # forward to kinesis stream
            records_to_kinesis = copy.deepcopy(records)
            cls.forward_to_kinesis_stream(records_to_kinesis)

            # forward to lambda and ddb_streams
            forward_records = cls.prepare_records_to_forward_to_ddb_stream(records)
            records_to_ddb = copy.deepcopy(forward_records)
            cls.forward_to_ddb_stream(records_to_ddb)

        if background:
            return start_worker_thread(_forward)
        _forward()

    @staticmethod
    def forward_to_ddb_stream(records):
        dynamodbstreams_api.forward_events(records)

    @staticmethod
    def forward_to_kinesis_stream(records):
        for record in records:
            event_source_arn = record.get("eventSourceARN")
            if not event_source_arn:
                continue
            table_name = event_source_arn.split("/", 1)[-1]
            account_id = extract_account_id_from_arn(event_source_arn)
            region_name = extract_region_from_arn(event_source_arn)
            store = get_store(account_id, region_name)
            table_def = store.table_definitions.get(table_name) or {}
            if table_def.get("KinesisDataStreamDestinationStatus") != "ACTIVE":
                continue
            stream_arn = table_def["KinesisDataStreamDestinations"][-1]["StreamArn"]
            stream_name = stream_arn.split("/", 1)[-1]
            record["tableName"] = table_name
            record.pop("eventSourceARN", None)
            record["dynamodb"].pop("StreamViewType", None)
            hash_keys = list(filter(lambda key: key["KeyType"] == "HASH", table_def["KeySchema"]))
            partition_key = hash_keys[0]["AttributeName"]

            stream_account_id = extract_account_id_from_arn(stream_arn)
            stream_region_name = extract_region_from_arn(stream_arn)
            kinesis = connect_to(
                aws_access_key_id=stream_account_id,
                aws_secret_access_key=TEST_AWS_SECRET_ACCESS_KEY,
                region_name=stream_region_name,
            ).kinesis
            kinesis.put_record(
                StreamName=stream_name,
                Data=json.dumps(record, cls=BytesEncoder),
                PartitionKey=partition_key,
            )

    @classmethod
    def prepare_records_to_forward_to_ddb_stream(cls, records):
        # StreamViewType determines what information is written to the stream for the table
        # When an item in the table is inserted, updated or deleted
        for record in records:
            ddb_record = record["dynamodb"]
            stream_type = ddb_record.get("StreamViewType")
            if not stream_type:
                continue
            if "SequenceNumber" not in ddb_record:
                ddb_record["SequenceNumber"] = str(get_and_increment_sequence_number_counter())
            # KEYS_ONLY  - Only the key attributes of the modified item are written to the stream
            if stream_type == "KEYS_ONLY":
                ddb_record.pop("OldImage", None)
                ddb_record.pop("NewImage", None)
            # NEW_IMAGE - The entire item, as it appears after it was modified, is written to the stream
            elif stream_type == "NEW_IMAGE":
                ddb_record.pop("OldImage", None)
            # OLD_IMAGE - The entire item, as it appeared before it was modified, is written to the stream
            elif stream_type == "OLD_IMAGE":
                ddb_record.pop("NewImage", None)
        return records

    @classmethod
    def is_kinesis_stream_exists(cls, stream_arn):
        account_id = extract_account_id_from_arn(stream_arn)
        region_name = extract_region_from_arn(stream_arn)

        kinesis = connect_to(
            aws_access_key_id=account_id,
            aws_secret_access_key=TEST_AWS_SECRET_ACCESS_KEY,
            region_name=region_name,
        ).kinesis
        stream_name_from_arn = stream_arn.split("/", 1)[1]
        # check if the stream exists in kinesis for the user
        filtered = list(
            filter(
                lambda stream_name: stream_name == stream_name_from_arn,
                kinesis.list_streams()["StreamNames"],
            )
        )
        return bool(filtered)


class SSEUtils:
    """Utils for server-side encryption (SSE)"""

    @classmethod
    def get_sse_kms_managed_key(cls, account_id: str, region_name: str):
        from localstack.services.kms import provider

        existing_key = MANAGED_KMS_KEYS.get(region_name)
        if existing_key:
            return existing_key
        kms_client = connect_to(
            aws_access_key_id=account_id,
            aws_secret_access_key=TEST_AWS_SECRET_ACCESS_KEY,
            region_name=region_name,
        ).kms
        key_data = kms_client.create_key(
            Description="Default key that protects my DynamoDB data when no other key is defined"
        )
        key_id = key_data["KeyMetadata"]["KeyId"]

        provider.set_key_managed(key_id, account_id, region_name)
        MANAGED_KMS_KEYS[aws_stack.get_region()] = key_id
        return key_id

    @classmethod
    def get_sse_description(cls, account_id: str, region_name: str, data):
        if data.get("Enabled"):
            kms_master_key_id = data.get("KMSMasterKeyId")
            if not kms_master_key_id:
                # this is of course not the actual key for dynamodb, just a better, since existing, mock
                kms_master_key_id = cls.get_sse_kms_managed_key(account_id, region_name)
            kms_master_key_id = arns.kms_key_arn(kms_master_key_id)
            return {
                "Status": "ENABLED",
                "SSEType": "KMS",  # no other value is allowed here
                "KMSMasterKeyArn": kms_master_key_id,
            }
        return {}


class ValidationException(CommonServiceException):
    def __init__(self, message: str):
        super().__init__(code="ValidationException", status_code=400, message=message)


def get_store(account_id: str, region_name: str) -> DynamoDBStore:
    # special case: AWS NoSQL Workbench sends "localhost" as region - replace with proper region here
    region_name = DynamoDBProvider.ddb_region_name(region_name)
    return dynamodb_stores[account_id][region_name]


@contextmanager
def modify_context_region(context: RequestContext, region: str):
    """
    Context manager that modifies the region of a `RequestContext`. At the exit, the context is restored to its
    original state.

    :param context: the context to modify
    :param region: the modified region
    :return: a modified `RequestContext`
    """
    original_region = context.region
    original_authorization = context.request.headers.get("Authorization")

    key = DynamoDBProvider.ddb_access_key(context.account_id, region)

    context.region = region
    context.request.headers["Authorization"] = re.sub(
        AUTH_CREDENTIAL_REGEX,
        rf"Credential={key}/\2/{region}/\4/",
        original_authorization or "",
        flags=re.IGNORECASE,
    )

    try:
        yield context
    except Exception:
        raise
    finally:
        # revert the original context
        context.region = original_region
        context.request.headers["Authorization"] = original_authorization


class DynamoDBProvider(DynamodbApi, ServiceLifecycleHook):

    server: DynamodbServer
    """The instance of the server managing the instance of DynamoDB local"""

    def __init__(self):
        self.server = DynamodbServer()
        self.request_forwarder = get_request_forwarder_http(self.get_forward_url)

    def on_before_start(self):
        self.server.start_dynamodb()

    def accept_state_visitor(self, visitor: StateVisitor):
        visitor.visit(dynamodb_stores)
        visitor.visit(dynamodbstreams_stores)
        visitor.visit(AssetDirectory(os.path.join(config.dirs.data, self.service)))

    def on_before_state_reset(self):
        self.server.stop_dynamodb()

    def on_before_state_load(self):
        self.server.stop_dynamodb()
        self.server = DynamodbServer()

    def on_after_state_reset(self):
        self.server = DynamodbServer()
        self.server.start_dynamodb()

    def on_after_state_load(self):
        self.server.start_dynamodb()

    def on_after_init(self):
        # add response processor specific to ddblocal
        handlers.modify_service_response.append(self.service, self._modify_ddblocal_arns)

        # routes for the shell ui
        ROUTER.add(
            path="/shell",
            endpoint=self.handle_shell_ui_redirect,
            methods=["GET"],
        )
        ROUTER.add(
            path="/shell/<regex('.*'):req_path>",
            endpoint=self.handle_shell_ui_request,
        )

    def _modify_ddblocal_arns(self, chain, context: RequestContext, response: Response):
        """A service response handler that modifies the dynamodb backend response."""
        if response_content := response.get_data(as_text=True):
            # fix the table and latest stream ARNs (DynamoDBLocal hardcodes "ddblocal" as the region)
            content_replaced = re.sub(
                r'("TableArn"|"LatestStreamArn"|"StreamArn")\s*:\s*"arn:([a-z-]+):dynamodb:ddblocal:000000000000:([^"]+)"',
                rf'\1: "arn:\2:dynamodb:{context.region}:{context.account_id}:\3"',
                response_content,
            )
            if content_replaced != response_content:
                response.data = content_replaced
                context.service_response = (
                    None  # make sure the service response is parsed again later
                )

        # update x-amz-crc32 header required by some clients
        response.headers["x-amz-crc32"] = crc32(response.data) & 0xFFFFFFFF

    def _forward_request(self, context: RequestContext, region: str | None) -> ServiceResponse:
        """
        Modify the context region and then forward request to DynamoDB Local.

        This is used for operations impacted by global tables. In LocalStack, a single copy of global table
        is kept, and any requests to replicated tables are forwarded to this original table.
        """
        if region:
            with modify_context_region(context, region):
                return self.forward_request(context)
        return self.forward_request(context)

    def forward_request(
        self, context: RequestContext, service_request: ServiceRequest = None
    ) -> ServiceResponse:
        """
        Forward a request to DynamoDB Local.
        """
        self.check_provisioned_throughput(context.operation.name)
        self.prepare_request_headers(
            context.request.headers, account_id=context.account_id, region_name=context.region
        )
        return self.request_forwarder(context, service_request)

    def get_forward_url(self) -> str:
        """Return the URL of the backend DynamoDBLocal server to forward requests to"""
        return f"http://{LOCALHOST}:{self.server.port}"

    def handle_shell_ui_redirect(self, request: werkzeug.Request) -> Response:
        headers = {"Refresh": f"0; url={config.service_url('dynamodb')}/shell/index.html"}
        return Response("", headers=headers)

    def handle_shell_ui_request(self, request: werkzeug.Request, req_path: str) -> Response:
        # TODO: "DynamoDB Local Web Shell was deprecated with version 1.16.X and is not available any
        #  longer from 1.17.X to latest. There are no immediate plans for a new Web Shell to be introduced."
        #  -> keeping this for now, to allow configuring custom installs; should consider removing it in the future
        # https://repost.aws/questions/QUHyIzoEDqQ3iOKlUEp1LPWQ#ANdBm9Nz9TRf6VqR3jZtcA1g
        req_path = f"/{req_path}" if not req_path.startswith("/") else req_path
        url = f"{self.get_forward_url()}/shell{req_path}"
        result = requests.request(
            method=request.method, url=url, headers=request.headers, data=request.data
        )
        return Response(result.content, headers=dict(result.headers), status=result.status_code)

    #
    # Table ops
    #

    @handler("CreateTable", expand=False)
    def create_table(
        self,
        context: RequestContext,
        create_table_input: CreateTableInput,
    ) -> CreateTableOutput:
        table_name = create_table_input["TableName"]

        # Return this specific error message to keep parity with AWS
        if self.table_exists(context.account_id, context.region, table_name):
            raise ResourceInUseException(f"Table already exists: {table_name}")

        billing_mode = create_table_input.get("BillingMode")
        provisioned_throughput = create_table_input.get("ProvisionedThroughput")
        if billing_mode == BillingMode.PAY_PER_REQUEST and provisioned_throughput is not None:
            raise ValidationException(
                "One or more parameter values were invalid: Neither ReadCapacityUnits nor WriteCapacityUnits can be "
                "specified when BillingMode is PAY_PER_REQUEST"
            )

        result = self.forward_request(context)

        table_description = result["TableDescription"]
        table_description["TableArn"] = table_arn = self.fix_table_arn(
            table_description["TableArn"]
        )

        backend = get_store(context.account_id, context.region)
        backend.table_definitions[table_name] = table_definitions = dict(create_table_input)
        backend.TABLE_REGION[table_name] = context.region

        if "TableId" not in table_definitions:
            table_definitions["TableId"] = long_uid()

        if "SSESpecification" in table_definitions:
            sse_specification = table_definitions.pop("SSESpecification")
            table_definitions["SSEDescription"] = SSEUtils.get_sse_description(
                context.account_id, context.region, sse_specification
            )

        if table_definitions:
            table_content = result.get("Table", {})
            table_content.update(table_definitions)
            table_description.update(table_content)

        if "StreamSpecification" in table_definitions:
            create_dynamodb_stream(
                context.account_id,
                context.region,
                table_definitions,
                table_description.get("LatestStreamLabel"),
            )

        if "TableClass" in table_definitions:
            table_class = table_description.pop("TableClass", None) or table_definitions.pop(
                "TableClass"
            )
            table_description["TableClassSummary"] = {"TableClass": table_class}

        tags = table_definitions.pop("Tags", [])
        if tags:
            get_store(context.account_id, context.region).TABLE_TAGS[table_arn] = {
                tag["Key"]: tag["Value"] for tag in tags
            }

        # remove invalid attributes from result
        table_description.pop("Tags", None)
        table_description.pop("BillingMode", None)

        return result

    def delete_table(self, context: RequestContext, table_name: TableName) -> DeleteTableOutput:
        global_table_region = self.get_global_table_region(context, table_name)

        # Limitation note: On AWS, for a replicated table, if the source table is deleted, the replicated tables continue to exist.
        # This is not the case for LocalStack, where all replicated tables will also be removed if source is deleted.

        result = self._forward_request(context=context, region=global_table_region)

        table_arn = result.get("TableDescription", {}).get("TableArn")
        table_arn = self.fix_table_arn(table_arn)
        dynamodbstreams_api.delete_streams(context.account_id, context.region, table_arn)

        store = get_store(context.account_id, context.region)
        store.TABLE_TAGS.pop(table_arn, None)
        store.REPLICAS.pop(table_name, None)

        return result

    def describe_table(self, context: RequestContext, table_name: TableName) -> DescribeTableOutput:
        global_table_region = self.get_global_table_region(context, table_name)

        result = self._forward_request(context=context, region=global_table_region)
        table_description: TableDescription = result["Table"]

        # Update table properties from LocalStack stores
        if table_props := get_store(context.account_id, context.region).table_properties.get(
            table_name
        ):
            table_description.update(table_props)

        store = get_store(context.account_id, context.region)

        # Update replication details
        replicas: Dict[RegionName, ReplicaDescription] = store.REPLICAS.get(table_name, {})

        replica_description_list = []

        if global_table_region != context.region:
            replica_description_list.append(
                ReplicaDescription(
                    RegionName=global_table_region, ReplicaStatus=ReplicaStatus.ACTIVE
                )
            )

        for replica_region, replica_description in replicas.items():
            # The replica in the region being queried must not be returned
            if replica_region != context.region:
                replica_description_list.append(replica_description)

        table_description.update({"Replicas": replica_description_list})

        # update only TableId and SSEDescription if present
        if table_definitions := store.table_definitions.get(table_name):
            for key in ["TableId", "SSEDescription"]:
                if table_definitions.get(key):
                    table_description[key] = table_definitions[key]
            if "TableClass" in table_definitions:
                table_description["TableClassSummary"] = {
                    "TableClass": table_definitions["TableClass"]
                }

        return DescribeTableOutput(
            Table=select_from_typed_dict(TableDescription, table_description)
        )

    @handler("UpdateTable", expand=False)
    def update_table(
        self, context: RequestContext, update_table_input: UpdateTableInput
    ) -> UpdateTableOutput:
        table_name = update_table_input["TableName"]
        global_table_region = self.get_global_table_region(context, table_name)

        try:
            result = self._forward_request(context=context, region=global_table_region)
        except CommonServiceException as exc:
            # DynamoDBLocal refuses to update certain table params and raises.
            # But we still need to update this info in LocalStack stores
            if not (exc.code == "ValidationException" and exc.message == "Nothing to update"):
                raise

            if table_class := update_table_input.get("TableClass"):
                table_definitions = get_store(
                    context.account_id, context.region
                ).table_definitions.setdefault(table_name, {})
                table_definitions["TableClass"] = table_class

            if replica_updates := update_table_input.get("ReplicaUpdates"):
                store = get_store(context.account_id, global_table_region)

                # Dict with source region to set of replicated regions
                replicas: Dict[RegionName, ReplicaDescription] = store.REPLICAS.get(table_name, {})

                for replica_update in replica_updates:
                    for key, details in replica_update.items():
                        # Replicated region
                        target_region = details.get("RegionName")

                        # Check if replicated region is valid
                        if target_region not in get_valid_regions_for_service("dynamodb"):
                            raise ValidationException(f"Region {target_region} is not supported")

                        match key:
                            case "Create":
                                if target_region in replicas.keys():
                                    raise ValidationException(
                                        f"Failed to create a the new replica of table with name: '{table_name}' because one or more replicas already existed as tables."
                                    )
                                replicas[target_region] = ReplicaDescription(
                                    RegionName=target_region,
                                    KMSMasterKeyId=details.get("KMSMasterKeyId"),
                                    ProvisionedThroughputOverride=details.get(
                                        "ProvisionedThroughputOverride"
                                    ),
                                    GlobalSecondaryIndexes=details.get("GlobalSecondaryIndexes"),
                                    ReplicaStatus=ReplicaStatus.ACTIVE,
                                )
                            case "Delete":
                                try:
                                    replicas.pop(target_region)
                                except KeyError:
                                    raise ValidationException(
                                        "Update global table operation failed because one or more replicas were not part of the global table."
                                    )

                store.REPLICAS[table_name] = replicas

            # update response content
            schema = SchemaExtractor.get_table_schema(
                table_name, context.account_id, global_table_region
            )
            return UpdateTableOutput(TableDescription=schema["Table"])

        # TODO: DDB streams must also be created for replicas
        if update_table_input.get("StreamSpecification"):
            create_dynamodb_stream(
                context.account_id,
                context.region,
                update_table_input,
                result["TableDescription"].get("LatestStreamLabel"),
            )

        return result

    def list_tables(
        self,
        context: RequestContext,
        exclusive_start_table_name: TableName = None,
        limit: ListTablesInputLimit = None,
    ) -> ListTablesOutput:
        response = self.forward_request(context)

        # Add replicated tables
        replicas = get_store(context.account_id, context.region).REPLICAS
        for replicated_table, replications in replicas.items():
            for replica_region, replica_description in replications.items():
                if context.region == replica_region:
                    response["TableNames"].append(replicated_table)

        return response

    #
    # Item ops
    #

    @handler("PutItem", expand=False)
    def put_item(self, context: RequestContext, put_item_input: PutItemInput) -> PutItemOutput:
        table_name = put_item_input["TableName"]

        existing_item = None
        event_sources_or_streams_enabled = has_event_sources_or_streams_enabled(table_name)
        if event_sources_or_streams_enabled:
            existing_item = ItemFinder.find_existing_item(
                put_item_input, account_id=context.account_id, region_name=context.region
            )

        global_table_region = self.get_global_table_region(context, table_name)
        result = self._forward_request(context=context, region=global_table_region)

        # Since this operation makes use of global table region, we need to use the same region for all
        # calls made via the inter-service client. This is taken care of by passing the account ID and
        # region, eg. when getting the stream spec

        # Get stream specifications details for the table
        if event_sources_or_streams_enabled:
            stream_spec = dynamodb_get_table_stream_specification(
                account_id=context.account_id,
                region_name=global_table_region,
                table_name=table_name,
            )
            item = put_item_input["Item"]
            # prepare record keys
            keys = SchemaExtractor.extract_keys(
                item=item,
                table_name=table_name,
                account_id=context.account_id,
                region_name=global_table_region,
            )
            # create record
            record = self.get_record_template()
            record["eventName"] = "INSERT" if not existing_item else "MODIFY"
            record["dynamodb"].update(
                {
                    "Keys": keys,
                    "NewImage": item,
                    "SizeBytes": _get_size_bytes(item),
                }
            )
            if stream_spec:
                record["dynamodb"]["StreamViewType"] = stream_spec["StreamViewType"]
            if existing_item:
                record["dynamodb"]["OldImage"] = existing_item
            self.forward_stream_records([record], table_name=table_name)
        return result

    @handler("DeleteItem", expand=False)
    def delete_item(
        self,
        context: RequestContext,
        delete_item_input: DeleteItemInput,
    ) -> DeleteItemOutput:
        table_name = delete_item_input["TableName"]
        global_table_region = self.get_global_table_region(context, table_name)

        existing_item = None
        if has_event_sources_or_streams_enabled(table_name):
            existing_item = ItemFinder.find_existing_item(delete_item_input)

        result = self._forward_request(context=context, region=global_table_region)

        # determine and forward stream record
        if existing_item:
            event_sources_or_streams_enabled = has_event_sources_or_streams_enabled(table_name)
            if event_sources_or_streams_enabled:
                # create record
                record = self.get_record_template()
                record["eventName"] = "REMOVE"
                record["dynamodb"].update(
                    {
                        "Keys": delete_item_input["Key"],
                        "OldImage": existing_item,
                        "SizeBytes": _get_size_bytes(existing_item),
                    }
                )
                # Get stream specifications details for the table
                stream_spec = dynamodb_get_table_stream_specification(
                    account_id=context.account_id, region_name=context.region, table_name=table_name
                )
                if stream_spec:
                    record["dynamodb"]["StreamViewType"] = stream_spec["StreamViewType"]
                self.forward_stream_records([record], table_name=table_name)

        return result

    @handler("UpdateItem", expand=False)
    def update_item(
        self,
        context: RequestContext,
        update_item_input: UpdateItemInput,
    ) -> UpdateItemOutput:
        table_name = update_item_input["TableName"]
        global_table_region = self.get_global_table_region(context, table_name)

        existing_item = None
        event_sources_or_streams_enabled = has_event_sources_or_streams_enabled(table_name)
        if event_sources_or_streams_enabled:
            existing_item = ItemFinder.find_existing_item(update_item_input)

        result = self._forward_request(context=context, region=global_table_region)

        # construct and forward stream record
        if event_sources_or_streams_enabled:
            updated_item = ItemFinder.find_existing_item(update_item_input)
            if updated_item:
                record = self.get_record_template()
                record["eventName"] = "INSERT" if not existing_item else "MODIFY"
                record["dynamodb"].update(
                    {
                        "Keys": update_item_input["Key"],
                        "NewImage": updated_item,
                        "SizeBytes": _get_size_bytes(updated_item),
                    }
                )
                if existing_item:
                    record["dynamodb"]["OldImage"] = existing_item
                stream_spec = dynamodb_get_table_stream_specification(
                    account_id=context.account_id, region_name=context.region, table_name=table_name
                )
                if stream_spec:
                    record["dynamodb"]["StreamViewType"] = stream_spec["StreamViewType"]
                self.forward_stream_records([record], table_name=table_name)
        return result

    @handler("GetItem", expand=False)
    def get_item(self, context: RequestContext, get_item_input: GetItemInput) -> GetItemOutput:
        table_name = get_item_input["TableName"]
        global_table_region = self.get_global_table_region(context, table_name)
        result = self._forward_request(context=context, region=global_table_region)
        self.fix_consumed_capacity(get_item_input, result)
        return result

    #
    # Queries
    #

    @handler("Query", expand=False)
    def query(self, context: RequestContext, query_input: QueryInput) -> QueryOutput:
        index_name = query_input.get("IndexName")
        if index_name:
            if not is_index_query_valid(query_input):
                raise ValidationException(
                    "One or more parameter values were invalid: Select type ALL_ATTRIBUTES "
                    "is not supported for global secondary index id-index because its projection "
                    "type is not ALL",
                )

        result = self.forward_request(context)
        self.fix_consumed_capacity(query_input, result)
        return result

    @handler("Scan", expand=False)
    def scan(self, context: RequestContext, scan_input: ScanInput) -> ScanOutput:
        return self.forward_request(context)

    #
    # Batch ops
    #

    @handler("BatchWriteItem", expand=False)
    def batch_write_item(
        self,
        context: RequestContext,
        batch_write_item_input: BatchWriteItemInput,
    ) -> BatchWriteItemOutput:
        # TODO: add global table support
        existing_items = []
        unprocessed_put_items = []
        unprocessed_delete_items = []
        request_items = batch_write_item_input["RequestItems"]
        for table_name in sorted(request_items.keys()):
            for request in request_items[table_name]:
                for key in ["PutRequest", "DeleteRequest"]:
                    inner_request = request.get(key)
                    if inner_request:
                        if self.should_throttle("BatchWriteItem"):
                            if key == "PutRequest":
                                unprocessed_put_items.append(inner_request)
                            elif key == "DeleteRequest":
                                unprocessed_delete_items.append(inner_request)
                        else:
                            item = ItemFinder.find_existing_item(inner_request, table_name)
                            existing_items.append(item)

        result = self.forward_request(context)

        # determine and forward stream records
        request_items = batch_write_item_input["RequestItems"]
        records, unprocessed_items = self.prepare_batch_write_item_records(
            request_items=request_items,
            unprocessed_put_items=unprocessed_put_items,
            unprocessed_delete_items=unprocessed_delete_items,
            existing_items=existing_items,
        )
        streams_enabled_cache = {}
        event_sources_or_streams_enabled = False
        for record in records:
            event_sources_or_streams_enabled = (
                event_sources_or_streams_enabled
                or has_event_sources_or_streams_enabled(
                    record["eventSourceARN"], cache=streams_enabled_cache
                )
            )
        if event_sources_or_streams_enabled:
            self.forward_stream_records(records)

        # update response
        if any(unprocessed_items):
            table_name = list(request_items.keys())[0]
            unprocessed = result["UnprocessedItems"]
            if table_name not in unprocessed:
                unprocessed[table_name] = []
            for key in ["PutRequest", "DeleteRequest"]:
                if any(unprocessed_items[key]):
                    unprocessed[table_name].append({key: unprocessed_items[key]})
            for key in list(unprocessed.keys()):
                if not unprocessed.get(key):
                    del unprocessed[key]

        return result

    @handler("BatchGetItem")
    def batch_get_item(
        self,
        context: RequestContext,
        request_items: BatchGetRequestMap,
        return_consumed_capacity: ReturnConsumedCapacity = None,
    ) -> BatchGetItemOutput:
        # TODO: add global table support
        return self.forward_request(context)

    #
    # Transactions
    #

    @handler("TransactWriteItems", expand=False)
    def transact_write_items(
        self,
        context: RequestContext,
        transact_write_items_input: TransactWriteItemsInput,
    ) -> TransactWriteItemsOutput:
        existing_items = []
        for item in transact_write_items_input["TransactItems"]:
            for key in ["Put", "Update", "Delete"]:
                inner_item = item.get(key)
                if inner_item:
                    existing_items.append(ItemFinder.find_existing_item(inner_item))

        client_token: str | None = transact_write_items_input.get("ClientRequestToken")

        if client_token:
            # we sort the payload since identical payload but with different order could cause
            # IdempotentParameterMismatchException error if a client token is provided
            context.request.data = to_bytes(canonical_json(json.loads(context.request.data)))

        result = self.forward_request(context)

        # determine and forward stream records
        streams_enabled_cache = {}
        records = self.prepare_transact_write_item_records(
            transact_items=transact_write_items_input["TransactItems"],
            existing_items=existing_items,
        )
        event_sources_or_streams_enabled = False
        for record in records:
            event_sources_or_streams_enabled = (
                event_sources_or_streams_enabled
                or has_event_sources_or_streams_enabled(
                    record["eventSourceARN"],
                    streams_enabled_cache,
                )
            )
        if event_sources_or_streams_enabled:
            self.forward_stream_records(records)

        return result

    @handler("TransactGetItems", expand=False)
    def transact_get_items(
        self,
        context: RequestContext,
        transact_items: TransactGetItemList,
        return_consumed_capacity: ReturnConsumedCapacity = None,
    ) -> TransactGetItemsOutput:
        return self.forward_request(context)

    @handler("ExecuteTransaction", expand=False)
    def execute_transaction(
        self, context: RequestContext, execute_transaction_input: ExecuteTransactionInput
    ) -> ExecuteTransactionOutput:
        result = self.forward_request(context)
        return result

    @handler("ExecuteStatement", expand=False)
    def execute_statement(
        self,
        context: RequestContext,
        execute_statement_input: ExecuteStatementInput,
    ) -> ExecuteStatementOutput:
        statement = execute_statement_input["Statement"]
        table_name = extract_table_name_from_partiql_update(statement)
        existing_items = None
        if table_name and has_event_sources_or_streams_enabled(table_name):
            # Note: fetching the entire list of items is hugely inefficient, especially for larger tables
            # TODO: find a mechanism to hook into the PartiQL update mechanism of DynamoDB Local directly!
            existing_items = ItemFinder.list_existing_items_for_statement(statement)

        result = self.forward_request(context)

        # construct and forward stream record
        event_sources_or_streams_enabled = table_name and has_event_sources_or_streams_enabled(
            table_name
        )
        if event_sources_or_streams_enabled:
            records = get_updated_records(table_name, existing_items)
            self.forward_stream_records(records, table_name=table_name)

        return result

    #
    # Tags
    #

    def tag_resource(
        self, context: RequestContext, resource_arn: ResourceArnString, tags: TagList
    ) -> None:
        table_tags = get_store(context.account_id, context.region).TABLE_TAGS
        if resource_arn not in table_tags:
            table_tags[resource_arn] = {}
        table_tags[resource_arn].update({tag["Key"]: tag["Value"] for tag in tags})

    def untag_resource(
        self, context: RequestContext, resource_arn: ResourceArnString, tag_keys: TagKeyList
    ) -> None:
        for tag_key in tag_keys or []:
            get_store(context.account_id, context.region).TABLE_TAGS.get(resource_arn, {}).pop(
                tag_key, None
            )

    def list_tags_of_resource(
        self,
        context: RequestContext,
        resource_arn: ResourceArnString,
        next_token: NextTokenString = None,
    ) -> ListTagsOfResourceOutput:
        result = [
            {"Key": k, "Value": v}
            for k, v in get_store(context.account_id, context.region)
            .TABLE_TAGS.get(resource_arn, {})
            .items()
        ]
        return ListTagsOfResourceOutput(Tags=result)

    #
    # TTLs
    #

    def describe_time_to_live(
        self, context: RequestContext, table_name: TableName
    ) -> DescribeTimeToLiveOutput:
        backend = get_store(context.account_id, context.region)

        ttl_spec = backend.ttl_specifications.get(table_name)
        result = {"TimeToLiveStatus": "DISABLED"}
        if ttl_spec:
            if ttl_spec.get("Enabled"):
                ttl_status = "ENABLED"
            else:
                ttl_status = "DISABLED"
            result = {
                "AttributeName": ttl_spec.get("AttributeName"),
                "TimeToLiveStatus": ttl_status,
            }

        return DescribeTimeToLiveOutput(TimeToLiveDescription=result)

    def update_time_to_live(
        self,
        context: RequestContext,
        table_name: TableName,
        time_to_live_specification: TimeToLiveSpecification,
    ) -> UpdateTimeToLiveOutput:
        # TODO: TTL status is maintained/mocked but no real expiry is happening for items
        backend = get_store(context.account_id, context.region)
        backend.ttl_specifications[table_name] = time_to_live_specification
        return UpdateTimeToLiveOutput(TimeToLiveSpecification=time_to_live_specification)

    #
    # Global tables
    #

    def create_global_table(
        self, context: RequestContext, global_table_name: TableName, replication_group: ReplicaList
    ) -> CreateGlobalTableOutput:
        global_tables: Dict = get_store(context.account_id, context.region).GLOBAL_TABLES
        if global_table_name in global_tables:
            raise GlobalTableAlreadyExistsException("Global table with this name already exists")
        replication_group = [grp.copy() for grp in replication_group or []]
        data = {"GlobalTableName": global_table_name, "ReplicationGroup": replication_group}
        global_tables[global_table_name] = data
        for group in replication_group:
            group["ReplicaStatus"] = "ACTIVE"
            group["ReplicaStatusDescription"] = "Replica active"
        return CreateGlobalTableOutput(GlobalTableDescription=data)

    def describe_global_table(
        self, context: RequestContext, global_table_name: TableName
    ) -> DescribeGlobalTableOutput:
        details = get_store(context.account_id, context.region).GLOBAL_TABLES.get(global_table_name)
        if not details:
            raise GlobalTableNotFoundException("Global table with this name does not exist")
        return DescribeGlobalTableOutput(GlobalTableDescription=details)

    def list_global_tables(
        self,
        context: RequestContext,
        exclusive_start_global_table_name: TableName = None,
        limit: PositiveIntegerObject = None,
        region_name: RegionName = None,
    ) -> ListGlobalTablesOutput:
        # TODO: add paging support
        result = [
            select_attributes(tab, ["GlobalTableName", "ReplicationGroup"])
            for tab in get_store(context.account_id, context.region).GLOBAL_TABLES.values()
        ]
        return ListGlobalTablesOutput(GlobalTables=result)

    def update_global_table(
        self,
        context: RequestContext,
        global_table_name: TableName,
        replica_updates: ReplicaUpdateList,
    ) -> UpdateGlobalTableOutput:
        details = get_store(context.account_id, context.region).GLOBAL_TABLES.get(global_table_name)
        if not details:
            raise GlobalTableNotFoundException("Global table with this name does not exist")
        for update in replica_updates or []:
            repl_group = details["ReplicationGroup"]
            # delete existing
            delete = update.get("Delete")
            if delete:
                details["ReplicationGroup"] = [
                    g for g in repl_group if g["RegionName"] != delete["RegionName"]
                ]
            # create new
            create = update.get("Create")
            if create:
                exists = [g for g in repl_group if g["RegionName"] == create["RegionName"]]
                if exists:
                    continue
                new_group = {
                    "RegionName": create["RegionName"],
                    "ReplicaStatus": "ACTIVE",
                    "ReplicaStatusDescription": "Replica active",
                }
                details["ReplicationGroup"].append(new_group)
        return UpdateGlobalTableOutput(GlobalTableDescription=details)

    #
    # Kinesis Streaming
    #

    def enable_kinesis_streaming_destination(
        self, context: RequestContext, table_name: TableName, stream_arn: StreamArn
    ) -> KinesisStreamingDestinationOutput:
        self.ensure_table_exists(context.account_id, context.region, table_name)

        stream = EventForwarder.is_kinesis_stream_exists(stream_arn=stream_arn)
        if not stream:
            raise ValidationException("User does not have a permission to use kinesis stream")

        table_def = get_store(context.account_id, context.region).table_definitions.setdefault(
            table_name, {}
        )

        dest_status = table_def.get("KinesisDataStreamDestinationStatus")
        if dest_status not in ["DISABLED", "ENABLE_FAILED", None]:
            raise ValidationException(
                "Table is not in a valid state to enable Kinesis Streaming "
                "Destination:EnableKinesisStreamingDestination must be DISABLED or ENABLE_FAILED "
                "to perform ENABLE operation."
            )

        table_def["KinesisDataStreamDestinations"] = (
            table_def.get("KinesisDataStreamDestinations") or []
        )
        # remove the stream destination if already present
        table_def["KinesisDataStreamDestinations"] = [
            t for t in table_def["KinesisDataStreamDestinations"] if t["StreamArn"] != stream_arn
        ]
        # append the active stream destination at the end of the list
        table_def["KinesisDataStreamDestinations"].append(
            {
                "DestinationStatus": "ACTIVE",
                "DestinationStatusDescription": "Stream is active",
                "StreamArn": stream_arn,
            }
        )
        table_def["KinesisDataStreamDestinationStatus"] = "ACTIVE"
        return KinesisStreamingDestinationOutput(
            DestinationStatus="ACTIVE", StreamArn=stream_arn, TableName=table_name
        )

    def disable_kinesis_streaming_destination(
        self, context: RequestContext, table_name: TableName, stream_arn: StreamArn
    ) -> KinesisStreamingDestinationOutput:
        self.ensure_table_exists(context.account_id, context.region, table_name)

        stream = EventForwarder.is_kinesis_stream_exists(stream_arn=stream_arn)
        if not stream:
            raise ValidationException(
                "User does not have a permission to use kinesis stream",
            )

        table_def = get_store(context.account_id, context.region).table_definitions.setdefault(
            table_name, {}
        )

        stream_destinations = table_def.get("KinesisDataStreamDestinations")
        if stream_destinations:
            if table_def["KinesisDataStreamDestinationStatus"] == "ACTIVE":
                for dest in stream_destinations:
                    if dest["StreamArn"] == stream_arn and dest["DestinationStatus"] == "ACTIVE":
                        dest["DestinationStatus"] = "DISABLED"
                        dest["DestinationStatusDescription"] = ("Stream is disabled",)
                        table_def["KinesisDataStreamDestinationStatus"] = "DISABLED"
                        return KinesisStreamingDestinationOutput(
                            DestinationStatus="DISABLED",
                            StreamArn=stream_arn,
                            TableName=table_name,
                        )
        raise ValidationException(
            "Table is not in a valid state to disable Kinesis Streaming Destination:"
            "DisableKinesisStreamingDestination must be ACTIVE to perform DISABLE operation."
        )

    def describe_kinesis_streaming_destination(
        self, context: RequestContext, table_name: TableName
    ) -> DescribeKinesisStreamingDestinationOutput:
        self.ensure_table_exists(context.account_id, context.region, table_name)

        table_def = (
            get_store(context.account_id, context.region).table_definitions.get(table_name) or {}
        )

        stream_destinations = table_def.get("KinesisDataStreamDestinations") or []
        return DescribeKinesisStreamingDestinationOutput(
            KinesisDataStreamDestinations=stream_destinations, TableName=table_name
        )

    #
    # Continuous Backups
    #

    def describe_continuous_backups(
        self, context: RequestContext, table_name: TableName
    ) -> DescribeContinuousBackupsOutput:
        self.get_global_table_region(context, table_name)
        store = get_store(context.account_id, context.region)
        continuous_backup_description = (
            store.table_properties.get(table_name, {}).get("ContinuousBackupsDescription")
        ) or ContinuousBackupsDescription(
            ContinuousBackupsStatus=ContinuousBackupsStatus.ENABLED,
            PointInTimeRecoveryDescription=PointInTimeRecoveryDescription(
                PointInTimeRecoveryStatus=PointInTimeRecoveryStatus.DISABLED
            ),
        )

        return DescribeContinuousBackupsOutput(
            ContinuousBackupsDescription=continuous_backup_description
        )

    def update_continuous_backups(
        self,
        context: RequestContext,
        table_name: TableName,
        point_in_time_recovery_specification: PointInTimeRecoverySpecification,
    ) -> UpdateContinuousBackupsOutput:
        self.get_global_table_region(context, table_name)

        store = get_store(context.account_id, context.region)
        pit_recovery_status = (
            PointInTimeRecoveryStatus.ENABLED
            if point_in_time_recovery_specification["PointInTimeRecoveryEnabled"]
            else PointInTimeRecoveryStatus.DISABLED
        )
        continuous_backup_description = ContinuousBackupsDescription(
            ContinuousBackupsStatus=ContinuousBackupsStatus.ENABLED,
            PointInTimeRecoveryDescription=PointInTimeRecoveryDescription(
                PointInTimeRecoveryStatus=pit_recovery_status
            ),
        )
        table_props = store.table_properties.setdefault(table_name, {})
        table_props["ContinuousBackupsDescription"] = continuous_backup_description

        return UpdateContinuousBackupsOutput(
            ContinuousBackupsDescription=continuous_backup_description
        )

    #
    # Helpers
    #

    @staticmethod
    def ddb_access_key(account_id: str, region_name: str) -> str:
        """
        Get the access key to be used while communicating with DynamoDB Local.

        DDBLocal supports namespacing as an undocumented feature. It works based on the value of the `Credentials`
        field of the `Authorization` header. We use a concatenated value of account ID and region to achieve
        namespacing.
        """
        return "{account_id}{region_name}".format(
            account_id=account_id, region_name=region_name
        ).replace("-", "")

    @staticmethod
    def ddb_region_name(region_name: str) -> str:
        """Map `local` or `localhost` region to the default region. These values are used by NoSQL Workbench."""
        # TODO: could this be somehow moved into the request handler chain?
        if region_name in ("local", "localhost"):
            region_name = aws_stack.get_local_region()

        return region_name

    @staticmethod
    def table_exists(account_id: str, region_name: str, table_name: str) -> bool:
        region_name = DynamoDBProvider.ddb_region_name(region_name)

        client = connect_to(
            aws_access_key_id=account_id,
            aws_secret_access_key=TEST_AWS_SECRET_ACCESS_KEY,
            region_name=region_name,
        ).dynamodb
        return dynamodb_table_exists(table_name, client)

    @staticmethod
    def ensure_table_exists(account_id: str, region_name: str, table_name: str):
        """
        Raise ResourceNotFoundException if the given table does not exist.

        :param account_id: account id
        :param region_name: region name
        :param table_name: table name
        :raise: ResourceNotFoundException if table does not exist in DynamoDB Local
        """
        if not DynamoDBProvider.table_exists(account_id, region_name, table_name):
            raise ResourceNotFoundException("Cannot do operations on a non-existent table")

    @staticmethod
    def get_global_table_region(context: RequestContext, table_name: str) -> str:
        """
        Return the table region considering that it might be a replicated table.

        Replication in LocalStack works by keeping a single copy of a table and forwarding
        requests to the region where this table exists.

        This method does not check whether the table actually exists in DDBLocal.

        :param context: request context
        :param table_name: table name
        :return: region
        """
        store = get_store(context.account_id, context.region)

        table_region = store.TABLE_REGION.get(table_name)
        replicated_at = store.REPLICAS.get(table_name, {}).keys()

        if context.region == table_region or context.region in replicated_at:
            return table_region

        return context.region

    @staticmethod
    def prepare_request_headers(headers: Dict, account_id: str, region_name: str):
        """
        Modify the Credentials field of Authorization header to achieve namespacing in DynamoDBLocal.
        """
        region_name = DynamoDBProvider.ddb_region_name(region_name)
        key = DynamoDBProvider.ddb_access_key(account_id, region_name)

        # DynamoDBLocal namespaces based on the value of Credentials
        # Since we want to namespace by both account ID and region, use an aggregate key
        # We also replace the region to keep compatibility with NoSQL Workbench
        headers["Authorization"] = re.sub(
            AUTH_CREDENTIAL_REGEX,
            rf"Credential={key}/\2/{region_name}/\4/",
            headers.get("Authorization") or "",
            flags=re.IGNORECASE,
        )

    def fix_consumed_capacity(self, request: Dict, result: Dict):
        # make sure we append 'ConsumedCapacity', which is properly
        # returned by dynalite, but not by AWS's DynamoDBLocal
        table_name = request.get("TableName")
        return_cap = request.get("ReturnConsumedCapacity")
        if "ConsumedCapacity" not in result and return_cap in ["TOTAL", "INDEXES"]:
            request["ConsumedCapacity"] = {
                "TableName": table_name,
                "CapacityUnits": 5,  # TODO hardcoded
                "ReadCapacityUnits": 2,
                "WriteCapacityUnits": 3,
            }

    def fix_table_arn(self, arn: str) -> str:
        """
        Set the correct account ID and region in ARNs returned by DynamoDB Local.
        """
        return arn.replace(":ddblocal:", f":{aws_stack.get_region()}:").replace(
            ":000000000000:", f":{get_aws_account_id()}:"
        )

    def prepare_transact_write_item_records(self, transact_items, existing_items):
        records = []
        record = self.get_record_template()
        # Fix issue #2745: existing_items only contain the Put/Update/Delete records,
        # so we will increase the index based on these events
        i = 0
        for request in transact_items:
            put_request = request.get("Put")
            if put_request:
                existing_item = existing_items[i]
                table_name = put_request["TableName"]
                keys = SchemaExtractor.extract_keys(item=put_request["Item"], table_name=table_name)
                # Add stream view type to record if ddb stream is enabled
                stream_spec = dynamodb_get_table_stream_specification(
                    account_id=get_aws_account_id(),
                    region_name=aws_stack.get_region(),
                    table_name=table_name,
                )
                if stream_spec:
                    record["dynamodb"]["StreamViewType"] = stream_spec["StreamViewType"]
                new_record = copy.deepcopy(record)
                new_record["eventID"] = short_uid()
                new_record["eventName"] = "INSERT" if not existing_item else "MODIFY"
                new_record["dynamodb"]["Keys"] = keys
                new_record["dynamodb"]["NewImage"] = put_request["Item"]
                if existing_item:
                    new_record["dynamodb"]["OldImage"] = existing_item
                new_record["eventSourceARN"] = arns.dynamodb_table_arn(table_name)
                new_record["dynamodb"]["SizeBytes"] = _get_size_bytes(put_request["Item"])
                records.append(new_record)
                i += 1
            update_request = request.get("Update")
            if update_request:
                table_name = update_request["TableName"]
                keys = update_request["Key"]
                updated_item = ItemFinder.find_existing_item(update_request, table_name)
                if not updated_item:
                    return []
                stream_spec = dynamodb_get_table_stream_specification(
                    account_id=get_aws_account_id(),
                    region_name=aws_stack.get_region(),
                    table_name=table_name,
                )
                if stream_spec:
                    record["dynamodb"]["StreamViewType"] = stream_spec["StreamViewType"]
                new_record = copy.deepcopy(record)
                new_record["eventID"] = short_uid()
                new_record["eventName"] = "MODIFY"
                new_record["dynamodb"]["Keys"] = keys
                new_record["dynamodb"]["OldImage"] = existing_items[i]
                new_record["dynamodb"]["NewImage"] = updated_item
                new_record["eventSourceARN"] = arns.dynamodb_table_arn(table_name)
                new_record["dynamodb"]["SizeBytes"] = _get_size_bytes(updated_item)
                records.append(new_record)
                i += 1
            delete_request = request.get("Delete")
            if delete_request:
                table_name = delete_request["TableName"]
                keys = delete_request["Key"]
                existing_item = existing_items[i]
                stream_spec = dynamodb_get_table_stream_specification(
                    account_id=get_aws_account_id(),
                    region_name=aws_stack.get_region(),
                    table_name=table_name,
                )
                if stream_spec:
                    record["dynamodb"]["StreamViewType"] = stream_spec["StreamViewType"]
                new_record = copy.deepcopy(record)
                new_record["eventID"] = short_uid()
                new_record["eventName"] = "REMOVE"
                new_record["dynamodb"]["Keys"] = keys
                new_record["dynamodb"]["OldImage"] = existing_item
                new_record["dynamodb"]["SizeBytes"] = _get_size_bytes(existing_items)
                new_record["eventSourceARN"] = arns.dynamodb_table_arn(table_name)
                records.append(new_record)
                i += 1
        return records

    def batch_execute_statement(
        self,
        context: RequestContext,
        statements: PartiQLBatchRequest,
        return_consumed_capacity: ReturnConsumedCapacity = None,
    ) -> BatchExecuteStatementOutput:
        result = self.forward_request(context)
        return result

    def prepare_batch_write_item_records(
        self,
        request_items,
        existing_items,
        unprocessed_put_items: List,
        unprocessed_delete_items: List,
    ):
        records = []
        record = self.get_record_template()
        unprocessed_items = {"PutRequest": {}, "DeleteRequest": {}}
        i = 0
        for table_name in sorted(request_items.keys()):
            # Add stream view type to record if ddb stream is enabled
            stream_spec = dynamodb_get_table_stream_specification(
                account_id=get_aws_account_id(),
                region_name=aws_stack.get_region(),
                table_name=table_name,
            )
            if stream_spec:
                record["dynamodb"]["StreamViewType"] = stream_spec["StreamViewType"]
            for request in request_items[table_name]:
                put_request = request.get("PutRequest")
                if put_request:
                    if existing_items and len(existing_items) > i:
                        existing_item = existing_items[i]
                        keys = SchemaExtractor.extract_keys(
                            item=put_request["Item"], table_name=table_name
                        )
                        new_record = copy.deepcopy(record)
                        new_record["eventID"] = short_uid()
                        new_record["dynamodb"]["SizeBytes"] = _get_size_bytes(put_request["Item"])
                        new_record["eventName"] = "INSERT" if not existing_item else "MODIFY"
                        new_record["dynamodb"]["Keys"] = keys
                        new_record["dynamodb"]["NewImage"] = put_request["Item"]
                        if existing_item:
                            new_record["dynamodb"]["OldImage"] = existing_item
                        new_record["eventSourceARN"] = arns.dynamodb_table_arn(table_name)
                        records.append(new_record)
                    if unprocessed_put_items and len(unprocessed_put_items) > i:
                        unprocessed_item = unprocessed_put_items[i]
                        if unprocessed_item:
                            unprocessed_items["PutRequest"].update(
                                json.loads(json.dumps(unprocessed_item, cls=BytesEncoder))
                            )
                delete_request = request.get("DeleteRequest")
                if delete_request:
                    if existing_items and len(existing_items) > i:
                        keys = delete_request["Key"]
                        new_record = copy.deepcopy(record)
                        new_record["eventID"] = short_uid()
                        new_record["eventName"] = "REMOVE"
                        new_record["dynamodb"]["Keys"] = keys
                        new_record["dynamodb"]["OldImage"] = existing_items[i]
                        new_record["dynamodb"]["SizeBytes"] = _get_size_bytes(existing_items[i])
                        new_record["eventSourceARN"] = arns.dynamodb_table_arn(table_name)
                        records.append(new_record)
                    if unprocessed_delete_items and len(unprocessed_delete_items) > i:
                        unprocessed_item = unprocessed_delete_items[i]
                        if unprocessed_item:
                            unprocessed_items["DeleteRequest"].update(
                                json.loads(json.dumps(unprocessed_item, cls=BytesEncoder))
                            )
                i += 1
        return records, unprocessed_items

    def forward_stream_records(self, records: List[Dict], table_name: str = None):
        if records and "eventName" in records[0]:
            if table_name:
                for record in records:
                    record["eventSourceARN"] = arns.dynamodb_table_arn(table_name)
            EventForwarder.forward_to_targets(records, background=True)

    def get_record_template(self) -> Dict:
        return {
            "eventID": short_uid(),
            "eventVersion": "1.1",
            "dynamodb": {
                # expects nearest second rounded down
                "ApproximateCreationDateTime": int(time.time()),
                # 'StreamViewType': 'NEW_AND_OLD_IMAGES',
                "SizeBytes": -1,
            },
            "awsRegion": aws_stack.get_region(),
            "eventSource": "aws:dynamodb",
        }

    def check_provisioned_throughput(self, action):
        """
        Check rate limiting for an API operation and raise an error if provisioned throughput is exceeded.
        """
        if self.should_throttle(action):
            message = (
                "The level of configured provisioned throughput for the table was exceeded. "
                + "Consider increasing your provisioning level with the UpdateTable API"
            )
            raise ProvisionedThroughputExceededException(message)

    def action_should_throttle(self, action, actions):
        throttled = [f"{ACTION_PREFIX}{a}" for a in actions]
        return (action in throttled) or (action in actions)

    def should_throttle(self, action):
        rand = random.random()
        if rand < config.DYNAMODB_READ_ERROR_PROBABILITY and self.action_should_throttle(
            action, READ_THROTTLED_ACTIONS
        ):
            return True
        elif rand < config.DYNAMODB_WRITE_ERROR_PROBABILITY and self.action_should_throttle(
            action, WRITE_THROTTLED_ACTIONS
        ):
            return True
        elif rand < config.DYNAMODB_ERROR_PROBABILITY and self.action_should_throttle(
            action, THROTTLED_ACTIONS
        ):
            return True
        return False


# ---
# Misc. util functions
# ---
def _get_size_bytes(item) -> int:
    try:
        size_bytes = len(json.dumps(item))
    except TypeError:
        size_bytes = len(str(item))
    return size_bytes


def get_global_secondary_index(table_name, index_name):
    schema = SchemaExtractor.get_table_schema(table_name)
    for index in schema["Table"].get("GlobalSecondaryIndexes", []):
        if index["IndexName"] == index_name:
            return index
    raise ResourceNotFoundException("Index not found")


def is_local_secondary_index(table_name, index_name) -> bool:
    schema = SchemaExtractor.get_table_schema(table_name)
    for index in schema["Table"].get("LocalSecondaryIndexes", []):
        if index["IndexName"] == index_name:
            return True
    return False


def is_index_query_valid(query_data: dict) -> bool:
    table_name = to_str(query_data["TableName"])
    index_name = to_str(query_data["IndexName"])
    if is_local_secondary_index(table_name, index_name):
        return True
    index_query_type = query_data.get("Select")
    index = get_global_secondary_index(table_name, index_name)
    index_projection_type = index.get("Projection").get("ProjectionType")
    if index_query_type == "ALL_ATTRIBUTES" and index_projection_type != "ALL":
        return False
    return True


def has_event_sources_or_streams_enabled(table_name: str, cache: Dict = None):
    if cache is None:
        cache = {}
    if not table_name:
        return
    table_arn = arns.dynamodb_table_arn(table_name)
    account_id = extract_account_id_from_arn(table_arn)
    region_name = extract_region_from_arn(table_arn)
    cached = cache.get(table_arn)
    if isinstance(cached, bool):
        return cached
<<<<<<< HEAD
    lambda_client = connect_to().awslambda
    sources = lambda_client.list_event_source_mappings(
        account_id, region_name, EventSourceArn=table_arn
    )["EventSourceMappings"]
=======
    lambda_client = connect_to().lambda_
    sources = lambda_client.list_event_source_mappings(EventSourceArn=table_arn)[
        "EventSourceMappings"
    ]
>>>>>>> 78f635ad
    result = False
    if sources:
        result = True
    if not result and dynamodbstreams_api.get_stream_for_table(table_arn):
        result = True

    # if kinesis streaming destination is enabled
    # get table name from table_arn
    # since batch_write and transact write operations passing table_arn instead of table_name
    table_name = table_arn.split("/", 1)[-1]
    table_definitions: Dict = get_store(account_id, region_name).table_definitions
    if not result and table_definitions.get(table_name):
        if table_definitions[table_name].get("KinesisDataStreamDestinationStatus") == "ACTIVE":
            result = True
    cache[table_arn] = result
    return result


def get_updated_records(table_name: str, existing_items: List) -> List:
    """
    Determine the list of record updates, to be sent to a DDB stream after a PartiQL update operation.

    Note: This is currently a fairly expensive operation, as we need to retrieve the list of all items
          from the table, and compare the items to the previously available. This is a limitation as
          we're currently using the DynamoDB Local backend as a blackbox. In future, we should consider hooking
          into the PartiQL query execution inside DynamoDB Local and directly extract the list of updated items.
    """
    result = []
    stream_spec = dynamodb_get_table_stream_specification(
        account_id=get_aws_account_id(), region_name=aws_stack.get_region(), table_name=table_name
    )

    key_schema = SchemaExtractor.get_key_schema(table_name)
    before = ItemSet(existing_items, key_schema=key_schema)
    after = ItemSet(ItemFinder.get_all_table_items(table_name), key_schema=key_schema)

    def _add_record(item, comparison_set: ItemSet):
        matching_item = comparison_set.find_item(item)
        if matching_item == item:
            return

        # determine event type
        if comparison_set == after:
            if matching_item:
                return
            event_name = "REMOVE"
        else:
            event_name = "INSERT" if not matching_item else "MODIFY"

        old_image = item if event_name == "REMOVE" else matching_item
        new_image = matching_item if event_name == "REMOVE" else item

        # prepare record
        keys = SchemaExtractor.extract_keys_for_schema(item=item, key_schema=key_schema)
        record = {
            "eventName": event_name,
            "eventID": short_uid(),
            "dynamodb": {
                "Keys": keys,
                "NewImage": new_image,
                "SizeBytes": _get_size_bytes(item),
            },
        }
        if stream_spec:
            record["dynamodb"]["StreamViewType"] = stream_spec["StreamViewType"]
        if old_image:
            record["dynamodb"]["OldImage"] = old_image
        result.append(record)

    # loop over items in new item list (find INSERT/MODIFY events)
    for item in after.items_list:
        _add_record(item, before)
    # loop over items in old item list (find REMOVE events)
    for item in before.items_list:
        _add_record(item, after)
    return result


def create_dynamodb_stream(account_id: str, region_name: str, data, latest_stream_label):
    stream = data["StreamSpecification"]
    enabled = stream.get("StreamEnabled")

    if enabled not in [False, "False"]:
        table_name = data["TableName"]
        view_type = stream["StreamViewType"]

        dynamodbstreams_api.add_dynamodb_stream(
            account_id=account_id,
            region_name=region_name,
            table_name=table_name,
            latest_stream_label=latest_stream_label,
            view_type=view_type,
            enabled=enabled,
        )


def dynamodb_get_table_stream_specification(account_id: str, region_name: str, table_name: str):
    try:
        table_schema = SchemaExtractor.get_table_schema(
            table_name, account_id=account_id, region_name=region_name
        )
        return table_schema["Table"].get("StreamSpecification")
    except Exception as e:
        LOG.info(
            "Unable to get stream specification for table %s: %s %s",
            table_name,
            e,
            traceback.format_exc(),
        )
        raise e<|MERGE_RESOLUTION|>--- conflicted
+++ resolved
@@ -1665,17 +1665,10 @@
     cached = cache.get(table_arn)
     if isinstance(cached, bool):
         return cached
-<<<<<<< HEAD
-    lambda_client = connect_to().awslambda
-    sources = lambda_client.list_event_source_mappings(
-        account_id, region_name, EventSourceArn=table_arn
-    )["EventSourceMappings"]
-=======
-    lambda_client = connect_to().lambda_
+    lambda_client = connect_to(aws_access_key_id=account_id, region_name=region_name).lambda_
     sources = lambda_client.list_event_source_mappings(EventSourceArn=table_arn)[
         "EventSourceMappings"
     ]
->>>>>>> 78f635ad
     result = False
     if sources:
         result = True
