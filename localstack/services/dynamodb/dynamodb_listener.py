--- conflicted
+++ resolved
@@ -316,12 +316,8 @@
         if len(records) > 0 and 'eventName' in records[0]:
             if 'TableName' in data:
                 records[0]['eventSourceARN'] = aws_stack.dynamodb_table_arn(data['TableName'])
-<<<<<<< HEAD
-            lambda_api.process_dynamodb_records(records)
-=======
 
             forward_to_lambda(records)
->>>>>>> a81c96d6
             forward_to_ddb_stream(records)
 
     def prepare_batch_write_item_records(self, record, data):
