--- conflicted
+++ resolved
@@ -97,12 +97,8 @@
         ddb_client = aws_stack.connect_to_service('dynamodb')
         action = headers.get('X-Amz-Target', '')
         action = action.replace(ACTION_PREFIX, '')
-<<<<<<< HEAD
 
         if self.should_throttle(action) and (not action == 'BatchWriteItem'):
-=======
-        if self.should_throttle(action):
->>>>>>> 39dcd19d
             return error_response_throughput()
 
         ProxyListenerDynamoDB.thread_local.existing_item = None
@@ -452,12 +448,9 @@
         if event_sources_or_streams_enabled and records and 'eventName' in records[0]:
             if 'TableName' in data:
                 records[0]['eventSourceARN'] = aws_stack.dynamodb_table_arn(table_name)
-<<<<<<< HEAD
-=======
             # forward to kinesis stream
             forward_to_kinesis_stream(records)
             # forward to lambda and ddb_streams
->>>>>>> 39dcd19d
             forward_to_lambda(records)
             records = self.prepare_records_to_forward_to_ddb_stream(records)
             forward_to_ddb_stream(records)
