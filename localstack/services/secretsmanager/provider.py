--- conflicted
+++ resolved
@@ -4,10 +4,9 @@
 import logging
 import re
 import time
-import uuid
 from typing import Dict, Final, Optional, Union
 
-from moto.awslambda.models import lambda_backends
+from moto.awslambda.models import LambdaFunction
 from moto.iam.policy_validation import IAMPolicyDocumentValidator
 from moto.secretsmanager import models as secretsmanager_models
 from moto.secretsmanager.exceptions import SecretNotFoundException, ValidationException
@@ -43,6 +42,7 @@
     RemoveRegionsFromReplicationResponse,
     ReplicateSecretToRegionsRequest,
     ReplicateSecretToRegionsResponse,
+    ResourceNotFoundException,
     RestoreSecretRequest,
     RestoreSecretResponse,
     RotateSecretRequest,
@@ -63,10 +63,6 @@
 from localstack.constants import TEST_AWS_ACCOUNT_ID
 from localstack.services.moto import call_moto, call_moto_with_request
 from localstack.utils.aws import aws_stack
-<<<<<<< HEAD
-=======
-from localstack.utils.common import to_str
->>>>>>> 4db15999
 from localstack.utils.patch import patch
 from localstack.utils.strings import short_uid
 from localstack.utils.time import today_no_time
@@ -467,10 +463,19 @@
                 msg = "RotationRules.AutomaticallyAfterDays " "must be within 1-1000."
                 raise InvalidParameterException(msg)
 
-    lambda_backend = lambda_backends[self.region]
-    rotation_func = lambda_backend.get_function(rotation_lambda_arn)
+    rotation_func = None
+    try:
+        lm_client = aws_stack.connect_to_service("lambda", region_name=self.region)
+        get_func_res = lm_client.get_function(FunctionName=rotation_lambda_arn)
+        lm_spec = get_func_res["Configuration"]
+        lm_spec["Code"] = {"ZipFile": str(short_uid())}
+        rotation_func = LambdaFunction(lm_spec, self.region)
+    except Exception:
+        # Fall through to ResourceNotFoundException.
+        pass
+    #
     if not rotation_func:
-        raise InvalidRequestException("Lambda does not exist or could not be accessed")
+        raise ResourceNotFoundException("Lambda does not exist or could not be accessed")
 
     secret = self.secrets[secret_id]
 
@@ -498,17 +503,13 @@
         # Pending is not present in any version
         pass
 
-    if client_request_token:
-        self._client_request_token_validator(client_request_token)
-        new_version_id = client_request_token
-    else:
-        new_version_id = str(uuid.uuid4())
-
     # Begin the rotation process for the given secret by invoking the lambda function.
     #
     # We add the new secret version as "pending". The previous version remains
     # as "current" for now. Once we've passed the new secret through the lambda
     # rotation function (if provided) we can then update the status to "current".
+    new_version_id = self._from_client_request_token(client_request_token)
+    #
     self._add_secret(
         secret_id,
         None,
@@ -631,10 +632,4 @@
     if not hasattr(SecretsManagerBackend, "put_resource_policy"):
         SecretsManagerBackend.put_resource_policy = put_resource_policy_model
     if not hasattr(SecretsManagerResponse, "put_resource_policy"):
-        SecretsManagerResponse.put_resource_policy = put_resource_policy_response
-
-    @patch(SecretsManagerBackend.rotate_secret)
-    def rotate_secret(fn, self, secret_id, rotation_lambda_arn=None, *args, **kwargs):
-        # make sure we're passing empty rotation Lambda ARN, to avoid ResourceNotFoundException in moto
-        # TODO - should think about adding an enhanced patch that calls Lambda functions from lambda_api.py
-        return fn(self, secret_id, rotation_lambda_arn=None, *args, **kwargs)+        SecretsManagerResponse.put_resource_policy = put_resource_policy_response