import json
import logging
from typing import Dict, List

from botocore.utils import InvalidArnException
from moto.core.utils import camelcase_to_pascal, underscores_to_camelcase
from moto.sns import sns_backends
from moto.sns.models import MAXIMUM_MESSAGE_LENGTH, SNSBackend, Topic
from moto.sns.utils import is_e164

from localstack.aws.accounts import get_aws_account_id
from localstack.aws.api import CommonServiceException, RequestContext
from localstack.aws.api.sns import (
    AmazonResourceName,
    BatchEntryIdsNotDistinctException,
    ConfirmSubscriptionResponse,
    CreateEndpointResponse,
    CreateTopicResponse,
    GetSubscriptionAttributesResponse,
    GetTopicAttributesResponse,
    InvalidParameterException,
    InvalidParameterValueException,
    ListTagsForResourceResponse,
    MapStringToString,
    MessageAttributeMap,
    NotFoundException,
    PublishBatchRequestEntryList,
    PublishBatchResponse,
    PublishBatchResultEntry,
    PublishResponse,
    SnsApi,
    String,
    SubscribeResponse,
    SubscriptionAttributesMap,
    TagKeyList,
    TagList,
    TagResourceResponse,
    TooManyEntriesInBatchRequestException,
    TopicAttributesMap,
    UntagResourceResponse,
    attributeName,
    attributeValue,
    authenticateOnUnsubscribe,
    boolean,
    messageStructure,
    subscriptionARN,
    topicARN,
    topicName,
)
from localstack.http import Request, Response, Router, route
from localstack.services.edge import ROUTER
from localstack.services.moto import call_moto
from localstack.services.plugins import ServiceLifecycleHook
from localstack.services.sns import constants as sns_constants
from localstack.services.sns.models import SnsMessage, SnsStore, sns_stores
from localstack.services.sns.publisher import (
    PublishDispatcher,
    SnsBatchPublishContext,
    SnsPublishContext,
)
from localstack.utils.aws.arns import ArnData, parse_arn
from localstack.utils.strings import short_uid

# set up logger
LOG = logging.getLogger(__name__)


class SnsProvider(SnsApi, ServiceLifecycleHook):
    """
    Provider class for AWS Simple Notification Service.

    AWS supports following operations in a cross-account setup:
    - GetTopicAttributes
    - SetTopicAttributes
    - AddPermission
    - RemovePermission
    - Publish
    - Subscribe
    - ListSubscriptionByTopic
    - DeleteTopic
    """

    def __init__(self) -> None:
        super().__init__()
        self._publisher = PublishDispatcher()

    def on_before_stop(self):
        self._publisher.shutdown()

    def on_after_init(self):
        # Allow sent platform endpoint messages to be retrieved from the SNS endpoint
        register_sns_api_resource(ROUTER)

    @staticmethod
    def get_store(account_id: str, region_name: str) -> SnsStore:
        return sns_stores[account_id][region_name]

    @staticmethod
    def get_moto_backend(account_id: str, region_name: str) -> SNSBackend:
        return sns_backends[account_id][region_name]

    @staticmethod
    def _get_topic(arn: str, context: RequestContext) -> Topic:
        arn_data = parse_and_validate_topic_arn(arn)
        try:
            return sns_backends[arn_data["account"]][context.region].topics[arn]
        except KeyError:
            raise NotFoundException("Topic does not exist")

    def get_topic_attributes(
        self, context: RequestContext, topic_arn: topicARN
    ) -> GetTopicAttributesResponse:
        moto_response: GetTopicAttributesResponse = call_moto(context)
        # TODO: fix some attributes by moto, see snapshot
        # DeliveryPolicy
        # EffectiveDeliveryPolicy
        # Policy.Statement..Action -> SNS:Receive is added by moto but not returned in AWS
        # TODO: very hacky way to get the attributes we need instead of a moto patch
        # see the attributes we need: https://docs.aws.amazon.com/sns/latest/dg/sns-topic-attributes.html
        # would need more work to have the proper format out of moto, maybe extract the model to our store
        moto_topic_model = self._get_topic(topic_arn, context)
        for attr in vars(moto_topic_model):
            if "success_feedback" in attr:
                key = camelcase_to_pascal(underscores_to_camelcase(attr))
                moto_response["Attributes"][key] = getattr(moto_topic_model, attr)
            elif attr == "signature_version":
                moto_response["Attributes"]["SignatureVersion"] = moto_topic_model.signature_version
        return moto_response

    def publish_batch(
        self,
        context: RequestContext,
        topic_arn: topicARN,
        publish_batch_request_entries: PublishBatchRequestEntryList,
    ) -> PublishBatchResponse:
        if len(publish_batch_request_entries) > 10:
            raise TooManyEntriesInBatchRequestException(
                "The batch request contains more entries than permissible."
            )

        parsed_arn = parse_and_validate_topic_arn(topic_arn)
        store = self.get_store(account_id=parsed_arn["account"], region_name=context.region)
        if topic_arn not in store.topic_subscriptions:
            raise NotFoundException(
                "Topic does not exist",
            )

        ids = [entry["Id"] for entry in publish_batch_request_entries]
        if len(set(ids)) != len(publish_batch_request_entries):
            raise BatchEntryIdsNotDistinctException(
                "Two or more batch entries in the request have the same Id."
            )

        if is_fifo := (".fifo" in topic_arn):
            if not all(["MessageGroupId" in entry for entry in publish_batch_request_entries]):
                raise InvalidParameterException(
                    "Invalid parameter: The MessageGroupId parameter is required for FIFO topics"
                )
            topic = self._get_topic(topic_arn, context)
            if topic.content_based_deduplication == "false":
                if not all(
                    ["MessageDeduplicationId" in entry for entry in publish_batch_request_entries]
                ):
                    raise InvalidParameterException(
                        "Invalid parameter: The topic should either have ContentBasedDeduplication enabled or MessageDeduplicationId provided explicitly",
                    )

        # TODO: implement SNS MessageDeduplicationId and ContentDeduplication checks
        response: PublishBatchResponse = {"Successful": [], "Failed": []}
        for entry in publish_batch_request_entries:
            message_attributes = entry.get("MessageAttributes", {})
            if message_attributes:
                # if a message contains non-valid message attributes
                # will fail for the first non-valid message encountered, and raise ParameterValueInvalid
                validate_message_attributes(message_attributes)

            # TODO: WRITE AWS VALIDATED
            if entry.get("MessageStructure") == "json":
                try:
                    message = json.loads(entry.get("Message"))
                    if "default" not in message:
                        raise InvalidParameterException(
                            "Invalid parameter: Message Structure - No default entry in JSON message body"
                        )
                except json.JSONDecodeError:
                    raise InvalidParameterException(
                        "Invalid parameter: Message Structure - JSON message body failed to parse"
                    )

        # TODO: write AWS validated tests with FilterPolicy and batching
        # TODO: find a scenario where we can fail to send a message synchronously to be able to report it
        # right now, it seems that AWS fails the whole publish if something is wrong in the format of 1 message

        message_contexts = []
        for entry in publish_batch_request_entries:
            msg_ctx = SnsMessage.from_batch_entry(entry, is_fifo=is_fifo)
            message_contexts.append(msg_ctx)
            success = PublishBatchResultEntry(
                Id=entry["Id"],
                MessageId=msg_ctx.message_id,
            )
            if is_fifo:
                success["SequenceNumber"] = msg_ctx.sequencer_number
            response["Successful"].append(success)
        publish_ctx = SnsBatchPublishContext(
            messages=message_contexts,
            store=store,
            request_headers=context.request.headers,
        )
        self._publisher.publish_batch_to_topic(publish_ctx, topic_arn)

        return response

    def set_subscription_attributes(
        self,
        context: RequestContext,
        subscription_arn: subscriptionARN,
        attribute_name: attributeName,
        attribute_value: attributeValue = None,
    ) -> None:
        store = self.get_store(account_id=context.account_id, region_name=context.region)
        sub = store.subscriptions.get(subscription_arn)
        if not sub:
            raise NotFoundException("Subscription does not exist")

        validate_subscription_attribute(
            attribute_name=attribute_name,
            attribute_value=attribute_value,
            topic_arn=sub["TopicArn"],
        )
        try:
            call_moto(context)
        except CommonServiceException as e:
            # Moto errors don't send the "Type": "Sender" field in their SNS exception
            if e.code == "InvalidParameter":
                raise InvalidParameterException(e.message)
            raise

        if attribute_name == "FilterPolicy":
            store = self.get_store(account_id=context.account_id, region_name=context.region)
            store.subscription_filter_policy[subscription_arn] = json.loads(attribute_value)

        sub[attribute_name] = attribute_value

    def confirm_subscription(
        self,
        context: RequestContext,
        topic_arn: topicARN,
        token: String,
        authenticate_on_unsubscribe: authenticateOnUnsubscribe = None,
    ) -> ConfirmSubscriptionResponse:
        # TODO: validate format on the token (seems to be 288 hex chars)
        # this request can come from any http client, it might not be signed (we would need to implement
        # `authenticate_on_unsubscribe` to force a signing client to do this request.
        # so, the region and account_id might not be in the request. Use the ones from the topic_arn
        try:
            parsed_arn = parse_arn(topic_arn)
        except InvalidArnException:
            raise InvalidParameterException("Invalid parameter: Topic")

        store = self.get_store(account_id=parsed_arn["account"], region_name=parsed_arn["region"])

        # it seems SNS is able to know what the region of the topic should be, even though a wrong topic is accepted
        if parsed_arn["region"] != get_region_from_subscription_token(token):
            raise InvalidParameterException("Invalid parameter: Topic")

        subscription_arn = store.subscription_tokens.get(token)
        if not subscription_arn:
            raise InvalidParameterException("Invalid parameter: Token")

        subscription = store.subscriptions.get(subscription_arn)
        if not subscription:
            # subscription could have been deleted in the meantime
            raise InvalidParameterException("Invalid parameter: Token")

        # ConfirmSubscription is idempotent
        if subscription.get("PendingConfirmation") == "false":
            return ConfirmSubscriptionResponse(SubscriptionArn=subscription_arn)

        subscription["PendingConfirmation"] = "false"
        subscription["ConfirmationWasAuthenticated"] = "true"

        return ConfirmSubscriptionResponse(SubscriptionArn=subscription_arn)

    def untag_resource(
        self, context: RequestContext, resource_arn: AmazonResourceName, tag_keys: TagKeyList
    ) -> UntagResourceResponse:
        call_moto(context)
        # TODO: probably get the account_id and region from the `resource_arn`
        store = self.get_store(context.account_id, context.region)
        existing_tags = store.sns_tags.setdefault(resource_arn, [])
        store.sns_tags[resource_arn] = [t for t in existing_tags if t["Key"] not in tag_keys]
        return UntagResourceResponse()

    def list_tags_for_resource(
        self, context: RequestContext, resource_arn: AmazonResourceName
    ) -> ListTagsForResourceResponse:
        # TODO: probably get the account_id and region from the `resource_arn`
        store = self.get_store(context.account_id, context.region)
        tags = store.sns_tags.setdefault(resource_arn, [])
        return ListTagsForResourceResponse(Tags=tags)

    def create_platform_endpoint(
        self,
        context: RequestContext,
        platform_application_arn: String,
        token: String,
        custom_user_data: String = None,
        attributes: MapStringToString = None,
    ) -> CreateEndpointResponse:
        # TODO: support mobile app events
        # see https://docs.aws.amazon.com/sns/latest/dg/application-event-notifications.html
        try:
            result: CreateEndpointResponse = call_moto(context)
        except CommonServiceException as e:
            # TODO: this was unclear in the old provider, check against aws and moto
            if "DuplicateEndpoint" in e.code:
                moto_sns_backend = self.get_moto_backend(context.account_id, context.region)
                for e in moto_sns_backend.platform_endpoints.values():
                    if e.token == token:
                        if custom_user_data and custom_user_data != e.custom_user_data:
                            # TODO: check error against aws
                            raise CommonServiceException(
                                code="DuplicateEndpoint",
                                message=f"Endpoint already exist for token: {token} with different attributes",
                            )
            raise
        return result

    def unsubscribe(self, context: RequestContext, subscription_arn: subscriptionARN) -> None:
        call_moto(context)
        store = self.get_store(account_id=context.account_id, region_name=context.region)

        # pop the subscription at the end, to avoid race condition by iterating over the topic subscriptions
        subscription = store.subscriptions.get(subscription_arn)

        if not subscription:
            # unsubscribe is idempotent, so unsubscribing from a non-existing topic does nothing
            return

        if subscription["Protocol"] in ["http", "https"]:
            # TODO: actually validate this (re)subscribe behaviour somehow (localhost.run?)
            #  we might need to save the sub token in the store
            subscription_token = encode_subscription_token_with_region(region=context.region)
            message_ctx = SnsMessage(
                type="UnsubscribeConfirmation",
                token=subscription_token,
                message=f"You have chosen to deactivate subscription {subscription_arn}.\nTo cancel this operation and restore the subscription, visit the SubscribeURL included in this message.",
            )
            publish_ctx = SnsPublishContext(
                message=message_ctx, store=store, request_headers=context.request.headers
            )
            self._publisher.publish_to_topic_subscriber(
                publish_ctx,
                topic_arn=subscription["TopicArn"],
                subscription_arn=subscription_arn,
            )

        store.topic_subscriptions[subscription["TopicArn"]].remove(subscription_arn)
        store.subscription_filter_policy.pop(subscription_arn, None)
        store.subscriptions.pop(subscription_arn, None)

    def get_subscription_attributes(
        self, context: RequestContext, subscription_arn: subscriptionARN
    ) -> GetSubscriptionAttributesResponse:
        store = self.get_store(account_id=context.account_id, region_name=context.region)
        sub = store.subscriptions.get(subscription_arn)
        if not sub:
            raise NotFoundException("Subscription does not exist")
        removed_attrs = ["sqs_queue_url"]
        if "FilterPolicyScope" in sub and "FilterPolicy" not in sub:
            removed_attrs.append("FilterPolicyScope")
        elif "FilterPolicy" in sub and "FilterPolicyScope" not in sub:
            sub["FilterPolicyScope"] = "MessageAttributes"

        attributes = {k: v for k, v in sub.items() if k not in removed_attrs}
        return GetSubscriptionAttributesResponse(Attributes=attributes)

    def publish(
        self,
        context: RequestContext,
        message: String,
        topic_arn: topicARN = None,
        target_arn: String = None,
        phone_number: String = None,
        subject: String = None,
        message_structure: messageStructure = None,
        message_attributes: MessageAttributeMap = None,
        message_deduplication_id: String = None,
        message_group_id: String = None,
    ) -> PublishResponse:
        if subject == "":
            raise InvalidParameterException("Invalid parameter: Subject")
        if not message or all(not m for m in message):
            raise InvalidParameterException("Invalid parameter: Empty message")

        # TODO: check for topic + target + phone number at the same time?
        # TODO: more validation on phone, it might be opted out?
        if phone_number and not is_e164(phone_number):
            raise InvalidParameterException(
                f"Invalid parameter: PhoneNumber Reason: {phone_number} is not valid to publish to"
            )

        if len(message) > MAXIMUM_MESSAGE_LENGTH:
            raise InvalidParameterException("Invalid parameter: Message too long")

        # for compatibility reasons, AWS allows users to use either TargetArn or TopicArn for publishing to a topic
        # use any of them for topic validation
        topic_or_target_arn = topic_arn or target_arn

        if is_fifo := (topic_or_target_arn and ".fifo" in topic_or_target_arn):
            if not message_group_id:
                raise InvalidParameterException(
                    "Invalid parameter: The MessageGroupId parameter is required for FIFO topics",
                )
            topic = self._get_topic(topic_or_target_arn, context)
            if topic.content_based_deduplication == "false":
                if not message_deduplication_id:
                    raise InvalidParameterException(
                        "Invalid parameter: The topic should either have ContentBasedDeduplication enabled or MessageDeduplicationId provided explicitly",
                    )
        elif message_deduplication_id:
            # this is the first one to raise if both are set while the topic is not fifo
            raise InvalidParameterException(
                "Invalid parameter: MessageDeduplicationId Reason: The request includes MessageDeduplicationId parameter that is not valid for this topic type"
            )
        elif message_group_id:
            raise InvalidParameterException(
                "Invalid parameter: MessageGroupId Reason: The request includes MessageGroupId parameter that is not valid for this topic type"
            )
        is_endpoint_publish = target_arn and ":endpoint/" in target_arn
        if message_structure == "json":
            try:
                message = json.loads(message)
                # Keys in the JSON object that correspond to supported transport protocols must have
                # simple JSON string values.
                # Non-string values will cause the key to be ignored.
                message = {key: field for key, field in message.items() if isinstance(field, str)}
                # TODO: check no default key for direct TargetArn endpoint publish, need credentials
                # see example: https://docs.aws.amazon.com/sns/latest/dg/sns-send-custom-platform-specific-payloads-mobile-devices.html
                if "default" not in message and not is_endpoint_publish:
                    raise InvalidParameterException(
                        "Invalid parameter: Message Structure - No default entry in JSON message body"
                    )
            except json.JSONDecodeError:
                raise InvalidParameterException(
                    "Invalid parameter: Message Structure - JSON message body failed to parse"
                )

        if message_attributes:
            validate_message_attributes(message_attributes)

        if not phone_number:
            # use the account to get the store from the TopicArn (you can only publish in the same region as the topic)
            parsed_arn = parse_and_validate_topic_arn(topic_or_target_arn)
            store = self.get_store(account_id=parsed_arn["account"], region_name=context.region)
            moto_sns_backend = self.get_moto_backend(parsed_arn["account"], context.region)
            if is_endpoint_publish:
                if target_arn not in moto_sns_backend.platform_endpoints:
                    raise InvalidParameterException(
                        "Invalid parameter: TargetArn Reason: No endpoint found for the target arn specified"
                    )
            else:
<<<<<<< HEAD
                # This is just to check if topic exists (will raise TopicNotFound otherwise)
                moto_sns_backend.get_topic(topic_or_target_arn)
=======
                if topic_or_target_arn not in store.topic_subscriptions:
                    raise NotFoundException(
                        "Topic does not exist",
                    )
        else:
            # use the store from the request context
            store = self.get_store(account_id=context.account_id, region_name=context.region)
>>>>>>> 83212245

        message_ctx = SnsMessage(
            type="Notification",
            message=message,
            message_attributes=message_attributes,
            message_deduplication_id=message_deduplication_id,
            message_group_id=message_group_id,
            message_structure=message_structure,
            subject=subject,
            is_fifo=is_fifo,
        )
        publish_ctx = SnsPublishContext(
            message=message_ctx, store=store, request_headers=context.request.headers
        )

        if is_endpoint_publish:
            self._publisher.publish_to_application_endpoint(
                ctx=publish_ctx, endpoint_arn=target_arn
            )
        elif phone_number:
            self._publisher.publish_to_phone_number(ctx=publish_ctx, phone_number=phone_number)
        else:
            # beware if the subscription is FIFO, the order might not be guaranteed.
            # 2 quick call to this method in succession might not be executed in order in the executor?
            # TODO: test how this behaves in a FIFO context with a lot of threads.
            self._publisher.publish_to_topic(publish_ctx, topic_or_target_arn)

        if is_fifo:
            return PublishResponse(
                MessageId=message_ctx.message_id, SequenceNumber=message_ctx.sequencer_number
            )

        return PublishResponse(MessageId=message_ctx.message_id)

    def subscribe(
        self,
        context: RequestContext,
        topic_arn: topicARN,
        protocol: String,
        endpoint: String = None,
        attributes: SubscriptionAttributesMap = None,
        return_subscription_arn: boolean = None,
    ) -> SubscribeResponse:
        if not endpoint:
            # TODO: check AWS behaviour (because endpoint is optional)
            raise NotFoundException("Endpoint not specified in subscription")
        if protocol not in sns_constants.SNS_PROTOCOLS:
            raise InvalidParameterException(
                f"Invalid parameter: Amazon SNS does not support this protocol string: {protocol}"
            )
        elif protocol in ["http", "https"] and not endpoint.startswith(f"{protocol}://"):
            raise InvalidParameterException(
                "Invalid parameter: Endpoint must match the specified protocol"
            )
        elif protocol == "sms" and not is_e164(endpoint):
            raise InvalidParameterException(f"Invalid SMS endpoint: {endpoint}")

        elif protocol == "sqs":
            try:
                parse_arn(endpoint)
            except InvalidArnException:
                raise InvalidParameterException("Invalid parameter: SQS endpoint ARN")

        if ".fifo" in endpoint and ".fifo" not in topic_arn:
            raise InvalidParameterException(
                "Invalid parameter: Invalid parameter: Endpoint Reason: FIFO SQS Queues can not be subscribed to standard SNS topics"
            )
        elif ".fifo" in topic_arn and ".fifo" not in endpoint:
            raise InvalidParameterException(
                "Invalid parameter: Invalid parameter: Endpoint Reason: Please use FIFO SQS queue"
            )
        if attributes:
            for attr_name, attr_value in attributes.items():
                validate_subscription_attribute(
                    attribute_name=attr_name, attribute_value=attr_value, topic_arn=topic_arn
                )

        moto_response = call_moto(context)
        subscription_arn = moto_response.get("SubscriptionArn")
        parsed_topic_arn = parse_and_validate_topic_arn(topic_arn)

        store = self.get_store(account_id=parsed_topic_arn["account"], region_name=context.region)

        # An endpoint may only be subscribed to a topic once. Subsequent
        # subscribe calls do nothing (subscribe is idempotent).
        for existing_topic_subscription in store.topic_subscriptions.get(topic_arn, []):
            sub = store.subscriptions.get(existing_topic_subscription, {})
            if sub.get("Endpoint") == endpoint:
                return SubscribeResponse(SubscriptionArn=sub["SubscriptionArn"])

        subscription = {
            # http://docs.aws.amazon.com/cli/latest/reference/sns/get-subscription-attributes.html
            "TopicArn": topic_arn,
            "Endpoint": endpoint,
            "Protocol": protocol,
            "SubscriptionArn": subscription_arn,
            "PendingConfirmation": "true",
            "Owner": context.account_id,
            "RawMessageDelivery": "false",  # default value, will be overriden if set
        }
        if attributes:
            subscription.update(attributes)
            if "FilterPolicy" in attributes:
                store.subscription_filter_policy[subscription_arn] = json.loads(
                    attributes["FilterPolicy"]
                )

        store.subscriptions[subscription_arn] = subscription

        topic_subscription = store.topic_subscriptions.setdefault(topic_arn, [])
        topic_subscription.append(subscription_arn)

        # store the token and subscription arn
        # TODO: the token is a 288 hex char string
        subscription_token = encode_subscription_token_with_region(region=context.region)
        store.subscription_tokens[subscription_token] = subscription_arn

        # Send out confirmation message for HTTP(S), fix for https://github.com/localstack/localstack/issues/881
        if protocol in ["http", "https"]:
            message_ctx = SnsMessage(
                type="SubscriptionConfirmation",
                token=subscription_token,
                message=f"You have chosen to subscribe to the topic {topic_arn}.\nTo confirm the subscription, visit the SubscribeURL included in this message.",
            )
            publish_ctx = SnsPublishContext(
                message=message_ctx, store=store, request_headers=context.request.headers
            )
            self._publisher.publish_to_topic_subscriber(
                ctx=publish_ctx,
                topic_arn=topic_arn,
                subscription_arn=subscription_arn,
            )
        elif protocol not in ["email", "email-json"]:
            # Only HTTP(S) and email subscriptions are not auto validated
            # Except if the endpoint and the topic are not in the same AWS account, then you'd need to manually confirm
            # the subscription with the token
            # TODO: revisit for multi-account
            # TODO: test with AWS for email & email-json confirmation message
            # we need to add the following check:
            # if parsed_topic_arn["account"] == endpoint account (depending on the type, SQS, lambda, parse the arn)
            subscription["PendingConfirmation"] = "false"
            subscription["ConfirmationWasAuthenticated"] = "true"
        return SubscribeResponse(SubscriptionArn=subscription_arn)

    def tag_resource(
        self, context: RequestContext, resource_arn: AmazonResourceName, tags: TagList
    ) -> TagResourceResponse:
        # each tag key must be unique
        # https://docs.aws.amazon.com/general/latest/gr/aws_tagging.html#tag-best-practices
        unique_tag_keys = {tag["Key"] for tag in tags}
        if len(unique_tag_keys) < len(tags):
            raise InvalidParameterException("Invalid parameter: Duplicated keys are not allowed.")

        call_moto(context)
        store = self.get_store(context.account_id, context.region)
        existing_tags = store.sns_tags.get(resource_arn, [])

        def existing_tag_index(_item):
            for idx, tag in enumerate(existing_tags):
                if _item["Key"] == tag["Key"]:
                    return idx
            return None

        for item in tags:
            existing_index = existing_tag_index(item)
            if existing_index is None:
                existing_tags.append(item)
            else:
                existing_tags[existing_index] = item

        store.sns_tags[resource_arn] = existing_tags
        return TagResourceResponse()

    def delete_topic(self, context: RequestContext, topic_arn: topicARN) -> None:
        call_moto(context)
        parsed_arn = parse_and_validate_topic_arn(topic_arn)
        store = self.get_store(account_id=parsed_arn["account"], region_name=context.region)
        topic_subscriptions = store.topic_subscriptions.pop(topic_arn, [])
        for topic_sub in topic_subscriptions:
            store.subscriptions.pop(topic_sub, None)

        store.sns_tags.pop(topic_arn, None)

    def create_topic(
        self,
        context: RequestContext,
        name: topicName,
        attributes: TopicAttributesMap = None,
        tags: TagList = None,
        data_protection_policy: attributeValue = None,
    ) -> CreateTopicResponse:
        moto_response = call_moto(context)
        store = self.get_store(account_id=context.account_id, region_name=context.region)
        topic_arn = moto_response["TopicArn"]
        tag_resource_success = extract_tags(topic_arn, tags, True, store)
        if not tag_resource_success:
            raise InvalidParameterException(
                "Invalid parameter: Tags Reason: Topic already exists with different tags"
            )
        if tags:
            self.tag_resource(context=context, resource_arn=topic_arn, tags=tags)
        store.topic_subscriptions.setdefault(topic_arn, [])
        return CreateTopicResponse(TopicArn=topic_arn)


def is_raw_message_delivery(susbcriber):
    return susbcriber.get("RawMessageDelivery") in ("true", True, "True")


def validate_subscription_attribute(
    attribute_name: str, attribute_value: str, topic_arn: str
) -> None:
    """
    Validate the subscription attribute to be set. See:
    https://docs.aws.amazon.com/sns/latest/api/API_SetSubscriptionAttributes.html
    :param attribute_name: the subscription attribute name, must be in VALID_SUBSCRIPTION_ATTR_NAME
    :param attribute_value: the subscription attribute value
    :param topic_arn: the topic_arn of the subscription, needed to know if it is FIFO
    :raises InvalidParameterException
    :return:
    """
    if attribute_name not in sns_constants.VALID_SUBSCRIPTION_ATTR_NAME:
        raise InvalidParameterException("Invalid parameter: AttributeName")

    if attribute_name == "FilterPolicy":
        try:
            json.loads(attribute_value or "{}")
        except json.JSONDecodeError:
            raise InvalidParameterException(
                "Invalid parameter: FilterPolicy: failed to parse JSON."
            )
    elif attribute_name == "FilterPolicyScope":
        if attribute_value not in ("MessageAttributes", "MessageBody"):
            raise InvalidParameterException(
                f"Invalid parameter: FilterPolicyScope: Invalid value [{attribute_value}]. Please use either MessageBody or MessageAttributes"
            )
    elif attribute_name == "RawMessageDelivery":
        # TODO: only for SQS and https(s) subs, + firehose
        return

    elif attribute_name == "RedrivePolicy":
        try:
            dlq_target_arn = json.loads(attribute_value).get("deadLetterTargetArn", "")
        except json.JSONDecodeError:
            raise InvalidParameterException(
                "Invalid parameter: RedrivePolicy: failed to parse JSON."
            )
        try:
            parsed_arn = parse_arn(dlq_target_arn)
        except InvalidArnException:
            raise InvalidParameterException(
                "Invalid parameter: RedrivePolicy: deadLetterTargetArn is an invalid arn"
            )

        if topic_arn.endswith(".fifo"):
            if not parsed_arn["resource"].endswith(".fifo") or "sqs" not in parsed_arn["service"]:
                raise InvalidParameterException(
                    "Invalid parameter: RedrivePolicy: must use a FIFO queue as DLQ for a FIFO topic"
                )


def validate_message_attributes(message_attributes: MessageAttributeMap) -> None:
    """
    Validate the message attributes, and raises an exception if those do not follow AWS validation
    See: https://docs.aws.amazon.com/sns/latest/dg/sns-message-attributes.html
    Regex from: https://stackoverflow.com/questions/40718851/regex-that-does-not-allow-consecutive-dots
    :param message_attributes: the message attributes map for the message
    :raises: InvalidParameterValueException
    :return: None
    """
    for attr_name, attr in message_attributes.items():
        if len(attr_name) > 256:
            raise InvalidParameterValueException(
                "Length of message attribute name must be less than 256 bytes."
            )
        validate_message_attribute_name(attr_name)
        # `DataType` is a required field for MessageAttributeValue
        data_type = attr["DataType"]
        if data_type not in (
            "String",
            "Number",
            "Binary",
        ) and not sns_constants.ATTR_TYPE_REGEX.match(data_type):
            raise InvalidParameterValueException(
                f"The message attribute '{attr_name}' has an invalid message attribute type, the set of supported type prefixes is Binary, Number, and String."
            )
        value_key_data_type = "Binary" if data_type.startswith("Binary") else "String"
        value_key = f"{value_key_data_type}Value"
        if value_key not in attr:
            raise InvalidParameterValueException(
                f"The message attribute '{attr_name}' with type '{data_type}' must use field '{value_key_data_type}'."
            )
        elif not attr[value_key]:
            raise InvalidParameterValueException(
                f"The message attribute '{attr_name}' must contain non-empty message attribute value for message attribute type '{data_type}'.",
            )


def validate_message_attribute_name(name: str) -> None:
    """
    Validate the message attribute name with the specification of AWS.
    The message attribute name can contain the following characters: A-Z, a-z, 0-9, underscore(_), hyphen(-), and period (.). The name must not start or end with a period, and it should not have successive periods.
    :param name: message attribute name
    :raises InvalidParameterValueException: if the name does not conform to the spec
    """
    if not sns_constants.MSG_ATTR_NAME_REGEX.match(name):
        # find the proper exception
        if name[0] == ".":
            raise InvalidParameterValueException(
                "Invalid message attribute name starting with character '.' was found."
            )
        elif name[-1] == ".":
            raise InvalidParameterValueException(
                "Invalid message attribute name ending with character '.' was found."
            )

        for idx, char in enumerate(name):
            if char not in sns_constants.VALID_MSG_ATTR_NAME_CHARS:
                # change prefix from 0x to #x, without capitalizing the x
                hex_char = "#x" + hex(ord(char)).upper()[2:]
                raise InvalidParameterValueException(
                    f"Invalid non-alphanumeric character '{hex_char}' was found in the message attribute name. Can only include alphanumeric characters, hyphens, underscores, or dots."
                )
            # even if we go negative index, it will be covered by starting/ending with dot
            if char == "." and name[idx - 1] == ".":
                raise InvalidParameterValueException(
                    "Message attribute name can not have successive '.' character."
                )


def extract_tags(
    topic_arn: str, tags: TagList, is_create_topic_request: bool, store: SnsStore
) -> bool:
    existing_tags = list(store.sns_tags.get(topic_arn, []))
    # if this is none there is nothing to check
    if topic_arn in store.topic_subscriptions:
        if tags is None:
            tags = []
        for tag in tags:
            # this means topic already created with empty tags and when we try to create it
            # again with other tag value then it should fail according to aws documentation.
            if is_create_topic_request and existing_tags is not None and tag not in existing_tags:
                return False
    return True


def parse_and_validate_topic_arn(topic_arn: str) -> ArnData:
    try:
        return parse_arn(topic_arn)
    except InvalidArnException:
        count = len(topic_arn.split(":"))
        raise InvalidParameterException(
            f"Invalid parameter: TopicArn Reason: An ARN must have at least 6 elements, not {count}"
        )


def encode_subscription_token_with_region(region: str) -> str:
    """
    Create a 64 characters Subscription Token with the region encoded
    :param region:
    :return: a subscription token with the region encoded
    """
    return ((region.encode() + b"/").hex() + short_uid() * 8)[:64]


def get_region_from_subscription_token(token: str) -> str:
    """
    Try to decode and return the region from a subscription token
    :param token:
    :return: the region if able to decode it
    :raises: InvalidParameterException if the token is invalid
    """
    try:
        region = token.split("2f", maxsplit=1)[0]
        return bytes.fromhex(region).decode("utf-8")
    except (IndexError, ValueError, TypeError, UnicodeDecodeError):
        raise InvalidParameterException("Invalid parameter: Token")


def register_sns_api_resource(router: Router):
    """Register the platform endpointmessages retrospection endpoint as an internal LocalStack endpoint."""
    router.add(SNSServicePlatformEndpointMessagesApiResource())


def _format_platform_endpoint_messages(sent_messages: List[Dict[str, str]]):
    """
    This method format the messages to be more readable and undo the format change that was needed for Moto
    Should be removed once we refactor SNS.
    """
    validated_keys = [
        "TargetArn",
        "TopicArn",
        "Message",
        "MessageAttributes",
        "MessageStructure",
        "Subject",
        "MessageId",
    ]
    formatted_messages = []
    for sent_message in sent_messages:
        msg = {
            key: value if key != "Message" else json.dumps(value)
            for key, value in sent_message.items()
            if key in validated_keys
        }
        formatted_messages.append(msg)

    return formatted_messages


class SNSServicePlatformEndpointMessagesApiResource:
    """Provides a REST API for retrospective access to platform endpoint messages sent via SNS.

    This is registered as a LocalStack internal HTTP resource.

    This endpoint accepts:
    - GET param `accountId`: selector for AWS account. If not specified, return fallback `000000000000` test ID
    - GET param `region`: selector for AWS `region`. If not specified, return default "us-east-1"
    - GET param `endpointArn`: filter for `endpointArn` resource in SNS
    - DELETE param `accountId`: selector for AWS account
    - DELETE param `region`: will delete saved messages for `region`
    - DELETE param `endpointArn`: will delete saved messages for `endpointArn`
    """

    @route(sns_constants.PLATFORM_ENDPOINT_MSGS_ENDPOINT, methods=["GET"])
    def on_get(self, request: Request):
        account_id = request.args.get("accountId", get_aws_account_id())
        region = request.args.get("region", "us-east-1")
        filter_endpoint_arn = request.args.get("endpointArn")
        store: SnsStore = sns_stores[account_id][region]
        if filter_endpoint_arn:
            messages = store.platform_endpoint_messages.get(filter_endpoint_arn, [])
            messages = _format_platform_endpoint_messages(messages)
            return {
                "platform_endpoint_messages": {filter_endpoint_arn: messages},
                "region": region,
            }

        platform_endpoint_messages = {
            endpoint_arn: _format_platform_endpoint_messages(messages)
            for endpoint_arn, messages in store.platform_endpoint_messages.items()
        }
        return {
            "platform_endpoint_messages": platform_endpoint_messages,
            "region": region,
        }

    @route(sns_constants.PLATFORM_ENDPOINT_MSGS_ENDPOINT, methods=["DELETE"])
    def on_delete(self, request: Request) -> Response:
        account_id = request.args.get("accountId", get_aws_account_id())
        region = request.args.get("region", "us-east-1")
        filter_endpoint_arn = request.args.get("endpointArn")
        store: SnsStore = sns_stores[account_id][region]
        if filter_endpoint_arn:
            store.platform_endpoint_messages.pop(filter_endpoint_arn, None)
            return Response("", status=204)

        store.platform_endpoint_messages = {}
        return Response("", status=204)<|MERGE_RESOLUTION|>--- conflicted
+++ resolved
@@ -461,10 +461,6 @@
                         "Invalid parameter: TargetArn Reason: No endpoint found for the target arn specified"
                     )
             else:
-<<<<<<< HEAD
-                # This is just to check if topic exists (will raise TopicNotFound otherwise)
-                moto_sns_backend.get_topic(topic_or_target_arn)
-=======
                 if topic_or_target_arn not in store.topic_subscriptions:
                     raise NotFoundException(
                         "Topic does not exist",
@@ -472,7 +468,6 @@
         else:
             # use the store from the request context
             store = self.get_store(account_id=context.account_id, region_name=context.region)
->>>>>>> 83212245
 
         message_ctx = SnsMessage(
             type="Notification",
