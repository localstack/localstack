--- conflicted
+++ resolved
@@ -406,44 +406,7 @@
 
         if attribute_name == "FilterPolicy":
             store = self.get_store()
-<<<<<<< HEAD
-            try:
-                filter_policy = json.loads(attribute_value or "{}")
-            except json.JSONDecodeError:
-                raise InvalidParameterException(
-                    "Invalid parameter: FilterPolicy: failed to parse JSON."
-                )
-            store.SUBSCRIPTION_FILTER_POLICY[subscription_arn] = filter_policy
-            pass
-        elif attribute_name == "RawMessageDelivery":
-            # TODO: only for SQS and https(s) subs, + firehose
-            pass
-
-        elif attribute_name == "RedrivePolicy":
-            try:
-                dlq_target_arn = json.loads(attribute_value).get("deadLetterTargetArn", "")
-            except json.JSONDecodeError:
-                raise InvalidParameterException(
-                    "Invalid parameter: RedrivePolicy: failed to parse JSON."
-                )
-            try:
-                parsed_arn = parse_arn(dlq_target_arn)
-            except InvalidArnException:
-                raise InvalidParameterException(
-                    "Invalid parameter: RedrivePolicy: deadLetterTargetArn is an invalid arn"
-                )
-
-            if sub["TopicArn"].endswith(".fifo"):
-                if (
-                    not parsed_arn["resource"].endswith(".fifo")
-                    or "sqs" not in parsed_arn["service"]
-                ):
-                    raise InvalidParameterException(
-                        "Invalid parameter: RedrivePolicy: must use a FIFO queue as DLQ for a FIFO topic"
-                    )
-=======
-            store.subscription_filter_policy[subscription_arn] = json.loads(attribute_value)
->>>>>>> 6e073842
+            store.SUBSCRIPTION_FILTER_POLICY[subscription_arn] = json.loads(attribute_value)
 
         sub[attribute_name] = attribute_value
 
@@ -749,11 +712,6 @@
                 return SubscribeResponse(
                     SubscriptionArn=existing_topic_subscription["SubscriptionArn"]
                 )
-<<<<<<< HEAD
-        if filter_policy:
-            store.SUBSCRIPTION_FILTER_POLICY[subscription_arn] = json.loads(filter_policy)
-=======
->>>>>>> 6e073842
 
         subscription = {
             # http://docs.aws.amazon.com/cli/latest/reference/sns/get-subscription-attributes.html
@@ -768,7 +726,7 @@
         if attributes:
             subscription.update(attributes)
             if "FilterPolicy" in attributes:
-                store.subscription_filter_policy[subscription_arn] = json.loads(
+                store.SUBSCRIPTION_FILTER_POLICY[subscription_arn] = json.loads(
                     attributes["FilterPolicy"]
                 )
 
