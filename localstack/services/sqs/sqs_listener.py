--- conflicted
+++ resolved
@@ -1,17 +1,11 @@
 import re
 import json
 import xmltodict
-<<<<<<< HEAD
-from requests.models import Request, Response
 from six.moves.urllib import parse as urlparse
 from six.moves.urllib.parse import urlencode
-=======
 from moto.sqs.utils import parse_message_attributes
 from moto.sqs.models import Message, TRANSPORT_TYPE_ENCODINGS
-from six.moves.urllib import parse as urlparse
-from six.moves.urllib.parse import urlencode
-from requests.models import Request
->>>>>>> 5658b805
+from requests.models import Request, Response
 from localstack import config
 from localstack.config import HOSTNAME_EXTERNAL, SQS_PORT_EXTERNAL
 from localstack.utils.aws import aws_stack
