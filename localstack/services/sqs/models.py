--- conflicted
+++ resolved
@@ -804,11 +804,10 @@
 
         return fifo_message
 
-<<<<<<< HEAD
     def clear(self):
         super().clear()
         self.deduplication.clear()
-=======
+
     def _put_message(self, message: SqsMessage):
         """Once a message becomes visible in a FIFO queue, its message group also becomes visible."""
         message_group = self.get_message_group(message.message_group_id)
@@ -952,7 +951,6 @@
 
                 self.inflight_groups.remove(message_group)
                 self.message_group_queue.put_nowait(message_group)
->>>>>>> 9ca20f29
 
     def _assert_queue_name(self, name):
         if not name.endswith(".fifo"):
