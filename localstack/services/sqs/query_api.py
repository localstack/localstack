--- conflicted
+++ resolved
@@ -25,11 +25,7 @@
 from localstack.http import Request, Response, Router, route
 from localstack.http.dispatcher import Handler
 from localstack.services.sqs.exceptions import MissingParameter
-<<<<<<< HEAD
 from localstack.services.sqs.utils import parse_queue_url
-from localstack.utils.aws import aws_stack
-=======
->>>>>>> 8b59b9ca
 from localstack.utils.aws.aws_stack import extract_access_key_id_from_auth_header
 from localstack.utils.aws.request_context import extract_region_from_headers
 from localstack.utils.strings import long_uid
@@ -184,18 +180,11 @@
     region = region or AWS_REGION_US_EAST_1
 
     # Extract from auth header to allow cross-account operations
+    # TODO: permissions encoded in URL as AUTHPARAMS cannot be accounted for in this method, which is not a big
+    #  problem yet since we generally don't enforce permissions.
     account_id = extract_access_key_id_from_auth_header(headers) or INTERNAL_AWS_ACCESS_KEY_ID
 
-    # TODO: permissions encoded in URL as AUTHPARAMS cannot be accounted for in this method, which is not a big
-    #  problem yet since we generally don't enforce permissions.
-<<<<<<< HEAD
-    client = aws_stack.connect_to_service(
-        "sqs",
-=======
-    account_id = extract_access_key_id_from_auth_header(headers)
-
     client = connect_to(
->>>>>>> 8b59b9ca
         region_name=region,
         aws_access_key_id=account_id,
         aws_secret_access_key=INTERNAL_AWS_SECRET_ACCESS_KEY,
