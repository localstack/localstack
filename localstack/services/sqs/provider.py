import copy
import hashlib
import json
import logging
import re
import threading
import time
from concurrent.futures.thread import ThreadPoolExecutor
from typing import Dict, List, Optional, Tuple

from moto.sqs.models import BINARY_TYPE_FIELD_INDEX, STRING_TYPE_FIELD_INDEX
from moto.sqs.models import Message as MotoMessage

from localstack import config
from localstack.aws.accounts import get_aws_account_id
from localstack.aws.api import CommonServiceException, RequestContext, ServiceException
from localstack.aws.api.sqs import (
    ActionNameList,
    AttributeNameList,
    AWSAccountIdList,
    BatchEntryIdsNotDistinct,
    BatchRequestTooLong,
    BatchResultErrorEntry,
    BoxedInteger,
    ChangeMessageVisibilityBatchRequestEntryList,
    ChangeMessageVisibilityBatchResult,
    CreateQueueResult,
    DeleteMessageBatchRequestEntryList,
    DeleteMessageBatchResult,
    DeleteMessageBatchResultEntry,
    EmptyBatchRequest,
    GetQueueAttributesResult,
    GetQueueUrlResult,
    Integer,
    InvalidAttributeName,
    InvalidBatchEntryId,
    InvalidMessageContents,
    ListDeadLetterSourceQueuesResult,
    ListQueuesResult,
    ListQueueTagsResult,
    Message,
    MessageAttributeNameList,
    MessageBodyAttributeMap,
    MessageBodySystemAttributeMap,
    MessageSystemAttributeName,
    PurgeQueueInProgress,
    QueueAttributeMap,
    QueueAttributeName,
    QueueDeletedRecently,
    QueueDoesNotExist,
    QueueNameExists,
    ReceiveMessageResult,
    SendMessageBatchRequestEntryList,
    SendMessageBatchResult,
    SendMessageBatchResultEntry,
    SendMessageResult,
    SqsApi,
    String,
    TagKeyList,
    TagMap,
    Token,
    TooManyEntriesInBatchRequest,
)
from localstack.aws.protocol.serializer import aws_response_serializer, create_serializer
from localstack.aws.spec import load_service
from localstack.config import SQS_DISABLE_MAX_NUMBER_OF_MESSAGE_LIMIT
from localstack.http import Request, route
from localstack.services.edge import ROUTER
from localstack.services.plugins import ServiceLifecycleHook
from localstack.services.sqs import constants as sqs_constants
from localstack.services.sqs.exceptions import InvalidParameterValue
from localstack.services.sqs.models import (
    FifoQueue,
    Permission,
    SqsMessage,
    SqsQueue,
    SqsStore,
    StandardQueue,
    sqs_stores,
)
from localstack.services.sqs.utils import generate_message_id, parse_queue_url
from localstack.utils.aws import aws_stack
from localstack.utils.aws.arns import parse_arn
from localstack.utils.aws.request_context import extract_region_from_headers
from localstack.utils.cloudwatch.cloudwatch_util import publish_sqs_metric
from localstack.utils.run import FuncThread
from localstack.utils.scheduler import Scheduler
from localstack.utils.strings import md5
from localstack.utils.threads import start_thread
from localstack.utils.time import now

LOG = logging.getLogger(__name__)

MAX_NUMBER_OF_MESSAGES = 10
_STORE_LOCK = threading.RLock()


class InvalidAddress(ServiceException):
    code = "InvalidAddress"
    message = "The address https://queue.amazonaws.com/ is not valid for this endpoint."
    sender_fault = True
    status_code = 404


def assert_queue_name(queue_name: str, fifo: bool = False):
    if queue_name.endswith(".fifo"):
        if not fifo:
            # Standard queues with .fifo suffix are not allowed
            raise InvalidParameterValue(
                "Can only include alphanumeric characters, hyphens, or underscores. 1 to 80 in length"
            )
        # The .fifo suffix counts towards the 80-character queue name quota.
        queue_name = queue_name[:-5] + "_fifo"

    # slashes are actually not allowed, but we've allowed it explicitly in localstack
    if not re.match(r"^[a-zA-Z0-9/_-]{1,80}$", queue_name):
        raise InvalidParameterValue(
            "Can only include alphanumeric characters, hyphens, or underscores. 1 to 80 in length"
        )


def check_message_size(
    message_body: str, message_attributes: MessageBodyAttributeMap, max_message_size: int
):
    # https://docs.aws.amazon.com/AWSSimpleQueueService/latest/SQSDeveloperGuide/quotas-messages.html
    error = "One or more parameters are invalid. "
    error += f"Reason: Message must be shorter than {max_message_size} bytes."

    if (
        _message_body_size(message_body) + _message_attributes_size(message_attributes)
        > max_message_size
    ):
        raise InvalidParameterValue(error)


def _message_body_size(body: str):
    return _bytesize(body)


def _message_attributes_size(attributes: MessageBodyAttributeMap):
    if not attributes:
        return 0
    message_attributes_keys_size = sum(_bytesize(k) for k in attributes.keys())
    message_attributes_values_size = sum(
        sum(_bytesize(v) for v in attr.values()) for attr in attributes.values()
    )
    return message_attributes_keys_size + message_attributes_values_size


def _bytesize(value: str | bytes):
    # must encode as utf8 to get correct bytes with len
    return len(value.encode("utf8")) if isinstance(value, str) else len(value)


def check_message_content(message_body: str):
    error = "Invalid characters found. Valid unicode characters are #x9 | #xA | #xD | #x20 to #xD7FF | #xE000 to #xFFFD | #x10000 to #x10FFFF"

    if not re.match(sqs_constants.MSG_CONTENT_REGEX, message_body):
        raise InvalidMessageContents(error)


class CloudwatchDispatcher:
    """
    Dispatches SQS metrics for specific api-calls using a ThreadPool
    """

    def __init__(self, num_thread: int = 3):
        self.executor = ThreadPoolExecutor(
            num_thread, thread_name_prefix="sqs-metrics-cloudwatch-dispatcher"
        )

    def shutdown(self):
        self.executor.shutdown(wait=False)

    def dispatch_sqs_metric(
        self, region: str, queue_name: str, metric: str, value: float = 1, unit: str = "Count"
    ):
        """
        Publishes a metric to Cloudwatch using a Threadpool
        :param region The region that should be used for Cloudwatch client
        :param queue_name The name of the queue that the metric belongs to
        :param metric The name of the metric
        :param value The value for that metric, default 1
        :param unit The unit for the value, default "Count"
        """
        self.executor.submit(
            publish_sqs_metric,
            region=region,
            queue_name=queue_name,
            metric=metric,
            value=value,
            unit=unit,
        )

    def dispatch_metric_message_sent(self, queue: SqsQueue, message_body_size: int):
        """
        Sends metric 'NumberOfMessagesSent' and 'SentMessageSize' to Cloudwatch
        :param queue The Queue for which the metric will be send
        :param message_body_size the size of the message in bytes
        """
        self.dispatch_sqs_metric(
            region=queue.region, queue_name=queue.name, metric="NumberOfMessagesSent"
        )
        self.dispatch_sqs_metric(
            region=queue.region,
            queue_name=queue.name,
            metric="SentMessageSize",
            value=message_body_size,
            unit="Bytes",
        )

    def dispatch_metric_message_deleted(self, queue: SqsQueue, deleted: int = 1):
        """
        Sends metric 'NumberOfMessagesDeleted' to Cloudwatch
        :param queue The Queue for which the metric will be sent
        :param deleted The number of messages that were successfully deleted, default: 1
        """
        self.dispatch_sqs_metric(
            region=queue.region,
            queue_name=queue.name,
            metric="NumberOfMessagesDeleted",
            value=deleted,
        )

    def dispatch_metric_received(self, queue: SqsQueue, received: int):
        """
        Sends metric 'NumberOfMessagesReceived' (if received > 0), or 'NumberOfEmptyReceives' to Cloudwatch
        :param queue The Queue for which the metric will be send
        :param received The number of messages that have been received
        """
        if received > 0:
            self.dispatch_sqs_metric(
                region=queue.region,
                queue_name=queue.name,
                metric="NumberOfMessagesReceived",
                value=received,
            )
        else:
            self.dispatch_sqs_metric(
                region=queue.region, queue_name=queue.name, metric="NumberOfEmptyReceives"
            )


class CloudwatchPublishWorker:
    """
    Regularly publish metrics data about approximate messages to Cloudwatch.
    Includes: ApproximateNumberOfMessagesVisible, ApproximateNumberOfMessagesNotVisible
        and ApproximateNumberOfMessagesDelayed
    """

    def __init__(self) -> None:
        super().__init__()
        self.scheduler = Scheduler()
        self.thread: Optional[FuncThread] = None

    def publish_approximate_cloudwatch_metrics(self):
        for account_id, region_bundle in sqs_stores.items():
            for region, store in region_bundle.items():
                for queue in store.queues.values():
                    self.publish_approximate_metrics_for_queue_to_cloudwatch(queue)

    def publish_approximate_metrics_for_queue_to_cloudwatch(self, queue):
        """Publishes the metrics for ApproximateNumberOfMessagesVisible, ApproximateNumberOfMessagesNotVisible
        and ApproximateNumberOfMessagesDelayed to CloudWatch"""
        # TODO ApproximateAgeOfOldestMessage is missing
        #  https://docs.aws.amazon.com/AWSSimpleQueueService/latest/SQSDeveloperGuide/sqs-available-cloudwatch-metrics.html
        publish_sqs_metric(
            region=queue.region,
            queue_name=queue.name,
            metric="ApproximateNumberOfMessagesVisible",
            value=queue.approx_number_of_messages,
        )
        publish_sqs_metric(
            region=queue.region,
            queue_name=queue.name,
            metric="ApproximateNumberOfMessagesNotVisible",
            value=queue.approx_number_of_messages_not_visible,
        )
        publish_sqs_metric(
            region=queue.region,
            queue_name=queue.name,
            metric="ApproximateNumberOfMessagesDelayed",
            value=queue.approx_number_of_messages_delayed,
        )

    def start(self):
        if self.thread:
            return

        self.scheduler = Scheduler()
        self.scheduler.schedule(
            self.publish_approximate_cloudwatch_metrics,
            period=config.SQS_CLOUDWATCH_METRICS_REPORT_INTERVAL,
        )

        def _run(*_args):
            self.scheduler.run()

        self.thread = start_thread(_run, name="sqs-approx-metrics-cloudwatch-publisher")

    def stop(self):
        if self.scheduler:
            self.scheduler.close()

        if self.thread:
            self.thread.stop()

        self.thread = None
        self.scheduler = None


class QueueUpdateWorker:
    """
    Regularly re-queues inflight and delayed messages whose visibility timeout has expired or delay deadline has been
    reached.
    """

    def __init__(self) -> None:
        super().__init__()
        self.scheduler = Scheduler()
        self.thread: Optional[FuncThread] = None
        self.mutex = threading.RLock()

    def do_update_all_queues(self):
        for account_id, region_bundle in sqs_stores.items():
            for region, store in region_bundle.items():
                for queue in store.queues.values():
                    try:
                        queue.requeue_inflight_messages()
                    except Exception:
                        LOG.exception("error re-queueing inflight messages")

                    try:
                        queue.enqueue_delayed_messages()
                    except Exception:
                        LOG.exception("error enqueueing delayed messages")

    def start(self):
        with self.mutex:
            if self.thread:
                return

            self.scheduler = Scheduler()
            self.scheduler.schedule(self.do_update_all_queues, period=1)

            def _run(*_args):
                self.scheduler.run()

            self.thread = start_thread(_run, name="sqs-queue-update-worker")

    def stop(self):
        with self.mutex:
            if self.scheduler:
                self.scheduler.close()

            if self.thread:
                self.thread.stop()

            self.thread = None
            self.scheduler = None


def check_attributes(message_attributes: MessageBodyAttributeMap):
    if not message_attributes:
        return
    for attribute_name in message_attributes:
        if len(attribute_name) >= 256:
            raise InvalidParameterValue(
                "Message (user) attribute names must be shorter than 256 Bytes"
            )
        if not re.match(sqs_constants.ATTR_NAME_CHAR_REGEX, attribute_name.lower()):
            raise InvalidParameterValue(
                "Message (user) attributes name can only contain upper and lower score characters, digits, periods, "
                "hyphens and underscores. "
            )
        if not re.match(sqs_constants.ATTR_NAME_PREFIX_SUFFIX_REGEX, attribute_name.lower()):
            raise InvalidParameterValue(
                "You can't use message attribute names beginning with 'AWS.' or 'Amazon.'. "
                "These strings are reserved for internal use. Additionally, they cannot start or end with '.'."
            )

        attribute = message_attributes[attribute_name]
        attribute_type = attribute.get("DataType")
        if not attribute_type:
            raise InvalidParameterValue("Missing required parameter DataType")
        if not re.match(sqs_constants.ATTR_TYPE_REGEX, attribute_type):
            raise InvalidParameterValue(
                f"Type for parameter MessageAttributes.Attribute_name.DataType must be prefixed"
                f'with "String", "Binary", or "Number", but was: {attribute_type}'
            )
        if len(attribute_type) >= 256:
            raise InvalidParameterValue(
                "Message (user) attribute types must be shorter than 256 Bytes"
            )

        if attribute_type == "String":
            try:
                attribute_value = attribute.get("StringValue")

                if not attribute_value:
                    raise InvalidParameterValue(
                        f"Message (user) attribute '{attribute_name}' must contain a non-empty value of type 'String'."
                    )

                check_message_content(attribute_value)
            except InvalidMessageContents as e:
                # AWS throws a different exception here
                raise InvalidParameterValue(e.args[0])


def check_fifo_id(fifo_id):
    if not fifo_id:
        return
    if len(fifo_id) >= 128:
        raise InvalidParameterValue(
            "Message deduplication ID and group ID must be shorter than 128 bytes"
        )
    if not re.match(sqs_constants.FIFO_MSG_REGEX, fifo_id):
        raise InvalidParameterValue(
            "Invalid characters found. Deduplication ID and group ID can only contain"
            "alphanumeric characters as well as TODO"
        )


class SqsDeveloperEndpoints:
    """
    A set of SQS developer tool endpoints:

    - ``/_aws/sqs/messages``: list SQS messages without side effects, compatible with ``ReceiveMessage``.
    """

    def __init__(self, stores=None):
        self.stores = stores or sqs_stores
        self.service = load_service("sqs")
        self.serializer = create_serializer(self.service)

    @route("/_aws/sqs/messages")
    @aws_response_serializer("sqs", "ReceiveMessage")
    def list_messages(self, request: Request) -> ReceiveMessageResult:
        """
        This endpoint expects a ``QueueUrl`` request parameter (either as query arg or form parameter), similar to
        the ``ReceiveMessage`` operation. It will parse the Queue URL generated by one of the SQS endpoint strategies.
        """
        if "Action" in request.values and request.values["Action"] != "ReceiveMessage":
            raise CommonServiceException(
                "InvalidRequest", "This endpoint only accepts ReceiveMessage calls"
            )

        if not request.values.get("QueueUrl"):
            raise QueueDoesNotExist()

        try:
            account_id, region, queue_name = parse_queue_url(request.values["QueueUrl"])
        except ValueError:
            LOG.exception("Error while parsing Queue URL from request values: %s", request.values)
            raise InvalidAddress()

        if not region:
            region = extract_region_from_headers(request.headers)

        return self._get_and_serialize_messages(request, region, account_id, queue_name)

    @route("/_aws/sqs/messages/<region>/<account_id>/<queue_name>")
    @aws_response_serializer("sqs", "ReceiveMessage")
    def list_messages_for_queue_url(
        self, request: Request, region: str, account_id: str, queue_name: str
    ) -> ReceiveMessageResult:
        """
        This endpoint extracts the region, account_id, and queue_name directly from the URL rather than requiring the
        QueueUrl as parameter.
        """
        if "Action" in request.values and request.values["Action"] != "ReceiveMessage":
            raise CommonServiceException(
                "InvalidRequest", "This endpoint only accepts ReceiveMessage calls"
            )

        return self._get_and_serialize_messages(request, region, account_id, queue_name)

    def _get_and_serialize_messages(
        self, request: Request, region: str, account_id: str, queue_name: str
    ) -> ReceiveMessageResult:
        try:
            store = self.stores[account_id or get_aws_account_id()][
                region or aws_stack.get_region()
            ]
            queue = store.queues[queue_name]
        except KeyError:
            LOG.info(
                "no queue named %s in region %s and account %s", queue_name, region, account_id
            )
            raise QueueDoesNotExist()

        messages = self._collect_visible_messages(queue)
        return ReceiveMessageResult(Messages=messages)

    def _collect_visible_messages(self, queue: SqsQueue) -> List[Message]:
        """
        Retrieves from a given SqsQueue all visible messages without causing any side effects (not setting any
        receive timestamps, receive counts, or visibility state).

        :param queue: the queue
        :return: a list of messages
        """
        receipt_handle = "SQS/BACKDOOR/ACCESS"  # dummy receipt handle

        sqs_messages: List[SqsMessage] = []

        if isinstance(queue, StandardQueue):
            sqs_messages.extend(queue.visible.queue)
        elif isinstance(queue, FifoQueue):
            for message_group in queue.message_groups.values():
                for sqs_message in message_group.messages:
                    sqs_messages.append(sqs_message)
        else:
            raise ValueError(f"unknown queue type {type(queue)}")

        messages = []

        for sqs_message in sqs_messages:
            message: Message = to_sqs_api_message(sqs_message, QueueAttributeName.All, ["All"])
            messages.append(message)
            message["ReceiptHandle"] = receipt_handle

        return messages


class SqsProvider(SqsApi, ServiceLifecycleHook):
    """
    LocalStack SQS Provider.

    LIMITATIONS:
        - Pagination of results (NextToken)
        - Delivery guarantees
        - The region is not encoded in the queue URL

    CROSS-ACCOUNT ACCESS:
    LocalStack permits cross-account access for all operations. However, AWS
    disallows the same for following operations:
        - AddPermission
        - CreateQueue
        - DeleteQueue
        - ListQueues
        - ListQueueTags
        - RemovePermission
        - SetQueueAttributes
        - TagQueue
        - UntagQueue
    """

    queues: Dict[str, SqsQueue]

    def __init__(self) -> None:
        super().__init__()
        self._queue_update_worker = QueueUpdateWorker()
        self._router_rules = []
        self._init_cloudwatch_metrics_reporting()

    @staticmethod
    def get_store(account_id: str = None, region: str = None) -> SqsStore:
        return sqs_stores[account_id or get_aws_account_id()][region or aws_stack.get_region()]

    def on_before_start(self):
        self._router_rules = ROUTER.add(SqsDeveloperEndpoints())
        self._queue_update_worker.start()
        self._start_cloudwatch_metrics_reporting()

    def on_before_stop(self):
        for rule in self._router_rules:
            ROUTER.remove_rule(rule)

        self._queue_update_worker.stop()
        self._stop_cloudwatch_metrics_reporting()

    @staticmethod
    def _require_queue(account_id: str, region_name: str, name: str) -> SqsQueue:
        """
        Returns the queue for the given name, or raises QueueDoesNotExist if it does not exist.

        :param: context: the request context
        :param name: the name to look for
        :returns: the queue
        :raises QueueDoesNotExist: if the queue does not exist
        """
        store = SqsProvider.get_store(account_id, region_name)
        with _STORE_LOCK:
            if name not in store.queues.keys():
                raise QueueDoesNotExist("The specified queue does not exist for this wsdl version.")

            return store.queues[name]

    def _require_queue_by_arn(self, context: RequestContext, queue_arn: str) -> SqsQueue:
        arn = parse_arn(queue_arn)
        return self._require_queue(arn["account"], arn["region"], arn["resource"])

    def _resolve_queue(
        self,
        context: RequestContext,
        queue_name: Optional[str] = None,
        queue_url: Optional[str] = None,
    ) -> SqsQueue:
        """
        Determines the name of the queue from available information (request context, queue URL) to return the respective queue,
        or raises QueueDoesNotExist if it does not exist.

        :param context: the request context, used for getting region and account_id, and optionally the queue_url
        :param queue_name: the queue name (if this is set, then this will be used for the key)
        :param queue_url: the queue url (if name is not set, this will be used to determine the queue name)
        :returns: the queue
        :raises QueueDoesNotExist: if the queue does not exist
        """
        account_id, region_name, name = resolve_queue_location(context, queue_name, queue_url)
        return self._require_queue(account_id, region_name or context.region, name)

    def create_queue(
        self,
        context: RequestContext,
        queue_name: String,
        attributes: QueueAttributeMap = None,
        tags: TagMap = None,
    ) -> CreateQueueResult:
        fifo = attributes and (
            attributes.get(QueueAttributeName.FifoQueue, "false").lower() == "true"
        )

        # Special Case TODO: why is an emtpy policy passed at all? same in set_queue_attributes
        if attributes and attributes.get(QueueAttributeName.Policy) == "":
            del attributes[QueueAttributeName.Policy]

        store = self.get_store(context.account_id, context.region)

        with _STORE_LOCK:
            if queue_name in store.queues:
                queue = store.queues[queue_name]

                if attributes:
                    # if attributes are set, then we check whether the existing attributes match the passed ones
                    queue.validate_queue_attributes(attributes)
                    for k, v in attributes.items():
                        if queue.attributes.get(k) != v:
                            LOG.debug(
                                "queue attribute values %s for queue %s do not match %s (existing) != %s (new)",
                                k,
                                queue_name,
                                queue.attributes.get(k),
                                v,
                            )
                            raise QueueNameExists(
                                f"A queue already exists with the same name and a different value for attribute {k}"
                            )

                return CreateQueueResult(QueueUrl=queue.url(context))

            if config.SQS_DELAY_RECENTLY_DELETED:
                deleted = store.deleted.get(queue_name)
                if deleted and deleted > (time.time() - sqs_constants.RECENTLY_DELETED_TIMEOUT):
                    raise QueueDeletedRecently(
                        "You must wait 60 seconds after deleting a queue before you can create "
                        "another with the same name."
                    )
            store.expire_deleted()

            # create the appropriate queue
            if fifo:
                queue = FifoQueue(queue_name, context.region, context.account_id, attributes, tags)
            else:
                queue = StandardQueue(
                    queue_name, context.region, context.account_id, attributes, tags
                )

            LOG.debug("creating queue key=%s attributes=%s tags=%s", queue_name, attributes, tags)

            store.queues[queue_name] = queue

        return CreateQueueResult(QueueUrl=queue.url(context))

    def get_queue_url(
        self, context: RequestContext, queue_name: String, queue_owner_aws_account_id: String = None
    ) -> GetQueueUrlResult:
        store = self.get_store(context.account_id, context.region)
        if queue_name not in store.queues.keys():
            raise QueueDoesNotExist("The specified queue does not exist for this wsdl version.")

        queue = store.queues[queue_name]

        return GetQueueUrlResult(QueueUrl=queue.url(context))

    def list_queues(
        self,
        context: RequestContext,
        queue_name_prefix: String = None,
        next_token: Token = None,
        max_results: BoxedInteger = None,
    ) -> ListQueuesResult:
        store = self.get_store(context.account_id, context.region)

        if queue_name_prefix:
            urls = [
                queue.url(context)
                for queue in store.queues.values()
                if queue.name.startswith(queue_name_prefix)
            ]
        else:
            urls = [queue.url(context) for queue in store.queues.values()]

        if max_results:
            # FIXME: also need to solve pagination with stateful iterators: If the total number of items available is
            #  more than the value specified, a NextToken is provided in the command's output. To resume pagination,
            #  provide the NextToken value in the starting-token argument of a subsequent command. Do not use the
            #  NextToken response element directly outside of the AWS CLI.
            urls = urls[:max_results]

        return ListQueuesResult(QueueUrls=urls)

    def change_message_visibility(
        self,
        context: RequestContext,
        queue_url: String,
        receipt_handle: String,
        visibility_timeout: Integer,
    ) -> None:
        queue = self._resolve_queue(context, queue_url=queue_url)
        queue.update_visibility_timeout(receipt_handle, visibility_timeout)

    def change_message_visibility_batch(
        self,
        context: RequestContext,
        queue_url: String,
        entries: ChangeMessageVisibilityBatchRequestEntryList,
    ) -> ChangeMessageVisibilityBatchResult:
        queue = self._resolve_queue(context, queue_url=queue_url)

        self._assert_batch(entries)

        successful = []
        failed = []

        with queue.mutex:
            for entry in entries:
                try:
                    queue.update_visibility_timeout(
                        entry["ReceiptHandle"], entry["VisibilityTimeout"]
                    )
                    successful.append({"Id": entry["Id"]})
                except Exception as e:
                    failed.append(
                        BatchResultErrorEntry(
                            Id=entry["Id"],
                            SenderFault=False,
                            Code=e.__class__.__name__,
                            Message=str(e),
                        )
                    )

        return ChangeMessageVisibilityBatchResult(
            Successful=successful,
            Failed=failed,
        )

    def delete_queue(self, context: RequestContext, queue_url: String) -> None:
<<<<<<< HEAD
        with _STORE_LOCK:
            account_id, region_name, queue_name = resolve_queue_location(
                context, queue_name=None, queue_url=queue_url
            )
            store = self.get_store(account_id, region_name)
            del store.queues[queue_name]
            store.deleted[queue_name] = time.time()
=======
        account_id, region, name = parse_queue_url(queue_url)
        if region is None:
            region = context.region

        if account_id != context.account_id:
            LOG.warning(
                "Attempting a cross-account DeleteQueue operation (account from context: %s, account from queue url: %s, which is not allowed in AWS",
                account_id,
                context.account_id,
            )

        store = self.get_store(account_id, region)

        with self._mutex:
            queue = self._resolve_queue(context, queue_url=queue_url)
            LOG.debug(
                "deleting queue name=%s, region=%s, account=%s",
                queue.name,
                queue.region,
                queue.account_id,
            )
            del store.queues[queue.name]
            store.deleted[queue.name] = time.time()
>>>>>>> 187ca269

    def get_queue_attributes(
        self, context: RequestContext, queue_url: String, attribute_names: AttributeNameList = None
    ) -> GetQueueAttributesResult:
        queue = self._resolve_queue(context, queue_url=queue_url)

        if not attribute_names:
            return GetQueueAttributesResult(Attributes={})

        if QueueAttributeName.All in attribute_names:
            # return GetQueueAttributesResult(Attributes=queue.attributes)
            attribute_names = queue.attributes.keys()

        result: Dict[QueueAttributeName, str] = {}

        for attr in attribute_names:
            try:
                getattr(QueueAttributeName, attr)
            except AttributeError:
                raise InvalidAttributeName(f"Unknown Attribute {attr}.")

            if callable(queue.attributes.get(attr)):
                func = queue.attributes.get(attr)
                result[attr] = func()
            else:
                result[attr] = queue.attributes.get(attr)

        return GetQueueAttributesResult(Attributes=result)

    def send_message(
        self,
        context: RequestContext,
        queue_url: String,
        message_body: String,
        delay_seconds: Integer = None,
        message_attributes: MessageBodyAttributeMap = None,
        message_system_attributes: MessageBodySystemAttributeMap = None,
        message_deduplication_id: String = None,
        message_group_id: String = None,
    ) -> SendMessageResult:
        queue = self._resolve_queue(context, queue_url=queue_url)

        # Have to check the message size here, rather than in _put_message
        # to avoid multiple calls for batch messages.
        check_message_size(message_body, message_attributes, queue.maximum_message_size)

        queue_item = self._put_message(
            queue,
            context,
            message_body,
            delay_seconds,
            message_attributes,
            message_system_attributes,
            message_deduplication_id,
            message_group_id,
        )
        message = queue_item.message
        return SendMessageResult(
            MessageId=message["MessageId"],
            MD5OfMessageBody=message["MD5OfBody"],
            MD5OfMessageAttributes=message.get("MD5OfMessageAttributes"),
            SequenceNumber=queue_item.sequence_number,
            MD5OfMessageSystemAttributes=_create_message_attribute_hash(message_system_attributes),
        )

    def send_message_batch(
        self, context: RequestContext, queue_url: String, entries: SendMessageBatchRequestEntryList
    ) -> SendMessageBatchResult:
        queue = self._resolve_queue(context, queue_url=queue_url)

        if entries and (no_entries := len(entries)) > 10:
            raise TooManyEntriesInBatchRequest(
                f"Maximum number of entries per request are 10. You have sent {no_entries}."
            )

        self._assert_batch(entries)
        # check the total batch size first and raise BatchRequestTooLong id > DEFAULT_MAXIMUM_MESSAGE_SIZE.
        # This is checked before any messages in the batch are sent.  Raising the exception here should
        # cause error response, rather than batching error results and returning
        self._assert_valid_batch_size(entries, sqs_constants.DEFAULT_MAXIMUM_MESSAGE_SIZE)

        successful = []
        failed = []

        with queue.mutex:
            for entry in entries:
                try:
                    queue_item = self._put_message(
                        queue,
                        context,
                        message_body=entry.get("MessageBody"),
                        delay_seconds=entry.get("DelaySeconds"),
                        message_attributes=entry.get("MessageAttributes"),
                        message_system_attributes=entry.get("MessageSystemAttributes"),
                        message_deduplication_id=entry.get("MessageDeduplicationId"),
                        message_group_id=entry.get("MessageGroupId"),
                    )
                    message = queue_item.message

                    successful.append(
                        SendMessageBatchResultEntry(
                            Id=entry["Id"],
                            MessageId=message.get("MessageId"),
                            MD5OfMessageBody=message.get("MD5OfBody"),
                            MD5OfMessageAttributes=message.get("MD5OfMessageAttributes"),
                            MD5OfMessageSystemAttributes=_create_message_attribute_hash(
                                message.get("message_system_attributes")
                            ),
                            SequenceNumber=queue_item.sequence_number,
                        )
                    )
                except Exception as e:
                    failed.append(
                        BatchResultErrorEntry(
                            Id=entry["Id"],
                            SenderFault=False,
                            Code=e.__class__.__name__,
                            Message=str(e),
                        )
                    )

        return SendMessageBatchResult(
            Successful=successful,
            Failed=failed,
        )

    def _put_message(
        self,
        queue: SqsQueue,
        context: RequestContext,
        message_body: String,
        delay_seconds: Integer = None,
        message_attributes: MessageBodyAttributeMap = None,
        message_system_attributes: MessageBodySystemAttributeMap = None,
        message_deduplication_id: String = None,
        message_group_id: String = None,
    ) -> SqsMessage:
        check_message_content(message_body)
        check_attributes(message_attributes)
        check_attributes(message_system_attributes)
        check_fifo_id(message_deduplication_id)
        check_fifo_id(message_group_id)

        message = Message(
            MessageId=generate_message_id(),
            MD5OfBody=md5(message_body),
            Body=message_body,
            Attributes=self._create_message_attributes(context, message_system_attributes),
            MD5OfMessageAttributes=_create_message_attribute_hash(message_attributes),
            MessageAttributes=message_attributes,
        )
        if self._cloudwatch_dispatcher:
            self._cloudwatch_dispatcher.dispatch_metric_message_sent(
                queue=queue, message_body_size=len(message_body.encode("utf-8"))
            )

        return queue.put(
            message=message,
            message_deduplication_id=message_deduplication_id,
            message_group_id=message_group_id,
            delay_seconds=int(delay_seconds) if delay_seconds is not None else None,
        )

    def receive_message(
        self,
        context: RequestContext,
        queue_url: String,
        attribute_names: AttributeNameList = None,
        message_attribute_names: MessageAttributeNameList = None,
        max_number_of_messages: Integer = None,
        visibility_timeout: Integer = None,
        wait_time_seconds: Integer = None,
        receive_request_attempt_id: String = None,
    ) -> ReceiveMessageResult:
        queue = self._resolve_queue(context, queue_url=queue_url)

        if wait_time_seconds is None:
            wait_time_seconds = queue.wait_time_seconds

        num = max_number_of_messages or 1

        # backdoor to get all messages
        if num == -1:
            num = queue.approx_number_of_messages
        elif (
            num < 1 or num > MAX_NUMBER_OF_MESSAGES
        ) and not SQS_DISABLE_MAX_NUMBER_OF_MESSAGE_LIMIT:
            raise InvalidParameterValue(
                f"Value {num} for parameter MaxNumberOfMessages is invalid. "
                f"Reason: Must be between 1 and 10, if provided."
            )

        # we chose to always return the maximum possible number of messages, even though AWS will typically return
        # fewer messages than requested on small queues. at some point we could maybe change this to randomly sample
        # between 1 and max_number_of_messages.
        # see https://docs.aws.amazon.com/AWSSimpleQueueService/latest/APIReference/API_ReceiveMessage.html
        result = queue.receive(num, wait_time_seconds, visibility_timeout)

        # process dead letter messages
        if result.dead_letter_messages:
            dead_letter_target_arn = queue.redrive_policy["deadLetterTargetArn"]
            dl_queue = self._require_queue_by_arn(context, dead_letter_target_arn)
            # TODO: does this need to be atomic?
            for standard_message in result.dead_letter_messages:
                message = to_sqs_api_message(
                    standard_message, attribute_names, message_attribute_names
                )
                dl_queue.put(
                    message=message,
                    message_deduplication_id=standard_message.message_deduplication_id,
                    message_group_id=standard_message.message_group_id,
                )

        # prepare result
        messages = []
        for i, standard_message in enumerate(result.successful):
            message = to_sqs_api_message(standard_message, attribute_names, message_attribute_names)
            message["ReceiptHandle"] = result.receipt_handles[i]
            messages.append(message)

        if self._cloudwatch_dispatcher:
            self._cloudwatch_dispatcher.dispatch_metric_received(queue, received=len(messages))

        # TODO: how does receiving behave if the queue was deleted in the meantime?
        return ReceiveMessageResult(Messages=messages)

    def list_dead_letter_source_queues(
        self,
        context: RequestContext,
        queue_url: String,
        next_token: Token = None,
        max_results: BoxedInteger = None,
    ) -> ListDeadLetterSourceQueuesResult:
        urls = []
        store = self.get_store(context.account_id, context.region)
        dead_letter_queue = self._resolve_queue(context, queue_url=queue_url)
        for queue in store.queues.values():
            policy = queue.attributes.get(QueueAttributeName.RedrivePolicy)
            if policy:
                policy = json.loads(policy)
                dlq_arn = policy.get("deadLetterTargetArn")
                if dlq_arn == dead_letter_queue.arn:
                    urls.append(queue.url(context))
        return ListDeadLetterSourceQueuesResult(queueUrls=urls)

    def delete_message(
        self, context: RequestContext, queue_url: String, receipt_handle: String
    ) -> None:
        queue = self._resolve_queue(context, queue_url=queue_url)
        queue.remove(receipt_handle)
        if self._cloudwatch_dispatcher:
            self._cloudwatch_dispatcher.dispatch_metric_message_deleted(queue)

    def delete_message_batch(
        self,
        context: RequestContext,
        queue_url: String,
        entries: DeleteMessageBatchRequestEntryList,
    ) -> DeleteMessageBatchResult:
        queue = self._resolve_queue(context, queue_url=queue_url)
        self._assert_batch(entries)
        self._assert_valid_message_ids(entries)

        successful = []
        failed = []

        with queue.mutex:
            for entry in entries:
                try:
                    queue.remove(entry["ReceiptHandle"])
                    successful.append(DeleteMessageBatchResultEntry(Id=entry["Id"]))
                except Exception as e:
                    failed.append(
                        BatchResultErrorEntry(
                            Id=entry["Id"],
                            SenderFault=False,
                            Code=e.__class__.__name__,
                            Message=str(e),
                        )
                    )
        if self._cloudwatch_dispatcher:
            self._cloudwatch_dispatcher.dispatch_metric_message_deleted(
                queue, deleted=len(successful)
            )

        return DeleteMessageBatchResult(
            Successful=successful,
            Failed=failed,
        )

    def purge_queue(self, context: RequestContext, queue_url: String) -> None:
        queue = self._resolve_queue(context, queue_url=queue_url)

        with queue.mutex:
            if config.SQS_DELAY_PURGE_RETRY:
                if queue.purge_timestamp and (queue.purge_timestamp + 60) > time.time():
                    raise PurgeQueueInProgress(
                        f"Only one PurgeQueue operation on {queue.name} is allowed every 60 seconds."
                    )
            queue.purge_timestamp = time.time()
            queue.clear()

    def set_queue_attributes(
        self, context: RequestContext, queue_url: String, attributes: QueueAttributeMap
    ) -> None:
        queue = self._resolve_queue(context, queue_url=queue_url)

        if not attributes:
            return

        queue.validate_queue_attributes(attributes)

        for k, v in attributes.items():
            if k in sqs_constants.INTERNAL_QUEUE_ATTRIBUTES:
                raise InvalidAttributeName(f"Unknown Attribute {k}.")
            queue.attributes[k] = v

        # Special cases
        if queue.attributes.get(QueueAttributeName.Policy) == "":
            del queue.attributes[QueueAttributeName.Policy]

        redrive_policy = queue.attributes.get(QueueAttributeName.RedrivePolicy)
        if redrive_policy:
            _redrive_policy = json.loads(redrive_policy)
            dl_target_arn = _redrive_policy.get("deadLetterTargetArn")
            max_receive_count = _redrive_policy.get("maxReceiveCount")
            # TODO: use the actual AWS responses
            if not dl_target_arn:
                raise InvalidParameterValue(
                    "The required parameter 'deadLetterTargetArn' is missing"
                )
            if max_receive_count is None:
                raise InvalidParameterValue("The required parameter 'maxReceiveCount' is missing")
            try:
                max_receive_count = int(max_receive_count)
                valid_count = 1 <= max_receive_count <= 1000
            except ValueError:
                valid_count = False
            if not valid_count:
                raise InvalidParameterValue(
                    f"Value {redrive_policy} for parameter RedrivePolicy is invalid. Reason: Invalid value for "
                    f"maxReceiveCount: {max_receive_count}, valid values are from 1 to 1000 both inclusive."
                )

    def tag_queue(self, context: RequestContext, queue_url: String, tags: TagMap) -> None:
        queue = self._resolve_queue(context, queue_url=queue_url)

        if not tags:
            return

        for k, v in tags.items():
            queue.tags[k] = v

    def list_queue_tags(self, context: RequestContext, queue_url: String) -> ListQueueTagsResult:
        queue = self._resolve_queue(context, queue_url=queue_url)
        return ListQueueTagsResult(Tags=queue.tags)

    def untag_queue(self, context: RequestContext, queue_url: String, tag_keys: TagKeyList) -> None:
        queue = self._resolve_queue(context, queue_url=queue_url)

        for k in tag_keys:
            if k in queue.tags:
                del queue.tags[k]

    def add_permission(
        self,
        context: RequestContext,
        queue_url: String,
        label: String,
        aws_account_ids: AWSAccountIdList,
        actions: ActionNameList,
    ) -> None:
        queue = self._resolve_queue(context, queue_url=queue_url)

        self._validate_actions(actions)

        for account_id in aws_account_ids:
            for action in actions:
                queue.permissions.add(Permission(label, account_id, action))

    def remove_permission(self, context: RequestContext, queue_url: String, label: String) -> None:
        queue = self._resolve_queue(context, queue_url=queue_url)

        candidates = [p for p in queue.permissions if p.label == label]
        if candidates:
            queue.permissions.remove(candidates[0])

    def _create_message_attributes(
        self,
        context: RequestContext,
        message_system_attributes: MessageBodySystemAttributeMap = None,
    ) -> Dict[MessageSystemAttributeName, str]:
        result: Dict[MessageSystemAttributeName, str] = {
            MessageSystemAttributeName.SenderId: context.account_id,  # not the account ID in AWS
            MessageSystemAttributeName.SentTimestamp: str(now(millis=True)),
        }

        if message_system_attributes is not None:
            for attr in message_system_attributes:
                result[attr] = message_system_attributes[attr]["StringValue"]

        return result

    def _validate_actions(self, actions: ActionNameList):
        service = load_service(service=self.service, version=self.version)
        # FIXME: this is a bit of a heuristic as it will also include actions like "ListQueues" which is not
        #  associated with an action on a queue
        valid = list(service.operation_names)
        valid.append("*")

        for action in actions:
            if action not in valid:
                raise InvalidParameterValue(
                    f"Value SQS:{action} for parameter ActionName is invalid. Reason: Please refer to the appropriate "
                    "WSDL for a list of valid actions. "
                )

    def _assert_batch(self, batch: List) -> None:
        if not batch:
            raise EmptyBatchRequest
        visited = set()
        for entry in batch:
            entry_id = entry["Id"]
            if not re.search(r"^[\w-]+$", entry_id) or len(entry_id) > 80:
                raise InvalidBatchEntryId(
                    "A batch entry id can only contain alphanumeric characters, hyphens and underscores. "
                    "It can be at most 80 letters long."
                )
            if entry_id in visited:
                raise BatchEntryIdsNotDistinct()
            else:
                visited.add(entry_id)

    def _assert_valid_batch_size(self, batch: List, max_message_size: int):
        batch_message_size = sum(
            _message_body_size(entry.get("MessageBody"))
            + _message_attributes_size(entry.get("MessageAttributes"))
            for entry in batch
        )
        if batch_message_size > max_message_size:
            error = f"Batch requests cannot be longer than {max_message_size} bytes."
            error += f" You have sent {batch_message_size} bytes."
            raise BatchRequestTooLong(error)

    def _assert_valid_message_ids(self, batch: List):
        batch_id_regex = r"^[\w-]{1,80}$"
        for message in batch:
            if not re.match(batch_id_regex, message.get("Id", "")):
                raise InvalidBatchEntryId(
                    "A batch entry id can only contain alphanumeric characters, "
                    "hyphens and underscores. It can be at most 80 letters long."
                )

    def _init_cloudwatch_metrics_reporting(self):
        self._cloudwatch_publish_worker = (
            None if config.SQS_DISABLE_CLOUDWATCH_METRICS else CloudwatchPublishWorker()
        )
        self._cloudwatch_dispatcher = (
            None if config.SQS_DISABLE_CLOUDWATCH_METRICS else CloudwatchDispatcher()
        )

    def _start_cloudwatch_metrics_reporting(self):
        if not config.SQS_DISABLE_CLOUDWATCH_METRICS:
            self._cloudwatch_publish_worker.start()

    def _stop_cloudwatch_metrics_reporting(self):
        if not config.SQS_DISABLE_CLOUDWATCH_METRICS:
            self._cloudwatch_publish_worker.stop()
            self._cloudwatch_dispatcher.shutdown()


# Method from moto's attribute_md5 of moto/sqs/models.py, separated from the Message Object
def _create_message_attribute_hash(message_attributes) -> Optional[str]:
    # To avoid the need to check for dict conformity everytime we invoke this function
    if not isinstance(message_attributes, dict):
        return
    hash = hashlib.md5()

    for attrName in sorted(message_attributes.keys()):
        attr_value = message_attributes[attrName]
        # Encode name
        MotoMessage.update_binary_length_and_value(hash, MotoMessage.utf8(attrName))
        # Encode data type
        MotoMessage.update_binary_length_and_value(hash, MotoMessage.utf8(attr_value["DataType"]))
        # Encode transport type and value
        if attr_value.get("StringValue"):
            hash.update(bytearray([STRING_TYPE_FIELD_INDEX]))
            MotoMessage.update_binary_length_and_value(
                hash, MotoMessage.utf8(attr_value.get("StringValue"))
            )
        elif attr_value.get("BinaryValue"):
            hash.update(bytearray([BINARY_TYPE_FIELD_INDEX]))
            decoded_binary_value = attr_value.get("BinaryValue")
            MotoMessage.update_binary_length_and_value(hash, decoded_binary_value)
        # string_list_value, binary_list_value type is not implemented, reserved for the future use.
        # See https://docs.aws.amazon.com/AWSSimpleQueueService/latest/APIReference/API_MessageAttributeValue.html
    return hash.hexdigest()


def resolve_queue_location(
    context: RequestContext, queue_name: Optional[str] = None, queue_url: Optional[str] = None
) -> Tuple[str, Optional[str], str]:
    """
    Resolves a queue location from the given information.

    :param context: the request context, used for getting region and account_id, and optionally the queue_url
    :param queue_name: the queue name (if this is set, then this will be used for the key)
    :param queue_url: the queue url (if name is not set, this will be used to determine the queue name)
    :return: tuple of account id, region and queue_name
    """
    if not queue_name:
        try:
            if queue_url:
                return parse_queue_url(queue_url)
            else:
                return parse_queue_url(context.request.base_url)
        except ValueError:
            # should work if queue name is passed in QueueUrl
            return context.account_id, context.region, queue_url

    return context.account_id, context.region, queue_name


def to_sqs_api_message(
    standard_message: SqsMessage,
    attribute_names: AttributeNameList = None,
    message_attribute_names: MessageAttributeNameList = None,
) -> Message:
    """
    Utility function to convert an SQS message from LocalStack's internal representation to the AWS API
    concept 'Message', which is the format returned by the ``ReceiveMessage`` operation.

    :param standard_message: A LocalStack SQS message
    :param attribute_names: the attribute name list to filter
    :param message_attribute_names: the message attribute names to filter
    :return: a copy of the original Message with updated message attributes and MD5 attribute hash sums
    """
    # prepare message for receiver
    message = copy.deepcopy(standard_message.message)

    # update system attributes of the message copy
    message["Attributes"][MessageSystemAttributeName.ApproximateReceiveCount] = str(
        (standard_message.receive_count or 0)
    )
    message["Attributes"][MessageSystemAttributeName.ApproximateFirstReceiveTimestamp] = str(
        int((standard_message.first_received or 0) * 1000)
    )

    # filter attributes for receiver
    message_filter_attributes(message, attribute_names)
    message_filter_message_attributes(message, message_attribute_names)
    if message.get("MessageAttributes"):
        message["MD5OfMessageAttributes"] = _create_message_attribute_hash(
            message["MessageAttributes"]
        )
    else:
        # delete the value that was computed when creating the message
        message.pop("MD5OfMessageAttributes", None)
    return message


def message_filter_attributes(message: Message, names: Optional[AttributeNameList]):
    """
    Utility function filter from the given message (in-place) the system attributes from the given list. It will
    apply all rules according to:
    https://boto3.amazonaws.com/v1/documentation/api/latest/reference/services/sqs.html#SQS.Client.receive_message.

    :param message: The message to filter (it will be modified)
    :param names: the attributes names/filters
    """
    if "Attributes" not in message:
        return

    if not names:
        del message["Attributes"]
        return

    if "All" in names:
        return

    for k in list(message["Attributes"].keys()):
        if k not in names:
            del message["Attributes"][k]


def message_filter_message_attributes(message: Message, names: Optional[MessageAttributeNameList]):
    """
    Utility function filter from the given message (in-place) the message attributes from the given list. It will
    apply all rules according to:
    https://boto3.amazonaws.com/v1/documentation/api/latest/reference/services/sqs.html#SQS.Client.receive_message.

    :param message: The message to filter (it will be modified)
    :param names: the attributes names/filters (can be 'All', '.*', or prefix filters like 'Foo.*')
    """
    if not message.get("MessageAttributes"):
        return

    if not names:
        del message["MessageAttributes"]
        return

    if "All" in names or ".*" in names:
        return

    attributes = message["MessageAttributes"]
    matched = []

    keys = [name for name in names if ".*" not in name]
    prefixes = [name.split(".*")[0] for name in names if ".*" in name]

    # match prefix filters
    for k in attributes:
        if k in keys:
            matched.append(k)
            continue

        for prefix in prefixes:
            if k.startswith(prefix):
                matched.append(k)
            break

    message["MessageAttributes"] = {k: attributes[k] for k in matched}<|MERGE_RESOLUTION|>--- conflicted
+++ resolved
@@ -757,15 +757,6 @@
         )
 
     def delete_queue(self, context: RequestContext, queue_url: String) -> None:
-<<<<<<< HEAD
-        with _STORE_LOCK:
-            account_id, region_name, queue_name = resolve_queue_location(
-                context, queue_name=None, queue_url=queue_url
-            )
-            store = self.get_store(account_id, region_name)
-            del store.queues[queue_name]
-            store.deleted[queue_name] = time.time()
-=======
         account_id, region, name = parse_queue_url(queue_url)
         if region is None:
             region = context.region
@@ -777,9 +768,8 @@
                 context.account_id,
             )
 
-        store = self.get_store(account_id, region)
-
-        with self._mutex:
+        with _STORE_LOCK:
+            store = self.get_store(account_id, region)
             queue = self._resolve_queue(context, queue_url=queue_url)
             LOG.debug(
                 "deleting queue name=%s, region=%s, account=%s",
@@ -789,7 +779,6 @@
             )
             del store.queues[queue.name]
             store.deleted[queue.name] = time.time()
->>>>>>> 187ca269
 
     def get_queue_attributes(
         self, context: RequestContext, queue_url: String, attribute_names: AttributeNameList = None
