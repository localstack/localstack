--- conflicted
+++ resolved
@@ -247,9 +247,6 @@
         """
         Clear all store data.
 
-<<<<<<< HEAD
-        This only deletes the data held in the stores. All instantiated stores are retained.
-=======
         This only deletes the data held in the stores. All instantiated stores
         are retained. This includes data shared by all stores in this account
         and marked by the CrossRegionAttribute descriptor.
@@ -259,7 +256,6 @@
         the account associated with this RegionBundle and affects *all* accounts.
         Hence this argument is not intended for public use and is only used when
         invoking this method from AccountRegionBundle.
->>>>>>> 91c29b8e
         """
         # For safety, clear data in all referenced store instances, if any
         for store_inst in self.values():
