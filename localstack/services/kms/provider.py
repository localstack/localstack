--- conflicted
+++ resolved
@@ -79,11 +79,8 @@
     PlaintextType,
     PrincipalIdType,
     PutKeyPolicyRequest,
-<<<<<<< HEAD
+    RecipientInfo,
     ReEncryptResponse,
-=======
-    RecipientInfo,
->>>>>>> 4549b2c7
     ReplicateKeyRequest,
     ReplicateKeyResponse,
     ScheduleKeyDeletionRequest,
