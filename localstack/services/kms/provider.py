--- conflicted
+++ resolved
@@ -742,11 +742,7 @@
         # encrypts with symmetric encryption no matter the key settings.
         return EncryptResponse(
             CiphertextBlob=ciphertext_blob,
-<<<<<<< HEAD
-            KeyId=key.metadata["Arn"],
-=======
             KeyId=key.metadata.get("Arn"),
->>>>>>> b9992fd0
             EncryptionAlgorithm=encryption_algorithm,
         )
 
