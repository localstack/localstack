from __future__ import annotations

import copy
import logging
import time
import uuid
from dataclasses import dataclass, field
from enum import Enum, auto
from logging import Logger
from typing import TYPE_CHECKING, Any, Callable, Generic, Optional, Type, TypedDict, TypeVar

import botocore
from botocore.exceptions import UnknownServiceError
from plugin import Plugin, PluginManager

from localstack import config
from localstack.aws.connect import ServiceLevelClientFactory, connect_to
from localstack.services.cloudformation import usage
from localstack.services.cloudformation.deployment_utils import (
    check_not_found_exception,
    convert_data_types,
    fix_account_id_in_arns,
    fix_boto_parameters_based_on_report,
    log_not_available_message,
    remove_none_values,
)
from localstack.services.cloudformation.engine.quirks import PHYSICAL_RESOURCE_ID_SPECIAL_CASES
from localstack.services.cloudformation.service_models import KEY_RESOURCE_STATE, GenericBaseModel

if TYPE_CHECKING:
    from localstack.services.cloudformation.engine.types import (
        FuncDetails,
        FuncDetailsValue,
        ResourceDefinition,
    )

LOG = logging.getLogger(__name__)

Properties = TypeVar("Properties")

PUBLIC_REGISTRY: dict[str, Type[ResourceProvider]] = {}

# by default we use the GenericBaseModel (the legacy model), unless the resource is listed below
# add your new provider here when you want it to be the default
PROVIDER_DEFAULTS = {
    "AWS::SQS::Queue": "ResourceProvider",
    "AWS::SQS::QueuePolicy": "ResourceProvider",
    "AWS::IAM::User": "ResourceProvider",
    "AWS::IAM::Role": "ResourceProvider",
    "AWS::IAM::Group": "ResourceProvider",
    "AWS::IAM::ManagedPolicy": "ResourceProvider",
    "AWS::IAM::AccessKey": "ResourceProvider",
    "AWS::IAM::Policy": "ResourceProvider",
    "AWS::IAM::InstanceProfile": "ResourceProvider",
    "AWS::IAM::ServiceLinkedRole": "ResourceProvider",
    "AWS::OpenSearchService::Domain": "ResourceProvider",
    "AWS::Lambda::Alias": "ResourceProvider",
    "AWS::Scheduler::Schedule": "ResourceProvider",
    "AWS::Scheduler::ScheduleGroup": "ResourceProvider",
    "AWS::Route53::HealthCheck": "ResourceProvider",
    "AWS::Route53::RecordSet": "ResourceProvider",
    "AWS::SNS::Topic": "ResourceProvider",
    "AWS::Kinesis::Stream": "ResourceProvider",
    "AWS::Kinesis::StreamConsumer": "ResourceProvider",
    "AWS::KinesisFirehose::DeliveryStream": "ResourceProvider",
    "AWS::DynamoDB::Table": "ResourceProvider",
    "AWS::CloudWatch::Alarm": "ResourceProvider",
    "AWS::CloudWatch::CompositeAlarm": "ResourceProvider",
    # "AWS::ECR::Repository": "ResourceProvider",  # FIXME: add full -ext provider & override logic for -ext
    "AWS::KMS::Key": "ResourceProvider",
    "AWS::KMS::Alias": "ResourceProvider",
    "AWS::ElasticBeanstalk::Application": "ResourceProvider",
    "AWS::ElasticBeanstalk::ApplicationVersion": "ResourceProvider",
    "AWS::ElasticBeanstalk::Environment": "ResourceProvider",
    "AWS::ElasticBeanstalk::ConfigurationTemplate": "ResourceProvider",
    "AWS::CertificateManager::Certificate": "ResourceProvider",
    "AWS::EKS::Nodegroup": "ResourceProvider",
    "AWS::Redshift::Cluster": "ResourceProvider",
<<<<<<< HEAD
    "AWS::ApiGateway::GatewayResponse": "ResourceProvider",
    "AWS::ApiGateway::RequestValidator": "ResourceProvider",
    "AWS::ApiGateway::RestApi": "ResourceProvider",
    "AWS::ApiGateway::Deployment": "ResourceProvider",
    "AWS::ApiGateway::Resource": "ResourceProvider",
    "AWS::ApiGateway::Method": "ResourceProvider",
    "AWS::ApiGateway::Stage": "ResourceProvider",
    "AWS::ApiGateway::UsagePlan": "ResourceProvider",
    "AWS::ApiGateway::ApiKey": "ResourceProvider",
    "AWS::ApiGateway::UsagePlanKey": "ResourceProvider",
    "AWS::ApiGateway::DomainName": "ResourceProvider",
    "AWS::ApiGateway::BasePathMapping": "ResourceProvider",
    "AWS::ApiGateway::Model": "ResourceProvider",
    "AWS::ApiGateway::Account": "ResourceProvider",
=======
    "AWS::S3::BucketPolicy": "ResourceProvider",
    "AWS::S3::Bucket": "ResourceProvider",
>>>>>>> 931e9f74
}


class OperationStatus(Enum):
    PENDING = auto()
    IN_PROGRESS = auto()
    SUCCESS = auto()
    FAILED = auto()


@dataclass
class ProgressEvent(Generic[Properties]):
    status: OperationStatus
    resource_model: Properties

    message: str = ""
    result: Optional[str] = None
    error_code: Optional[str] = None  # TODO: enum
    custom_context: dict = field(default_factory=dict)


class Credentials(TypedDict):
    accessKeyId: str
    secretAccessKey: str
    sessionToken: str


class ResourceProviderPayloadRequestData(TypedDict):
    logicalResourceId: str
    resourceProperties: Properties
    previousResourceProperties: Optional[Properties]
    callerCredentials: Credentials
    providerCredentials: Credentials
    systemTags: dict[str, str]
    previousSystemTags: dict[str, str]
    stackTags: dict[str, str]
    previousStackTags: dict[str, str]


class ResourceProviderPayload(TypedDict):
    callbackContext: dict
    stackId: str
    requestData: ResourceProviderPayloadRequestData
    resourceType: str
    resourceTypeVersion: str
    awsAccountId: str
    bearerToken: str
    region: str
    action: str


ResourceProperties = TypeVar("ResourceProperties")


def convert_payload(
    stack_name: str, stack_id: str, payload: ResourceProviderPayload
) -> ResourceRequest[Properties]:
    client_factory = connect_to(
        aws_access_key_id=payload["requestData"]["callerCredentials"]["accessKeyId"],
        aws_session_token=payload["requestData"]["callerCredentials"]["sessionToken"],
        aws_secret_access_key=payload["requestData"]["callerCredentials"]["secretAccessKey"],
        region_name=payload["region"],
    )
    desired_state = payload["requestData"]["resourceProperties"]
    rr = ResourceRequest(
        _original_payload=desired_state,
        aws_client_factory=client_factory,
        request_token=str(uuid.uuid4()),  # TODO: not actually a UUID
        stack_name=stack_name,
        stack_id=stack_id,
        account_id=payload["awsAccountId"],
        region_name=payload["region"],
        desired_state=desired_state,
        logical_resource_id=payload["requestData"]["logicalResourceId"],
        resource_type=payload["resourceType"],
        logger=logging.getLogger("abc"),
        custom_context=payload["callbackContext"],
        action=payload["action"],
    )

    if previous_properties := payload["requestData"].get("previousResourceProperties"):
        rr.previous_state = previous_properties

    return rr


@dataclass
class ResourceRequest(Generic[Properties]):
    _original_payload: Properties

    aws_client_factory: ServiceLevelClientFactory
    request_token: str
    stack_name: str
    stack_id: str
    account_id: str
    region_name: str
    action: str

    desired_state: Properties

    logical_resource_id: str
    resource_type: str

    logger: Logger

    custom_context: dict = field(default_factory=dict)

    previous_state: Optional[Properties] = None
    previous_tags: Optional[dict[str, str]] = None
    tags: dict[str, str] = field(default_factory=dict)


class CloudFormationResourceProviderPlugin(Plugin):
    """
    Base class for resource provider plugins.
    """

    namespace = "localstack.cloudformation.resource_providers"


class ResourceProvider(Generic[Properties]):
    """
    This provides a base class onto which service-specific resource providers are built.
    """

    def create(self, request: ResourceRequest[Properties]) -> ProgressEvent[Properties]:
        raise NotImplementedError

    def update(self, request: ResourceRequest[Properties]) -> ProgressEvent[Properties]:
        raise NotImplementedError

    def delete(self, request: ResourceRequest[Properties]) -> ProgressEvent[Properties]:
        raise NotImplementedError


# legacy helpers
def get_resource_type(resource: dict) -> str:
    """this is currently overwritten in PRO to add support for custom resources"""
    if isinstance(resource, str):
        raise ValueError(f"Invalid argument: {resource}")
    try:
        resource_type: str = resource["Type"]

        if resource_type.startswith("Custom::"):
            return "AWS::CloudFormation::CustomResource"
        return resource_type
    except Exception:
        LOG.warning(
            "Failed to retrieve resource type %s",
            resource.get("Type"),
            exc_info=LOG.isEnabledFor(logging.DEBUG),
        )


def invoke_function(
    account_id: str,
    region_name: str,
    function: Callable,
    params: dict,
    resource_type: str,
    func_details: FuncDetails,
    action_name: str,
    resource: Any,
) -> Any:
    try:
        LOG.debug(
            'Request for resource type "%s" in account %s region %s: %s %s',
            resource_type,
            account_id,
            region_name,
            func_details["function"],
            params,
        )
        try:
            result = function(**params)
        except botocore.exceptions.ParamValidationError as e:
            # alternatively we could also use the ParamValidator directly
            report = e.kwargs.get("report")
            if not report:
                raise

            LOG.debug("Converting parameters to allowed types")
            LOG.debug("Report: %s", report)
            converted_params = fix_boto_parameters_based_on_report(params, report)
            LOG.debug("Original parameters:  %s", params)
            LOG.debug("Converted parameters: %s", converted_params)

            result = function(**converted_params)
    except Exception as e:
        if action_name == "Remove" and check_not_found_exception(e, resource_type, resource):
            return
        log_method = LOG.warning
        if config.CFN_VERBOSE_ERRORS:
            log_method = LOG.exception
        log_method("Error calling %s with params: %s for resource: %s", function, params, resource)
        raise e

    return result


def get_service_name(resource):
    res_type = resource["Type"]
    parts = res_type.split("::")
    if len(parts) == 1:
        return None
    if "Cognito::IdentityPool" in res_type:
        return "cognito-identity"
    if res_type.endswith("Cognito::UserPool"):
        return "cognito-idp"
    if parts[-2] == "Cognito":
        return "cognito-idp"
    if parts[-2] == "Elasticsearch":
        return "es"
    if parts[-2] == "OpenSearchService":
        return "opensearch"
    if parts[-2] == "KinesisFirehose":
        return "firehose"
    if parts[-2] == "ResourceGroups":
        return "resource-groups"
    if parts[-2] == "CertificateManager":
        return "acm"
    if "ElasticLoadBalancing::" in res_type:
        return "elb"
    if "ElasticLoadBalancingV2::" in res_type:
        return "elbv2"
    if "ApplicationAutoScaling::" in res_type:
        return "application-autoscaling"
    if "MSK::" in res_type:
        return "kafka"
    if "Timestream::" in res_type:
        return "timestream-write"
    return parts[1].lower()


def resolve_resource_parameters(
    account_id_: str,
    region_name_: str,
    stack_name: str,
    resource_definition: ResourceDefinition,
    resources: dict[str, ResourceDefinition],
    resource_id: str,
    func_details: FuncDetailsValue,
) -> dict | None:
    params = func_details.get("parameters") or (
        lambda account_id, region_name, properties, logical_resource_id, *args, **kwargs: properties
    )
    resource_props = resource_definition["Properties"] = resource_definition.get("Properties", {})
    resource_props = dict(resource_props)
    resource_state = resource_definition.get(KEY_RESOURCE_STATE, {})
    last_deployed_state = resource_definition.get("_last_deployed_state", {})

    if callable(params):
        # resolve parameter map via custom function
        params = params(
            account_id_, region_name_, resource_props, resource_id, resource_definition, stack_name
        )
    else:
        # it could be a list like ['param1', 'param2', {'apiCallParamName': 'cfResourcePropName'}]
        if isinstance(params, list):
            _params = {}
            for param in params:
                if isinstance(param, dict):
                    _params.update(param)
                else:
                    _params[param] = param
            params = _params

        params = dict(params)
        # TODO(srw): mutably mapping params :(
        for param_key, prop_keys in dict(params).items():
            params.pop(param_key, None)
            if not isinstance(prop_keys, list):
                prop_keys = [prop_keys]
            for prop_key in prop_keys:
                if callable(prop_key):
                    prop_value = prop_key(
                        account_id_,
                        region_name_,
                        resource_props,
                        resource_id,
                        resource_definition,
                        stack_name,
                    )
                else:
                    prop_value = resource_props.get(
                        prop_key,
                        resource_definition.get(
                            prop_key,
                            resource_state.get(prop_key, last_deployed_state.get(prop_key)),
                        ),
                    )
                if prop_value is not None:
                    params[param_key] = prop_value
                    break

    # this is an indicator that we should skip this resource deployment, and return
    if params is None:
        return

    # FIXME: move this to a single place after template processing is finished
    # convert any moto account IDs (123456789012) in ARNs to our format (000000000000)
    params = fix_account_id_in_arns(params)
    # convert data types (e.g., boolean strings to bool)
    # TODO: this might not be needed anymore
    params = convert_data_types(func_details.get("types", {}), params)
    # remove None values, as they usually raise boto3 errors
    params = remove_none_values(params)

    return params


LEGACY_ACTION_MAP = {
    "Add": "create",
    "Remove": "delete",
    # TODO: modify
}


class LegacyResourceProvider(ResourceProvider):
    """
    Adapter around a legacy base model to conform to the new API
    """

    def __init__(
        self, resource_type: str, resource_provider_cls: Type[GenericBaseModel], resources: dict
    ):
        super().__init__()

        self.resource_type = resource_type
        self.resource_provider_cls = resource_provider_cls
        self.all_resources = resources

    def create(self, request: ResourceRequest[Properties]) -> ProgressEvent[Properties]:
        return self.create_or_delete(request)

    def update(self, request: ResourceRequest[Properties]) -> ProgressEvent[Properties]:
        physical_resource_id = self.all_resources[request.logical_resource_id]["PhysicalResourceId"]
        resource_provider = self.resource_provider_cls(
            # TODO: other top level keys
            resource_json={
                "Type": self.resource_type,
                "Properties": request.desired_state,
                # just a temporary workaround, technically we're setting _state_ here to _last_deployed_state
                "_state_": request.previous_state,
                # "_last_deployed_state": request
                "PhysicalResourceId": physical_resource_id,
                "LogicalResourceId": request.logical_resource_id,
            },
            account_id=request.account_id,
            region_name=request.region_name,
        )
        if not resource_provider.is_updatable():
            LOG.warning(
                'Unable to update resource type "%s", id "%s"',
                self.resource_type,
                request.logical_resource_id,
            )
            # TODO: should not really claim the update was successful, but the
            #   API does not really let us signal this in any other way.
            return ProgressEvent(
                status=OperationStatus.SUCCESS,
                resource_model={**request.previous_state, **request.desired_state},
            )

        LOG.info("Updating resource %s of type %s", request.logical_resource_id, self.resource_type)

        resource_provider.update_resource(
            self.all_resources[request.logical_resource_id],
            stack_name=request.stack_name,
            resources=self.all_resources,
        )

        # incredibly hacky :|
        resource_provider.resource_json["PhysicalResourceId"] = self.all_resources[
            request.logical_resource_id
        ]["PhysicalResourceId"]
        resource_provider.fetch_and_update_state(
            stack_name=request.stack_name, resources=self.all_resources
        )
        self.all_resources[request.logical_resource_id][
            "_state_"
        ] = resource_provider.resource_json["_state_"]

        return ProgressEvent(
            status=OperationStatus.SUCCESS,
            resource_model=resource_provider.props,
        )

    def delete(self, request: ResourceRequest[Properties]) -> ProgressEvent[Properties]:
        return self.create_or_delete(request)

    def create_or_delete(self, request: ResourceRequest[Properties]) -> ProgressEvent[Properties]:
        resource_provider = self.resource_provider_cls(
            account_id=request.account_id,
            region_name=request.region_name,
            # TODO: other top level keys
            resource_json={
                "Type": self.resource_type,
                "Properties": request.desired_state,
                "PhysicalResourceId": self.all_resources[request.logical_resource_id].get(
                    "PhysicalResourceId"
                ),
                "_state_": request.previous_state,
                "LogicalResourceId": request.logical_resource_id,
            },
        )
        # TODO: only really necessary for the create and update operation
        resource_provider.add_defaults(
            self.all_resources[request.logical_resource_id], request.stack_name
        )
        # for some reason add_defaults doesn't even change the values in the resource provider...
        # incredibly hacky again but should take care of the defaults
        resource_provider.resource_json["Properties"] = self.all_resources[
            request.logical_resource_id
        ]["Properties"]
        resource_provider.properties = self.all_resources[request.logical_resource_id]["Properties"]

        func_details = resource_provider.get_deploy_templates()
        # TODO: be less strict about the return value of func_details
        LOG.debug(
            'Running action "%s" for resource type "%s" id "%s"',
            request.action,
            self.resource_type,
            request.logical_resource_id,
        )

        func_details = func_details.get(LEGACY_ACTION_MAP[request.action])
        if not func_details:
            # TODO: raise here and see where we are missing handlers
            LOG.debug(
                "No resource handler for %s action on resource type %s available. Skipping.",
                request.action,
                self.resource_type,
            )
            return ProgressEvent(status=OperationStatus.SUCCESS, resource_model={})
        func_details = func_details if isinstance(func_details, list) else [func_details]
        results = []
        # TODO: other top level keys
        resource = self.all_resources[request.logical_resource_id]

        for func in func_details:
            result = None
            executed = False
            # TODO(srw) 3 - callable function
            if callable(func.get("function")):
                result = func["function"](
                    request.account_id,
                    request.region_name,
                    request.logical_resource_id,
                    resource,
                    request.stack_name,
                )

                results.append(result)
                executed = True
            elif not executed:
                service = get_service_name(resource)
                try:
                    client = request.aws_client_factory.get_client(service=service)
                    if client:
                        # get the method on that function
                        function = getattr(client, func["function"])

                        # unify the resource parameters
                        params = resolve_resource_parameters(
                            request.account_id,
                            request.region_name,
                            request.stack_name,
                            resource,
                            self.all_resources,
                            request.logical_resource_id,
                            func,
                        )
                        if params is None:
                            result = None
                        else:
                            result = invoke_function(
                                request.account_id,
                                request.region_name,
                                function,
                                params,
                                self.resource_type,
                                func,
                                request.action,
                                resource,
                            )
                        results.append(result)
                        executed = True
                except UnknownServiceError:
                    # e.g. CDK has resources but is not a valid service
                    return ProgressEvent(
                        status=OperationStatus.SUCCESS, resource_model=resource["Properties"]
                    )
            if "result_handler" in func and executed:
                LOG.debug(
                    f"Executing callback method for {self.resource_type}:{request.logical_resource_id}"
                )
                result_handler = func["result_handler"]
                result_handler(
                    request.account_id,
                    request.region_name,
                    result,
                    request.logical_resource_id,
                    self.all_resources[request.logical_resource_id],
                )

        if request.action.lower() == "add":
            resource_provider.resource_json["PhysicalResourceId"] = self.all_resources[
                request.logical_resource_id
            ]["PhysicalResourceId"]

            # incredibly hacky :|
            resource_provider.fetch_and_update_state(
                stack_name=request.stack_name, resources=self.all_resources
            )
            self.all_resources[request.logical_resource_id][
                "_state_"
            ] = resource_provider.resource_json["_state_"]

        return ProgressEvent(status=OperationStatus.SUCCESS, resource_model=resource_provider.props)


class NoResourceProvider(Exception):
    pass


def resolve_json_pointer(resource_props: Properties, primary_id_path: str) -> str:
    primary_id_path = primary_id_path.replace("/properties", "")
    parts = [p for p in primary_id_path.split("/") if p]

    resolved_part = resource_props.copy()
    for i in range(len(parts)):
        part = parts[i]
        resolved_part = resolved_part.get(part)
        if i == len(parts) - 1:
            # last part
            return resolved_part

    raise Exception(f"Resource properties is missing field: {part}")


class ResourceProviderExecutor:
    """
    Point of abstraction between our integration with generic base models, and the new providers.
    """

    def __init__(
        self,
        *,
        stack_name: str,
        stack_id: str,
        provider_config: dict[str, str],
        # FIXME: legacy
        resources: dict[str, dict],
        legacy_base_models: dict[str, Type[GenericBaseModel]],
    ):
        self.stack_name = stack_name
        self.stack_id = stack_id
        self.provider_config = provider_config
        self.resources = resources
        self.legacy_base_models = legacy_base_models

    def deploy_loop(
        self, raw_payload: ResourceProviderPayload, max_iterations: int = 30, sleep_time: float = 5
    ) -> ProgressEvent[Properties]:
        payload = copy.deepcopy(raw_payload)

        for current_iteration in range(max_iterations):
            resource_type = get_resource_type(
                {"Type": raw_payload["resourceType"]}
            )  # TODO: simplify signature of get_resource_type to just take the type
            try:
                resource_provider = self.load_resource_provider(resource_type)

                logical_resource_id = raw_payload["requestData"]["logicalResourceId"]
                resource = self.resources[logical_resource_id]

                resource["SpecifiedProperties"] = raw_payload["requestData"]["resourceProperties"]

                event = self.execute_action(resource_provider, payload)

                if event.status == OperationStatus.FAILED:
                    return event

                if event.status == OperationStatus.SUCCESS:
                    if not isinstance(resource_provider, LegacyResourceProvider):
                        # branch for non-legacy providers
                        # TODO: move out of if? (physical res id can be set earlier possibly)
                        if isinstance(resource_provider, LegacyResourceProvider):
                            raise Exception(
                                "A GenericBaseModel should always have a PhysicalResourceId set after deployment"
                            )

                        if not hasattr(resource_provider, "SCHEMA"):
                            raise Exception(
                                "A ResourceProvider should always have a SCHEMA property defined."
                            )

                        resource_type_schema = resource_provider.SCHEMA
                        physical_resource_id = (
                            self.extract_physical_resource_id_from_model_with_schema(
                                event.resource_model,
                                raw_payload["resourceType"],
                                resource_type_schema,
                            )
                        )

                        resource["PhysicalResourceId"] = physical_resource_id
                        resource["Properties"] = event.resource_model
                    resource["_last_deployed_state"] = copy.deepcopy(event.resource_model)
                    return event

                # update the shared state
                context = {**payload["callbackContext"], **event.custom_context}
                payload["callbackContext"] = context
                payload["requestData"]["resourceProperties"] = event.resource_model

                if current_iteration == 0:
                    time.sleep(0)
                else:
                    time.sleep(sleep_time)

            except NoResourceProvider:
                log_not_available_message(
                    raw_payload["resourceType"],
                    f"No resource provider found for \"{raw_payload['resourceType']}\"",
                )

                if config.CFN_IGNORE_UNSUPPORTED_RESOURCE_TYPES:
                    # TODO: figure out a better way to handle non-implemented here?
                    return ProgressEvent(OperationStatus.SUCCESS, resource_model={})
                else:
                    raise  # re-raise here if explicitly enabled

        else:
            raise TimeoutError("Could not perform deploy loop action")

    def execute_action(
        self, resource_provider: ResourceProvider, raw_payload: ResourceProviderPayload
    ) -> ProgressEvent[Properties]:
        change_type = raw_payload["action"]
        request = convert_payload(
            stack_name=self.stack_name, stack_id=self.stack_id, payload=raw_payload
        )

        match change_type:
            case "Add":
                return resource_provider.create(request)
            case "Dynamic" | "Modify":
                try:
                    return resource_provider.update(request)
                except NotImplementedError:
                    LOG.warning(
                        'Unable to update resource type "%s", id "%s"',
                        request.resource_type,
                        request.logical_resource_id,
                    )
                    return ProgressEvent(
                        status=OperationStatus.SUCCESS, resource_model=request.previous_state
                    )
            case "Remove":
                return resource_provider.delete(request)
            case _:
                raise NotImplementedError(change_type)  # TODO: change error type

    def should_use_legacy_provider(self, resource_type: str) -> bool:
        # any config overwrites take precedence over the default list
        PROVIDER_CONFIG = {**PROVIDER_DEFAULTS, **self.provider_config}
        if resource_type in PROVIDER_CONFIG:
            return PROVIDER_CONFIG[resource_type] == "GenericBaseModel"

        return True

    def load_resource_provider(self, resource_type: str) -> ResourceProvider:
        # by default look up GenericBaseModel
        if self.should_use_legacy_provider(resource_type):
            return self._load_legacy_resource_provider(resource_type)

        try:
            plugin = plugin_manager.load(resource_type)
            return plugin.factory()
        except Exception:
            LOG.warning(
                "Failed to load resource type %s as a ResourceProvider.",
                resource_type,
                exc_info=LOG.isEnabledFor(logging.DEBUG),
            )
            raise NoResourceProvider

    def _load_legacy_resource_provider(self, resource_type: str) -> LegacyResourceProvider:
        if resource_type in self.legacy_base_models:
            return LegacyResourceProvider(
                resource_type=resource_type,
                resource_provider_cls=self.legacy_base_models[resource_type],
                resources=self.resources,
            )
        else:
            usage.missing_resource_types.record(resource_type)
            raise NoResourceProvider

    def extract_physical_resource_id_from_model_with_schema(
        self, resource_model: Properties, resource_type: str, resource_type_schema: dict
    ) -> str:
        if resource_type in PHYSICAL_RESOURCE_ID_SPECIAL_CASES:
            primary_id_path = PHYSICAL_RESOURCE_ID_SPECIAL_CASES[resource_type]
            physical_resource_id = resolve_json_pointer(resource_model, primary_id_path)
        else:
            primary_id_paths = resource_type_schema["primaryIdentifier"]
            if len(primary_id_paths) > 1:
                # TODO: auto-merge. Verify logic here with AWS
                physical_resource_id = "-".join(
                    [resolve_json_pointer(resource_model, pip) for pip in primary_id_paths]
                )
            else:
                physical_resource_id = resolve_json_pointer(resource_model, primary_id_paths[0])

        return physical_resource_id


plugin_manager = PluginManager(CloudFormationResourceProviderPlugin.namespace)<|MERGE_RESOLUTION|>--- conflicted
+++ resolved
@@ -76,7 +76,8 @@
     "AWS::CertificateManager::Certificate": "ResourceProvider",
     "AWS::EKS::Nodegroup": "ResourceProvider",
     "AWS::Redshift::Cluster": "ResourceProvider",
-<<<<<<< HEAD
+    "AWS::S3::BucketPolicy": "ResourceProvider",
+    "AWS::S3::Bucket": "ResourceProvider",
     "AWS::ApiGateway::GatewayResponse": "ResourceProvider",
     "AWS::ApiGateway::RequestValidator": "ResourceProvider",
     "AWS::ApiGateway::RestApi": "ResourceProvider",
@@ -91,10 +92,6 @@
     "AWS::ApiGateway::BasePathMapping": "ResourceProvider",
     "AWS::ApiGateway::Model": "ResourceProvider",
     "AWS::ApiGateway::Account": "ResourceProvider",
-=======
-    "AWS::S3::BucketPolicy": "ResourceProvider",
-    "AWS::S3::Bucket": "ResourceProvider",
->>>>>>> 931e9f74
 }
 
 
