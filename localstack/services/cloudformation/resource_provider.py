from __future__ import annotations

import copy
import logging
import time
import uuid
from dataclasses import dataclass, field
from enum import Enum, auto
from logging import Logger
from typing import TYPE_CHECKING, Any, Callable, Generic, Optional, Type, TypedDict, TypeVar

import botocore
from botocore.exceptions import UnknownServiceError
from plugin import Plugin, PluginManager

from localstack import config
from localstack.aws.connect import ServiceLevelClientFactory, connect_to
from localstack.services.cloudformation import usage
from localstack.services.cloudformation.deployment_utils import (
    check_not_found_exception,
    convert_data_types,
    fix_account_id_in_arns,
    fix_boto_parameters_based_on_report,
    log_not_available_message,
    remove_none_values,
)
from localstack.services.cloudformation.engine.quirks import PHYSICAL_RESOURCE_ID_SPECIAL_CASES
from localstack.services.cloudformation.service_models import KEY_RESOURCE_STATE, GenericBaseModel

PRO_RESOURCE_PROVIDERS = False
try:
    from localstack_ext.services.cloudformation.resource_provider import (
        CloudFormationResourceProviderPluginExt,
    )

    PRO_RESOURCE_PROVIDERS = True
except ImportError:
    pass

if TYPE_CHECKING:
    from localstack.services.cloudformation.engine.types import (
        FuncDetails,
        FuncDetailsValue,
        ResourceDefinition,
    )

LOG = logging.getLogger(__name__)

Properties = TypeVar("Properties")

PUBLIC_REGISTRY: dict[str, Type[ResourceProvider]] = {}

# by default we use the GenericBaseModel (the legacy model), unless the resource is listed below
# add your new provider here when you want it to be the default
PROVIDER_DEFAULTS = {
    "AWS::ApiGateway::Account": "ResourceProvider",
    "AWS::ApiGateway::ApiKey": "ResourceProvider",
    "AWS::ApiGateway::BasePathMapping": "ResourceProvider",
    "AWS::ApiGateway::Deployment": "ResourceProvider",
    "AWS::ApiGateway::DomainName": "ResourceProvider",
    "AWS::ApiGateway::GatewayResponse": "ResourceProvider",
    "AWS::ApiGateway::Method": "ResourceProvider",
    "AWS::ApiGateway::Model": "ResourceProvider",
    "AWS::ApiGateway::RequestValidator": "ResourceProvider",
    "AWS::ApiGateway::Resource": "ResourceProvider",
    "AWS::ApiGateway::RestApi": "ResourceProvider",
    "AWS::ApiGateway::Stage": "ResourceProvider",
    "AWS::ApiGateway::UsagePlan": "ResourceProvider",
    "AWS::ApiGateway::UsagePlanKey": "ResourceProvider",
    "AWS::CertificateManager::Certificate": "ResourceProvider",
    "AWS::CloudWatch::Alarm": "ResourceProvider",
    "AWS::CloudWatch::CompositeAlarm": "ResourceProvider",
    "AWS::DynamoDB::Table": "ResourceProvider",
    "AWS::EC2::DHCPOptions": "ResourceProvider",
    "AWS::EC2::Instance": "ResourceProvider",
    "AWS::EC2::InternetGateway": "ResourceProvider",
    "AWS::EC2::NatGateway": "ResourceProvider",
    "AWS::EC2::NetworkAcl": "ResourceProvider",
    "AWS::EC2::Route": "ResourceProvider",
    "AWS::EC2::RouteTable": "ResourceProvider",
    "AWS::EC2::SecurityGroup": "ResourceProvider",
    "AWS::EC2::Subnet": "ResourceProvider",
    "AWS::EC2::SubnetRouteTableAssociation": "ResourceProvider",
    "AWS::EC2::VPC": "ResourceProvider",
    "AWS::EC2::VPCGatewayAttachment": "ResourceProvider",
    "AWS::ECR::Repository": "ResourceProvider",
    "AWS::EKS::Nodegroup": "ResourceProvider",
    "AWS::ElasticBeanstalk::Application": "ResourceProvider",
    "AWS::ElasticBeanstalk::ApplicationVersion": "ResourceProvider",
    "AWS::ElasticBeanstalk::ConfigurationTemplate": "ResourceProvider",
    "AWS::ElasticBeanstalk::Environment": "ResourceProvider",
    "AWS::Events::Connection": "ResourceProvider",
    "AWS::Events::EventBus": "ResourceProvider",
    "AWS::Events::EventBusPolicy": "ResourceProvider",
    "AWS::Events::Rule": "ResourceProvider",
    "AWS::IAM::AccessKey": "ResourceProvider",
    "AWS::IAM::Group": "ResourceProvider",
    "AWS::IAM::InstanceProfile": "ResourceProvider",
    "AWS::IAM::ManagedPolicy": "ResourceProvider",
    "AWS::IAM::Policy": "ResourceProvider",
    "AWS::IAM::Role": "ResourceProvider",
    "AWS::IAM::ServiceLinkedRole": "ResourceProvider",
    "AWS::IAM::User": "ResourceProvider",
    "AWS::KMS::Alias": "ResourceProvider",
    "AWS::KMS::Key": "ResourceProvider",
    "AWS::Kinesis::Stream": "ResourceProvider",
    "AWS::Kinesis::StreamConsumer": "ResourceProvider",
    "AWS::KinesisFirehose::DeliveryStream": "ResourceProvider",
    "AWS::Lambda::Alias": "ResourceProvider",
    "AWS::Logs::LogGroup": "ResourceProvider",
    "AWS::Logs::LogStream": "ResourceProvider",
    "AWS::Logs::SubscriptionFilter": "ResourceProvider",
    "AWS::OpenSearchService::Domain": "ResourceProvider",
    "AWS::RDS::DBCluster": "ResourceProvider",
    "AWS::Redshift::Cluster": "ResourceProvider",
    "AWS::Route53::HealthCheck": "ResourceProvider",
    "AWS::Route53::RecordSet": "ResourceProvider",
    "AWS::S3::Bucket": "ResourceProvider",
    "AWS::S3::BucketPolicy": "ResourceProvider",
    "AWS::SNS::Topic": "ResourceProvider",
    "AWS::SQS::Queue": "ResourceProvider",
    "AWS::SQS::QueuePolicy": "ResourceProvider",
    "AWS::Scheduler::Schedule": "ResourceProvider",
    "AWS::Scheduler::ScheduleGroup": "ResourceProvider",
    "AWS::SecretsManager::ResourcePolicy": "ResourceProvider",
    "AWS::SecretsManager::RotationSchedule": "ResourceProvider",
    "AWS::SecretsManager::Secret": "ResourceProvider",
    "AWS::SecretsManager::SecretTargetAttachment": "ResourceProvider",
<<<<<<< HEAD
    "AWS::StepFunctions::Activity": "ResourceProvider",
    "AWS::StepFunctions::StateMachine": "ResourceProvider",
=======
    "AWS::SSM::Parameter": "ResourceProvider",
    "AWS::SSM::MaintenanceWindow": "ResourceProvider",
    "AWS::SSM::MaintenanceWindowTarget": "ResourceProvider",
    "AWS::SSM::MaintenanceWindowTask": "ResourceProvider",
    "AWS::SSM::PatchBaseline": "ResourceProvider",
>>>>>>> a3afc5c4
}


class OperationStatus(Enum):
    PENDING = auto()
    IN_PROGRESS = auto()
    SUCCESS = auto()
    FAILED = auto()


@dataclass
class ProgressEvent(Generic[Properties]):
    status: OperationStatus
    resource_model: Properties

    message: str = ""
    result: Optional[str] = None
    error_code: Optional[str] = None  # TODO: enum
    custom_context: dict = field(default_factory=dict)


class Credentials(TypedDict):
    accessKeyId: str
    secretAccessKey: str
    sessionToken: str


class ResourceProviderPayloadRequestData(TypedDict):
    logicalResourceId: str
    resourceProperties: Properties
    previousResourceProperties: Optional[Properties]
    callerCredentials: Credentials
    providerCredentials: Credentials
    systemTags: dict[str, str]
    previousSystemTags: dict[str, str]
    stackTags: dict[str, str]
    previousStackTags: dict[str, str]


class ResourceProviderPayload(TypedDict):
    callbackContext: dict
    stackId: str
    requestData: ResourceProviderPayloadRequestData
    resourceType: str
    resourceTypeVersion: str
    awsAccountId: str
    bearerToken: str
    region: str
    action: str


ResourceProperties = TypeVar("ResourceProperties")


def convert_payload(
    stack_name: str, stack_id: str, payload: ResourceProviderPayload
) -> ResourceRequest[Properties]:
    client_factory = connect_to(
        aws_access_key_id=payload["requestData"]["callerCredentials"]["accessKeyId"],
        aws_session_token=payload["requestData"]["callerCredentials"]["sessionToken"],
        aws_secret_access_key=payload["requestData"]["callerCredentials"]["secretAccessKey"],
        region_name=payload["region"],
    )
    desired_state = payload["requestData"]["resourceProperties"]
    rr = ResourceRequest(
        _original_payload=desired_state,
        aws_client_factory=client_factory,
        request_token=str(uuid.uuid4()),  # TODO: not actually a UUID
        stack_name=stack_name,
        stack_id=stack_id,
        account_id=payload["awsAccountId"],
        region_name=payload["region"],
        desired_state=desired_state,
        logical_resource_id=payload["requestData"]["logicalResourceId"],
        resource_type=payload["resourceType"],
        logger=logging.getLogger("abc"),
        custom_context=payload["callbackContext"],
        action=payload["action"],
    )

    if previous_properties := payload["requestData"].get("previousResourceProperties"):
        rr.previous_state = previous_properties

    return rr


@dataclass
class ResourceRequest(Generic[Properties]):
    _original_payload: Properties

    aws_client_factory: ServiceLevelClientFactory
    request_token: str
    stack_name: str
    stack_id: str
    account_id: str
    region_name: str
    action: str

    desired_state: Properties

    logical_resource_id: str
    resource_type: str

    logger: Logger

    custom_context: dict = field(default_factory=dict)

    previous_state: Optional[Properties] = None
    previous_tags: Optional[dict[str, str]] = None
    tags: dict[str, str] = field(default_factory=dict)


class CloudFormationResourceProviderPlugin(Plugin):
    """
    Base class for resource provider plugins.
    """

    namespace = "localstack.cloudformation.resource_providers"


class ResourceProvider(Generic[Properties]):
    """
    This provides a base class onto which service-specific resource providers are built.
    """

    def create(self, request: ResourceRequest[Properties]) -> ProgressEvent[Properties]:
        raise NotImplementedError

    def update(self, request: ResourceRequest[Properties]) -> ProgressEvent[Properties]:
        raise NotImplementedError

    def delete(self, request: ResourceRequest[Properties]) -> ProgressEvent[Properties]:
        raise NotImplementedError


# legacy helpers
def get_resource_type(resource: dict) -> str:
    """this is currently overwritten in PRO to add support for custom resources"""
    if isinstance(resource, str):
        raise ValueError(f"Invalid argument: {resource}")
    try:
        resource_type: str = resource["Type"]

        if resource_type.startswith("Custom::"):
            return "AWS::CloudFormation::CustomResource"
        return resource_type
    except Exception:
        LOG.warning(
            "Failed to retrieve resource type %s",
            resource.get("Type"),
            exc_info=LOG.isEnabledFor(logging.DEBUG),
        )


def invoke_function(
    account_id: str,
    region_name: str,
    function: Callable,
    params: dict,
    resource_type: str,
    func_details: FuncDetails,
    action_name: str,
    resource: Any,
) -> Any:
    try:
        LOG.debug(
            'Request for resource type "%s" in account %s region %s: %s %s',
            resource_type,
            account_id,
            region_name,
            func_details["function"],
            params,
        )
        try:
            result = function(**params)
        except botocore.exceptions.ParamValidationError as e:
            # alternatively we could also use the ParamValidator directly
            report = e.kwargs.get("report")
            if not report:
                raise

            LOG.debug("Converting parameters to allowed types")
            LOG.debug("Report: %s", report)
            converted_params = fix_boto_parameters_based_on_report(params, report)
            LOG.debug("Original parameters:  %s", params)
            LOG.debug("Converted parameters: %s", converted_params)

            result = function(**converted_params)
    except Exception as e:
        if action_name == "Remove" and check_not_found_exception(e, resource_type, resource):
            return
        log_method = LOG.warning
        if config.CFN_VERBOSE_ERRORS:
            log_method = LOG.exception
        log_method("Error calling %s with params: %s for resource: %s", function, params, resource)
        raise e

    return result


def get_service_name(resource):
    res_type = resource["Type"]
    parts = res_type.split("::")
    if len(parts) == 1:
        return None
    if "Cognito::IdentityPool" in res_type:
        return "cognito-identity"
    if res_type.endswith("Cognito::UserPool"):
        return "cognito-idp"
    if parts[-2] == "Cognito":
        return "cognito-idp"
    if parts[-2] == "Elasticsearch":
        return "es"
    if parts[-2] == "OpenSearchService":
        return "opensearch"
    if parts[-2] == "KinesisFirehose":
        return "firehose"
    if parts[-2] == "ResourceGroups":
        return "resource-groups"
    if parts[-2] == "CertificateManager":
        return "acm"
    if "ElasticLoadBalancing::" in res_type:
        return "elb"
    if "ElasticLoadBalancingV2::" in res_type:
        return "elbv2"
    if "ApplicationAutoScaling::" in res_type:
        return "application-autoscaling"
    if "MSK::" in res_type:
        return "kafka"
    if "Timestream::" in res_type:
        return "timestream-write"
    return parts[1].lower()


def resolve_resource_parameters(
    account_id_: str,
    region_name_: str,
    stack_name: str,
    resource_definition: ResourceDefinition,
    resources: dict[str, ResourceDefinition],
    resource_id: str,
    func_details: FuncDetailsValue,
) -> dict | None:
    params = func_details.get("parameters") or (
        lambda account_id, region_name, properties, logical_resource_id, *args, **kwargs: properties
    )
    resource_props = resource_definition["Properties"] = resource_definition.get("Properties", {})
    resource_props = dict(resource_props)
    resource_state = resource_definition.get(KEY_RESOURCE_STATE, {})
    last_deployed_state = resource_definition.get("_last_deployed_state", {})

    if callable(params):
        # resolve parameter map via custom function
        params = params(
            account_id_, region_name_, resource_props, resource_id, resource_definition, stack_name
        )
    else:
        # it could be a list like ['param1', 'param2', {'apiCallParamName': 'cfResourcePropName'}]
        if isinstance(params, list):
            _params = {}
            for param in params:
                if isinstance(param, dict):
                    _params.update(param)
                else:
                    _params[param] = param
            params = _params

        params = dict(params)
        # TODO(srw): mutably mapping params :(
        for param_key, prop_keys in dict(params).items():
            params.pop(param_key, None)
            if not isinstance(prop_keys, list):
                prop_keys = [prop_keys]
            for prop_key in prop_keys:
                if callable(prop_key):
                    prop_value = prop_key(
                        account_id_,
                        region_name_,
                        resource_props,
                        resource_id,
                        resource_definition,
                        stack_name,
                    )
                else:
                    prop_value = resource_props.get(
                        prop_key,
                        resource_definition.get(
                            prop_key,
                            resource_state.get(prop_key, last_deployed_state.get(prop_key)),
                        ),
                    )
                if prop_value is not None:
                    params[param_key] = prop_value
                    break

    # this is an indicator that we should skip this resource deployment, and return
    if params is None:
        return

    # FIXME: move this to a single place after template processing is finished
    # convert any moto account IDs (123456789012) in ARNs to our format (000000000000)
    params = fix_account_id_in_arns(params)
    # convert data types (e.g., boolean strings to bool)
    # TODO: this might not be needed anymore
    params = convert_data_types(func_details.get("types", {}), params)
    # remove None values, as they usually raise boto3 errors
    params = remove_none_values(params)

    return params


LEGACY_ACTION_MAP = {
    "Add": "create",
    "Remove": "delete",
    # TODO: modify
}


class LegacyResourceProvider(ResourceProvider):
    """
    Adapter around a legacy base model to conform to the new API
    """

    def __init__(
        self, resource_type: str, resource_provider_cls: Type[GenericBaseModel], resources: dict
    ):
        super().__init__()

        self.resource_type = resource_type
        self.resource_provider_cls = resource_provider_cls
        self.all_resources = resources

    def create(self, request: ResourceRequest[Properties]) -> ProgressEvent[Properties]:
        return self.create_or_delete(request)

    def update(self, request: ResourceRequest[Properties]) -> ProgressEvent[Properties]:
        physical_resource_id = self.all_resources[request.logical_resource_id]["PhysicalResourceId"]
        resource_provider = self.resource_provider_cls(
            # TODO: other top level keys
            resource_json={
                "Type": self.resource_type,
                "Properties": request.desired_state,
                # just a temporary workaround, technically we're setting _state_ here to _last_deployed_state
                "_state_": request.previous_state,
                # "_last_deployed_state": request
                "PhysicalResourceId": physical_resource_id,
                "LogicalResourceId": request.logical_resource_id,
            },
            account_id=request.account_id,
            region_name=request.region_name,
        )
        if not resource_provider.is_updatable():
            LOG.warning(
                'Unable to update resource type "%s", id "%s"',
                self.resource_type,
                request.logical_resource_id,
            )
            # TODO: should not really claim the update was successful, but the
            #   API does not really let us signal this in any other way.
            return ProgressEvent(
                status=OperationStatus.SUCCESS,
                resource_model={**request.previous_state, **request.desired_state},
            )

        LOG.info("Updating resource %s of type %s", request.logical_resource_id, self.resource_type)

        resource_provider.update_resource(
            self.all_resources[request.logical_resource_id],
            stack_name=request.stack_name,
            resources=self.all_resources,
        )

        # incredibly hacky :|
        resource_provider.resource_json["PhysicalResourceId"] = self.all_resources[
            request.logical_resource_id
        ]["PhysicalResourceId"]
        resource_provider.fetch_and_update_state(
            stack_name=request.stack_name, resources=self.all_resources
        )
        self.all_resources[request.logical_resource_id][
            "_state_"
        ] = resource_provider.resource_json["_state_"]

        return ProgressEvent(
            status=OperationStatus.SUCCESS,
            resource_model=resource_provider.props,
        )

    def delete(self, request: ResourceRequest[Properties]) -> ProgressEvent[Properties]:
        return self.create_or_delete(request)

    def create_or_delete(self, request: ResourceRequest[Properties]) -> ProgressEvent[Properties]:
        resource_provider = self.resource_provider_cls(
            account_id=request.account_id,
            region_name=request.region_name,
            # TODO: other top level keys
            resource_json={
                "Type": self.resource_type,
                "Properties": request.desired_state,
                "PhysicalResourceId": self.all_resources[request.logical_resource_id].get(
                    "PhysicalResourceId"
                ),
                "_state_": request.previous_state,
                "LogicalResourceId": request.logical_resource_id,
            },
        )
        # TODO: only really necessary for the create and update operation
        resource_provider.add_defaults(
            self.all_resources[request.logical_resource_id], request.stack_name
        )
        # for some reason add_defaults doesn't even change the values in the resource provider...
        # incredibly hacky again but should take care of the defaults
        resource_provider.resource_json["Properties"] = self.all_resources[
            request.logical_resource_id
        ]["Properties"]
        resource_provider.properties = self.all_resources[request.logical_resource_id]["Properties"]

        func_details = resource_provider.get_deploy_templates()
        # TODO: be less strict about the return value of func_details
        LOG.debug(
            'Running action "%s" for resource type "%s" id "%s"',
            request.action,
            self.resource_type,
            request.logical_resource_id,
        )

        func_details = func_details.get(LEGACY_ACTION_MAP[request.action])
        if not func_details:
            # TODO: raise here and see where we are missing handlers
            LOG.debug(
                "No resource handler for %s action on resource type %s available. Skipping.",
                request.action,
                self.resource_type,
            )
            return ProgressEvent(status=OperationStatus.SUCCESS, resource_model={})
        func_details = func_details if isinstance(func_details, list) else [func_details]
        results = []
        # TODO: other top level keys
        resource = self.all_resources[request.logical_resource_id]

        for func in func_details:
            result = None
            executed = False
            # TODO(srw) 3 - callable function
            if callable(func.get("function")):
                result = func["function"](
                    request.account_id,
                    request.region_name,
                    request.logical_resource_id,
                    resource,
                    request.stack_name,
                )

                results.append(result)
                executed = True
            elif not executed:
                service = get_service_name(resource)
                try:
                    client = request.aws_client_factory.get_client(service=service)
                    if client:
                        # get the method on that function
                        function = getattr(client, func["function"])

                        # unify the resource parameters
                        params = resolve_resource_parameters(
                            request.account_id,
                            request.region_name,
                            request.stack_name,
                            resource,
                            self.all_resources,
                            request.logical_resource_id,
                            func,
                        )
                        if params is None:
                            result = None
                        else:
                            result = invoke_function(
                                request.account_id,
                                request.region_name,
                                function,
                                params,
                                self.resource_type,
                                func,
                                request.action,
                                resource,
                            )
                        results.append(result)
                        executed = True
                except UnknownServiceError:
                    # e.g. CDK has resources but is not a valid service
                    return ProgressEvent(
                        status=OperationStatus.SUCCESS, resource_model=resource["Properties"]
                    )
            if "result_handler" in func and executed:
                LOG.debug(
                    f"Executing callback method for {self.resource_type}:{request.logical_resource_id}"
                )
                result_handler = func["result_handler"]
                result_handler(
                    request.account_id,
                    request.region_name,
                    result,
                    request.logical_resource_id,
                    self.all_resources[request.logical_resource_id],
                )

        if request.action.lower() == "add":
            resource_provider.resource_json["PhysicalResourceId"] = self.all_resources[
                request.logical_resource_id
            ]["PhysicalResourceId"]

            # incredibly hacky :|
            resource_provider.fetch_and_update_state(
                stack_name=request.stack_name, resources=self.all_resources
            )
            self.all_resources[request.logical_resource_id][
                "_state_"
            ] = resource_provider.resource_json["_state_"]

        return ProgressEvent(status=OperationStatus.SUCCESS, resource_model=resource_provider.props)


class NoResourceProvider(Exception):
    pass


def resolve_json_pointer(resource_props: Properties, primary_id_path: str) -> str:
    primary_id_path = primary_id_path.replace("/properties", "")
    parts = [p for p in primary_id_path.split("/") if p]

    resolved_part = resource_props.copy()
    for i in range(len(parts)):
        part = parts[i]
        resolved_part = resolved_part.get(part)
        if i == len(parts) - 1:
            # last part
            return resolved_part

    raise Exception(f"Resource properties is missing field: {part}")


class ResourceProviderExecutor:
    """
    Point of abstraction between our integration with generic base models, and the new providers.
    """

    def __init__(
        self,
        *,
        stack_name: str,
        stack_id: str,
        provider_config: dict[str, str],
        # FIXME: legacy
        resources: dict[str, dict],
        legacy_base_models: dict[str, Type[GenericBaseModel]],
    ):
        self.stack_name = stack_name
        self.stack_id = stack_id
        self.provider_config = provider_config
        self.resources = resources
        self.legacy_base_models = legacy_base_models

    def deploy_loop(
        self, raw_payload: ResourceProviderPayload, max_iterations: int = 30, sleep_time: float = 5
    ) -> ProgressEvent[Properties]:
        payload = copy.deepcopy(raw_payload)

        for current_iteration in range(max_iterations):
            resource_type = get_resource_type(
                {"Type": raw_payload["resourceType"]}
            )  # TODO: simplify signature of get_resource_type to just take the type
            try:
                resource_provider = self.load_resource_provider(resource_type)

                logical_resource_id = raw_payload["requestData"]["logicalResourceId"]
                resource = self.resources[logical_resource_id]

                resource["SpecifiedProperties"] = raw_payload["requestData"]["resourceProperties"]

                event = self.execute_action(resource_provider, payload)

                if event.status == OperationStatus.FAILED:
                    return event

                if event.status == OperationStatus.SUCCESS:
                    if not isinstance(resource_provider, LegacyResourceProvider):
                        # branch for non-legacy providers
                        # TODO: move out of if? (physical res id can be set earlier possibly)
                        if isinstance(resource_provider, LegacyResourceProvider):
                            raise Exception(
                                "A GenericBaseModel should always have a PhysicalResourceId set after deployment"
                            )

                        if not hasattr(resource_provider, "SCHEMA"):
                            raise Exception(
                                "A ResourceProvider should always have a SCHEMA property defined."
                            )

                        resource_type_schema = resource_provider.SCHEMA
                        physical_resource_id = (
                            self.extract_physical_resource_id_from_model_with_schema(
                                event.resource_model,
                                raw_payload["resourceType"],
                                resource_type_schema,
                            )
                        )

                        resource["PhysicalResourceId"] = physical_resource_id
                        resource["Properties"] = event.resource_model
                    resource["_last_deployed_state"] = copy.deepcopy(event.resource_model)
                    return event

                # update the shared state
                context = {**payload["callbackContext"], **event.custom_context}
                payload["callbackContext"] = context
                payload["requestData"]["resourceProperties"] = event.resource_model

                if current_iteration == 0:
                    time.sleep(0)
                else:
                    time.sleep(sleep_time)

            except NoResourceProvider:
                log_not_available_message(
                    raw_payload["resourceType"],
                    f"No resource provider found for \"{raw_payload['resourceType']}\"",
                )

                if config.CFN_IGNORE_UNSUPPORTED_RESOURCE_TYPES:
                    # TODO: figure out a better way to handle non-implemented here?
                    return ProgressEvent(OperationStatus.SUCCESS, resource_model={})
                else:
                    raise  # re-raise here if explicitly enabled

        else:
            raise TimeoutError("Could not perform deploy loop action")

    def execute_action(
        self, resource_provider: ResourceProvider, raw_payload: ResourceProviderPayload
    ) -> ProgressEvent[Properties]:
        change_type = raw_payload["action"]
        request = convert_payload(
            stack_name=self.stack_name, stack_id=self.stack_id, payload=raw_payload
        )

        match change_type:
            case "Add":
                return resource_provider.create(request)
            case "Dynamic" | "Modify":
                try:
                    return resource_provider.update(request)
                except NotImplementedError:
                    LOG.warning(
                        'Unable to update resource type "%s", id "%s"',
                        request.resource_type,
                        request.logical_resource_id,
                    )
                    return ProgressEvent(
                        status=OperationStatus.SUCCESS, resource_model=request.previous_state
                    )
            case "Remove":
                return resource_provider.delete(request)
            case _:
                raise NotImplementedError(change_type)  # TODO: change error type

    def should_use_legacy_provider(self, resource_type: str) -> bool:
        # any config overwrites take precedence over the default list
        PROVIDER_CONFIG = {**PROVIDER_DEFAULTS, **self.provider_config}
        if resource_type in PROVIDER_CONFIG:
            return PROVIDER_CONFIG[resource_type] == "GenericBaseModel"

        return True

    def load_resource_provider(self, resource_type: str) -> ResourceProvider:
        # by default look up GenericBaseModel
        if self.should_use_legacy_provider(resource_type):
            return self._load_legacy_resource_provider(resource_type)

        # prioritise pro resource providers
        if PRO_RESOURCE_PROVIDERS:
            try:
                plugin = pro_plugin_manager.load(resource_type)
                return plugin.factory()
            except ValueError:
                # could not load the plugin
                pass
            except Exception:
                LOG.warning(
                    "error loading plugin from plugin manager",
                    exc_info=LOG.isEnabledFor(logging.DEBUG),
                )

        try:
            plugin = plugin_manager.load(resource_type)
            return plugin.factory()
        except Exception:
            LOG.warning(
                "Failed to load resource type %s as a ResourceProvider.",
                resource_type,
                exc_info=LOG.isEnabledFor(logging.DEBUG),
            )
            raise NoResourceProvider

    def _load_legacy_resource_provider(self, resource_type: str) -> LegacyResourceProvider:
        if resource_type in self.legacy_base_models:
            return LegacyResourceProvider(
                resource_type=resource_type,
                resource_provider_cls=self.legacy_base_models[resource_type],
                resources=self.resources,
            )
        else:
            usage.missing_resource_types.record(resource_type)
            raise NoResourceProvider

    def extract_physical_resource_id_from_model_with_schema(
        self, resource_model: Properties, resource_type: str, resource_type_schema: dict
    ) -> str:
        if resource_type in PHYSICAL_RESOURCE_ID_SPECIAL_CASES:
            primary_id_path = PHYSICAL_RESOURCE_ID_SPECIAL_CASES[resource_type]
            physical_resource_id = resolve_json_pointer(resource_model, primary_id_path)
        else:
            primary_id_paths = resource_type_schema["primaryIdentifier"]
            if len(primary_id_paths) > 1:
                # TODO: auto-merge. Verify logic here with AWS
                physical_resource_id = "-".join(
                    [resolve_json_pointer(resource_model, pip) for pip in primary_id_paths]
                )
            else:
                physical_resource_id = resolve_json_pointer(resource_model, primary_id_paths[0])

        return physical_resource_id


plugin_manager = PluginManager(CloudFormationResourceProviderPlugin.namespace)
if PRO_RESOURCE_PROVIDERS:
    pro_plugin_manager = PluginManager(CloudFormationResourceProviderPluginExt.namespace)<|MERGE_RESOLUTION|>--- conflicted
+++ resolved
@@ -126,16 +126,13 @@
     "AWS::SecretsManager::RotationSchedule": "ResourceProvider",
     "AWS::SecretsManager::Secret": "ResourceProvider",
     "AWS::SecretsManager::SecretTargetAttachment": "ResourceProvider",
-<<<<<<< HEAD
-    "AWS::StepFunctions::Activity": "ResourceProvider",
-    "AWS::StepFunctions::StateMachine": "ResourceProvider",
-=======
     "AWS::SSM::Parameter": "ResourceProvider",
     "AWS::SSM::MaintenanceWindow": "ResourceProvider",
     "AWS::SSM::MaintenanceWindowTarget": "ResourceProvider",
     "AWS::SSM::MaintenanceWindowTask": "ResourceProvider",
     "AWS::SSM::PatchBaseline": "ResourceProvider",
->>>>>>> a3afc5c4
+    "AWS::StepFunctions::Activity": "ResourceProvider",
+    "AWS::StepFunctions::StateMachine": "ResourceProvider",
 }
 
 
