--- conflicted
+++ resolved
@@ -64,12 +64,9 @@
     "AWS::Kinesis::StreamConsumer": "ResourceProvider",
     "AWS::KinesisFirehose::DeliveryStream": "ResourceProvider",
     "AWS::DynamoDB::Table": "ResourceProvider",
-<<<<<<< HEAD
-    "AWS::ECR::Repository": "ResourceProvider",
-=======
     "AWS::CloudWatch::Alarm": "ResourceProvider",
     "AWS::CloudWatch::CompositeAlarm": "ResourceProvider",
->>>>>>> 0aea7e2b
+    "AWS::ECR::Repository": "ResourceProvider",
 }
 
 
