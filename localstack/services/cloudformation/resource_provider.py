--- conflicted
+++ resolved
@@ -60,11 +60,8 @@
     "AWS::Route53::HealthCheck": "ResourceProvider",
     "AWS::Route53::RecordSet": "ResourceProvider",
     "AWS::SNS::Topic": "ResourceProvider",
-<<<<<<< HEAD
+    "AWS::Kinesis::Stream": "ResourceProvider",
     "AWS::KinesisFirehose::DeliveryStream": "ResourceProvider"
-=======
-    "AWS::Kinesis::Stream": "ResourceProvider"
->>>>>>> e7cd1f35
     # "AWS::SSM::Parameter": "GenericBaseModel",
     # "AWS::OpenSearchService::Domain": "GenericBaseModel",
 }
