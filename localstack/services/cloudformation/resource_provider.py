--- conflicted
+++ resolved
@@ -74,7 +74,7 @@
     "AWS::ElasticBeanstalk::Environment": "ResourceProvider",
     "AWS::ElasticBeanstalk::ConfigurationTemplate": "ResourceProvider",
     "AWS::CertificateManager::Certificate": "ResourceProvider",
-<<<<<<< HEAD
+    "AWS::EKS::Nodegroup": "ResourceProvider",
     "AWS::ApiGateway::GatewayResponse": "ResourceProvider",
     "AWS::ApiGateway::RequestValidator": "ResourceProvider",
     "AWS::ApiGateway::RestApi": "ResourceProvider",
@@ -84,9 +84,6 @@
     "AWS::ApiGateway::Stage": "ResourceProvider",
     "AWS::ApiGateway::UsagePlan": "ResourceProvider",
     "AWS::ApiGateway::ApiKey": "ResourceProvider",
-=======
-    "AWS::EKS::Nodegroup": "ResourceProvider",
->>>>>>> 6662d910
 }
 
 
