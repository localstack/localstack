--- conflicted
+++ resolved
@@ -78,7 +78,10 @@
     "AWS::Redshift::Cluster": "ResourceProvider",
     "AWS::S3::BucketPolicy": "ResourceProvider",
     "AWS::S3::Bucket": "ResourceProvider",
-<<<<<<< HEAD
+    "AWS::Events::Connection": "ResourceProvider",
+    "AWS::Events::EventBus": "ResourceProvider",
+    "AWS::Events::Rule": "ResourceProvider",
+    "AWS::Events::EventBusPolicy": "ResourceProvider",
     "AWS::ApiGateway::GatewayResponse": "ResourceProvider",
     "AWS::ApiGateway::RequestValidator": "ResourceProvider",
     "AWS::ApiGateway::RestApi": "ResourceProvider",
@@ -93,12 +96,6 @@
     "AWS::ApiGateway::BasePathMapping": "ResourceProvider",
     "AWS::ApiGateway::Model": "ResourceProvider",
     "AWS::ApiGateway::Account": "ResourceProvider",
-=======
-    "AWS::Events::Connection": "ResourceProvider",
-    "AWS::Events::EventBus": "ResourceProvider",
-    "AWS::Events::Rule": "ResourceProvider",
-    "AWS::Events::EventBusPolicy": "ResourceProvider",
->>>>>>> ba25a388
 }
 
 
