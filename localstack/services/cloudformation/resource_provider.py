from __future__ import annotations

import copy
import logging
import time
import uuid
from dataclasses import dataclass, field
from enum import Enum, auto
from logging import Logger
from typing import TYPE_CHECKING, Any, Callable, Generic, Optional, Type, TypedDict, TypeVar

import botocore
from botocore.exceptions import UnknownServiceError
from plugin import Plugin, PluginManager

from localstack import config
from localstack.aws.connect import ServiceLevelClientFactory, connect_to
from localstack.services.cloudformation import usage
from localstack.services.cloudformation.deployment_utils import (
    check_not_found_exception,
    convert_data_types,
    fix_account_id_in_arns,
    fix_boto_parameters_based_on_report,
    log_not_available_message,
    remove_none_values,
)
from localstack.services.cloudformation.engine.quirks import PHYSICAL_RESOURCE_ID_SPECIAL_CASES
from localstack.services.cloudformation.service_models import KEY_RESOURCE_STATE, GenericBaseModel

if TYPE_CHECKING:
    from localstack.services.cloudformation.engine.types import (
        FuncDetails,
        FuncDetailsValue,
        ResourceDefinition,
    )

LOG = logging.getLogger(__name__)

Properties = TypeVar("Properties")

PUBLIC_REGISTRY: dict[str, Type[ResourceProvider]] = {}

# by default we use the GenericBaseModel (the legacy model), unless the resource is listed below
# add your new provider here when you want it to be the default
PROVIDER_DEFAULTS = {
    "AWS::SQS::Queue": "ResourceProvider",
    "AWS::SQS::QueuePolicy": "ResourceProvider",
    "AWS::IAM::User": "ResourceProvider",
    "AWS::IAM::Role": "ResourceProvider",
    "AWS::IAM::Group": "ResourceProvider",
    "AWS::IAM::ManagedPolicy": "ResourceProvider",
    "AWS::IAM::AccessKey": "ResourceProvider",
    "AWS::IAM::Policy": "ResourceProvider",
    "AWS::IAM::InstanceProfile": "ResourceProvider",
    "AWS::IAM::ServiceLinkedRole": "ResourceProvider",
    "AWS::OpenSearchService::Domain": "ResourceProvider",
    "AWS::Lambda::Alias": "ResourceProvider",
    "AWS::Scheduler::Schedule": "ResourceProvider",
    "AWS::Scheduler::ScheduleGroup": "ResourceProvider",
    "AWS::Route53::HealthCheck": "ResourceProvider",
    "AWS::Route53::RecordSet": "ResourceProvider",
    "AWS::SNS::Topic": "ResourceProvider",
    "AWS::Kinesis::Stream": "ResourceProvider",
    "AWS::Kinesis::StreamConsumer": "ResourceProvider",
    "AWS::KinesisFirehose::DeliveryStream": "ResourceProvider",
    "AWS::DynamoDB::Table": "ResourceProvider",
    "AWS::CloudWatch::Alarm": "ResourceProvider",
    "AWS::CloudWatch::CompositeAlarm": "ResourceProvider",
    # "AWS::ECR::Repository": "ResourceProvider",  # FIXME: add full -ext provider & override logic for -ext
    "AWS::KMS::Key": "ResourceProvider",
    "AWS::KMS::Alias": "ResourceProvider",
    "AWS::ElasticBeanstalk::Application": "ResourceProvider",
    "AWS::ElasticBeanstalk::ApplicationVersion": "ResourceProvider",
    "AWS::ElasticBeanstalk::Environment": "ResourceProvider",
    "AWS::ElasticBeanstalk::ConfigurationTemplate": "ResourceProvider",
    "AWS::CertificateManager::Certificate": "ResourceProvider",
    "AWS::EKS::Nodegroup": "ResourceProvider",
<<<<<<< HEAD
    "AWS::ApiGateway::GatewayResponse": "ResourceProvider",
    "AWS::ApiGateway::RequestValidator": "ResourceProvider",
    "AWS::ApiGateway::RestApi": "ResourceProvider",
    "AWS::ApiGateway::Deployment": "ResourceProvider",
    "AWS::ApiGateway::Resource": "ResourceProvider",
    "AWS::ApiGateway::Method": "ResourceProvider",
    "AWS::ApiGateway::Stage": "ResourceProvider",
    "AWS::ApiGateway::UsagePlan": "ResourceProvider",
    "AWS::ApiGateway::ApiKey": "ResourceProvider",
    "AWS::ApiGateway::UsagePlanKey": "ResourceProvider",
    "AWS::ApiGateway::DomainName": "ResourceProvider",
    "AWS::ApiGateway::BasePathMapping": "ResourceProvider",
    "AWS::ApiGateway::Model": "ResourceProvider",
    "AWS::ApiGateway::Account": "ResourceProvider",
=======
    "AWS::Redshift::Cluster": "ResourceProvider",
>>>>>>> 375b379a
}


class OperationStatus(Enum):
    PENDING = auto()
    IN_PROGRESS = auto()
    SUCCESS = auto()
    FAILED = auto()


@dataclass
class ProgressEvent(Generic[Properties]):
    status: OperationStatus
    resource_model: Properties

    message: str = ""
    result: Optional[str] = None
    error_code: Optional[str] = None  # TODO: enum
    custom_context: dict = field(default_factory=dict)


class Credentials(TypedDict):
    accessKeyId: str
    secretAccessKey: str
    sessionToken: str


class ResourceProviderPayloadRequestData(TypedDict):
    logicalResourceId: str
    resourceProperties: Properties
    previousResourceProperties: Optional[Properties]
    callerCredentials: Credentials
    providerCredentials: Credentials
    systemTags: dict[str, str]
    previousSystemTags: dict[str, str]
    stackTags: dict[str, str]
    previousStackTags: dict[str, str]


class ResourceProviderPayload(TypedDict):
    callbackContext: dict
    stackId: str
    requestData: ResourceProviderPayloadRequestData
    resourceType: str
    resourceTypeVersion: str
    awsAccountId: str
    bearerToken: str
    region: str
    action: str


ResourceProperties = TypeVar("ResourceProperties")


def convert_payload(
    stack_name: str, stack_id: str, payload: ResourceProviderPayload
) -> ResourceRequest[Properties]:
    client_factory = connect_to(
        aws_access_key_id=payload["requestData"]["callerCredentials"]["accessKeyId"],
        aws_session_token=payload["requestData"]["callerCredentials"]["sessionToken"],
        aws_secret_access_key=payload["requestData"]["callerCredentials"]["secretAccessKey"],
        region_name=payload["region"],
    )
    desired_state = payload["requestData"]["resourceProperties"]
    rr = ResourceRequest(
        _original_payload=desired_state,
        aws_client_factory=client_factory,
        request_token=str(uuid.uuid4()),  # TODO: not actually a UUID
        stack_name=stack_name,
        stack_id=stack_id,
        account_id=payload["awsAccountId"],
        region_name=payload["region"],
        desired_state=desired_state,
        logical_resource_id=payload["requestData"]["logicalResourceId"],
        resource_type=payload["resourceType"],
        logger=logging.getLogger("abc"),
        custom_context=payload["callbackContext"],
        action=payload["action"],
    )

    if previous_properties := payload["requestData"].get("previousResourceProperties"):
        rr.previous_state = previous_properties

    return rr


@dataclass
class ResourceRequest(Generic[Properties]):
    _original_payload: Properties

    aws_client_factory: ServiceLevelClientFactory
    request_token: str
    stack_name: str
    stack_id: str
    account_id: str
    region_name: str
    action: str

    desired_state: Properties

    logical_resource_id: str
    resource_type: str

    logger: Logger

    custom_context: dict = field(default_factory=dict)

    previous_state: Optional[Properties] = None
    previous_tags: Optional[dict[str, str]] = None
    tags: dict[str, str] = field(default_factory=dict)


class CloudFormationResourceProviderPlugin(Plugin):
    """
    Base class for resource provider plugins.
    """

    namespace = "localstack.cloudformation.resource_providers"


class ResourceProvider(Generic[Properties]):
    """
    This provides a base class onto which service-specific resource providers are built.
    """

    def create(self, request: ResourceRequest[Properties]) -> ProgressEvent[Properties]:
        raise NotImplementedError

    def update(self, request: ResourceRequest[Properties]) -> ProgressEvent[Properties]:
        raise NotImplementedError

    def delete(self, request: ResourceRequest[Properties]) -> ProgressEvent[Properties]:
        raise NotImplementedError


# legacy helpers
def get_resource_type(resource: dict) -> str:
    """this is currently overwritten in PRO to add support for custom resources"""
    if isinstance(resource, str):
        raise ValueError(f"Invalid argument: {resource}")
    try:
        resource_type: str = resource["Type"]

        if resource_type.startswith("Custom::"):
            return "AWS::CloudFormation::CustomResource"
        return resource_type
    except Exception:
        LOG.warning(
            "Failed to retrieve resource type %s",
            resource.get("Type"),
            exc_info=LOG.isEnabledFor(logging.DEBUG),
        )


def invoke_function(
    account_id: str,
    region_name: str,
    function: Callable,
    params: dict,
    resource_type: str,
    func_details: FuncDetails,
    action_name: str,
    resource: Any,
) -> Any:
    try:
        LOG.debug(
            'Request for resource type "%s" in account %s region %s: %s %s',
            resource_type,
            account_id,
            region_name,
            func_details["function"],
            params,
        )
        try:
            result = function(**params)
        except botocore.exceptions.ParamValidationError as e:
            # alternatively we could also use the ParamValidator directly
            report = e.kwargs.get("report")
            if not report:
                raise

            LOG.debug("Converting parameters to allowed types")
            LOG.debug("Report: %s", report)
            converted_params = fix_boto_parameters_based_on_report(params, report)
            LOG.debug("Original parameters:  %s", params)
            LOG.debug("Converted parameters: %s", converted_params)

            result = function(**converted_params)
    except Exception as e:
        if action_name == "Remove" and check_not_found_exception(e, resource_type, resource):
            return
        log_method = LOG.warning
        if config.CFN_VERBOSE_ERRORS:
            log_method = LOG.exception
        log_method("Error calling %s with params: %s for resource: %s", function, params, resource)
        raise e

    return result


def get_service_name(resource):
    res_type = resource["Type"]
    parts = res_type.split("::")
    if len(parts) == 1:
        return None
    if "Cognito::IdentityPool" in res_type:
        return "cognito-identity"
    if res_type.endswith("Cognito::UserPool"):
        return "cognito-idp"
    if parts[-2] == "Cognito":
        return "cognito-idp"
    if parts[-2] == "Elasticsearch":
        return "es"
    if parts[-2] == "OpenSearchService":
        return "opensearch"
    if parts[-2] == "KinesisFirehose":
        return "firehose"
    if parts[-2] == "ResourceGroups":
        return "resource-groups"
    if parts[-2] == "CertificateManager":
        return "acm"
    if "ElasticLoadBalancing::" in res_type:
        return "elb"
    if "ElasticLoadBalancingV2::" in res_type:
        return "elbv2"
    if "ApplicationAutoScaling::" in res_type:
        return "application-autoscaling"
    if "MSK::" in res_type:
        return "kafka"
    if "Timestream::" in res_type:
        return "timestream-write"
    return parts[1].lower()


def resolve_resource_parameters(
    account_id_: str,
    region_name_: str,
    stack_name: str,
    resource_definition: ResourceDefinition,
    resources: dict[str, ResourceDefinition],
    resource_id: str,
    func_details: FuncDetailsValue,
) -> dict | None:
    params = func_details.get("parameters") or (
        lambda account_id, region_name, properties, logical_resource_id, *args, **kwargs: properties
    )
    resource_props = resource_definition["Properties"] = resource_definition.get("Properties", {})
    resource_props = dict(resource_props)
    resource_state = resource_definition.get(KEY_RESOURCE_STATE, {})
    last_deployed_state = resource_definition.get("_last_deployed_state", {})

    if callable(params):
        # resolve parameter map via custom function
        params = params(
            account_id_, region_name_, resource_props, resource_id, resource_definition, stack_name
        )
    else:
        # it could be a list like ['param1', 'param2', {'apiCallParamName': 'cfResourcePropName'}]
        if isinstance(params, list):
            _params = {}
            for param in params:
                if isinstance(param, dict):
                    _params.update(param)
                else:
                    _params[param] = param
            params = _params

        params = dict(params)
        # TODO(srw): mutably mapping params :(
        for param_key, prop_keys in dict(params).items():
            params.pop(param_key, None)
            if not isinstance(prop_keys, list):
                prop_keys = [prop_keys]
            for prop_key in prop_keys:
                if callable(prop_key):
                    prop_value = prop_key(
                        account_id_,
                        region_name_,
                        resource_props,
                        resource_id,
                        resource_definition,
                        stack_name,
                    )
                else:
                    prop_value = resource_props.get(
                        prop_key,
                        resource_definition.get(
                            prop_key,
                            resource_state.get(prop_key, last_deployed_state.get(prop_key)),
                        ),
                    )
                if prop_value is not None:
                    params[param_key] = prop_value
                    break

    # this is an indicator that we should skip this resource deployment, and return
    if params is None:
        return

    # FIXME: move this to a single place after template processing is finished
    # convert any moto account IDs (123456789012) in ARNs to our format (000000000000)
    params = fix_account_id_in_arns(params)
    # convert data types (e.g., boolean strings to bool)
    # TODO: this might not be needed anymore
    params = convert_data_types(func_details.get("types", {}), params)
    # remove None values, as they usually raise boto3 errors
    params = remove_none_values(params)

    return params


LEGACY_ACTION_MAP = {
    "Add": "create",
    "Remove": "delete",
    # TODO: modify
}


class LegacyResourceProvider(ResourceProvider):
    """
    Adapter around a legacy base model to conform to the new API
    """

    def __init__(
        self, resource_type: str, resource_provider_cls: Type[GenericBaseModel], resources: dict
    ):
        super().__init__()

        self.resource_type = resource_type
        self.resource_provider_cls = resource_provider_cls
        self.all_resources = resources

    def create(self, request: ResourceRequest[Properties]) -> ProgressEvent[Properties]:
        return self.create_or_delete(request)

    def update(self, request: ResourceRequest[Properties]) -> ProgressEvent[Properties]:
        physical_resource_id = self.all_resources[request.logical_resource_id]["PhysicalResourceId"]
        resource_provider = self.resource_provider_cls(
            # TODO: other top level keys
            resource_json={
                "Type": self.resource_type,
                "Properties": request.desired_state,
                # just a temporary workaround, technically we're setting _state_ here to _last_deployed_state
                "_state_": request.previous_state,
                # "_last_deployed_state": request
                "PhysicalResourceId": physical_resource_id,
                "LogicalResourceId": request.logical_resource_id,
            },
            account_id=request.account_id,
            region_name=request.region_name,
        )
        if not resource_provider.is_updatable():
            LOG.warning(
                'Unable to update resource type "%s", id "%s"',
                self.resource_type,
                request.logical_resource_id,
            )
            # TODO: should not really claim the update was successful, but the
            #   API does not really let us signal this in any other way.
            return ProgressEvent(
                status=OperationStatus.SUCCESS,
                resource_model={**request.previous_state, **request.desired_state},
            )

        LOG.info("Updating resource %s of type %s", request.logical_resource_id, self.resource_type)

        resource_provider.update_resource(
            self.all_resources[request.logical_resource_id],
            stack_name=request.stack_name,
            resources=self.all_resources,
        )

        # incredibly hacky :|
        resource_provider.resource_json["PhysicalResourceId"] = self.all_resources[
            request.logical_resource_id
        ]["PhysicalResourceId"]
        resource_provider.fetch_and_update_state(
            stack_name=request.stack_name, resources=self.all_resources
        )
        self.all_resources[request.logical_resource_id][
            "_state_"
        ] = resource_provider.resource_json["_state_"]

        return ProgressEvent(
            status=OperationStatus.SUCCESS,
            resource_model=resource_provider.props,
        )

    def delete(self, request: ResourceRequest[Properties]) -> ProgressEvent[Properties]:
        return self.create_or_delete(request)

    def create_or_delete(self, request: ResourceRequest[Properties]) -> ProgressEvent[Properties]:
        resource_provider = self.resource_provider_cls(
            account_id=request.account_id,
            region_name=request.region_name,
            # TODO: other top level keys
            resource_json={
                "Type": self.resource_type,
                "Properties": request.desired_state,
                "PhysicalResourceId": self.all_resources[request.logical_resource_id].get(
                    "PhysicalResourceId"
                ),
                "_state_": request.previous_state,
                "LogicalResourceId": request.logical_resource_id,
            },
        )
        # TODO: only really necessary for the create and update operation
        resource_provider.add_defaults(
            self.all_resources[request.logical_resource_id], request.stack_name
        )
        # for some reason add_defaults doesn't even change the values in the resource provider...
        # incredibly hacky again but should take care of the defaults
        resource_provider.resource_json["Properties"] = self.all_resources[
            request.logical_resource_id
        ]["Properties"]
        resource_provider.properties = self.all_resources[request.logical_resource_id]["Properties"]

        func_details = resource_provider.get_deploy_templates()
        # TODO: be less strict about the return value of func_details
        LOG.debug(
            'Running action "%s" for resource type "%s" id "%s"',
            request.action,
            self.resource_type,
            request.logical_resource_id,
        )

        func_details = func_details.get(LEGACY_ACTION_MAP[request.action])
        if not func_details:
            # TODO: raise here and see where we are missing handlers
            LOG.debug(
                "No resource handler for %s action on resource type %s available. Skipping.",
                request.action,
                self.resource_type,
            )
            return ProgressEvent(status=OperationStatus.SUCCESS, resource_model={})
        func_details = func_details if isinstance(func_details, list) else [func_details]
        results = []
        # TODO: other top level keys
        resource = self.all_resources[request.logical_resource_id]

        for func in func_details:
            result = None
            executed = False
            # TODO(srw) 3 - callable function
            if callable(func.get("function")):
                result = func["function"](
                    request.account_id,
                    request.region_name,
                    request.logical_resource_id,
                    resource,
                    request.stack_name,
                )

                results.append(result)
                executed = True
            elif not executed:
                service = get_service_name(resource)
                try:
                    client = request.aws_client_factory.get_client(service=service)
                    if client:
                        # get the method on that function
                        function = getattr(client, func["function"])

                        # unify the resource parameters
                        params = resolve_resource_parameters(
                            request.account_id,
                            request.region_name,
                            request.stack_name,
                            resource,
                            self.all_resources,
                            request.logical_resource_id,
                            func,
                        )
                        if params is None:
                            result = None
                        else:
                            result = invoke_function(
                                request.account_id,
                                request.region_name,
                                function,
                                params,
                                self.resource_type,
                                func,
                                request.action,
                                resource,
                            )
                        results.append(result)
                        executed = True
                except UnknownServiceError:
                    # e.g. CDK has resources but is not a valid service
                    return ProgressEvent(
                        status=OperationStatus.SUCCESS, resource_model=resource["Properties"]
                    )
            if "result_handler" in func and executed:
                LOG.debug(
                    f"Executing callback method for {self.resource_type}:{request.logical_resource_id}"
                )
                result_handler = func["result_handler"]
                result_handler(
                    request.account_id,
                    request.region_name,
                    result,
                    request.logical_resource_id,
                    self.all_resources[request.logical_resource_id],
                )

        if request.action.lower() == "add":
            resource_provider.resource_json["PhysicalResourceId"] = self.all_resources[
                request.logical_resource_id
            ]["PhysicalResourceId"]

            # incredibly hacky :|
            resource_provider.fetch_and_update_state(
                stack_name=request.stack_name, resources=self.all_resources
            )
            self.all_resources[request.logical_resource_id][
                "_state_"
            ] = resource_provider.resource_json["_state_"]

        return ProgressEvent(status=OperationStatus.SUCCESS, resource_model=resource_provider.props)


class NoResourceProvider(Exception):
    pass


def resolve_json_pointer(resource_props: Properties, primary_id_path: str) -> str:
    primary_id_path = primary_id_path.replace("/properties", "")
    parts = [p for p in primary_id_path.split("/") if p]

    resolved_part = resource_props.copy()
    for i in range(len(parts)):
        part = parts[i]
        resolved_part = resolved_part.get(part)
        if i == len(parts) - 1:
            # last part
            return resolved_part

    raise Exception(f"Resource properties is missing field: {part}")


class ResourceProviderExecutor:
    """
    Point of abstraction between our integration with generic base models, and the new providers.
    """

    def __init__(
        self,
        *,
        stack_name: str,
        stack_id: str,
        provider_config: dict[str, str],
        # FIXME: legacy
        resources: dict[str, dict],
        legacy_base_models: dict[str, Type[GenericBaseModel]],
    ):
        self.stack_name = stack_name
        self.stack_id = stack_id
        self.provider_config = provider_config
        self.resources = resources
        self.legacy_base_models = legacy_base_models

    def deploy_loop(
        self, raw_payload: ResourceProviderPayload, max_iterations: int = 30, sleep_time: float = 5
    ) -> ProgressEvent[Properties]:
        payload = copy.deepcopy(raw_payload)

        for current_iteration in range(max_iterations):
            resource_type = get_resource_type(
                {"Type": raw_payload["resourceType"]}
            )  # TODO: simplify signature of get_resource_type to just take the type
            try:
                resource_provider = self.load_resource_provider(resource_type)

                logical_resource_id = raw_payload["requestData"]["logicalResourceId"]
                resource = self.resources[logical_resource_id]

                resource["SpecifiedProperties"] = raw_payload["requestData"]["resourceProperties"]

                event = self.execute_action(resource_provider, payload)

                if event.status == OperationStatus.FAILED:
                    return event

                if event.status == OperationStatus.SUCCESS:
                    if not isinstance(resource_provider, LegacyResourceProvider):
                        # branch for non-legacy providers
                        # TODO: move out of if? (physical res id can be set earlier possibly)
                        if isinstance(resource_provider, LegacyResourceProvider):
                            raise Exception(
                                "A GenericBaseModel should always have a PhysicalResourceId set after deployment"
                            )

                        if not hasattr(resource_provider, "SCHEMA"):
                            raise Exception(
                                "A ResourceProvider should always have a SCHEMA property defined."
                            )

                        resource_type_schema = resource_provider.SCHEMA
                        physical_resource_id = (
                            self.extract_physical_resource_id_from_model_with_schema(
                                event.resource_model,
                                raw_payload["resourceType"],
                                resource_type_schema,
                            )
                        )

                        resource["PhysicalResourceId"] = physical_resource_id
                        resource["Properties"] = event.resource_model
                    resource["_last_deployed_state"] = copy.deepcopy(event.resource_model)
                    return event

                # update the shared state
                context = {**payload["callbackContext"], **event.custom_context}
                payload["callbackContext"] = context
                payload["requestData"]["resourceProperties"] = event.resource_model

                if current_iteration == 0:
                    time.sleep(0)
                else:
                    time.sleep(sleep_time)

            except NoResourceProvider:
                log_not_available_message(
                    raw_payload["resourceType"],
                    f"No resource provider found for \"{raw_payload['resourceType']}\"",
                )

                if config.CFN_IGNORE_UNSUPPORTED_RESOURCE_TYPES:
                    # TODO: figure out a better way to handle non-implemented here?
                    return ProgressEvent(OperationStatus.SUCCESS, resource_model={})
                else:
                    raise  # re-raise here if explicitly enabled

        else:
            raise TimeoutError("Could not perform deploy loop action")

    def execute_action(
        self, resource_provider: ResourceProvider, raw_payload: ResourceProviderPayload
    ) -> ProgressEvent[Properties]:
        change_type = raw_payload["action"]
        request = convert_payload(
            stack_name=self.stack_name, stack_id=self.stack_id, payload=raw_payload
        )

        match change_type:
            case "Add":
                return resource_provider.create(request)
            case "Dynamic" | "Modify":
                try:
                    return resource_provider.update(request)
                except NotImplementedError:
                    LOG.warning(
                        'Unable to update resource type "%s", id "%s"',
                        request.resource_type,
                        request.logical_resource_id,
                    )
                    return ProgressEvent(
                        status=OperationStatus.SUCCESS, resource_model=request.previous_state
                    )
            case "Remove":
                return resource_provider.delete(request)
            case _:
                raise NotImplementedError(change_type)  # TODO: change error type

    def should_use_legacy_provider(self, resource_type: str) -> bool:
        # any config overwrites take precedence over the default list
        PROVIDER_CONFIG = {**PROVIDER_DEFAULTS, **self.provider_config}
        if resource_type in PROVIDER_CONFIG:
            return PROVIDER_CONFIG[resource_type] == "GenericBaseModel"

        return True

    def load_resource_provider(self, resource_type: str) -> ResourceProvider:
        # by default look up GenericBaseModel
        if self.should_use_legacy_provider(resource_type):
            return self._load_legacy_resource_provider(resource_type)

        try:
            plugin = plugin_manager.load(resource_type)
            return plugin.factory()
        except Exception:
            LOG.warning(
                "Failed to load resource type %s as a ResourceProvider.",
                resource_type,
                exc_info=LOG.isEnabledFor(logging.DEBUG),
            )
            raise NoResourceProvider

    def _load_legacy_resource_provider(self, resource_type: str) -> LegacyResourceProvider:
        if resource_type in self.legacy_base_models:
            return LegacyResourceProvider(
                resource_type=resource_type,
                resource_provider_cls=self.legacy_base_models[resource_type],
                resources=self.resources,
            )
        else:
            usage.missing_resource_types.record(resource_type)
            raise NoResourceProvider

    def extract_physical_resource_id_from_model_with_schema(
        self, resource_model: Properties, resource_type: str, resource_type_schema: dict
    ) -> str:
        if resource_type in PHYSICAL_RESOURCE_ID_SPECIAL_CASES:
            primary_id_path = PHYSICAL_RESOURCE_ID_SPECIAL_CASES[resource_type]
            physical_resource_id = resolve_json_pointer(resource_model, primary_id_path)
        else:
            primary_id_paths = resource_type_schema["primaryIdentifier"]
            if len(primary_id_paths) > 1:
                # TODO: auto-merge. Verify logic here with AWS
                physical_resource_id = "-".join(
                    [resolve_json_pointer(resource_model, pip) for pip in primary_id_paths]
                )
            else:
                physical_resource_id = resolve_json_pointer(resource_model, primary_id_paths[0])

        return physical_resource_id


plugin_manager = PluginManager(CloudFormationResourceProviderPlugin.namespace)<|MERGE_RESOLUTION|>--- conflicted
+++ resolved
@@ -75,7 +75,7 @@
     "AWS::ElasticBeanstalk::ConfigurationTemplate": "ResourceProvider",
     "AWS::CertificateManager::Certificate": "ResourceProvider",
     "AWS::EKS::Nodegroup": "ResourceProvider",
-<<<<<<< HEAD
+    "AWS::Redshift::Cluster": "ResourceProvider",
     "AWS::ApiGateway::GatewayResponse": "ResourceProvider",
     "AWS::ApiGateway::RequestValidator": "ResourceProvider",
     "AWS::ApiGateway::RestApi": "ResourceProvider",
@@ -90,9 +90,6 @@
     "AWS::ApiGateway::BasePathMapping": "ResourceProvider",
     "AWS::ApiGateway::Model": "ResourceProvider",
     "AWS::ApiGateway::Account": "ResourceProvider",
-=======
-    "AWS::Redshift::Cluster": "ResourceProvider",
->>>>>>> 375b379a
 }
 
 
