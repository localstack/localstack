--- conflicted
+++ resolved
@@ -123,14 +123,11 @@
     "AWS::SecretsManager::ResourcePolicy": "ResourceProvider",
     "AWS::SecretsManager::RotationSchedule": "ResourceProvider",
     "AWS::SecretsManager::Secret": "ResourceProvider",
-<<<<<<< HEAD
-    "AWS::SecretsManager::SecretTargetAttachment": "ResourceProvider",
-=======
     # "AWS::SecretsManager::SecretTargetAttachment": "ResourceProvider",  # FIXME: add full -ext and override logic for -ext
     # "AWS::ECR::Repository": "ResourceProvider",  # FIXME: add full -ext provider & override logic for -ext
     "AWS::EC2::DHCPOptions": "ResourceProvider",
     "AWS::EC2::NetworkAcl": "ResourceProvider",
->>>>>>> 782397a1
+    "AWS::SecretsManager::SecretTargetAttachment": "ResourceProvider",
 }
 
 
