from __future__ import annotations

import copy
import logging
import time
import uuid
from dataclasses import dataclass, field
from enum import Enum, auto
from logging import Logger
from typing import TYPE_CHECKING, Any, Callable, Generic, Optional, Type, TypedDict, TypeVar

import botocore
from botocore.exceptions import UnknownServiceError
from plugin import Plugin, PluginManager

from localstack import config
from localstack.aws.connect import ServiceLevelClientFactory, connect_to
from localstack.services.cloudformation import usage
from localstack.services.cloudformation.deployment_utils import (
    check_not_found_exception,
    convert_data_types,
    fix_account_id_in_arns,
    fix_boto_parameters_based_on_report,
    log_not_available_message,
    remove_none_values,
)
from localstack.services.cloudformation.engine.quirks import PHYSICAL_RESOURCE_ID_SPECIAL_CASES
from localstack.services.cloudformation.service_models import KEY_RESOURCE_STATE, GenericBaseModel

if TYPE_CHECKING:
    from localstack.services.cloudformation.engine.types import (
        FuncDetails,
        FuncDetailsValue,
        ResourceDefinition,
    )

LOG = logging.getLogger(__name__)

Properties = TypeVar("Properties")

PUBLIC_REGISTRY: dict[str, Type[ResourceProvider]] = {}

# by default we use the GenericBaseModel (the legacy model), unless the resource is listed below
# add your new provider here when you want it to be the default
PROVIDER_DEFAULTS = {
    "AWS::SQS::Queue": "ResourceProvider",
    "AWS::SQS::QueuePolicy": "ResourceProvider",
    "AWS::IAM::User": "ResourceProvider",
    "AWS::IAM::Role": "ResourceProvider",
    "AWS::IAM::Group": "ResourceProvider",
    "AWS::IAM::ManagedPolicy": "ResourceProvider",
    "AWS::IAM::AccessKey": "ResourceProvider",
    "AWS::IAM::Policy": "ResourceProvider",
    "AWS::IAM::InstanceProfile": "ResourceProvider",
    "AWS::IAM::ServiceLinkedRole": "ResourceProvider",
    "AWS::OpenSearchService::Domain": "ResourceProvider",
    "AWS::Lambda::Alias": "ResourceProvider",
    "AWS::Scheduler::Schedule": "ResourceProvider",
    "AWS::Scheduler::ScheduleGroup": "ResourceProvider",
    "AWS::Route53::HealthCheck": "ResourceProvider",
    "AWS::Route53::RecordSet": "ResourceProvider",
    "AWS::SNS::Topic": "ResourceProvider",
    "AWS::Kinesis::Stream": "ResourceProvider",
<<<<<<< HEAD
    "AWS::KinesisFirehose::DeliveryStream": "ResourceProvider"
=======
    "AWS::Kinesis::StreamConsumer": "ResourceProvider"
>>>>>>> 3de094dc
    # "AWS::SSM::Parameter": "GenericBaseModel",
    # "AWS::OpenSearchService::Domain": "GenericBaseModel",
}


class OperationStatus(Enum):
    PENDING = auto()
    IN_PROGRESS = auto()
    SUCCESS = auto()
    FAILED = auto()


@dataclass
class ProgressEvent(Generic[Properties]):
    status: OperationStatus
    resource_model: Properties

    message: str = ""
    result: Optional[str] = None
    error_code: Optional[str] = None  # TODO: enum
    custom_context: dict = field(default_factory=dict)


class Credentials(TypedDict):
    accessKeyId: str
    secretAccessKey: str
    sessionToken: str


class ResourceProviderPayloadRequestData(TypedDict):
    logicalResourceId: str
    resourceProperties: Properties
    previousResourceProperties: Optional[Properties]
    callerCredentials: Credentials
    providerCredentials: Credentials
    systemTags: dict[str, str]
    previousSystemTags: dict[str, str]
    stackTags: dict[str, str]
    previousStackTags: dict[str, str]


class ResourceProviderPayload(TypedDict):
    callbackContext: dict
    stackId: str
    requestData: ResourceProviderPayloadRequestData
    resourceType: str
    resourceTypeVersion: str
    awsAccountId: str
    bearerToken: str
    region: str
    action: str


ResourceProperties = TypeVar("ResourceProperties")


def convert_payload(
    stack_name: str, stack_id: str, payload: ResourceProviderPayload
) -> ResourceRequest[Properties]:
    client_factory = connect_to(
        aws_access_key_id=payload["requestData"]["callerCredentials"]["accessKeyId"],
        aws_session_token=payload["requestData"]["callerCredentials"]["sessionToken"],
        aws_secret_access_key=payload["requestData"]["callerCredentials"]["secretAccessKey"],
        region_name=payload["region"],
    )
    desired_state = payload["requestData"]["resourceProperties"]
    rr = ResourceRequest(
        _original_payload=desired_state,
        aws_client_factory=client_factory,
        request_token=str(uuid.uuid4()),  # TODO: not actually a UUID
        stack_name=stack_name,
        stack_id=stack_id,
        account_id=payload["awsAccountId"],
        region_name=payload["region"],
        desired_state=desired_state,
        logical_resource_id=payload["requestData"]["logicalResourceId"],
        resource_type=payload["resourceType"],
        logger=logging.getLogger("abc"),
        custom_context=payload["callbackContext"],
        action=payload["action"],
    )

    if previous_properties := payload["requestData"].get("previousResourceProperties"):
        rr.previous_state = previous_properties

    return rr


@dataclass
class ResourceRequest(Generic[Properties]):
    _original_payload: Properties

    aws_client_factory: ServiceLevelClientFactory
    request_token: str
    stack_name: str
    stack_id: str
    account_id: str
    region_name: str
    action: str

    desired_state: Properties

    logical_resource_id: str
    resource_type: str

    logger: Logger

    custom_context: dict = field(default_factory=dict)

    previous_state: Optional[Properties] = None
    previous_tags: Optional[dict[str, str]] = None
    tags: dict[str, str] = field(default_factory=dict)


class CloudFormationResourceProviderPlugin(Plugin):
    """
    Base class for resource provider plugins.
    """

    namespace = "localstack.cloudformation.resource_providers"


class ResourceProvider(Generic[Properties]):
    """
    This provides a base class onto which service-specific resource providers are built.
    """

    def create(self, request: ResourceRequest[Properties]) -> ProgressEvent[Properties]:
        raise NotImplementedError

    def update(self, request: ResourceRequest[Properties]) -> ProgressEvent[Properties]:
        raise NotImplementedError

    def delete(self, request: ResourceRequest[Properties]) -> ProgressEvent[Properties]:
        raise NotImplementedError


# legacy helpers
def get_resource_type(resource: dict) -> str:
    """this is currently overwritten in PRO to add support for custom resources"""
    if isinstance(resource, str):
        raise ValueError(f"Invalid argument: {resource}")
    try:
        resource_type: str = resource["Type"]

        if resource_type.startswith("Custom::"):
            return "AWS::CloudFormation::CustomResource"
        return resource_type
    except Exception:
        LOG.warning(
            "Failed to retrieve resource type %s",
            resource.get("Type"),
            exc_info=LOG.isEnabledFor(logging.DEBUG),
        )


def invoke_function(
    account_id: str,
    region_name: str,
    function: Callable,
    params: dict,
    resource_type: str,
    func_details: FuncDetails,
    action_name: str,
    resource: Any,
) -> Any:
    try:
        LOG.debug(
            'Request for resource type "%s" in account %s region %s: %s %s',
            resource_type,
            account_id,
            region_name,
            func_details["function"],
            params,
        )
        try:
            result = function(**params)
        except botocore.exceptions.ParamValidationError as e:
            # alternatively we could also use the ParamValidator directly
            report = e.kwargs.get("report")
            if not report:
                raise

            LOG.debug("Converting parameters to allowed types")
            LOG.debug("Report: %s", report)
            converted_params = fix_boto_parameters_based_on_report(params, report)
            LOG.debug("Original parameters:  %s", params)
            LOG.debug("Converted parameters: %s", converted_params)

            result = function(**converted_params)
    except Exception as e:
        if action_name == "Remove" and check_not_found_exception(e, resource_type, resource):
            return
        log_method = getattr(LOG, "warning")
        if config.CFN_VERBOSE_ERRORS:
            log_method = getattr(LOG, "exception")
        log_method("Error calling %s with params: %s for resource: %s", function, params, resource)
        raise e

    return result


def get_service_name(resource):
    res_type = resource["Type"]
    parts = res_type.split("::")
    if len(parts) == 1:
        return None
    if "Cognito::IdentityPool" in res_type:
        return "cognito-identity"
    if res_type.endswith("Cognito::UserPool"):
        return "cognito-idp"
    if parts[-2] == "Cognito":
        return "cognito-idp"
    if parts[-2] == "Elasticsearch":
        return "es"
    if parts[-2] == "OpenSearchService":
        return "opensearch"
    if parts[-2] == "KinesisFirehose":
        return "firehose"
    if parts[-2] == "ResourceGroups":
        return "resource-groups"
    if parts[-2] == "CertificateManager":
        return "acm"
    if "ElasticLoadBalancing::" in res_type:
        return "elb"
    if "ElasticLoadBalancingV2::" in res_type:
        return "elbv2"
    if "ApplicationAutoScaling::" in res_type:
        return "application-autoscaling"
    if "MSK::" in res_type:
        return "kafka"
    if "Timestream::" in res_type:
        return "timestream-write"
    return parts[1].lower()


def resolve_resource_parameters(
    account_id_: str,
    region_name_: str,
    stack_name: str,
    resource_definition: ResourceDefinition,
    resources: dict[str, ResourceDefinition],
    resource_id: str,
    func_details: FuncDetailsValue,
) -> dict | None:
    params = func_details.get("parameters") or (
        lambda account_id, region_name, properties, logical_resource_id, *args, **kwargs: properties
    )
    resource_props = resource_definition["Properties"] = resource_definition.get("Properties", {})
    resource_props = dict(resource_props)
    resource_state = resource_definition.get(KEY_RESOURCE_STATE, {})
    last_deployed_state = resource_definition.get("_last_deployed_state", {})

    if callable(params):
        # resolve parameter map via custom function
        params = params(
            account_id_, region_name_, resource_props, resource_id, resource_definition, stack_name
        )
    else:
        # it could be a list like ['param1', 'param2', {'apiCallParamName': 'cfResourcePropName'}]
        if isinstance(params, list):
            _params = {}
            for param in params:
                if isinstance(param, dict):
                    _params.update(param)
                else:
                    _params[param] = param
            params = _params

        params = dict(params)
        # TODO(srw): mutably mapping params :(
        for param_key, prop_keys in dict(params).items():
            params.pop(param_key, None)
            if not isinstance(prop_keys, list):
                prop_keys = [prop_keys]
            for prop_key in prop_keys:
                if callable(prop_key):
                    prop_value = prop_key(
                        account_id_,
                        region_name_,
                        resource_props,
                        resource_id,
                        resource_definition,
                        stack_name,
                    )
                else:
                    prop_value = resource_props.get(
                        prop_key,
                        resource_definition.get(
                            prop_key,
                            resource_state.get(prop_key, last_deployed_state.get(prop_key)),
                        ),
                    )
                if prop_value is not None:
                    params[param_key] = prop_value
                    break

    # this is an indicator that we should skip this resource deployment, and return
    if params is None:
        return

    # FIXME: move this to a single place after template processing is finished
    # convert any moto account IDs (123456789012) in ARNs to our format (000000000000)
    params = fix_account_id_in_arns(params)
    # convert data types (e.g., boolean strings to bool)
    # TODO: this might not be needed anymore
    params = convert_data_types(func_details.get("types", {}), params)
    # remove None values, as they usually raise boto3 errors
    params = remove_none_values(params)

    return params


LEGACY_ACTION_MAP = {
    "Add": "create",
    "Remove": "delete",
    # TODO: modify
}


class LegacyResourceProvider(ResourceProvider):
    """
    Adapter around a legacy base model to conform to the new API
    """

    def __init__(
        self, resource_type: str, resource_provider_cls: Type[GenericBaseModel], resources: dict
    ):
        super().__init__()

        self.resource_type = resource_type
        self.resource_provider_cls = resource_provider_cls
        self.all_resources = resources

    def create(self, request: ResourceRequest[Properties]) -> ProgressEvent[Properties]:
        return self.create_or_delete(request)

    def update(self, request: ResourceRequest[Properties]) -> ProgressEvent[Properties]:
        physical_resource_id = self.all_resources[request.logical_resource_id]["PhysicalResourceId"]
        resource_provider = self.resource_provider_cls(
            # TODO: other top level keys
            resource_json={
                "Type": self.resource_type,
                "Properties": request.desired_state,
                # just a temporary workaround, technically we're setting _state_ here to _last_deployed_state
                "_state_": request.previous_state,
                # "_last_deployed_state": request
                "PhysicalResourceId": physical_resource_id,
                "LogicalResourceId": request.logical_resource_id,
            },
            account_id=request.account_id,
            region_name=request.region_name,
        )
        if not resource_provider.is_updatable():
            LOG.warning(
                'Unable to update resource type "%s", id "%s"',
                self.resource_type,
                request.logical_resource_id,
            )
            # TODO: should not really claim the update was successful, but the
            #   API does not really let us signal this in any other way.
            return ProgressEvent(
                status=OperationStatus.SUCCESS,
                resource_model={**request.previous_state, **request.desired_state},
            )

        LOG.info("Updating resource %s of type %s", request.logical_resource_id, self.resource_type)

        resource_provider.update_resource(
            self.all_resources[request.logical_resource_id],
            stack_name=request.stack_name,
            resources=self.all_resources,
        )

        # incredibly hacky :|
        resource_provider.resource_json["PhysicalResourceId"] = self.all_resources[
            request.logical_resource_id
        ]["PhysicalResourceId"]
        resource_provider.fetch_and_update_state(
            stack_name=request.stack_name, resources=self.all_resources
        )
        self.all_resources[request.logical_resource_id][
            "_state_"
        ] = resource_provider.resource_json["_state_"]

        return ProgressEvent(
            status=OperationStatus.SUCCESS,
            resource_model=resource_provider.props,
        )

    def delete(self, request: ResourceRequest[Properties]) -> ProgressEvent[Properties]:
        return self.create_or_delete(request)

    def create_or_delete(self, request: ResourceRequest[Properties]) -> ProgressEvent[Properties]:
        resource_provider = self.resource_provider_cls(
            account_id=request.account_id,
            region_name=request.region_name,
            # TODO: other top level keys
            resource_json={
                "Type": self.resource_type,
                "Properties": request.desired_state,
                "PhysicalResourceId": self.all_resources[request.logical_resource_id].get(
                    "PhysicalResourceId"
                ),
                "_state_": request.previous_state,
                "LogicalResourceId": request.logical_resource_id,
            },
        )
        # TODO: only really necessary for the create and update operation
        resource_provider.add_defaults(
            self.all_resources[request.logical_resource_id], request.stack_name
        )
        # for some reason add_defaults doesn't even change the values in the resource provider...
        # incredibly hacky again but should take care of the defaults
        resource_provider.resource_json["Properties"] = self.all_resources[
            request.logical_resource_id
        ]["Properties"]
        resource_provider.properties = self.all_resources[request.logical_resource_id]["Properties"]

        func_details = resource_provider.get_deploy_templates()
        # TODO: be less strict about the return value of func_details
        LOG.debug(
            'Running action "%s" for resource type "%s" id "%s"',
            request.action,
            self.resource_type,
            request.logical_resource_id,
        )

        func_details = func_details.get(LEGACY_ACTION_MAP[request.action])
        if not func_details:
            # TODO: raise here and see where we are missing handlers
            LOG.debug(
                "No resource handler for %s action on resource type %s available. Skipping.",
                request.action,
                self.resource_type,
            )
            return ProgressEvent(status=OperationStatus.SUCCESS, resource_model={})
        func_details = func_details if isinstance(func_details, list) else [func_details]
        results = []
        # TODO: other top level keys
        resource = self.all_resources[request.logical_resource_id]

        for func in func_details:
            result = None
            executed = False
            # TODO(srw) 3 - callable function
            if callable(func.get("function")):
                result = func["function"](
                    request.account_id,
                    request.region_name,
                    request.logical_resource_id,
                    resource,
                    request.stack_name,
                )

                results.append(result)
                executed = True
            elif not executed:
                service = get_service_name(resource)
                try:
                    client = request.aws_client_factory.get_client(service=service)
                    if client:
                        # get the method on that function
                        function = getattr(client, func["function"])

                        # unify the resource parameters
                        params = resolve_resource_parameters(
                            request.account_id,
                            request.region_name,
                            request.stack_name,
                            resource,
                            self.all_resources,
                            request.logical_resource_id,
                            func,
                        )
                        if params is None:
                            result = None
                        else:
                            result = invoke_function(
                                request.account_id,
                                request.region_name,
                                function,
                                params,
                                self.resource_type,
                                func,
                                request.action,
                                resource,
                            )
                        results.append(result)
                        executed = True
                except UnknownServiceError:
                    # e.g. CDK has resources but is not a valid service
                    return ProgressEvent(
                        status=OperationStatus.SUCCESS, resource_model=resource["Properties"]
                    )
            if "result_handler" in func and executed:
                LOG.debug(
                    f"Executing callback method for {self.resource_type}:{request.logical_resource_id}"
                )
                result_handler = func["result_handler"]
                result_handler(
                    request.account_id,
                    request.region_name,
                    result,
                    request.logical_resource_id,
                    self.all_resources[request.logical_resource_id],
                )

        if request.action.lower() == "add":
            resource_provider.resource_json["PhysicalResourceId"] = self.all_resources[
                request.logical_resource_id
            ]["PhysicalResourceId"]

            # incredibly hacky :|
            resource_provider.fetch_and_update_state(
                stack_name=request.stack_name, resources=self.all_resources
            )
            self.all_resources[request.logical_resource_id][
                "_state_"
            ] = resource_provider.resource_json["_state_"]

        return ProgressEvent(status=OperationStatus.SUCCESS, resource_model=resource_provider.props)


class NoResourceProvider(Exception):
    pass


def resolve_json_pointer(resource_props: Properties, primary_id_path: str) -> str:
    primary_id_path = primary_id_path.replace("/properties", "")
    parts = [p for p in primary_id_path.split("/") if p]

    resolved_part = resource_props.copy()
    for i in range(len(parts)):
        part = parts[i]
        resolved_part = resolved_part.get(part)
        if i == len(parts) - 1:
            # last part
            return resolved_part

    raise Exception(f"Resource properties is missing field: {part}")


class ResourceProviderExecutor:
    """
    Point of abstraction between our integration with generic base models, and the new providers.
    """

    def __init__(
        self,
        *,
        stack_name: str,
        stack_id: str,
        provider_config: dict[str, str],
        # FIXME: legacy
        resources: dict[str, dict],
        legacy_base_models: dict[str, Type[GenericBaseModel]],
    ):
        self.stack_name = stack_name
        self.stack_id = stack_id
        self.provider_config = provider_config
        self.resources = resources
        self.legacy_base_models = legacy_base_models

    def deploy_loop(
        self, raw_payload: ResourceProviderPayload, max_iterations: int = 30, sleep_time: float = 5
    ) -> ProgressEvent[Properties]:
        payload = copy.deepcopy(raw_payload)

        for current_iteration in range(max_iterations):
            resource_type = get_resource_type(
                {"Type": raw_payload["resourceType"]}
            )  # TODO: simplify signature of get_resource_type to just take the type
            try:
                resource_provider = self.load_resource_provider(resource_type)

                logical_resource_id = raw_payload["requestData"]["logicalResourceId"]
                resource = self.resources[logical_resource_id]

                resource["SpecifiedProperties"] = raw_payload["requestData"]["resourceProperties"]

                event = self.execute_action(resource_provider, payload)

                if event.status == OperationStatus.FAILED:
                    return event

                if event.status == OperationStatus.SUCCESS:

                    if not isinstance(resource_provider, LegacyResourceProvider):
                        # branch for non-legacy providers
                        # TODO: move out of if? (physical res id can be set earlier possibly)
                        if isinstance(resource_provider, LegacyResourceProvider):
                            raise Exception(
                                "A GenericBaseModel should always have a PhysicalResourceId set after deployment"
                            )

                        if not hasattr(resource_provider, "SCHEMA"):
                            raise Exception(
                                "A ResourceProvider should always have a SCHEMA property defined."
                            )

                        resource_type_schema = resource_provider.SCHEMA
                        physical_resource_id = (
                            self.extract_physical_resource_id_from_model_with_schema(
                                event.resource_model,
                                raw_payload["resourceType"],
                                resource_type_schema,
                            )
                        )

                        resource["PhysicalResourceId"] = physical_resource_id
                        resource["Properties"] = event.resource_model
                    resource["_last_deployed_state"] = copy.deepcopy(event.resource_model)
                    return event

                # update the shared state
                context = {**payload["callbackContext"], **event.custom_context}
                payload["callbackContext"] = context
                payload["requestData"]["resourceProperties"] = event.resource_model

                if current_iteration == 0:
                    time.sleep(0)
                else:
                    time.sleep(sleep_time)

            except NoResourceProvider:
                log_not_available_message(
                    raw_payload["resourceType"],
                    f"No resource provider found for \"{raw_payload['resourceType']}\"",
                )

                if config.CFN_IGNORE_UNSUPPORTED_RESOURCE_TYPES:
                    # TODO: figure out a better way to handle non-implemented here?
                    return ProgressEvent(OperationStatus.SUCCESS, resource_model={})
                else:
                    raise  # re-raise here if explicitly enabled

        else:
            raise TimeoutError("Could not perform deploy loop action")

    def execute_action(
        self, resource_provider: ResourceProvider, raw_payload: ResourceProviderPayload
    ) -> ProgressEvent[Properties]:
        change_type = raw_payload["action"]
        request = convert_payload(
            stack_name=self.stack_name, stack_id=self.stack_id, payload=raw_payload
        )

        match change_type:
            case "Add":
                return resource_provider.create(request)
            case "Dynamic" | "Modify":
                try:
                    return resource_provider.update(request)
                except NotImplementedError:
                    LOG.warning(
                        'Unable to update resource type "%s", id "%s"',
                        request.resource_type,
                        request.logical_resource_id,
                    )
                    return ProgressEvent(
                        status=OperationStatus.SUCCESS, resource_model=request.previous_state
                    )
            case "Remove":
                return resource_provider.delete(request)
            case _:
                raise NotImplementedError(change_type)  # TODO: change error type

    def should_use_legacy_provider(self, resource_type: str) -> bool:
        # any config overwrites take precedence over the default list
        PROVIDER_CONFIG = {**PROVIDER_DEFAULTS, **self.provider_config}
        if resource_type in PROVIDER_CONFIG:
            return PROVIDER_CONFIG[resource_type] == "GenericBaseModel"

        return True

    def load_resource_provider(self, resource_type: str) -> ResourceProvider:
        # by default look up GenericBaseModel
        if self.should_use_legacy_provider(resource_type):
            return self._load_legacy_resource_provider(resource_type)

        try:
            plugin = plugin_manager.load(resource_type)
            return plugin.factory()
        except Exception:
            LOG.warning(
                "Failed to load resource type as a ResourceProvider.",
                resource_type,
                exc_info=LOG.isEnabledFor(logging.DEBUG),
            )
            raise NoResourceProvider

    def _load_legacy_resource_provider(self, resource_type: str) -> LegacyResourceProvider:
        if resource_type in self.legacy_base_models:
            return LegacyResourceProvider(
                resource_type=resource_type,
                resource_provider_cls=self.legacy_base_models[resource_type],
                resources=self.resources,
            )
        else:
            usage.missing_resource_types.record(resource_type)
            raise NoResourceProvider

    def extract_physical_resource_id_from_model_with_schema(
        self, resource_model: Properties, resource_type: str, resource_type_schema: dict
    ) -> str:
        if resource_type in PHYSICAL_RESOURCE_ID_SPECIAL_CASES:
            primary_id_path = PHYSICAL_RESOURCE_ID_SPECIAL_CASES[resource_type]
            physical_resource_id = resolve_json_pointer(resource_model, primary_id_path)
        else:
            primary_id_paths = resource_type_schema["primaryIdentifier"]
            if len(primary_id_paths) > 1:
                # TODO: auto-merge. Verify logic here with AWS
                physical_resource_id = "-".join(
                    [resolve_json_pointer(resource_model, pip) for pip in primary_id_paths]
                )
            else:
                physical_resource_id = resolve_json_pointer(resource_model, primary_id_paths[0])

        return physical_resource_id


plugin_manager = PluginManager(CloudFormationResourceProviderPlugin.namespace)<|MERGE_RESOLUTION|>--- conflicted
+++ resolved
@@ -61,11 +61,8 @@
     "AWS::Route53::RecordSet": "ResourceProvider",
     "AWS::SNS::Topic": "ResourceProvider",
     "AWS::Kinesis::Stream": "ResourceProvider",
-<<<<<<< HEAD
-    "AWS::KinesisFirehose::DeliveryStream": "ResourceProvider"
-=======
-    "AWS::Kinesis::StreamConsumer": "ResourceProvider"
->>>>>>> 3de094dc
+    "AWS::Kinesis::StreamConsumer": "ResourceProvider",
+    "AWS::KinesisFirehose::DeliveryStream": "ResourceProvider",
     # "AWS::SSM::Parameter": "GenericBaseModel",
     # "AWS::OpenSearchService::Domain": "GenericBaseModel",
 }
