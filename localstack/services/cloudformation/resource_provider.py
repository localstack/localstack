from __future__ import annotations

import copy
import logging
import time
import uuid
from dataclasses import dataclass, field
from enum import Enum, auto
from logging import Logger
from typing import TYPE_CHECKING, Any, Callable, Generic, Optional, Type, TypedDict, TypeVar

import botocore
from botocore.exceptions import UnknownServiceError
from plugin import Plugin, PluginManager

from localstack import config
from localstack.aws.connect import ServiceLevelClientFactory, connect_to
from localstack.services.cloudformation import usage
from localstack.services.cloudformation.deployment_utils import (
    check_not_found_exception,
    convert_data_types,
    fix_account_id_in_arns,
    fix_boto_parameters_based_on_report,
    log_not_available_message,
    remove_none_values,
)
from localstack.services.cloudformation.engine.quirks import PHYSICAL_RESOURCE_ID_SPECIAL_CASES
from localstack.services.cloudformation.service_models import KEY_RESOURCE_STATE, GenericBaseModel

if TYPE_CHECKING:
    from localstack.services.cloudformation.engine.types import (
        FuncDetails,
        FuncDetailsValue,
        ResourceDefinition,
    )

LOG = logging.getLogger(__name__)

Properties = TypeVar("Properties")

PUBLIC_REGISTRY: dict[str, Type[ResourceProvider]] = {}

# by default we use the GenericBaseModel (the legacy model), unless the resource is listed below
# add your new provider here when you want it to be the default
PROVIDER_DEFAULTS = {
    "AWS::SQS::Queue": "ResourceProvider",
    "AWS::SQS::QueuePolicy": "ResourceProvider",
    "AWS::IAM::User": "ResourceProvider",
    "AWS::IAM::Role": "ResourceProvider",
    "AWS::IAM::Group": "ResourceProvider",
    "AWS::IAM::ManagedPolicy": "ResourceProvider",
    "AWS::IAM::AccessKey": "ResourceProvider",
    "AWS::IAM::Policy": "ResourceProvider",
    "AWS::IAM::InstanceProfile": "ResourceProvider",
    "AWS::IAM::ServiceLinkedRole": "ResourceProvider",
    "AWS::OpenSearchService::Domain": "ResourceProvider",
    "AWS::Lambda::Alias": "ResourceProvider",
    "AWS::Scheduler::Schedule": "ResourceProvider",
    "AWS::Scheduler::ScheduleGroup": "ResourceProvider",
    "AWS::Route53::HealthCheck": "ResourceProvider",
    "AWS::Route53::RecordSet": "ResourceProvider",
    "AWS::SNS::Topic": "ResourceProvider",
    "AWS::Kinesis::Stream": "ResourceProvider",
    "AWS::Kinesis::StreamConsumer": "ResourceProvider",
    "AWS::KinesisFirehose::DeliveryStream": "ResourceProvider",
    "AWS::DynamoDB::Table": "ResourceProvider",
    "AWS::CloudWatch::Alarm": "ResourceProvider",
    "AWS::CloudWatch::CompositeAlarm": "ResourceProvider",
    # "AWS::ECR::Repository": "ResourceProvider",  # FIXME: add full -ext provider & override logic for -ext
<<<<<<< HEAD
    "AWS::ApiGateway::GatewayResponse": "ResourceProvider",
    "AWS::ApiGateway::RequestValidator": "ResourceProvider",
=======
    "AWS::KMS::Key": "ResourceProvider",
    "AWS::KMS::Alias": "ResourceProvider",
>>>>>>> 99708f4d
}


class OperationStatus(Enum):
    PENDING = auto()
    IN_PROGRESS = auto()
    SUCCESS = auto()
    FAILED = auto()


@dataclass
class ProgressEvent(Generic[Properties]):
    status: OperationStatus
    resource_model: Properties

    message: str = ""
    result: Optional[str] = None
    error_code: Optional[str] = None  # TODO: enum
    custom_context: dict = field(default_factory=dict)


class Credentials(TypedDict):
    accessKeyId: str
    secretAccessKey: str
    sessionToken: str


class ResourceProviderPayloadRequestData(TypedDict):
    logicalResourceId: str
    resourceProperties: Properties
    previousResourceProperties: Optional[Properties]
    callerCredentials: Credentials
    providerCredentials: Credentials
    systemTags: dict[str, str]
    previousSystemTags: dict[str, str]
    stackTags: dict[str, str]
    previousStackTags: dict[str, str]


class ResourceProviderPayload(TypedDict):
    callbackContext: dict
    stackId: str
    requestData: ResourceProviderPayloadRequestData
    resourceType: str
    resourceTypeVersion: str
    awsAccountId: str
    bearerToken: str
    region: str
    action: str


ResourceProperties = TypeVar("ResourceProperties")


def convert_payload(
    stack_name: str, stack_id: str, payload: ResourceProviderPayload
) -> ResourceRequest[Properties]:
    client_factory = connect_to(
        aws_access_key_id=payload["requestData"]["callerCredentials"]["accessKeyId"],
        aws_session_token=payload["requestData"]["callerCredentials"]["sessionToken"],
        aws_secret_access_key=payload["requestData"]["callerCredentials"]["secretAccessKey"],
        region_name=payload["region"],
    )
    desired_state = payload["requestData"]["resourceProperties"]
    rr = ResourceRequest(
        _original_payload=desired_state,
        aws_client_factory=client_factory,
        request_token=str(uuid.uuid4()),  # TODO: not actually a UUID
        stack_name=stack_name,
        stack_id=stack_id,
        account_id=payload["awsAccountId"],
        region_name=payload["region"],
        desired_state=desired_state,
        logical_resource_id=payload["requestData"]["logicalResourceId"],
        resource_type=payload["resourceType"],
        logger=logging.getLogger("abc"),
        custom_context=payload["callbackContext"],
        action=payload["action"],
    )

    if previous_properties := payload["requestData"].get("previousResourceProperties"):
        rr.previous_state = previous_properties

    return rr


@dataclass
class ResourceRequest(Generic[Properties]):
    _original_payload: Properties

    aws_client_factory: ServiceLevelClientFactory
    request_token: str
    stack_name: str
    stack_id: str
    account_id: str
    region_name: str
    action: str

    desired_state: Properties

    logical_resource_id: str
    resource_type: str

    logger: Logger

    custom_context: dict = field(default_factory=dict)

    previous_state: Optional[Properties] = None
    previous_tags: Optional[dict[str, str]] = None
    tags: dict[str, str] = field(default_factory=dict)


class CloudFormationResourceProviderPlugin(Plugin):
    """
    Base class for resource provider plugins.
    """

    namespace = "localstack.cloudformation.resource_providers"


class ResourceProvider(Generic[Properties]):
    """
    This provides a base class onto which service-specific resource providers are built.
    """

    def create(self, request: ResourceRequest[Properties]) -> ProgressEvent[Properties]:
        raise NotImplementedError

    def update(self, request: ResourceRequest[Properties]) -> ProgressEvent[Properties]:
        raise NotImplementedError

    def delete(self, request: ResourceRequest[Properties]) -> ProgressEvent[Properties]:
        raise NotImplementedError


# legacy helpers
def get_resource_type(resource: dict) -> str:
    """this is currently overwritten in PRO to add support for custom resources"""
    if isinstance(resource, str):
        raise ValueError(f"Invalid argument: {resource}")
    try:
        resource_type: str = resource["Type"]

        if resource_type.startswith("Custom::"):
            return "AWS::CloudFormation::CustomResource"
        return resource_type
    except Exception:
        LOG.warning(
            "Failed to retrieve resource type %s",
            resource.get("Type"),
            exc_info=LOG.isEnabledFor(logging.DEBUG),
        )


def invoke_function(
    account_id: str,
    region_name: str,
    function: Callable,
    params: dict,
    resource_type: str,
    func_details: FuncDetails,
    action_name: str,
    resource: Any,
) -> Any:
    try:
        LOG.debug(
            'Request for resource type "%s" in account %s region %s: %s %s',
            resource_type,
            account_id,
            region_name,
            func_details["function"],
            params,
        )
        try:
            result = function(**params)
        except botocore.exceptions.ParamValidationError as e:
            # alternatively we could also use the ParamValidator directly
            report = e.kwargs.get("report")
            if not report:
                raise

            LOG.debug("Converting parameters to allowed types")
            LOG.debug("Report: %s", report)
            converted_params = fix_boto_parameters_based_on_report(params, report)
            LOG.debug("Original parameters:  %s", params)
            LOG.debug("Converted parameters: %s", converted_params)

            result = function(**converted_params)
    except Exception as e:
        if action_name == "Remove" and check_not_found_exception(e, resource_type, resource):
            return
        log_method = getattr(LOG, "warning")
        if config.CFN_VERBOSE_ERRORS:
            log_method = getattr(LOG, "exception")
        log_method("Error calling %s with params: %s for resource: %s", function, params, resource)
        raise e

    return result


def get_service_name(resource):
    res_type = resource["Type"]
    parts = res_type.split("::")
    if len(parts) == 1:
        return None
    if "Cognito::IdentityPool" in res_type:
        return "cognito-identity"
    if res_type.endswith("Cognito::UserPool"):
        return "cognito-idp"
    if parts[-2] == "Cognito":
        return "cognito-idp"
    if parts[-2] == "Elasticsearch":
        return "es"
    if parts[-2] == "OpenSearchService":
        return "opensearch"
    if parts[-2] == "KinesisFirehose":
        return "firehose"
    if parts[-2] == "ResourceGroups":
        return "resource-groups"
    if parts[-2] == "CertificateManager":
        return "acm"
    if "ElasticLoadBalancing::" in res_type:
        return "elb"
    if "ElasticLoadBalancingV2::" in res_type:
        return "elbv2"
    if "ApplicationAutoScaling::" in res_type:
        return "application-autoscaling"
    if "MSK::" in res_type:
        return "kafka"
    if "Timestream::" in res_type:
        return "timestream-write"
    return parts[1].lower()


def resolve_resource_parameters(
    account_id_: str,
    region_name_: str,
    stack_name: str,
    resource_definition: ResourceDefinition,
    resources: dict[str, ResourceDefinition],
    resource_id: str,
    func_details: FuncDetailsValue,
) -> dict | None:
    params = func_details.get("parameters") or (
        lambda account_id, region_name, properties, logical_resource_id, *args, **kwargs: properties
    )
    resource_props = resource_definition["Properties"] = resource_definition.get("Properties", {})
    resource_props = dict(resource_props)
    resource_state = resource_definition.get(KEY_RESOURCE_STATE, {})
    last_deployed_state = resource_definition.get("_last_deployed_state", {})

    if callable(params):
        # resolve parameter map via custom function
        params = params(
            account_id_, region_name_, resource_props, resource_id, resource_definition, stack_name
        )
    else:
        # it could be a list like ['param1', 'param2', {'apiCallParamName': 'cfResourcePropName'}]
        if isinstance(params, list):
            _params = {}
            for param in params:
                if isinstance(param, dict):
                    _params.update(param)
                else:
                    _params[param] = param
            params = _params

        params = dict(params)
        # TODO(srw): mutably mapping params :(
        for param_key, prop_keys in dict(params).items():
            params.pop(param_key, None)
            if not isinstance(prop_keys, list):
                prop_keys = [prop_keys]
            for prop_key in prop_keys:
                if callable(prop_key):
                    prop_value = prop_key(
                        account_id_,
                        region_name_,
                        resource_props,
                        resource_id,
                        resource_definition,
                        stack_name,
                    )
                else:
                    prop_value = resource_props.get(
                        prop_key,
                        resource_definition.get(
                            prop_key,
                            resource_state.get(prop_key, last_deployed_state.get(prop_key)),
                        ),
                    )
                if prop_value is not None:
                    params[param_key] = prop_value
                    break

    # this is an indicator that we should skip this resource deployment, and return
    if params is None:
        return

    # FIXME: move this to a single place after template processing is finished
    # convert any moto account IDs (123456789012) in ARNs to our format (000000000000)
    params = fix_account_id_in_arns(params)
    # convert data types (e.g., boolean strings to bool)
    # TODO: this might not be needed anymore
    params = convert_data_types(func_details.get("types", {}), params)
    # remove None values, as they usually raise boto3 errors
    params = remove_none_values(params)

    return params


LEGACY_ACTION_MAP = {
    "Add": "create",
    "Remove": "delete",
    # TODO: modify
}


class LegacyResourceProvider(ResourceProvider):
    """
    Adapter around a legacy base model to conform to the new API
    """

    def __init__(
        self, resource_type: str, resource_provider_cls: Type[GenericBaseModel], resources: dict
    ):
        super().__init__()

        self.resource_type = resource_type
        self.resource_provider_cls = resource_provider_cls
        self.all_resources = resources

    def create(self, request: ResourceRequest[Properties]) -> ProgressEvent[Properties]:
        return self.create_or_delete(request)

    def update(self, request: ResourceRequest[Properties]) -> ProgressEvent[Properties]:
        physical_resource_id = self.all_resources[request.logical_resource_id]["PhysicalResourceId"]
        resource_provider = self.resource_provider_cls(
            # TODO: other top level keys
            resource_json={
                "Type": self.resource_type,
                "Properties": request.desired_state,
                # just a temporary workaround, technically we're setting _state_ here to _last_deployed_state
                "_state_": request.previous_state,
                # "_last_deployed_state": request
                "PhysicalResourceId": physical_resource_id,
                "LogicalResourceId": request.logical_resource_id,
            },
            account_id=request.account_id,
            region_name=request.region_name,
        )
        if not resource_provider.is_updatable():
            LOG.warning(
                'Unable to update resource type "%s", id "%s"',
                self.resource_type,
                request.logical_resource_id,
            )
            # TODO: should not really claim the update was successful, but the
            #   API does not really let us signal this in any other way.
            return ProgressEvent(
                status=OperationStatus.SUCCESS,
                resource_model={**request.previous_state, **request.desired_state},
            )

        LOG.info("Updating resource %s of type %s", request.logical_resource_id, self.resource_type)

        resource_provider.update_resource(
            self.all_resources[request.logical_resource_id],
            stack_name=request.stack_name,
            resources=self.all_resources,
        )

        # incredibly hacky :|
        resource_provider.resource_json["PhysicalResourceId"] = self.all_resources[
            request.logical_resource_id
        ]["PhysicalResourceId"]
        resource_provider.fetch_and_update_state(
            stack_name=request.stack_name, resources=self.all_resources
        )
        self.all_resources[request.logical_resource_id][
            "_state_"
        ] = resource_provider.resource_json["_state_"]

        return ProgressEvent(
            status=OperationStatus.SUCCESS,
            resource_model=resource_provider.props,
        )

    def delete(self, request: ResourceRequest[Properties]) -> ProgressEvent[Properties]:
        return self.create_or_delete(request)

    def create_or_delete(self, request: ResourceRequest[Properties]) -> ProgressEvent[Properties]:
        resource_provider = self.resource_provider_cls(
            account_id=request.account_id,
            region_name=request.region_name,
            # TODO: other top level keys
            resource_json={
                "Type": self.resource_type,
                "Properties": request.desired_state,
                "PhysicalResourceId": self.all_resources[request.logical_resource_id].get(
                    "PhysicalResourceId"
                ),
                "_state_": request.previous_state,
                "LogicalResourceId": request.logical_resource_id,
            },
        )
        # TODO: only really necessary for the create and update operation
        resource_provider.add_defaults(
            self.all_resources[request.logical_resource_id], request.stack_name
        )
        # for some reason add_defaults doesn't even change the values in the resource provider...
        # incredibly hacky again but should take care of the defaults
        resource_provider.resource_json["Properties"] = self.all_resources[
            request.logical_resource_id
        ]["Properties"]
        resource_provider.properties = self.all_resources[request.logical_resource_id]["Properties"]

        func_details = resource_provider.get_deploy_templates()
        # TODO: be less strict about the return value of func_details
        LOG.debug(
            'Running action "%s" for resource type "%s" id "%s"',
            request.action,
            self.resource_type,
            request.logical_resource_id,
        )

        func_details = func_details.get(LEGACY_ACTION_MAP[request.action])
        if not func_details:
            # TODO: raise here and see where we are missing handlers
            LOG.debug(
                "No resource handler for %s action on resource type %s available. Skipping.",
                request.action,
                self.resource_type,
            )
            return ProgressEvent(status=OperationStatus.SUCCESS, resource_model={})
        func_details = func_details if isinstance(func_details, list) else [func_details]
        results = []
        # TODO: other top level keys
        resource = self.all_resources[request.logical_resource_id]

        for func in func_details:
            result = None
            executed = False
            # TODO(srw) 3 - callable function
            if callable(func.get("function")):
                result = func["function"](
                    request.account_id,
                    request.region_name,
                    request.logical_resource_id,
                    resource,
                    request.stack_name,
                )

                results.append(result)
                executed = True
            elif not executed:
                service = get_service_name(resource)
                try:
                    client = request.aws_client_factory.get_client(service=service)
                    if client:
                        # get the method on that function
                        function = getattr(client, func["function"])

                        # unify the resource parameters
                        params = resolve_resource_parameters(
                            request.account_id,
                            request.region_name,
                            request.stack_name,
                            resource,
                            self.all_resources,
                            request.logical_resource_id,
                            func,
                        )
                        if params is None:
                            result = None
                        else:
                            result = invoke_function(
                                request.account_id,
                                request.region_name,
                                function,
                                params,
                                self.resource_type,
                                func,
                                request.action,
                                resource,
                            )
                        results.append(result)
                        executed = True
                except UnknownServiceError:
                    # e.g. CDK has resources but is not a valid service
                    return ProgressEvent(
                        status=OperationStatus.SUCCESS, resource_model=resource["Properties"]
                    )
            if "result_handler" in func and executed:
                LOG.debug(
                    f"Executing callback method for {self.resource_type}:{request.logical_resource_id}"
                )
                result_handler = func["result_handler"]
                result_handler(
                    request.account_id,
                    request.region_name,
                    result,
                    request.logical_resource_id,
                    self.all_resources[request.logical_resource_id],
                )

        if request.action.lower() == "add":
            resource_provider.resource_json["PhysicalResourceId"] = self.all_resources[
                request.logical_resource_id
            ]["PhysicalResourceId"]

            # incredibly hacky :|
            resource_provider.fetch_and_update_state(
                stack_name=request.stack_name, resources=self.all_resources
            )
            self.all_resources[request.logical_resource_id][
                "_state_"
            ] = resource_provider.resource_json["_state_"]

        return ProgressEvent(status=OperationStatus.SUCCESS, resource_model=resource_provider.props)


class NoResourceProvider(Exception):
    pass


def resolve_json_pointer(resource_props: Properties, primary_id_path: str) -> str:
    primary_id_path = primary_id_path.replace("/properties", "")
    parts = [p for p in primary_id_path.split("/") if p]

    resolved_part = resource_props.copy()
    for i in range(len(parts)):
        part = parts[i]
        resolved_part = resolved_part.get(part)
        if i == len(parts) - 1:
            # last part
            return resolved_part

    raise Exception(f"Resource properties is missing field: {part}")


class ResourceProviderExecutor:
    """
    Point of abstraction between our integration with generic base models, and the new providers.
    """

    def __init__(
        self,
        *,
        stack_name: str,
        stack_id: str,
        provider_config: dict[str, str],
        # FIXME: legacy
        resources: dict[str, dict],
        legacy_base_models: dict[str, Type[GenericBaseModel]],
    ):
        self.stack_name = stack_name
        self.stack_id = stack_id
        self.provider_config = provider_config
        self.resources = resources
        self.legacy_base_models = legacy_base_models

    def deploy_loop(
        self, raw_payload: ResourceProviderPayload, max_iterations: int = 30, sleep_time: float = 5
    ) -> ProgressEvent[Properties]:
        payload = copy.deepcopy(raw_payload)

        for current_iteration in range(max_iterations):
            resource_type = get_resource_type(
                {"Type": raw_payload["resourceType"]}
            )  # TODO: simplify signature of get_resource_type to just take the type
            try:
                resource_provider = self.load_resource_provider(resource_type)

                logical_resource_id = raw_payload["requestData"]["logicalResourceId"]
                resource = self.resources[logical_resource_id]

                resource["SpecifiedProperties"] = raw_payload["requestData"]["resourceProperties"]

                event = self.execute_action(resource_provider, payload)

                if event.status == OperationStatus.FAILED:
                    return event

                if event.status == OperationStatus.SUCCESS:

                    if not isinstance(resource_provider, LegacyResourceProvider):
                        # branch for non-legacy providers
                        # TODO: move out of if? (physical res id can be set earlier possibly)
                        if isinstance(resource_provider, LegacyResourceProvider):
                            raise Exception(
                                "A GenericBaseModel should always have a PhysicalResourceId set after deployment"
                            )

                        if not hasattr(resource_provider, "SCHEMA"):
                            raise Exception(
                                "A ResourceProvider should always have a SCHEMA property defined."
                            )

                        resource_type_schema = resource_provider.SCHEMA
                        physical_resource_id = (
                            self.extract_physical_resource_id_from_model_with_schema(
                                event.resource_model,
                                raw_payload["resourceType"],
                                resource_type_schema,
                            )
                        )

                        resource["PhysicalResourceId"] = physical_resource_id
                        resource["Properties"] = event.resource_model
                    resource["_last_deployed_state"] = copy.deepcopy(event.resource_model)
                    return event

                # update the shared state
                context = {**payload["callbackContext"], **event.custom_context}
                payload["callbackContext"] = context
                payload["requestData"]["resourceProperties"] = event.resource_model

                if current_iteration == 0:
                    time.sleep(0)
                else:
                    time.sleep(sleep_time)

            except NoResourceProvider:
                log_not_available_message(
                    raw_payload["resourceType"],
                    f"No resource provider found for \"{raw_payload['resourceType']}\"",
                )

                if config.CFN_IGNORE_UNSUPPORTED_RESOURCE_TYPES:
                    # TODO: figure out a better way to handle non-implemented here?
                    return ProgressEvent(OperationStatus.SUCCESS, resource_model={})
                else:
                    raise  # re-raise here if explicitly enabled

        else:
            raise TimeoutError("Could not perform deploy loop action")

    def execute_action(
        self, resource_provider: ResourceProvider, raw_payload: ResourceProviderPayload
    ) -> ProgressEvent[Properties]:
        change_type = raw_payload["action"]
        request = convert_payload(
            stack_name=self.stack_name, stack_id=self.stack_id, payload=raw_payload
        )

        match change_type:
            case "Add":
                return resource_provider.create(request)
            case "Dynamic" | "Modify":
                try:
                    return resource_provider.update(request)
                except NotImplementedError:
                    LOG.warning(
                        'Unable to update resource type "%s", id "%s"',
                        request.resource_type,
                        request.logical_resource_id,
                    )
                    return ProgressEvent(
                        status=OperationStatus.SUCCESS, resource_model=request.previous_state
                    )
            case "Remove":
                return resource_provider.delete(request)
            case _:
                raise NotImplementedError(change_type)  # TODO: change error type

    def should_use_legacy_provider(self, resource_type: str) -> bool:
        # any config overwrites take precedence over the default list
        PROVIDER_CONFIG = {**PROVIDER_DEFAULTS, **self.provider_config}
        if resource_type in PROVIDER_CONFIG:
            return PROVIDER_CONFIG[resource_type] == "GenericBaseModel"

        return True

    def load_resource_provider(self, resource_type: str) -> ResourceProvider:
        # by default look up GenericBaseModel
        if self.should_use_legacy_provider(resource_type):
            return self._load_legacy_resource_provider(resource_type)

        try:
            plugin = plugin_manager.load(resource_type)
            return plugin.factory()
        except Exception:
            LOG.warning(
                "Failed to load resource type as a ResourceProvider.",
                resource_type,
                exc_info=LOG.isEnabledFor(logging.DEBUG),
            )
            raise NoResourceProvider

    def _load_legacy_resource_provider(self, resource_type: str) -> LegacyResourceProvider:
        if resource_type in self.legacy_base_models:
            return LegacyResourceProvider(
                resource_type=resource_type,
                resource_provider_cls=self.legacy_base_models[resource_type],
                resources=self.resources,
            )
        else:
            usage.missing_resource_types.record(resource_type)
            raise NoResourceProvider

    def extract_physical_resource_id_from_model_with_schema(
        self, resource_model: Properties, resource_type: str, resource_type_schema: dict
    ) -> str:
        if resource_type in PHYSICAL_RESOURCE_ID_SPECIAL_CASES:
            primary_id_path = PHYSICAL_RESOURCE_ID_SPECIAL_CASES[resource_type]
            physical_resource_id = resolve_json_pointer(resource_model, primary_id_path)
        else:
            primary_id_paths = resource_type_schema["primaryIdentifier"]
            if len(primary_id_paths) > 1:
                # TODO: auto-merge. Verify logic here with AWS
                physical_resource_id = "-".join(
                    [resolve_json_pointer(resource_model, pip) for pip in primary_id_paths]
                )
            else:
                physical_resource_id = resolve_json_pointer(resource_model, primary_id_paths[0])

        return physical_resource_id


plugin_manager = PluginManager(CloudFormationResourceProviderPlugin.namespace)<|MERGE_RESOLUTION|>--- conflicted
+++ resolved
@@ -67,13 +67,10 @@
     "AWS::CloudWatch::Alarm": "ResourceProvider",
     "AWS::CloudWatch::CompositeAlarm": "ResourceProvider",
     # "AWS::ECR::Repository": "ResourceProvider",  # FIXME: add full -ext provider & override logic for -ext
-<<<<<<< HEAD
+    "AWS::KMS::Key": "ResourceProvider",
+    "AWS::KMS::Alias": "ResourceProvider",
     "AWS::ApiGateway::GatewayResponse": "ResourceProvider",
     "AWS::ApiGateway::RequestValidator": "ResourceProvider",
-=======
-    "AWS::KMS::Key": "ResourceProvider",
-    "AWS::KMS::Alias": "ResourceProvider",
->>>>>>> 99708f4d
 }
 
 
