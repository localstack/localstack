--- conflicted
+++ resolved
@@ -113,9 +113,7 @@
     "AWS::SecretsManager::Secret": "ResourceProvider",
     # "AWS::SecretsManager::SecretTargetAttachment": "ResourceProvider",  # FIXME: add full -ext and override logic for -ext
     # "AWS::ECR::Repository": "ResourceProvider",  # FIXME: add full -ext provider & override logic for -ext
-<<<<<<< HEAD
-    "AWS::KMS::Key": "ResourceProvider",
-    "AWS::KMS::Alias": "ResourceProvider",
+    "AWS::EC2::DHCPOptions": "ResourceProvider",
     "AWS::EC2::RouteTable": "ResourceProvider",
     "AWS::EC2::Route": "ResourceProvider",
     "AWS::EC2::InternetGateway": "ResourceProvider",
@@ -128,9 +126,6 @@
     "AWS::EC2::Instance": "ResourceProvider",
     # "AWS::SSM::Parameter": "GenericBaseModel",
     # "AWS::OpenSearchService::Domain": "GenericBaseModel",
-=======
-    "AWS::EC2::DHCPOptions": "ResourceProvider",
->>>>>>> ebf3c2ad
 }
 
 
