from __future__ import annotations

import copy
import logging
import time
import uuid
from dataclasses import dataclass, field
from enum import Enum, auto
from logging import Logger
from typing import TYPE_CHECKING, Any, Callable, Generic, Optional, Type, TypedDict, TypeVar

import botocore
from botocore.exceptions import UnknownServiceError
from plugin import Plugin, PluginManager

from localstack import config
from localstack.aws.connect import ServiceLevelClientFactory, connect_to
from localstack.services.cloudformation import usage
from localstack.services.cloudformation.deployment_utils import (
    check_not_found_exception,
    convert_data_types,
    fix_account_id_in_arns,
    fix_boto_parameters_based_on_report,
    log_not_available_message,
    remove_none_values,
)
from localstack.services.cloudformation.engine.quirks import PHYSICAL_RESOURCE_ID_SPECIAL_CASES
from localstack.services.cloudformation.service_models import KEY_RESOURCE_STATE, GenericBaseModel

if TYPE_CHECKING:
    from localstack.services.cloudformation.engine.types import (
        FuncDetails,
        FuncDetailsValue,
        ResourceDefinition,
    )

LOG = logging.getLogger(__name__)

Properties = TypeVar("Properties")

PUBLIC_REGISTRY: dict[str, Type[ResourceProvider]] = {}

# by default we use the GenericBaseModel (the legacy model), unless the resource is listed below
# add your new provider here when you want it to be the default
PROVIDER_DEFAULTS = {
    "AWS::SQS::Queue": "ResourceProvider",
    "AWS::SQS::QueuePolicy": "ResourceProvider",
    "AWS::IAM::User": "ResourceProvider",
    "AWS::IAM::Role": "ResourceProvider",
    "AWS::IAM::Group": "ResourceProvider",
    "AWS::IAM::ManagedPolicy": "ResourceProvider",
    "AWS::IAM::AccessKey": "ResourceProvider",
    "AWS::IAM::Policy": "ResourceProvider",
    "AWS::IAM::InstanceProfile": "ResourceProvider",
    "AWS::IAM::ServiceLinkedRole": "ResourceProvider",
    "AWS::OpenSearchService::Domain": "ResourceProvider",
    "AWS::Lambda::Alias": "ResourceProvider",
    "AWS::Scheduler::Schedule": "ResourceProvider",
    "AWS::Scheduler::ScheduleGroup": "ResourceProvider",
    "AWS::Route53::HealthCheck": "ResourceProvider",
    "AWS::Route53::RecordSet": "ResourceProvider",
    "AWS::SNS::Topic": "ResourceProvider",
    "AWS::Kinesis::Stream": "ResourceProvider",
    "AWS::Kinesis::StreamConsumer": "ResourceProvider",
    "AWS::KinesisFirehose::DeliveryStream": "ResourceProvider",
    "AWS::DynamoDB::Table": "ResourceProvider",
    "AWS::CloudWatch::Alarm": "ResourceProvider",
    "AWS::CloudWatch::CompositeAlarm": "ResourceProvider",
    # "AWS::ECR::Repository": "ResourceProvider",  # FIXME: add full -ext provider & override logic for -ext
    "AWS::KMS::Key": "ResourceProvider",
    "AWS::KMS::Alias": "ResourceProvider",
<<<<<<< HEAD
    "AWS::ApiGateway::GatewayResponse": "ResourceProvider",
    "AWS::ApiGateway::RequestValidator": "ResourceProvider",
    "AWS::ApiGateway::RestApi": "ResourceProvider",
=======
    "AWS::CertificateManager::Certificate": "ResourceProvider",
>>>>>>> f7c4c89a
}


class OperationStatus(Enum):
    PENDING = auto()
    IN_PROGRESS = auto()
    SUCCESS = auto()
    FAILED = auto()


@dataclass
class ProgressEvent(Generic[Properties]):
    status: OperationStatus
    resource_model: Properties

    message: str = ""
    result: Optional[str] = None
    error_code: Optional[str] = None  # TODO: enum
    custom_context: dict = field(default_factory=dict)


class Credentials(TypedDict):
    accessKeyId: str
    secretAccessKey: str
    sessionToken: str


class ResourceProviderPayloadRequestData(TypedDict):
    logicalResourceId: str
    resourceProperties: Properties
    previousResourceProperties: Optional[Properties]
    callerCredentials: Credentials
    providerCredentials: Credentials
    systemTags: dict[str, str]
    previousSystemTags: dict[str, str]
    stackTags: dict[str, str]
    previousStackTags: dict[str, str]


class ResourceProviderPayload(TypedDict):
    callbackContext: dict
    stackId: str
    requestData: ResourceProviderPayloadRequestData
    resourceType: str
    resourceTypeVersion: str
    awsAccountId: str
    bearerToken: str
    region: str
    action: str


ResourceProperties = TypeVar("ResourceProperties")


def convert_payload(
    stack_name: str, stack_id: str, payload: ResourceProviderPayload
) -> ResourceRequest[Properties]:
    client_factory = connect_to(
        aws_access_key_id=payload["requestData"]["callerCredentials"]["accessKeyId"],
        aws_session_token=payload["requestData"]["callerCredentials"]["sessionToken"],
        aws_secret_access_key=payload["requestData"]["callerCredentials"]["secretAccessKey"],
        region_name=payload["region"],
    )
    desired_state = payload["requestData"]["resourceProperties"]
    rr = ResourceRequest(
        _original_payload=desired_state,
        aws_client_factory=client_factory,
        request_token=str(uuid.uuid4()),  # TODO: not actually a UUID
        stack_name=stack_name,
        stack_id=stack_id,
        account_id=payload["awsAccountId"],
        region_name=payload["region"],
        desired_state=desired_state,
        logical_resource_id=payload["requestData"]["logicalResourceId"],
        resource_type=payload["resourceType"],
        logger=logging.getLogger("abc"),
        custom_context=payload["callbackContext"],
        action=payload["action"],
    )

    if previous_properties := payload["requestData"].get("previousResourceProperties"):
        rr.previous_state = previous_properties

    return rr


@dataclass
class ResourceRequest(Generic[Properties]):
    _original_payload: Properties

    aws_client_factory: ServiceLevelClientFactory
    request_token: str
    stack_name: str
    stack_id: str
    account_id: str
    region_name: str
    action: str

    desired_state: Properties

    logical_resource_id: str
    resource_type: str

    logger: Logger

    custom_context: dict = field(default_factory=dict)

    previous_state: Optional[Properties] = None
    previous_tags: Optional[dict[str, str]] = None
    tags: dict[str, str] = field(default_factory=dict)


class CloudFormationResourceProviderPlugin(Plugin):
    """
    Base class for resource provider plugins.
    """

    namespace = "localstack.cloudformation.resource_providers"


class ResourceProvider(Generic[Properties]):
    """
    This provides a base class onto which service-specific resource providers are built.
    """

    def create(self, request: ResourceRequest[Properties]) -> ProgressEvent[Properties]:
        raise NotImplementedError

    def update(self, request: ResourceRequest[Properties]) -> ProgressEvent[Properties]:
        raise NotImplementedError

    def delete(self, request: ResourceRequest[Properties]) -> ProgressEvent[Properties]:
        raise NotImplementedError


# legacy helpers
def get_resource_type(resource: dict) -> str:
    """this is currently overwritten in PRO to add support for custom resources"""
    if isinstance(resource, str):
        raise ValueError(f"Invalid argument: {resource}")
    try:
        resource_type: str = resource["Type"]

        if resource_type.startswith("Custom::"):
            return "AWS::CloudFormation::CustomResource"
        return resource_type
    except Exception:
        LOG.warning(
            "Failed to retrieve resource type %s",
            resource.get("Type"),
            exc_info=LOG.isEnabledFor(logging.DEBUG),
        )


def invoke_function(
    account_id: str,
    region_name: str,
    function: Callable,
    params: dict,
    resource_type: str,
    func_details: FuncDetails,
    action_name: str,
    resource: Any,
) -> Any:
    try:
        LOG.debug(
            'Request for resource type "%s" in account %s region %s: %s %s',
            resource_type,
            account_id,
            region_name,
            func_details["function"],
            params,
        )
        try:
            result = function(**params)
        except botocore.exceptions.ParamValidationError as e:
            # alternatively we could also use the ParamValidator directly
            report = e.kwargs.get("report")
            if not report:
                raise

            LOG.debug("Converting parameters to allowed types")
            LOG.debug("Report: %s", report)
            converted_params = fix_boto_parameters_based_on_report(params, report)
            LOG.debug("Original parameters:  %s", params)
            LOG.debug("Converted parameters: %s", converted_params)

            result = function(**converted_params)
    except Exception as e:
        if action_name == "Remove" and check_not_found_exception(e, resource_type, resource):
            return
        log_method = getattr(LOG, "warning")
        if config.CFN_VERBOSE_ERRORS:
            log_method = getattr(LOG, "exception")
        log_method("Error calling %s with params: %s for resource: %s", function, params, resource)
        raise e

    return result


def get_service_name(resource):
    res_type = resource["Type"]
    parts = res_type.split("::")
    if len(parts) == 1:
        return None
    if "Cognito::IdentityPool" in res_type:
        return "cognito-identity"
    if res_type.endswith("Cognito::UserPool"):
        return "cognito-idp"
    if parts[-2] == "Cognito":
        return "cognito-idp"
    if parts[-2] == "Elasticsearch":
        return "es"
    if parts[-2] == "OpenSearchService":
        return "opensearch"
    if parts[-2] == "KinesisFirehose":
        return "firehose"
    if parts[-2] == "ResourceGroups":
        return "resource-groups"
    if parts[-2] == "CertificateManager":
        return "acm"
    if "ElasticLoadBalancing::" in res_type:
        return "elb"
    if "ElasticLoadBalancingV2::" in res_type:
        return "elbv2"
    if "ApplicationAutoScaling::" in res_type:
        return "application-autoscaling"
    if "MSK::" in res_type:
        return "kafka"
    if "Timestream::" in res_type:
        return "timestream-write"
    return parts[1].lower()


def resolve_resource_parameters(
    account_id_: str,
    region_name_: str,
    stack_name: str,
    resource_definition: ResourceDefinition,
    resources: dict[str, ResourceDefinition],
    resource_id: str,
    func_details: FuncDetailsValue,
) -> dict | None:
    params = func_details.get("parameters") or (
        lambda account_id, region_name, properties, logical_resource_id, *args, **kwargs: properties
    )
    resource_props = resource_definition["Properties"] = resource_definition.get("Properties", {})
    resource_props = dict(resource_props)
    resource_state = resource_definition.get(KEY_RESOURCE_STATE, {})
    last_deployed_state = resource_definition.get("_last_deployed_state", {})

    if callable(params):
        # resolve parameter map via custom function
        params = params(
            account_id_, region_name_, resource_props, resource_id, resource_definition, stack_name
        )
    else:
        # it could be a list like ['param1', 'param2', {'apiCallParamName': 'cfResourcePropName'}]
        if isinstance(params, list):
            _params = {}
            for param in params:
                if isinstance(param, dict):
                    _params.update(param)
                else:
                    _params[param] = param
            params = _params

        params = dict(params)
        # TODO(srw): mutably mapping params :(
        for param_key, prop_keys in dict(params).items():
            params.pop(param_key, None)
            if not isinstance(prop_keys, list):
                prop_keys = [prop_keys]
            for prop_key in prop_keys:
                if callable(prop_key):
                    prop_value = prop_key(
                        account_id_,
                        region_name_,
                        resource_props,
                        resource_id,
                        resource_definition,
                        stack_name,
                    )
                else:
                    prop_value = resource_props.get(
                        prop_key,
                        resource_definition.get(
                            prop_key,
                            resource_state.get(prop_key, last_deployed_state.get(prop_key)),
                        ),
                    )
                if prop_value is not None:
                    params[param_key] = prop_value
                    break

    # this is an indicator that we should skip this resource deployment, and return
    if params is None:
        return

    # FIXME: move this to a single place after template processing is finished
    # convert any moto account IDs (123456789012) in ARNs to our format (000000000000)
    params = fix_account_id_in_arns(params)
    # convert data types (e.g., boolean strings to bool)
    # TODO: this might not be needed anymore
    params = convert_data_types(func_details.get("types", {}), params)
    # remove None values, as they usually raise boto3 errors
    params = remove_none_values(params)

    return params


LEGACY_ACTION_MAP = {
    "Add": "create",
    "Remove": "delete",
    # TODO: modify
}


class LegacyResourceProvider(ResourceProvider):
    """
    Adapter around a legacy base model to conform to the new API
    """

    def __init__(
        self, resource_type: str, resource_provider_cls: Type[GenericBaseModel], resources: dict
    ):
        super().__init__()

        self.resource_type = resource_type
        self.resource_provider_cls = resource_provider_cls
        self.all_resources = resources

    def create(self, request: ResourceRequest[Properties]) -> ProgressEvent[Properties]:
        return self.create_or_delete(request)

    def update(self, request: ResourceRequest[Properties]) -> ProgressEvent[Properties]:
        physical_resource_id = self.all_resources[request.logical_resource_id]["PhysicalResourceId"]
        resource_provider = self.resource_provider_cls(
            # TODO: other top level keys
            resource_json={
                "Type": self.resource_type,
                "Properties": request.desired_state,
                # just a temporary workaround, technically we're setting _state_ here to _last_deployed_state
                "_state_": request.previous_state,
                # "_last_deployed_state": request
                "PhysicalResourceId": physical_resource_id,
                "LogicalResourceId": request.logical_resource_id,
            },
            account_id=request.account_id,
            region_name=request.region_name,
        )
        if not resource_provider.is_updatable():
            LOG.warning(
                'Unable to update resource type "%s", id "%s"',
                self.resource_type,
                request.logical_resource_id,
            )
            # TODO: should not really claim the update was successful, but the
            #   API does not really let us signal this in any other way.
            return ProgressEvent(
                status=OperationStatus.SUCCESS,
                resource_model={**request.previous_state, **request.desired_state},
            )

        LOG.info("Updating resource %s of type %s", request.logical_resource_id, self.resource_type)

        resource_provider.update_resource(
            self.all_resources[request.logical_resource_id],
            stack_name=request.stack_name,
            resources=self.all_resources,
        )

        # incredibly hacky :|
        resource_provider.resource_json["PhysicalResourceId"] = self.all_resources[
            request.logical_resource_id
        ]["PhysicalResourceId"]
        resource_provider.fetch_and_update_state(
            stack_name=request.stack_name, resources=self.all_resources
        )
        self.all_resources[request.logical_resource_id][
            "_state_"
        ] = resource_provider.resource_json["_state_"]

        return ProgressEvent(
            status=OperationStatus.SUCCESS,
            resource_model=resource_provider.props,
        )

    def delete(self, request: ResourceRequest[Properties]) -> ProgressEvent[Properties]:
        return self.create_or_delete(request)

    def create_or_delete(self, request: ResourceRequest[Properties]) -> ProgressEvent[Properties]:
        resource_provider = self.resource_provider_cls(
            account_id=request.account_id,
            region_name=request.region_name,
            # TODO: other top level keys
            resource_json={
                "Type": self.resource_type,
                "Properties": request.desired_state,
                "PhysicalResourceId": self.all_resources[request.logical_resource_id].get(
                    "PhysicalResourceId"
                ),
                "_state_": request.previous_state,
                "LogicalResourceId": request.logical_resource_id,
            },
        )
        # TODO: only really necessary for the create and update operation
        resource_provider.add_defaults(
            self.all_resources[request.logical_resource_id], request.stack_name
        )
        # for some reason add_defaults doesn't even change the values in the resource provider...
        # incredibly hacky again but should take care of the defaults
        resource_provider.resource_json["Properties"] = self.all_resources[
            request.logical_resource_id
        ]["Properties"]
        resource_provider.properties = self.all_resources[request.logical_resource_id]["Properties"]

        func_details = resource_provider.get_deploy_templates()
        # TODO: be less strict about the return value of func_details
        LOG.debug(
            'Running action "%s" for resource type "%s" id "%s"',
            request.action,
            self.resource_type,
            request.logical_resource_id,
        )

        func_details = func_details.get(LEGACY_ACTION_MAP[request.action])
        if not func_details:
            # TODO: raise here and see where we are missing handlers
            LOG.debug(
                "No resource handler for %s action on resource type %s available. Skipping.",
                request.action,
                self.resource_type,
            )
            return ProgressEvent(status=OperationStatus.SUCCESS, resource_model={})
        func_details = func_details if isinstance(func_details, list) else [func_details]
        results = []
        # TODO: other top level keys
        resource = self.all_resources[request.logical_resource_id]

        for func in func_details:
            result = None
            executed = False
            # TODO(srw) 3 - callable function
            if callable(func.get("function")):
                result = func["function"](
                    request.account_id,
                    request.region_name,
                    request.logical_resource_id,
                    resource,
                    request.stack_name,
                )

                results.append(result)
                executed = True
            elif not executed:
                service = get_service_name(resource)
                try:
                    client = request.aws_client_factory.get_client(service=service)
                    if client:
                        # get the method on that function
                        function = getattr(client, func["function"])

                        # unify the resource parameters
                        params = resolve_resource_parameters(
                            request.account_id,
                            request.region_name,
                            request.stack_name,
                            resource,
                            self.all_resources,
                            request.logical_resource_id,
                            func,
                        )
                        if params is None:
                            result = None
                        else:
                            result = invoke_function(
                                request.account_id,
                                request.region_name,
                                function,
                                params,
                                self.resource_type,
                                func,
                                request.action,
                                resource,
                            )
                        results.append(result)
                        executed = True
                except UnknownServiceError:
                    # e.g. CDK has resources but is not a valid service
                    return ProgressEvent(
                        status=OperationStatus.SUCCESS, resource_model=resource["Properties"]
                    )
            if "result_handler" in func and executed:
                LOG.debug(
                    f"Executing callback method for {self.resource_type}:{request.logical_resource_id}"
                )
                result_handler = func["result_handler"]
                result_handler(
                    request.account_id,
                    request.region_name,
                    result,
                    request.logical_resource_id,
                    self.all_resources[request.logical_resource_id],
                )

        if request.action.lower() == "add":
            resource_provider.resource_json["PhysicalResourceId"] = self.all_resources[
                request.logical_resource_id
            ]["PhysicalResourceId"]

            # incredibly hacky :|
            resource_provider.fetch_and_update_state(
                stack_name=request.stack_name, resources=self.all_resources
            )
            self.all_resources[request.logical_resource_id][
                "_state_"
            ] = resource_provider.resource_json["_state_"]

        return ProgressEvent(status=OperationStatus.SUCCESS, resource_model=resource_provider.props)


class NoResourceProvider(Exception):
    pass


def resolve_json_pointer(resource_props: Properties, primary_id_path: str) -> str:
    primary_id_path = primary_id_path.replace("/properties", "")
    parts = [p for p in primary_id_path.split("/") if p]

    resolved_part = resource_props.copy()
    for i in range(len(parts)):
        part = parts[i]
        resolved_part = resolved_part.get(part)
        if i == len(parts) - 1:
            # last part
            return resolved_part

    raise Exception(f"Resource properties is missing field: {part}")


class ResourceProviderExecutor:
    """
    Point of abstraction between our integration with generic base models, and the new providers.
    """

    def __init__(
        self,
        *,
        stack_name: str,
        stack_id: str,
        provider_config: dict[str, str],
        # FIXME: legacy
        resources: dict[str, dict],
        legacy_base_models: dict[str, Type[GenericBaseModel]],
    ):
        self.stack_name = stack_name
        self.stack_id = stack_id
        self.provider_config = provider_config
        self.resources = resources
        self.legacy_base_models = legacy_base_models

    def deploy_loop(
        self, raw_payload: ResourceProviderPayload, max_iterations: int = 30, sleep_time: float = 5
    ) -> ProgressEvent[Properties]:
        payload = copy.deepcopy(raw_payload)

        for current_iteration in range(max_iterations):
            resource_type = get_resource_type(
                {"Type": raw_payload["resourceType"]}
            )  # TODO: simplify signature of get_resource_type to just take the type
            try:
                resource_provider = self.load_resource_provider(resource_type)

                logical_resource_id = raw_payload["requestData"]["logicalResourceId"]
                resource = self.resources[logical_resource_id]

                resource["SpecifiedProperties"] = raw_payload["requestData"]["resourceProperties"]

                event = self.execute_action(resource_provider, payload)

                if event.status == OperationStatus.FAILED:
                    return event

                if event.status == OperationStatus.SUCCESS:

                    if not isinstance(resource_provider, LegacyResourceProvider):
                        # branch for non-legacy providers
                        # TODO: move out of if? (physical res id can be set earlier possibly)
                        if isinstance(resource_provider, LegacyResourceProvider):
                            raise Exception(
                                "A GenericBaseModel should always have a PhysicalResourceId set after deployment"
                            )

                        if not hasattr(resource_provider, "SCHEMA"):
                            raise Exception(
                                "A ResourceProvider should always have a SCHEMA property defined."
                            )

                        resource_type_schema = resource_provider.SCHEMA
                        physical_resource_id = (
                            self.extract_physical_resource_id_from_model_with_schema(
                                event.resource_model,
                                raw_payload["resourceType"],
                                resource_type_schema,
                            )
                        )

                        resource["PhysicalResourceId"] = physical_resource_id
                        resource["Properties"] = event.resource_model
                    resource["_last_deployed_state"] = copy.deepcopy(event.resource_model)
                    return event

                # update the shared state
                context = {**payload["callbackContext"], **event.custom_context}
                payload["callbackContext"] = context
                payload["requestData"]["resourceProperties"] = event.resource_model

                if current_iteration == 0:
                    time.sleep(0)
                else:
                    time.sleep(sleep_time)

            except NoResourceProvider:
                log_not_available_message(
                    raw_payload["resourceType"],
                    f"No resource provider found for \"{raw_payload['resourceType']}\"",
                )

                if config.CFN_IGNORE_UNSUPPORTED_RESOURCE_TYPES:
                    # TODO: figure out a better way to handle non-implemented here?
                    return ProgressEvent(OperationStatus.SUCCESS, resource_model={})
                else:
                    raise  # re-raise here if explicitly enabled

        else:
            raise TimeoutError("Could not perform deploy loop action")

    def execute_action(
        self, resource_provider: ResourceProvider, raw_payload: ResourceProviderPayload
    ) -> ProgressEvent[Properties]:
        change_type = raw_payload["action"]
        request = convert_payload(
            stack_name=self.stack_name, stack_id=self.stack_id, payload=raw_payload
        )

        match change_type:
            case "Add":
                return resource_provider.create(request)
            case "Dynamic" | "Modify":
                try:
                    return resource_provider.update(request)
                except NotImplementedError:
                    LOG.warning(
                        'Unable to update resource type "%s", id "%s"',
                        request.resource_type,
                        request.logical_resource_id,
                    )
                    return ProgressEvent(
                        status=OperationStatus.SUCCESS, resource_model=request.previous_state
                    )
            case "Remove":
                return resource_provider.delete(request)
            case _:
                raise NotImplementedError(change_type)  # TODO: change error type

    def should_use_legacy_provider(self, resource_type: str) -> bool:
        # any config overwrites take precedence over the default list
        PROVIDER_CONFIG = {**PROVIDER_DEFAULTS, **self.provider_config}
        if resource_type in PROVIDER_CONFIG:
            return PROVIDER_CONFIG[resource_type] == "GenericBaseModel"

        return True

    def load_resource_provider(self, resource_type: str) -> ResourceProvider:
        # by default look up GenericBaseModel
        if self.should_use_legacy_provider(resource_type):
            return self._load_legacy_resource_provider(resource_type)

        try:
            plugin = plugin_manager.load(resource_type)
            return plugin.factory()
        except Exception:
            LOG.warning(
                "Failed to load resource type as a ResourceProvider.",
                resource_type,
                exc_info=LOG.isEnabledFor(logging.DEBUG),
            )
            raise NoResourceProvider

    def _load_legacy_resource_provider(self, resource_type: str) -> LegacyResourceProvider:
        if resource_type in self.legacy_base_models:
            return LegacyResourceProvider(
                resource_type=resource_type,
                resource_provider_cls=self.legacy_base_models[resource_type],
                resources=self.resources,
            )
        else:
            usage.missing_resource_types.record(resource_type)
            raise NoResourceProvider

    def extract_physical_resource_id_from_model_with_schema(
        self, resource_model: Properties, resource_type: str, resource_type_schema: dict
    ) -> str:
        if resource_type in PHYSICAL_RESOURCE_ID_SPECIAL_CASES:
            primary_id_path = PHYSICAL_RESOURCE_ID_SPECIAL_CASES[resource_type]
            physical_resource_id = resolve_json_pointer(resource_model, primary_id_path)
        else:
            primary_id_paths = resource_type_schema["primaryIdentifier"]
            if len(primary_id_paths) > 1:
                # TODO: auto-merge. Verify logic here with AWS
                physical_resource_id = "-".join(
                    [resolve_json_pointer(resource_model, pip) for pip in primary_id_paths]
                )
            else:
                physical_resource_id = resolve_json_pointer(resource_model, primary_id_paths[0])

        return physical_resource_id


plugin_manager = PluginManager(CloudFormationResourceProviderPlugin.namespace)<|MERGE_RESOLUTION|>--- conflicted
+++ resolved
@@ -69,13 +69,10 @@
     # "AWS::ECR::Repository": "ResourceProvider",  # FIXME: add full -ext provider & override logic for -ext
     "AWS::KMS::Key": "ResourceProvider",
     "AWS::KMS::Alias": "ResourceProvider",
-<<<<<<< HEAD
+    "AWS::CertificateManager::Certificate": "ResourceProvider",
     "AWS::ApiGateway::GatewayResponse": "ResourceProvider",
     "AWS::ApiGateway::RequestValidator": "ResourceProvider",
     "AWS::ApiGateway::RestApi": "ResourceProvider",
-=======
-    "AWS::CertificateManager::Certificate": "ResourceProvider",
->>>>>>> f7c4c89a
 }
 
 
