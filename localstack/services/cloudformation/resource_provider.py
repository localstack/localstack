--- conflicted
+++ resolved
@@ -68,6 +68,7 @@
     "AWS::ApiGateway::UsagePlan": "ResourceProvider",
     "AWS::ApiGateway::UsagePlanKey": "ResourceProvider",
     "AWS::CertificateManager::Certificate": "ResourceProvider",
+    "AWS::CloudFormation::Stack": "ResourceProvider",
     "AWS::CloudWatch::Alarm": "ResourceProvider",
     "AWS::CloudWatch::CompositeAlarm": "ResourceProvider",
     "AWS::DynamoDB::Table": "ResourceProvider",
@@ -125,20 +126,12 @@
     "AWS::SecretsManager::ResourcePolicy": "ResourceProvider",
     "AWS::SecretsManager::RotationSchedule": "ResourceProvider",
     "AWS::SecretsManager::Secret": "ResourceProvider",
-<<<<<<< HEAD
-    # "AWS::SecretsManager::SecretTargetAttachment": "ResourceProvider",  # FIXME: add full -ext and override logic for -ext
-    # "AWS::ECR::Repository": "ResourceProvider",  # FIXME: add full -ext provider & override logic for -ext
-    "AWS::EC2::DHCPOptions": "ResourceProvider",
-    "AWS::CloudFormation::Stack": "ResourceProvider",
-    "AWS::EC2::NetworkAcl": "ResourceProvider",
-=======
     "AWS::SecretsManager::SecretTargetAttachment": "ResourceProvider",
     "AWS::SSM::Parameter": "ResourceProvider",
     "AWS::SSM::MaintenanceWindow": "ResourceProvider",
     "AWS::SSM::MaintenanceWindowTarget": "ResourceProvider",
     "AWS::SSM::MaintenanceWindowTask": "ResourceProvider",
     "AWS::SSM::PatchBaseline": "ResourceProvider",
->>>>>>> 2d3c2ca6
 }
 
 
