from __future__ import annotations

import copy
import logging
import time
import uuid
from dataclasses import dataclass, field
from enum import Enum, auto
from logging import Logger
from typing import TYPE_CHECKING, Any, Callable, Generic, Optional, Type, TypedDict, TypeVar

import botocore
from botocore.exceptions import UnknownServiceError
from plugin import Plugin, PluginManager

from localstack import config
from localstack.aws.connect import ServiceLevelClientFactory, connect_to
from localstack.services.cloudformation import usage
from localstack.services.cloudformation.deployment_utils import (
    check_not_found_exception,
    convert_data_types,
    fix_account_id_in_arns,
    fix_boto_parameters_based_on_report,
    log_not_available_message,
    remove_none_values,
)
from localstack.services.cloudformation.engine.quirks import PHYSICAL_RESOURCE_ID_SPECIAL_CASES
from localstack.services.cloudformation.service_models import KEY_RESOURCE_STATE, GenericBaseModel

PRO_RESOURCE_PROVIDERS = False
try:
    from localstack_ext.services.cloudformation.resource_provider import (
        CloudFormationResourceProviderPluginExt,
    )

    PRO_RESOURCE_PROVIDERS = True
except ImportError:
    pass

if TYPE_CHECKING:
    from localstack.services.cloudformation.engine.types import (
        FuncDetails,
        FuncDetailsValue,
        ResourceDefinition,
    )

LOG = logging.getLogger(__name__)

Properties = TypeVar("Properties")

PUBLIC_REGISTRY: dict[str, Type[ResourceProvider]] = {}

# by default we use the GenericBaseModel (the legacy model), unless the resource is listed below
# add your new provider here when you want it to be the default
PROVIDER_DEFAULTS = {
    "AWS::ApiGateway::Account": "ResourceProvider",
    "AWS::ApiGateway::ApiKey": "ResourceProvider",
    "AWS::ApiGateway::BasePathMapping": "ResourceProvider",
    "AWS::ApiGateway::Deployment": "ResourceProvider",
    "AWS::ApiGateway::DomainName": "ResourceProvider",
    "AWS::ApiGateway::GatewayResponse": "ResourceProvider",
    "AWS::ApiGateway::Method": "ResourceProvider",
    "AWS::ApiGateway::Model": "ResourceProvider",
    "AWS::ApiGateway::RequestValidator": "ResourceProvider",
    "AWS::ApiGateway::Resource": "ResourceProvider",
    "AWS::ApiGateway::RestApi": "ResourceProvider",
    "AWS::ApiGateway::Stage": "ResourceProvider",
    "AWS::ApiGateway::UsagePlan": "ResourceProvider",
    "AWS::ApiGateway::UsagePlanKey": "ResourceProvider",
    "AWS::AppSync::ApiKey": "ResourceProvider",
    "AWS::AppSync::DataSource": "ResourceProvider",
    "AWS::AppSync::FunctionConfiguration": "ResourceProvider",
    "AWS::AppSync::GraphQLApi": "ResourceProvider",
    "AWS::AppSync::GraphQLSchema": "ResourceProvider",
    "AWS::AppSync::Resolver": "ResourceProvider",
<<<<<<< HEAD
    "AWS::Athena::DataCatalog": "ResourceProvider",
    "AWS::Athena::NamedQuery": "ResourceProvider",
    "AWS::Athena::WorkGroup": "ResourceProvider",
=======
    "AWS::CDK::Metadata": "ResourceProviders",
>>>>>>> 6ec5e2a8
    "AWS::CertificateManager::Certificate": "ResourceProvider",
    "AWS::CloudFormation::Stack": "ResourceProvider",
    "AWS::CloudWatch::Alarm": "ResourceProvider",
    "AWS::CloudWatch::CompositeAlarm": "ResourceProvider",
    "AWS::DynamoDB::GlobalTable": "ResourceProvider",
    "AWS::DynamoDB::Table": "ResourceProvider",
    "AWS::EC2::DHCPOptions": "ResourceProvider",
    "AWS::EC2::Instance": "ResourceProvider",
    "AWS::EC2::InternetGateway": "ResourceProvider",
    "AWS::EC2::NatGateway": "ResourceProvider",
    "AWS::EC2::NetworkAcl": "ResourceProvider",
    "AWS::EC2::Route": "ResourceProvider",
    "AWS::EC2::RouteTable": "ResourceProvider",
    "AWS::EC2::SecurityGroup": "ResourceProvider",
    "AWS::EC2::Subnet": "ResourceProvider",
    "AWS::EC2::SubnetRouteTableAssociation": "ResourceProvider",
    "AWS::EC2::TransitGateway": "ResourceProvider",
    "AWS::EC2::TransitGatewayAttachment": "ResourceProvider",
    "AWS::EC2::VPC": "ResourceProvider",
    "AWS::EC2::VPCGatewayAttachment": "ResourceProvider",
    "AWS::ECR::Repository": "ResourceProvider",
    "AWS::EKS::Nodegroup": "ResourceProvider",
    "AWS::ElasticBeanstalk::Application": "ResourceProvider",
    "AWS::ElasticBeanstalk::ApplicationVersion": "ResourceProvider",
    "AWS::ElasticBeanstalk::ConfigurationTemplate": "ResourceProvider",
    "AWS::ElasticBeanstalk::Environment": "ResourceProvider",
    "AWS::Events::Connection": "ResourceProvider",
    "AWS::Events::EventBus": "ResourceProvider",
    "AWS::Events::EventBusPolicy": "ResourceProvider",
    "AWS::Events::Rule": "ResourceProvider",
    "AWS::IAM::AccessKey": "ResourceProvider",
    "AWS::IAM::Group": "ResourceProvider",
    "AWS::IAM::InstanceProfile": "ResourceProvider",
    "AWS::IAM::ManagedPolicy": "ResourceProvider",
    "AWS::IAM::Policy": "ResourceProvider",
    "AWS::IAM::Role": "ResourceProvider",
    "AWS::IAM::ServiceLinkedRole": "ResourceProvider",
    "AWS::IAM::User": "ResourceProvider",
    "AWS::KMS::Alias": "ResourceProvider",
    "AWS::KMS::Key": "ResourceProvider",
    "AWS::Kinesis::Stream": "ResourceProvider",
    "AWS::Kinesis::StreamConsumer": "ResourceProvider",
    "AWS::KinesisAnalytics::Application": "ResourceProvider",
    "AWS::KinesisFirehose::DeliveryStream": "ResourceProvider",
    "AWS::Lambda::Alias": "ResourceProvider",
    "AWS::Lambda::CodeSigningConfig": "ResourceProvider",
    "AWS::Lambda::EventInvokeConfig": "ResourceProvider",
    "AWS::Lambda::EventSourceMapping": "ResourceProvider",
    "AWS::Lambda::LayerVersion": "ResourceProvider",
    "AWS::Lambda::LayerVersionPermission": "ResourceProvider",
    "AWS::Lambda::Permission": "ResourceProvider",
    "AWS::Lambda::Version": "ResourceProvider",
    "AWS::Logs::LogGroup": "ResourceProvider",
    "AWS::Logs::LogStream": "ResourceProvider",
    "AWS::Logs::SubscriptionFilter": "ResourceProvider",
    "AWS::OpenSearchService::Domain": "ResourceProvider",
    "AWS::RDS::DBCluster": "ResourceProvider",
    "AWS::Redshift::Cluster": "ResourceProvider",
    "AWS::Route53::HealthCheck": "ResourceProvider",
    "AWS::Route53::RecordSet": "ResourceProvider",
    "AWS::S3::Bucket": "ResourceProvider",
    "AWS::S3::BucketPolicy": "ResourceProvider",
    "AWS::SNS::Topic": "ResourceProvider",
    "AWS::SQS::Queue": "ResourceProvider",
    "AWS::SQS::QueuePolicy": "ResourceProvider",
    "AWS::Scheduler::Schedule": "ResourceProvider",
    "AWS::Scheduler::ScheduleGroup": "ResourceProvider",
    "AWS::SecretsManager::ResourcePolicy": "ResourceProvider",
    "AWS::SecretsManager::RotationSchedule": "ResourceProvider",
    "AWS::SecretsManager::Secret": "ResourceProvider",
    "AWS::SecretsManager::SecretTargetAttachment": "ResourceProvider",
    "AWS::SSM::Parameter": "ResourceProvider",
    "AWS::SSM::MaintenanceWindow": "ResourceProvider",
    "AWS::SSM::MaintenanceWindowTarget": "ResourceProvider",
    "AWS::SSM::MaintenanceWindowTask": "ResourceProvider",
    "AWS::SSM::PatchBaseline": "ResourceProvider",
    "AWS::StepFunctions::Activity": "ResourceProvider",
    "AWS::StepFunctions::StateMachine": "ResourceProvider",
}


class OperationStatus(Enum):
    PENDING = auto()
    IN_PROGRESS = auto()
    SUCCESS = auto()
    FAILED = auto()


@dataclass
class ProgressEvent(Generic[Properties]):
    status: OperationStatus
    resource_model: Properties

    message: str = ""
    result: Optional[str] = None
    error_code: Optional[str] = None  # TODO: enum
    custom_context: dict = field(default_factory=dict)


class Credentials(TypedDict):
    accessKeyId: str
    secretAccessKey: str
    sessionToken: str


class ResourceProviderPayloadRequestData(TypedDict):
    logicalResourceId: str
    resourceProperties: Properties
    previousResourceProperties: Optional[Properties]
    callerCredentials: Credentials
    providerCredentials: Credentials
    systemTags: dict[str, str]
    previousSystemTags: dict[str, str]
    stackTags: dict[str, str]
    previousStackTags: dict[str, str]


class ResourceProviderPayload(TypedDict):
    callbackContext: dict
    stackId: str
    requestData: ResourceProviderPayloadRequestData
    resourceType: str
    resourceTypeVersion: str
    awsAccountId: str
    bearerToken: str
    region: str
    action: str


ResourceProperties = TypeVar("ResourceProperties")


def convert_payload(
    stack_name: str, stack_id: str, payload: ResourceProviderPayload
) -> ResourceRequest[Properties]:
    client_factory = connect_to(
        aws_access_key_id=payload["requestData"]["callerCredentials"]["accessKeyId"],
        aws_session_token=payload["requestData"]["callerCredentials"]["sessionToken"],
        aws_secret_access_key=payload["requestData"]["callerCredentials"]["secretAccessKey"],
        region_name=payload["region"],
    )
    desired_state = payload["requestData"]["resourceProperties"]
    rr = ResourceRequest(
        _original_payload=desired_state,
        aws_client_factory=client_factory,
        request_token=str(uuid.uuid4()),  # TODO: not actually a UUID
        stack_name=stack_name,
        stack_id=stack_id,
        account_id=payload["awsAccountId"],
        region_name=payload["region"],
        desired_state=desired_state,
        logical_resource_id=payload["requestData"]["logicalResourceId"],
        resource_type=payload["resourceType"],
        logger=logging.getLogger("abc"),
        custom_context=payload["callbackContext"],
        action=payload["action"],
    )

    if previous_properties := payload["requestData"].get("previousResourceProperties"):
        rr.previous_state = previous_properties

    return rr


@dataclass
class ResourceRequest(Generic[Properties]):
    _original_payload: Properties

    aws_client_factory: ServiceLevelClientFactory
    request_token: str
    stack_name: str
    stack_id: str
    account_id: str
    region_name: str
    action: str

    desired_state: Properties

    logical_resource_id: str
    resource_type: str

    logger: Logger

    custom_context: dict = field(default_factory=dict)

    previous_state: Optional[Properties] = None
    previous_tags: Optional[dict[str, str]] = None
    tags: dict[str, str] = field(default_factory=dict)


class CloudFormationResourceProviderPlugin(Plugin):
    """
    Base class for resource provider plugins.
    """

    namespace = "localstack.cloudformation.resource_providers"


class ResourceProvider(Generic[Properties]):
    """
    This provides a base class onto which service-specific resource providers are built.
    """

    def create(self, request: ResourceRequest[Properties]) -> ProgressEvent[Properties]:
        raise NotImplementedError

    def update(self, request: ResourceRequest[Properties]) -> ProgressEvent[Properties]:
        raise NotImplementedError

    def delete(self, request: ResourceRequest[Properties]) -> ProgressEvent[Properties]:
        raise NotImplementedError


# legacy helpers
def get_resource_type(resource: dict) -> str:
    """this is currently overwritten in PRO to add support for custom resources"""
    if isinstance(resource, str):
        raise ValueError(f"Invalid argument: {resource}")
    try:
        resource_type: str = resource["Type"]

        if resource_type.startswith("Custom::"):
            return "AWS::CloudFormation::CustomResource"
        return resource_type
    except Exception:
        LOG.warning(
            "Failed to retrieve resource type %s",
            resource.get("Type"),
            exc_info=LOG.isEnabledFor(logging.DEBUG),
        )


def invoke_function(
    account_id: str,
    region_name: str,
    function: Callable,
    params: dict,
    resource_type: str,
    func_details: FuncDetails,
    action_name: str,
    resource: Any,
) -> Any:
    try:
        LOG.debug(
            'Request for resource type "%s" in account %s region %s: %s %s',
            resource_type,
            account_id,
            region_name,
            func_details["function"],
            params,
        )
        try:
            result = function(**params)
        except botocore.exceptions.ParamValidationError as e:
            # alternatively we could also use the ParamValidator directly
            report = e.kwargs.get("report")
            if not report:
                raise

            LOG.debug("Converting parameters to allowed types")
            LOG.debug("Report: %s", report)
            converted_params = fix_boto_parameters_based_on_report(params, report)
            LOG.debug("Original parameters:  %s", params)
            LOG.debug("Converted parameters: %s", converted_params)

            result = function(**converted_params)
    except Exception as e:
        if action_name == "Remove" and check_not_found_exception(e, resource_type, resource):
            return
        log_method = LOG.warning
        if config.CFN_VERBOSE_ERRORS:
            log_method = LOG.exception
        log_method("Error calling %s with params: %s for resource: %s", function, params, resource)
        raise e

    return result


def get_service_name(resource):
    res_type = resource["Type"]
    parts = res_type.split("::")
    if len(parts) == 1:
        return None
    if "Cognito::IdentityPool" in res_type:
        return "cognito-identity"
    if res_type.endswith("Cognito::UserPool"):
        return "cognito-idp"
    if parts[-2] == "Cognito":
        return "cognito-idp"
    if parts[-2] == "Elasticsearch":
        return "es"
    if parts[-2] == "OpenSearchService":
        return "opensearch"
    if parts[-2] == "KinesisFirehose":
        return "firehose"
    if parts[-2] == "ResourceGroups":
        return "resource-groups"
    if parts[-2] == "CertificateManager":
        return "acm"
    if "ElasticLoadBalancing::" in res_type:
        return "elb"
    if "ElasticLoadBalancingV2::" in res_type:
        return "elbv2"
    if "ApplicationAutoScaling::" in res_type:
        return "application-autoscaling"
    if "MSK::" in res_type:
        return "kafka"
    if "Timestream::" in res_type:
        return "timestream-write"
    return parts[1].lower()


def resolve_resource_parameters(
    account_id_: str,
    region_name_: str,
    stack_name: str,
    resource_definition: ResourceDefinition,
    resources: dict[str, ResourceDefinition],
    resource_id: str,
    func_details: FuncDetailsValue,
) -> dict | None:
    params = func_details.get("parameters") or (
        lambda account_id, region_name, properties, logical_resource_id, *args, **kwargs: properties
    )
    resource_props = resource_definition["Properties"] = resource_definition.get("Properties", {})
    resource_props = dict(resource_props)
    resource_state = resource_definition.get(KEY_RESOURCE_STATE, {})
    last_deployed_state = resource_definition.get("_last_deployed_state", {})

    if callable(params):
        # resolve parameter map via custom function
        params = params(
            account_id_, region_name_, resource_props, resource_id, resource_definition, stack_name
        )
    else:
        # it could be a list like ['param1', 'param2', {'apiCallParamName': 'cfResourcePropName'}]
        if isinstance(params, list):
            _params = {}
            for param in params:
                if isinstance(param, dict):
                    _params.update(param)
                else:
                    _params[param] = param
            params = _params

        params = dict(params)
        # TODO(srw): mutably mapping params :(
        for param_key, prop_keys in dict(params).items():
            params.pop(param_key, None)
            if not isinstance(prop_keys, list):
                prop_keys = [prop_keys]
            for prop_key in prop_keys:
                if callable(prop_key):
                    prop_value = prop_key(
                        account_id_,
                        region_name_,
                        resource_props,
                        resource_id,
                        resource_definition,
                        stack_name,
                    )
                else:
                    prop_value = resource_props.get(
                        prop_key,
                        resource_definition.get(
                            prop_key,
                            resource_state.get(prop_key, last_deployed_state.get(prop_key)),
                        ),
                    )
                if prop_value is not None:
                    params[param_key] = prop_value
                    break

    # this is an indicator that we should skip this resource deployment, and return
    if params is None:
        return

    # FIXME: move this to a single place after template processing is finished
    # convert any moto account IDs (123456789012) in ARNs to our format (000000000000)
    params = fix_account_id_in_arns(params, account_id_)
    # convert data types (e.g., boolean strings to bool)
    # TODO: this might not be needed anymore
    params = convert_data_types(func_details.get("types", {}), params)
    # remove None values, as they usually raise boto3 errors
    params = remove_none_values(params)

    return params


LEGACY_ACTION_MAP = {
    "Add": "create",
    "Remove": "delete",
    # TODO: modify
}


class LegacyResourceProvider(ResourceProvider):
    """
    Adapter around a legacy base model to conform to the new API
    """

    def __init__(
        self, resource_type: str, resource_provider_cls: Type[GenericBaseModel], resources: dict
    ):
        super().__init__()

        self.resource_type = resource_type
        self.resource_provider_cls = resource_provider_cls
        self.all_resources = resources

    def create(self, request: ResourceRequest[Properties]) -> ProgressEvent[Properties]:
        return self.create_or_delete(request)

    def update(self, request: ResourceRequest[Properties]) -> ProgressEvent[Properties]:
        physical_resource_id = self.all_resources[request.logical_resource_id]["PhysicalResourceId"]
        resource_provider = self.resource_provider_cls(
            # TODO: other top level keys
            resource_json={
                "Type": self.resource_type,
                "Properties": request.desired_state,
                # just a temporary workaround, technically we're setting _state_ here to _last_deployed_state
                "_state_": request.previous_state,
                # "_last_deployed_state": request
                "PhysicalResourceId": physical_resource_id,
                "LogicalResourceId": request.logical_resource_id,
            },
            account_id=request.account_id,
            region_name=request.region_name,
        )
        if not resource_provider.is_updatable():
            LOG.warning(
                'Unable to update resource type "%s", id "%s"',
                self.resource_type,
                request.logical_resource_id,
            )
            # TODO: should not really claim the update was successful, but the
            #   API does not really let us signal this in any other way.
            return ProgressEvent(
                status=OperationStatus.SUCCESS,
                resource_model={**request.previous_state, **request.desired_state},
            )

        LOG.info("Updating resource %s of type %s", request.logical_resource_id, self.resource_type)

        resource_provider.update_resource(
            self.all_resources[request.logical_resource_id],
            stack_name=request.stack_name,
            resources=self.all_resources,
        )

        # incredibly hacky :|
        resource_provider.resource_json["PhysicalResourceId"] = self.all_resources[
            request.logical_resource_id
        ]["PhysicalResourceId"]
        resource_provider.fetch_and_update_state(
            stack_name=request.stack_name, resources=self.all_resources
        )
        self.all_resources[request.logical_resource_id][
            "_state_"
        ] = resource_provider.resource_json["_state_"]

        return ProgressEvent(
            status=OperationStatus.SUCCESS,
            resource_model=resource_provider.props,
        )

    def delete(self, request: ResourceRequest[Properties]) -> ProgressEvent[Properties]:
        return self.create_or_delete(request)

    def create_or_delete(self, request: ResourceRequest[Properties]) -> ProgressEvent[Properties]:
        resource_provider = self.resource_provider_cls(
            account_id=request.account_id,
            region_name=request.region_name,
            # TODO: other top level keys
            resource_json={
                "Type": self.resource_type,
                "Properties": request.desired_state,
                "PhysicalResourceId": self.all_resources[request.logical_resource_id].get(
                    "PhysicalResourceId"
                ),
                "_state_": request.previous_state,
                "LogicalResourceId": request.logical_resource_id,
            },
        )
        # TODO: only really necessary for the create and update operation
        resource_provider.add_defaults(
            self.all_resources[request.logical_resource_id], request.stack_name
        )
        # for some reason add_defaults doesn't even change the values in the resource provider...
        # incredibly hacky again but should take care of the defaults
        resource_provider.resource_json["Properties"] = self.all_resources[
            request.logical_resource_id
        ]["Properties"]
        resource_provider.properties = self.all_resources[request.logical_resource_id]["Properties"]

        func_details = resource_provider.get_deploy_templates()
        # TODO: be less strict about the return value of func_details
        LOG.debug(
            'Running action "%s" for resource type "%s" id "%s"',
            request.action,
            self.resource_type,
            request.logical_resource_id,
        )

        func_details = func_details.get(LEGACY_ACTION_MAP[request.action])
        if not func_details:
            # TODO: raise here and see where we are missing handlers
            LOG.debug(
                "No resource handler for %s action on resource type %s available. Skipping.",
                request.action,
                self.resource_type,
            )
            return ProgressEvent(status=OperationStatus.SUCCESS, resource_model={})
        func_details = func_details if isinstance(func_details, list) else [func_details]
        results = []
        # TODO: other top level keys
        resource = self.all_resources[request.logical_resource_id]

        for func in func_details:
            result = None
            executed = False
            # TODO(srw) 3 - callable function
            if callable(func.get("function")):
                result = func["function"](
                    request.account_id,
                    request.region_name,
                    request.logical_resource_id,
                    resource,
                    request.stack_name,
                )

                results.append(result)
                executed = True
            elif not executed:
                service = get_service_name(resource)
                try:
                    client = request.aws_client_factory.get_client(service=service)
                    if client:
                        # get the method on that function
                        function = getattr(client, func["function"])

                        # unify the resource parameters
                        params = resolve_resource_parameters(
                            request.account_id,
                            request.region_name,
                            request.stack_name,
                            resource,
                            self.all_resources,
                            request.logical_resource_id,
                            func,
                        )
                        if params is None:
                            result = None
                        else:
                            result = invoke_function(
                                request.account_id,
                                request.region_name,
                                function,
                                params,
                                self.resource_type,
                                func,
                                request.action,
                                resource,
                            )
                        results.append(result)
                        executed = True
                except UnknownServiceError:
                    # e.g. CDK has resources but is not a valid service
                    return ProgressEvent(
                        status=OperationStatus.SUCCESS, resource_model=resource["Properties"]
                    )
            if "result_handler" in func and executed:
                LOG.debug(
                    f"Executing callback method for {self.resource_type}:{request.logical_resource_id}"
                )
                result_handler = func["result_handler"]
                result_handler(
                    request.account_id,
                    request.region_name,
                    result,
                    request.logical_resource_id,
                    self.all_resources[request.logical_resource_id],
                )

        if request.action.lower() == "add":
            resource_provider.resource_json["PhysicalResourceId"] = self.all_resources[
                request.logical_resource_id
            ]["PhysicalResourceId"]

            # incredibly hacky :|
            resource_provider.fetch_and_update_state(
                stack_name=request.stack_name, resources=self.all_resources
            )
            self.all_resources[request.logical_resource_id][
                "_state_"
            ] = resource_provider.resource_json["_state_"]

        return ProgressEvent(status=OperationStatus.SUCCESS, resource_model=resource_provider.props)


class NoResourceProvider(Exception):
    pass


def resolve_json_pointer(resource_props: Properties, primary_id_path: str) -> str:
    primary_id_path = primary_id_path.replace("/properties", "")
    parts = [p for p in primary_id_path.split("/") if p]

    resolved_part = resource_props.copy()
    for i in range(len(parts)):
        part = parts[i]
        resolved_part = resolved_part.get(part)
        if i == len(parts) - 1:
            # last part
            return resolved_part

    raise Exception(f"Resource properties is missing field: {part}")


class ResourceProviderExecutor:
    """
    Point of abstraction between our integration with generic base models, and the new providers.
    """

    def __init__(
        self,
        *,
        stack_name: str,
        stack_id: str,
        provider_config: dict[str, str],
        # FIXME: legacy
        resources: dict[str, dict],
        legacy_base_models: dict[str, Type[GenericBaseModel]],
    ):
        self.stack_name = stack_name
        self.stack_id = stack_id
        self.provider_config = provider_config
        self.resources = resources
        self.legacy_base_models = legacy_base_models

    def deploy_loop(
        self, raw_payload: ResourceProviderPayload, max_iterations: int = 30, sleep_time: float = 5
    ) -> ProgressEvent[Properties]:
        payload = copy.deepcopy(raw_payload)

        for current_iteration in range(max_iterations):
            resource_type = get_resource_type(
                {"Type": raw_payload["resourceType"]}
            )  # TODO: simplify signature of get_resource_type to just take the type
            try:
                resource_provider = self.load_resource_provider(resource_type)

                logical_resource_id = raw_payload["requestData"]["logicalResourceId"]
                resource = self.resources[logical_resource_id]

                resource["SpecifiedProperties"] = raw_payload["requestData"]["resourceProperties"]

                event = self.execute_action(resource_provider, payload)

                if event.status == OperationStatus.FAILED:
                    return event

                if event.status == OperationStatus.SUCCESS:
                    if not isinstance(resource_provider, LegacyResourceProvider):
                        # branch for non-legacy providers
                        # TODO: move out of if? (physical res id can be set earlier possibly)
                        if isinstance(resource_provider, LegacyResourceProvider):
                            raise Exception(
                                "A GenericBaseModel should always have a PhysicalResourceId set after deployment"
                            )

                        if not hasattr(resource_provider, "SCHEMA"):
                            raise Exception(
                                "A ResourceProvider should always have a SCHEMA property defined."
                            )

                        resource_type_schema = resource_provider.SCHEMA
                        physical_resource_id = (
                            self.extract_physical_resource_id_from_model_with_schema(
                                event.resource_model,
                                raw_payload["resourceType"],
                                resource_type_schema,
                            )
                        )

                        resource["PhysicalResourceId"] = physical_resource_id
                        resource["Properties"] = event.resource_model
                    resource["_last_deployed_state"] = copy.deepcopy(event.resource_model)
                    return event

                # update the shared state
                context = {**payload["callbackContext"], **event.custom_context}
                payload["callbackContext"] = context
                payload["requestData"]["resourceProperties"] = event.resource_model

                if current_iteration == 0:
                    time.sleep(0)
                else:
                    time.sleep(sleep_time)

            except NoResourceProvider:
                log_not_available_message(
                    raw_payload["resourceType"],
                    f"No resource provider found for \"{raw_payload['resourceType']}\"",
                )

                if config.CFN_IGNORE_UNSUPPORTED_RESOURCE_TYPES:
                    # TODO: figure out a better way to handle non-implemented here?
                    return ProgressEvent(OperationStatus.SUCCESS, resource_model={})
                else:
                    raise  # re-raise here if explicitly enabled

        else:
            raise TimeoutError("Could not perform deploy loop action")

    def execute_action(
        self, resource_provider: ResourceProvider, raw_payload: ResourceProviderPayload
    ) -> ProgressEvent[Properties]:
        change_type = raw_payload["action"]
        request = convert_payload(
            stack_name=self.stack_name, stack_id=self.stack_id, payload=raw_payload
        )

        match change_type:
            case "Add":
                return resource_provider.create(request)
            case "Dynamic" | "Modify":
                try:
                    return resource_provider.update(request)
                except NotImplementedError:
                    LOG.warning(
                        'Unable to update resource type "%s", id "%s"',
                        request.resource_type,
                        request.logical_resource_id,
                    )
                    return ProgressEvent(
                        status=OperationStatus.SUCCESS, resource_model=request.previous_state
                    )
            case "Remove":
                return resource_provider.delete(request)
            case _:
                raise NotImplementedError(change_type)  # TODO: change error type

    def should_use_legacy_provider(self, resource_type: str) -> bool:
        # any config overwrites take precedence over the default list
        PROVIDER_CONFIG = {**PROVIDER_DEFAULTS, **self.provider_config}
        if resource_type in PROVIDER_CONFIG:
            return PROVIDER_CONFIG[resource_type] == "GenericBaseModel"

        return True

    def load_resource_provider(self, resource_type: str) -> ResourceProvider:
        # by default look up GenericBaseModel
        if self.should_use_legacy_provider(resource_type):
            return self._load_legacy_resource_provider(resource_type)

        # prioritise pro resource providers
        if PRO_RESOURCE_PROVIDERS:
            try:
                plugin = pro_plugin_manager.load(resource_type)
                return plugin.factory()
            except ValueError:
                # could not load the plugin
                pass
            except Exception:
                LOG.warning(
                    "error loading plugin from plugin manager",
                    exc_info=LOG.isEnabledFor(logging.DEBUG),
                )

        try:
            plugin = plugin_manager.load(resource_type)
            return plugin.factory()
        except Exception:
            LOG.warning(
                "Failed to load resource type %s as a ResourceProvider.",
                resource_type,
                exc_info=LOG.isEnabledFor(logging.DEBUG),
            )
            raise NoResourceProvider

    def _load_legacy_resource_provider(self, resource_type: str) -> LegacyResourceProvider:
        if resource_type in self.legacy_base_models:
            return LegacyResourceProvider(
                resource_type=resource_type,
                resource_provider_cls=self.legacy_base_models[resource_type],
                resources=self.resources,
            )
        else:
            usage.missing_resource_types.record(resource_type)
            raise NoResourceProvider

    def extract_physical_resource_id_from_model_with_schema(
        self, resource_model: Properties, resource_type: str, resource_type_schema: dict
    ) -> str:
        if resource_type in PHYSICAL_RESOURCE_ID_SPECIAL_CASES:
            primary_id_path = PHYSICAL_RESOURCE_ID_SPECIAL_CASES[resource_type]
            physical_resource_id = resolve_json_pointer(resource_model, primary_id_path)
        else:
            primary_id_paths = resource_type_schema["primaryIdentifier"]
            if len(primary_id_paths) > 1:
                # TODO: auto-merge. Verify logic here with AWS
                physical_resource_id = "-".join(
                    [resolve_json_pointer(resource_model, pip) for pip in primary_id_paths]
                )
            else:
                physical_resource_id = resolve_json_pointer(resource_model, primary_id_paths[0])

        return physical_resource_id


plugin_manager = PluginManager(CloudFormationResourceProviderPlugin.namespace)
if PRO_RESOURCE_PROVIDERS:
    pro_plugin_manager = PluginManager(CloudFormationResourceProviderPluginExt.namespace)<|MERGE_RESOLUTION|>--- conflicted
+++ resolved
@@ -73,13 +73,10 @@
     "AWS::AppSync::GraphQLApi": "ResourceProvider",
     "AWS::AppSync::GraphQLSchema": "ResourceProvider",
     "AWS::AppSync::Resolver": "ResourceProvider",
-<<<<<<< HEAD
     "AWS::Athena::DataCatalog": "ResourceProvider",
     "AWS::Athena::NamedQuery": "ResourceProvider",
     "AWS::Athena::WorkGroup": "ResourceProvider",
-=======
     "AWS::CDK::Metadata": "ResourceProviders",
->>>>>>> 6ec5e2a8
     "AWS::CertificateManager::Certificate": "ResourceProvider",
     "AWS::CloudFormation::Stack": "ResourceProvider",
     "AWS::CloudWatch::Alarm": "ResourceProvider",
