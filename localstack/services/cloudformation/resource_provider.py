from __future__ import annotations

import copy
import logging
import time
import uuid
from dataclasses import dataclass, field
from enum import Enum, auto
from logging import Logger
from typing import TYPE_CHECKING, Any, Callable, Generic, Optional, Type, TypedDict, TypeVar

import botocore
from botocore.exceptions import UnknownServiceError
from plugin import Plugin, PluginManager

from localstack import config
from localstack.aws.connect import ServiceLevelClientFactory, connect_to
from localstack.services.cloudformation import usage
from localstack.services.cloudformation.deployment_utils import (
    check_not_found_exception,
    convert_data_types,
    fix_account_id_in_arns,
    fix_boto_parameters_based_on_report,
    log_not_available_message,
    remove_none_values,
)
from localstack.services.cloudformation.engine.quirks import PHYSICAL_RESOURCE_ID_SPECIAL_CASES
from localstack.services.cloudformation.service_models import KEY_RESOURCE_STATE, GenericBaseModel

if TYPE_CHECKING:
    from localstack.services.cloudformation.engine.types import (
        FuncDetails,
        FuncDetailsValue,
        ResourceDefinition,
    )

LOG = logging.getLogger(__name__)

Properties = TypeVar("Properties")

PUBLIC_REGISTRY: dict[str, Type[ResourceProvider]] = {}

# by default we use the GenericBaseModel (the legacy model), unless the resource is listed below
# add your new provider here when you want it to be the default
PROVIDER_DEFAULTS = {
    "AWS::SQS::Queue": "ResourceProvider",
    "AWS::SQS::QueuePolicy": "ResourceProvider",
    "AWS::IAM::User": "ResourceProvider",
    "AWS::IAM::Role": "ResourceProvider",
    "AWS::IAM::Group": "ResourceProvider",
    "AWS::IAM::ManagedPolicy": "ResourceProvider",
    "AWS::IAM::AccessKey": "ResourceProvider",
    "AWS::IAM::Policy": "ResourceProvider",
    "AWS::IAM::InstanceProfile": "ResourceProvider",
    "AWS::IAM::ServiceLinkedRole": "ResourceProvider",
    "AWS::OpenSearchService::Domain": "ResourceProvider",
    "AWS::Lambda::Alias": "ResourceProvider",
    "AWS::Scheduler::Schedule": "ResourceProvider",
    "AWS::Scheduler::ScheduleGroup": "ResourceProvider",
    "AWS::Route53::HealthCheck": "ResourceProvider",
    "AWS::Route53::RecordSet": "ResourceProvider",
    "AWS::SNS::Topic": "ResourceProvider",
    "AWS::Kinesis::Stream": "ResourceProvider",
    "AWS::Kinesis::StreamConsumer": "ResourceProvider",
    "AWS::KinesisFirehose::DeliveryStream": "ResourceProvider",
    "AWS::DynamoDB::Table": "ResourceProvider",
    "AWS::CloudWatch::Alarm": "ResourceProvider",
    "AWS::CloudWatch::CompositeAlarm": "ResourceProvider",
<<<<<<< HEAD
    "AWS::EC2::RouteTable": "ResourceProvider",
    "AWS::EC2::Route": "ResourceProvider",
    "AWS::EC2::InternetGateway": "ResourceProvider",
    "AWS::EC2::SubnetRouteTableAssociation": "ResourceProvider",
    "AWS::EC2::VPCGatewayAttachment": "ResourceProvider",
    "AWS::EC2::SecurityGroup": "ResourceProvider",
    "AWS::EC2::Subnet": "ResourceProvider",
    "AWS::EC2::VPC": "ResourceProvider",
    "AWS::EC2::NatGateway": "ResourceProvider",
    "AWS::EC2::Instance": "ResourceProvider",
    # "AWS::SSM::Parameter": "GenericBaseModel",
    # "AWS::OpenSearchService::Domain": "GenericBaseModel",
=======
    "AWS::ECR::Repository": "ResourceProvider",
>>>>>>> 80067040
}


class OperationStatus(Enum):
    PENDING = auto()
    IN_PROGRESS = auto()
    SUCCESS = auto()
    FAILED = auto()


@dataclass
class ProgressEvent(Generic[Properties]):
    status: OperationStatus
    resource_model: Properties

    message: str = ""
    result: Optional[str] = None
    error_code: Optional[str] = None  # TODO: enum
    custom_context: dict = field(default_factory=dict)


class Credentials(TypedDict):
    accessKeyId: str
    secretAccessKey: str
    sessionToken: str


class ResourceProviderPayloadRequestData(TypedDict):
    logicalResourceId: str
    resourceProperties: Properties
    previousResourceProperties: Optional[Properties]
    callerCredentials: Credentials
    providerCredentials: Credentials
    systemTags: dict[str, str]
    previousSystemTags: dict[str, str]
    stackTags: dict[str, str]
    previousStackTags: dict[str, str]


class ResourceProviderPayload(TypedDict):
    callbackContext: dict
    stackId: str
    requestData: ResourceProviderPayloadRequestData
    resourceType: str
    resourceTypeVersion: str
    awsAccountId: str
    bearerToken: str
    region: str
    action: str


ResourceProperties = TypeVar("ResourceProperties")


def convert_payload(
    stack_name: str, stack_id: str, payload: ResourceProviderPayload
) -> ResourceRequest[Properties]:
    client_factory = connect_to(
        aws_access_key_id=payload["requestData"]["callerCredentials"]["accessKeyId"],
        aws_session_token=payload["requestData"]["callerCredentials"]["sessionToken"],
        aws_secret_access_key=payload["requestData"]["callerCredentials"]["secretAccessKey"],
        region_name=payload["region"],
    )
    desired_state = payload["requestData"]["resourceProperties"]
    rr = ResourceRequest(
        _original_payload=desired_state,
        aws_client_factory=client_factory,
        request_token=str(uuid.uuid4()),  # TODO: not actually a UUID
        stack_name=stack_name,
        stack_id=stack_id,
        account_id=payload["awsAccountId"],
        region_name=payload["region"],
        desired_state=desired_state,
        logical_resource_id=payload["requestData"]["logicalResourceId"],
        resource_type=payload["resourceType"],
        logger=logging.getLogger("abc"),
        custom_context=payload["callbackContext"],
        action=payload["action"],
    )

    if previous_properties := payload["requestData"].get("previousResourceProperties"):
        rr.previous_state = previous_properties

    return rr


@dataclass
class ResourceRequest(Generic[Properties]):
    _original_payload: Properties

    aws_client_factory: ServiceLevelClientFactory
    request_token: str
    stack_name: str
    stack_id: str
    account_id: str
    region_name: str
    action: str

    desired_state: Properties

    logical_resource_id: str
    resource_type: str

    logger: Logger

    custom_context: dict = field(default_factory=dict)

    previous_state: Optional[Properties] = None
    previous_tags: Optional[dict[str, str]] = None
    tags: dict[str, str] = field(default_factory=dict)


class CloudFormationResourceProviderPlugin(Plugin):
    """
    Base class for resource provider plugins.
    """

    namespace = "localstack.cloudformation.resource_providers"


class ResourceProvider(Generic[Properties]):
    """
    This provides a base class onto which service-specific resource providers are built.
    """

    def create(self, request: ResourceRequest[Properties]) -> ProgressEvent[Properties]:
        raise NotImplementedError

    def update(self, request: ResourceRequest[Properties]) -> ProgressEvent[Properties]:
        raise NotImplementedError

    def delete(self, request: ResourceRequest[Properties]) -> ProgressEvent[Properties]:
        raise NotImplementedError


# legacy helpers
def get_resource_type(resource: dict) -> str:
    """this is currently overwritten in PRO to add support for custom resources"""
    if isinstance(resource, str):
        raise ValueError(f"Invalid argument: {resource}")
    try:
        resource_type: str = resource["Type"]

        if resource_type.startswith("Custom::"):
            return "AWS::CloudFormation::CustomResource"
        return resource_type
    except Exception:
        LOG.warning(
            "Failed to retrieve resource type %s",
            resource.get("Type"),
            exc_info=LOG.isEnabledFor(logging.DEBUG),
        )


def invoke_function(
    account_id: str,
    region_name: str,
    function: Callable,
    params: dict,
    resource_type: str,
    func_details: FuncDetails,
    action_name: str,
    resource: Any,
) -> Any:
    try:
        LOG.debug(
            'Request for resource type "%s" in account %s region %s: %s %s',
            resource_type,
            account_id,
            region_name,
            func_details["function"],
            params,
        )
        try:
            result = function(**params)
        except botocore.exceptions.ParamValidationError as e:
            # alternatively we could also use the ParamValidator directly
            report = e.kwargs.get("report")
            if not report:
                raise

            LOG.debug("Converting parameters to allowed types")
            LOG.debug("Report: %s", report)
            converted_params = fix_boto_parameters_based_on_report(params, report)
            LOG.debug("Original parameters:  %s", params)
            LOG.debug("Converted parameters: %s", converted_params)

            result = function(**converted_params)
    except Exception as e:
        if action_name == "Remove" and check_not_found_exception(e, resource_type, resource):
            return
        log_method = getattr(LOG, "warning")
        if config.CFN_VERBOSE_ERRORS:
            log_method = getattr(LOG, "exception")
        log_method("Error calling %s with params: %s for resource: %s", function, params, resource)
        raise e

    return result


def get_service_name(resource):
    res_type = resource["Type"]
    parts = res_type.split("::")
    if len(parts) == 1:
        return None
    if "Cognito::IdentityPool" in res_type:
        return "cognito-identity"
    if res_type.endswith("Cognito::UserPool"):
        return "cognito-idp"
    if parts[-2] == "Cognito":
        return "cognito-idp"
    if parts[-2] == "Elasticsearch":
        return "es"
    if parts[-2] == "OpenSearchService":
        return "opensearch"
    if parts[-2] == "KinesisFirehose":
        return "firehose"
    if parts[-2] == "ResourceGroups":
        return "resource-groups"
    if parts[-2] == "CertificateManager":
        return "acm"
    if "ElasticLoadBalancing::" in res_type:
        return "elb"
    if "ElasticLoadBalancingV2::" in res_type:
        return "elbv2"
    if "ApplicationAutoScaling::" in res_type:
        return "application-autoscaling"
    if "MSK::" in res_type:
        return "kafka"
    if "Timestream::" in res_type:
        return "timestream-write"
    return parts[1].lower()


def resolve_resource_parameters(
    account_id_: str,
    region_name_: str,
    stack_name: str,
    resource_definition: ResourceDefinition,
    resources: dict[str, ResourceDefinition],
    resource_id: str,
    func_details: FuncDetailsValue,
) -> dict | None:
    params = func_details.get("parameters") or (
        lambda account_id, region_name, properties, logical_resource_id, *args, **kwargs: properties
    )
    resource_props = resource_definition["Properties"] = resource_definition.get("Properties", {})
    resource_props = dict(resource_props)
    resource_state = resource_definition.get(KEY_RESOURCE_STATE, {})
    last_deployed_state = resource_definition.get("_last_deployed_state", {})

    if callable(params):
        # resolve parameter map via custom function
        params = params(
            account_id_, region_name_, resource_props, resource_id, resource_definition, stack_name
        )
    else:
        # it could be a list like ['param1', 'param2', {'apiCallParamName': 'cfResourcePropName'}]
        if isinstance(params, list):
            _params = {}
            for param in params:
                if isinstance(param, dict):
                    _params.update(param)
                else:
                    _params[param] = param
            params = _params

        params = dict(params)
        # TODO(srw): mutably mapping params :(
        for param_key, prop_keys in dict(params).items():
            params.pop(param_key, None)
            if not isinstance(prop_keys, list):
                prop_keys = [prop_keys]
            for prop_key in prop_keys:
                if callable(prop_key):
                    prop_value = prop_key(
                        account_id_,
                        region_name_,
                        resource_props,
                        resource_id,
                        resource_definition,
                        stack_name,
                    )
                else:
                    prop_value = resource_props.get(
                        prop_key,
                        resource_definition.get(
                            prop_key,
                            resource_state.get(prop_key, last_deployed_state.get(prop_key)),
                        ),
                    )
                if prop_value is not None:
                    params[param_key] = prop_value
                    break

    # this is an indicator that we should skip this resource deployment, and return
    if params is None:
        return

    # FIXME: move this to a single place after template processing is finished
    # convert any moto account IDs (123456789012) in ARNs to our format (000000000000)
    params = fix_account_id_in_arns(params)
    # convert data types (e.g., boolean strings to bool)
    # TODO: this might not be needed anymore
    params = convert_data_types(func_details.get("types", {}), params)
    # remove None values, as they usually raise boto3 errors
    params = remove_none_values(params)

    return params


LEGACY_ACTION_MAP = {
    "Add": "create",
    "Remove": "delete",
    # TODO: modify
}


class LegacyResourceProvider(ResourceProvider):
    """
    Adapter around a legacy base model to conform to the new API
    """

    def __init__(
        self, resource_type: str, resource_provider_cls: Type[GenericBaseModel], resources: dict
    ):
        super().__init__()

        self.resource_type = resource_type
        self.resource_provider_cls = resource_provider_cls
        self.all_resources = resources

    def create(self, request: ResourceRequest[Properties]) -> ProgressEvent[Properties]:
        return self.create_or_delete(request)

    def update(self, request: ResourceRequest[Properties]) -> ProgressEvent[Properties]:
        physical_resource_id = self.all_resources[request.logical_resource_id]["PhysicalResourceId"]
        resource_provider = self.resource_provider_cls(
            # TODO: other top level keys
            resource_json={
                "Type": self.resource_type,
                "Properties": request.desired_state,
                # just a temporary workaround, technically we're setting _state_ here to _last_deployed_state
                "_state_": request.previous_state,
                # "_last_deployed_state": request
                "PhysicalResourceId": physical_resource_id,
                "LogicalResourceId": request.logical_resource_id,
            },
            account_id=request.account_id,
            region_name=request.region_name,
        )
        if not resource_provider.is_updatable():
            LOG.warning(
                'Unable to update resource type "%s", id "%s"',
                self.resource_type,
                request.logical_resource_id,
            )
            # TODO: should not really claim the update was successful, but the
            #   API does not really let us signal this in any other way.
            return ProgressEvent(
                status=OperationStatus.SUCCESS,
                resource_model={**request.previous_state, **request.desired_state},
            )

        LOG.info("Updating resource %s of type %s", request.logical_resource_id, self.resource_type)

        resource_provider.update_resource(
            self.all_resources[request.logical_resource_id],
            stack_name=request.stack_name,
            resources=self.all_resources,
        )

        # incredibly hacky :|
        resource_provider.resource_json["PhysicalResourceId"] = self.all_resources[
            request.logical_resource_id
        ]["PhysicalResourceId"]
        resource_provider.fetch_and_update_state(
            stack_name=request.stack_name, resources=self.all_resources
        )
        self.all_resources[request.logical_resource_id][
            "_state_"
        ] = resource_provider.resource_json["_state_"]

        return ProgressEvent(
            status=OperationStatus.SUCCESS,
            resource_model=resource_provider.props,
        )

    def delete(self, request: ResourceRequest[Properties]) -> ProgressEvent[Properties]:
        return self.create_or_delete(request)

    def create_or_delete(self, request: ResourceRequest[Properties]) -> ProgressEvent[Properties]:
        resource_provider = self.resource_provider_cls(
            account_id=request.account_id,
            region_name=request.region_name,
            # TODO: other top level keys
            resource_json={
                "Type": self.resource_type,
                "Properties": request.desired_state,
                "PhysicalResourceId": self.all_resources[request.logical_resource_id].get(
                    "PhysicalResourceId"
                ),
                "_state_": request.previous_state,
                "LogicalResourceId": request.logical_resource_id,
            },
        )
        # TODO: only really necessary for the create and update operation
        resource_provider.add_defaults(
            self.all_resources[request.logical_resource_id], request.stack_name
        )
        # for some reason add_defaults doesn't even change the values in the resource provider...
        # incredibly hacky again but should take care of the defaults
        resource_provider.resource_json["Properties"] = self.all_resources[
            request.logical_resource_id
        ]["Properties"]
        resource_provider.properties = self.all_resources[request.logical_resource_id]["Properties"]

        func_details = resource_provider.get_deploy_templates()
        # TODO: be less strict about the return value of func_details
        LOG.debug(
            'Running action "%s" for resource type "%s" id "%s"',
            request.action,
            self.resource_type,
            request.logical_resource_id,
        )

        func_details = func_details.get(LEGACY_ACTION_MAP[request.action])
        if not func_details:
            # TODO: raise here and see where we are missing handlers
            LOG.debug(
                "No resource handler for %s action on resource type %s available. Skipping.",
                request.action,
                self.resource_type,
            )
            return ProgressEvent(status=OperationStatus.SUCCESS, resource_model={})
        func_details = func_details if isinstance(func_details, list) else [func_details]
        results = []
        # TODO: other top level keys
        resource = self.all_resources[request.logical_resource_id]

        for func in func_details:
            result = None
            executed = False
            # TODO(srw) 3 - callable function
            if callable(func.get("function")):
                result = func["function"](
                    request.account_id,
                    request.region_name,
                    request.logical_resource_id,
                    resource,
                    request.stack_name,
                )

                results.append(result)
                executed = True
            elif not executed:
                service = get_service_name(resource)
                try:
                    client = request.aws_client_factory.get_client(service=service)
                    if client:
                        # get the method on that function
                        function = getattr(client, func["function"])

                        # unify the resource parameters
                        params = resolve_resource_parameters(
                            request.account_id,
                            request.region_name,
                            request.stack_name,
                            resource,
                            self.all_resources,
                            request.logical_resource_id,
                            func,
                        )
                        if params is None:
                            result = None
                        else:
                            result = invoke_function(
                                request.account_id,
                                request.region_name,
                                function,
                                params,
                                self.resource_type,
                                func,
                                request.action,
                                resource,
                            )
                        results.append(result)
                        executed = True
                except UnknownServiceError:
                    # e.g. CDK has resources but is not a valid service
                    return ProgressEvent(
                        status=OperationStatus.SUCCESS, resource_model=resource["Properties"]
                    )
            if "result_handler" in func and executed:
                LOG.debug(
                    f"Executing callback method for {self.resource_type}:{request.logical_resource_id}"
                )
                result_handler = func["result_handler"]
                result_handler(
                    request.account_id,
                    request.region_name,
                    result,
                    request.logical_resource_id,
                    self.all_resources[request.logical_resource_id],
                )

        if request.action.lower() == "add":
            resource_provider.resource_json["PhysicalResourceId"] = self.all_resources[
                request.logical_resource_id
            ]["PhysicalResourceId"]

            # incredibly hacky :|
            resource_provider.fetch_and_update_state(
                stack_name=request.stack_name, resources=self.all_resources
            )
            self.all_resources[request.logical_resource_id][
                "_state_"
            ] = resource_provider.resource_json["_state_"]

        return ProgressEvent(status=OperationStatus.SUCCESS, resource_model=resource_provider.props)


class NoResourceProvider(Exception):
    pass


def resolve_json_pointer(resource_props: Properties, primary_id_path: str) -> str:
    primary_id_path = primary_id_path.replace("/properties", "")
    parts = [p for p in primary_id_path.split("/") if p]

    resolved_part = resource_props.copy()
    for i in range(len(parts)):
        part = parts[i]
        resolved_part = resolved_part.get(part)
        if i == len(parts) - 1:
            # last part
            return resolved_part

    raise Exception(f"Resource properties is missing field: {part}")


class ResourceProviderExecutor:
    """
    Point of abstraction between our integration with generic base models, and the new providers.
    """

    def __init__(
        self,
        *,
        stack_name: str,
        stack_id: str,
        provider_config: dict[str, str],
        # FIXME: legacy
        resources: dict[str, dict],
        legacy_base_models: dict[str, Type[GenericBaseModel]],
    ):
        self.stack_name = stack_name
        self.stack_id = stack_id
        self.provider_config = provider_config
        self.resources = resources
        self.legacy_base_models = legacy_base_models

    def deploy_loop(
        self, raw_payload: ResourceProviderPayload, max_iterations: int = 30, sleep_time: float = 5
    ) -> ProgressEvent[Properties]:
        payload = copy.deepcopy(raw_payload)

        for current_iteration in range(max_iterations):
            resource_type = get_resource_type(
                {"Type": raw_payload["resourceType"]}
            )  # TODO: simplify signature of get_resource_type to just take the type
            try:
                resource_provider = self.load_resource_provider(resource_type)

                logical_resource_id = raw_payload["requestData"]["logicalResourceId"]
                resource = self.resources[logical_resource_id]

                resource["SpecifiedProperties"] = raw_payload["requestData"]["resourceProperties"]

                event = self.execute_action(resource_provider, payload)

                if event.status == OperationStatus.FAILED:
                    return event

                if event.status == OperationStatus.SUCCESS:

                    if not isinstance(resource_provider, LegacyResourceProvider):
                        # branch for non-legacy providers
                        # TODO: move out of if? (physical res id can be set earlier possibly)
                        if isinstance(resource_provider, LegacyResourceProvider):
                            raise Exception(
                                "A GenericBaseModel should always have a PhysicalResourceId set after deployment"
                            )

                        if not hasattr(resource_provider, "SCHEMA"):
                            raise Exception(
                                "A ResourceProvider should always have a SCHEMA property defined."
                            )

                        resource_type_schema = resource_provider.SCHEMA
                        physical_resource_id = (
                            self.extract_physical_resource_id_from_model_with_schema(
                                event.resource_model,
                                raw_payload["resourceType"],
                                resource_type_schema,
                            )
                        )

                        resource["PhysicalResourceId"] = physical_resource_id
                        resource["Properties"] = event.resource_model
                    resource["_last_deployed_state"] = copy.deepcopy(event.resource_model)
                    return event

                # update the shared state
                context = {**payload["callbackContext"], **event.custom_context}
                payload["callbackContext"] = context
                payload["requestData"]["resourceProperties"] = event.resource_model

                if current_iteration == 0:
                    time.sleep(0)
                else:
                    time.sleep(sleep_time)

            except NoResourceProvider:
                log_not_available_message(
                    raw_payload["resourceType"],
                    f"No resource provider found for \"{raw_payload['resourceType']}\"",
                )

                if config.CFN_IGNORE_UNSUPPORTED_RESOURCE_TYPES:
                    # TODO: figure out a better way to handle non-implemented here?
                    return ProgressEvent(OperationStatus.SUCCESS, resource_model={})
                else:
                    raise  # re-raise here if explicitly enabled

        else:
            raise TimeoutError("Could not perform deploy loop action")

    def execute_action(
        self, resource_provider: ResourceProvider, raw_payload: ResourceProviderPayload
    ) -> ProgressEvent[Properties]:
        change_type = raw_payload["action"]
        request = convert_payload(
            stack_name=self.stack_name, stack_id=self.stack_id, payload=raw_payload
        )

        match change_type:
            case "Add":
                return resource_provider.create(request)
            case "Dynamic" | "Modify":
                try:
                    return resource_provider.update(request)
                except NotImplementedError:
                    LOG.warning(
                        'Unable to update resource type "%s", id "%s"',
                        request.resource_type,
                        request.logical_resource_id,
                    )
                    return ProgressEvent(
                        status=OperationStatus.SUCCESS, resource_model=request.previous_state
                    )
            case "Remove":
                return resource_provider.delete(request)
            case _:
                raise NotImplementedError(change_type)  # TODO: change error type

    def should_use_legacy_provider(self, resource_type: str) -> bool:
        # any config overwrites take precedence over the default list
        PROVIDER_CONFIG = {**PROVIDER_DEFAULTS, **self.provider_config}
        if resource_type in PROVIDER_CONFIG:
            return PROVIDER_CONFIG[resource_type] == "GenericBaseModel"

        return True

    def load_resource_provider(self, resource_type: str) -> ResourceProvider:
        # by default look up GenericBaseModel
        if self.should_use_legacy_provider(resource_type):
            return self._load_legacy_resource_provider(resource_type)

        try:
            plugin = plugin_manager.load(resource_type)
            return plugin.factory()
        except Exception:
            LOG.warning(
                "Failed to load resource type as a ResourceProvider.",
                resource_type,
                exc_info=LOG.isEnabledFor(logging.DEBUG),
            )
            raise NoResourceProvider

    def _load_legacy_resource_provider(self, resource_type: str) -> LegacyResourceProvider:
        if resource_type in self.legacy_base_models:
            return LegacyResourceProvider(
                resource_type=resource_type,
                resource_provider_cls=self.legacy_base_models[resource_type],
                resources=self.resources,
            )
        else:
            usage.missing_resource_types.record(resource_type)
            raise NoResourceProvider

    def extract_physical_resource_id_from_model_with_schema(
        self, resource_model: Properties, resource_type: str, resource_type_schema: dict
    ) -> str:
        if resource_type in PHYSICAL_RESOURCE_ID_SPECIAL_CASES:
            primary_id_path = PHYSICAL_RESOURCE_ID_SPECIAL_CASES[resource_type]
            physical_resource_id = resolve_json_pointer(resource_model, primary_id_path)
        else:
            primary_id_paths = resource_type_schema["primaryIdentifier"]
            if len(primary_id_paths) > 1:
                # TODO: auto-merge. Verify logic here with AWS
                physical_resource_id = "-".join(
                    [resolve_json_pointer(resource_model, pip) for pip in primary_id_paths]
                )
            else:
                physical_resource_id = resolve_json_pointer(resource_model, primary_id_paths[0])

        return physical_resource_id


plugin_manager = PluginManager(CloudFormationResourceProviderPlugin.namespace)<|MERGE_RESOLUTION|>--- conflicted
+++ resolved
@@ -66,7 +66,7 @@
     "AWS::DynamoDB::Table": "ResourceProvider",
     "AWS::CloudWatch::Alarm": "ResourceProvider",
     "AWS::CloudWatch::CompositeAlarm": "ResourceProvider",
-<<<<<<< HEAD
+    "AWS::ECR::Repository": "ResourceProvider",
     "AWS::EC2::RouteTable": "ResourceProvider",
     "AWS::EC2::Route": "ResourceProvider",
     "AWS::EC2::InternetGateway": "ResourceProvider",
@@ -79,9 +79,6 @@
     "AWS::EC2::Instance": "ResourceProvider",
     # "AWS::SSM::Parameter": "GenericBaseModel",
     # "AWS::OpenSearchService::Domain": "GenericBaseModel",
-=======
-    "AWS::ECR::Repository": "ResourceProvider",
->>>>>>> 80067040
 }
 
 
