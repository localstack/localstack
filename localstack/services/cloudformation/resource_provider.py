from __future__ import annotations

import copy
import logging
import time
import uuid
from dataclasses import dataclass, field
from enum import Enum, auto
from logging import Logger
from typing import TYPE_CHECKING, Any, Callable, Generic, Optional, Type, TypedDict, TypeVar

import botocore
from botocore.exceptions import UnknownServiceError
from plugin import Plugin, PluginManager

from localstack import config
from localstack.aws.connect import ServiceLevelClientFactory, connect_to
from localstack.services.cloudformation import usage
from localstack.services.cloudformation.deployment_utils import (
    check_not_found_exception,
    convert_data_types,
    fix_account_id_in_arns,
    fix_boto_parameters_based_on_report,
    log_not_available_message,
    remove_none_values,
)
from localstack.services.cloudformation.engine.quirks import PHYSICAL_RESOURCE_ID_SPECIAL_CASES
from localstack.services.cloudformation.service_models import KEY_RESOURCE_STATE, GenericBaseModel

PRO_RESOURCE_PROVIDERS = False
try:
    from localstack_ext.services.cloudformation.resource_provider import (
        CloudFormationResourceProviderPluginExt,
    )

    PRO_RESOURCE_PROVIDERS = True
except ImportError:
    pass

if TYPE_CHECKING:
    from localstack.services.cloudformation.engine.types import (
        FuncDetails,
        FuncDetailsValue,
        ResourceDefinition,
    )

LOG = logging.getLogger(__name__)

Properties = TypeVar("Properties")

PUBLIC_REGISTRY: dict[str, Type[ResourceProvider]] = {}

# by default we use the GenericBaseModel (the legacy model), unless the resource is listed below
# add your new provider here when you want it to be the default
PROVIDER_DEFAULTS = {
    "AWS::ApiGateway::Account": "ResourceProvider",
    "AWS::ApiGateway::ApiKey": "ResourceProvider",
    "AWS::ApiGateway::BasePathMapping": "ResourceProvider",
    "AWS::ApiGateway::Deployment": "ResourceProvider",
    "AWS::ApiGateway::DomainName": "ResourceProvider",
    "AWS::ApiGateway::GatewayResponse": "ResourceProvider",
    "AWS::ApiGateway::Method": "ResourceProvider",
    "AWS::ApiGateway::Model": "ResourceProvider",
    "AWS::ApiGateway::RequestValidator": "ResourceProvider",
    "AWS::ApiGateway::Resource": "ResourceProvider",
    "AWS::ApiGateway::RestApi": "ResourceProvider",
    "AWS::ApiGateway::Stage": "ResourceProvider",
    "AWS::ApiGateway::UsagePlan": "ResourceProvider",
    "AWS::ApiGateway::UsagePlanKey": "ResourceProvider",
<<<<<<< HEAD
    "AWS::CDK::Metadata": "ResourceProviders",
=======
    "AWS::AppSync::ApiKey": "ResourceProvider",
    "AWS::AppSync::DataSource": "ResourceProvider",
    "AWS::AppSync::FunctionConfiguration": "ResourceProvider",
    "AWS::AppSync::GraphQLApi": "ResourceProvider",
    "AWS::AppSync::GraphQLSchema": "ResourceProvider",
    "AWS::AppSync::Resolver": "ResourceProvider",
>>>>>>> fe0d056c
    "AWS::CertificateManager::Certificate": "ResourceProvider",
    "AWS::CloudFormation::Stack": "ResourceProvider",
    "AWS::CloudWatch::Alarm": "ResourceProvider",
    "AWS::CloudWatch::CompositeAlarm": "ResourceProvider",
    "AWS::DynamoDB::GlobalTable": "ResourceProvider",
    "AWS::DynamoDB::Table": "ResourceProvider",
    "AWS::EC2::DHCPOptions": "ResourceProvider",
    "AWS::EC2::Instance": "ResourceProvider",
    "AWS::EC2::InternetGateway": "ResourceProvider",
    "AWS::EC2::NatGateway": "ResourceProvider",
    "AWS::EC2::NetworkAcl": "ResourceProvider",
    "AWS::EC2::Route": "ResourceProvider",
    "AWS::EC2::RouteTable": "ResourceProvider",
    "AWS::EC2::SecurityGroup": "ResourceProvider",
    "AWS::EC2::Subnet": "ResourceProvider",
    "AWS::EC2::SubnetRouteTableAssociation": "ResourceProvider",
    "AWS::EC2::TransitGateway": "ResourceProvider",
    "AWS::EC2::TransitGatewayAttachment": "ResourceProvider",
    "AWS::EC2::VPC": "ResourceProvider",
    "AWS::EC2::VPCGatewayAttachment": "ResourceProvider",
    "AWS::ECR::Repository": "ResourceProvider",
    "AWS::EKS::Nodegroup": "ResourceProvider",
    "AWS::ElasticBeanstalk::Application": "ResourceProvider",
    "AWS::ElasticBeanstalk::ApplicationVersion": "ResourceProvider",
    "AWS::ElasticBeanstalk::ConfigurationTemplate": "ResourceProvider",
    "AWS::ElasticBeanstalk::Environment": "ResourceProvider",
    "AWS::Events::Connection": "ResourceProvider",
    "AWS::Events::EventBus": "ResourceProvider",
    "AWS::Events::EventBusPolicy": "ResourceProvider",
    "AWS::Events::Rule": "ResourceProvider",
    "AWS::IAM::AccessKey": "ResourceProvider",
    "AWS::IAM::Group": "ResourceProvider",
    "AWS::IAM::InstanceProfile": "ResourceProvider",
    "AWS::IAM::ManagedPolicy": "ResourceProvider",
    "AWS::IAM::Policy": "ResourceProvider",
    "AWS::IAM::Role": "ResourceProvider",
    "AWS::IAM::ServiceLinkedRole": "ResourceProvider",
    "AWS::IAM::User": "ResourceProvider",
    "AWS::KMS::Alias": "ResourceProvider",
    "AWS::KMS::Key": "ResourceProvider",
    "AWS::Kinesis::Stream": "ResourceProvider",
    "AWS::Kinesis::StreamConsumer": "ResourceProvider",
    "AWS::KinesisAnalytics::Application": "ResourceProvider",
    "AWS::KinesisFirehose::DeliveryStream": "ResourceProvider",
    "AWS::Lambda::Alias": "ResourceProvider",
    "AWS::Lambda::CodeSigningConfig": "ResourceProvider",
    "AWS::Lambda::EventInvokeConfig": "ResourceProvider",
    "AWS::Lambda::EventSourceMapping": "ResourceProvider",
    "AWS::Lambda::LayerVersion": "ResourceProvider",
    "AWS::Lambda::LayerVersionPermission": "ResourceProvider",
    "AWS::Lambda::Permission": "ResourceProvider",
    "AWS::Lambda::Version": "ResourceProvider",
    "AWS::Logs::LogGroup": "ResourceProvider",
    "AWS::Logs::LogStream": "ResourceProvider",
    "AWS::Logs::SubscriptionFilter": "ResourceProvider",
    "AWS::OpenSearchService::Domain": "ResourceProvider",
    "AWS::RDS::DBCluster": "ResourceProvider",
    "AWS::Redshift::Cluster": "ResourceProvider",
    "AWS::Route53::HealthCheck": "ResourceProvider",
    "AWS::Route53::RecordSet": "ResourceProvider",
    "AWS::S3::Bucket": "ResourceProvider",
    "AWS::S3::BucketPolicy": "ResourceProvider",
    "AWS::SNS::Topic": "ResourceProvider",
    "AWS::SQS::Queue": "ResourceProvider",
    "AWS::SQS::QueuePolicy": "ResourceProvider",
    "AWS::Scheduler::Schedule": "ResourceProvider",
    "AWS::Scheduler::ScheduleGroup": "ResourceProvider",
    "AWS::SecretsManager::ResourcePolicy": "ResourceProvider",
    "AWS::SecretsManager::RotationSchedule": "ResourceProvider",
    "AWS::SecretsManager::Secret": "ResourceProvider",
    "AWS::SecretsManager::SecretTargetAttachment": "ResourceProvider",
    "AWS::SSM::Parameter": "ResourceProvider",
    "AWS::SSM::MaintenanceWindow": "ResourceProvider",
    "AWS::SSM::MaintenanceWindowTarget": "ResourceProvider",
    "AWS::SSM::MaintenanceWindowTask": "ResourceProvider",
    "AWS::SSM::PatchBaseline": "ResourceProvider",
    "AWS::StepFunctions::Activity": "ResourceProvider",
    "AWS::StepFunctions::StateMachine": "ResourceProvider",
}


class OperationStatus(Enum):
    PENDING = auto()
    IN_PROGRESS = auto()
    SUCCESS = auto()
    FAILED = auto()


@dataclass
class ProgressEvent(Generic[Properties]):
    status: OperationStatus
    resource_model: Properties

    message: str = ""
    result: Optional[str] = None
    error_code: Optional[str] = None  # TODO: enum
    custom_context: dict = field(default_factory=dict)


class Credentials(TypedDict):
    accessKeyId: str
    secretAccessKey: str
    sessionToken: str


class ResourceProviderPayloadRequestData(TypedDict):
    logicalResourceId: str
    resourceProperties: Properties
    previousResourceProperties: Optional[Properties]
    callerCredentials: Credentials
    providerCredentials: Credentials
    systemTags: dict[str, str]
    previousSystemTags: dict[str, str]
    stackTags: dict[str, str]
    previousStackTags: dict[str, str]


class ResourceProviderPayload(TypedDict):
    callbackContext: dict
    stackId: str
    requestData: ResourceProviderPayloadRequestData
    resourceType: str
    resourceTypeVersion: str
    awsAccountId: str
    bearerToken: str
    region: str
    action: str


ResourceProperties = TypeVar("ResourceProperties")


def convert_payload(
    stack_name: str, stack_id: str, payload: ResourceProviderPayload
) -> ResourceRequest[Properties]:
    client_factory = connect_to(
        aws_access_key_id=payload["requestData"]["callerCredentials"]["accessKeyId"],
        aws_session_token=payload["requestData"]["callerCredentials"]["sessionToken"],
        aws_secret_access_key=payload["requestData"]["callerCredentials"]["secretAccessKey"],
        region_name=payload["region"],
    )
    desired_state = payload["requestData"]["resourceProperties"]
    rr = ResourceRequest(
        _original_payload=desired_state,
        aws_client_factory=client_factory,
        request_token=str(uuid.uuid4()),  # TODO: not actually a UUID
        stack_name=stack_name,
        stack_id=stack_id,
        account_id=payload["awsAccountId"],
        region_name=payload["region"],
        desired_state=desired_state,
        logical_resource_id=payload["requestData"]["logicalResourceId"],
        resource_type=payload["resourceType"],
        logger=logging.getLogger("abc"),
        custom_context=payload["callbackContext"],
        action=payload["action"],
    )

    if previous_properties := payload["requestData"].get("previousResourceProperties"):
        rr.previous_state = previous_properties

    return rr


@dataclass
class ResourceRequest(Generic[Properties]):
    _original_payload: Properties

    aws_client_factory: ServiceLevelClientFactory
    request_token: str
    stack_name: str
    stack_id: str
    account_id: str
    region_name: str
    action: str

    desired_state: Properties

    logical_resource_id: str
    resource_type: str

    logger: Logger

    custom_context: dict = field(default_factory=dict)

    previous_state: Optional[Properties] = None
    previous_tags: Optional[dict[str, str]] = None
    tags: dict[str, str] = field(default_factory=dict)


class CloudFormationResourceProviderPlugin(Plugin):
    """
    Base class for resource provider plugins.
    """

    namespace = "localstack.cloudformation.resource_providers"


class ResourceProvider(Generic[Properties]):
    """
    This provides a base class onto which service-specific resource providers are built.
    """

    def create(self, request: ResourceRequest[Properties]) -> ProgressEvent[Properties]:
        raise NotImplementedError

    def update(self, request: ResourceRequest[Properties]) -> ProgressEvent[Properties]:
        raise NotImplementedError

    def delete(self, request: ResourceRequest[Properties]) -> ProgressEvent[Properties]:
        raise NotImplementedError


# legacy helpers
def get_resource_type(resource: dict) -> str:
    """this is currently overwritten in PRO to add support for custom resources"""
    if isinstance(resource, str):
        raise ValueError(f"Invalid argument: {resource}")
    try:
        resource_type: str = resource["Type"]

        if resource_type.startswith("Custom::"):
            return "AWS::CloudFormation::CustomResource"
        return resource_type
    except Exception:
        LOG.warning(
            "Failed to retrieve resource type %s",
            resource.get("Type"),
            exc_info=LOG.isEnabledFor(logging.DEBUG),
        )


def invoke_function(
    account_id: str,
    region_name: str,
    function: Callable,
    params: dict,
    resource_type: str,
    func_details: FuncDetails,
    action_name: str,
    resource: Any,
) -> Any:
    try:
        LOG.debug(
            'Request for resource type "%s" in account %s region %s: %s %s',
            resource_type,
            account_id,
            region_name,
            func_details["function"],
            params,
        )
        try:
            result = function(**params)
        except botocore.exceptions.ParamValidationError as e:
            # alternatively we could also use the ParamValidator directly
            report = e.kwargs.get("report")
            if not report:
                raise

            LOG.debug("Converting parameters to allowed types")
            LOG.debug("Report: %s", report)
            converted_params = fix_boto_parameters_based_on_report(params, report)
            LOG.debug("Original parameters:  %s", params)
            LOG.debug("Converted parameters: %s", converted_params)

            result = function(**converted_params)
    except Exception as e:
        if action_name == "Remove" and check_not_found_exception(e, resource_type, resource):
            return
        log_method = LOG.warning
        if config.CFN_VERBOSE_ERRORS:
            log_method = LOG.exception
        log_method("Error calling %s with params: %s for resource: %s", function, params, resource)
        raise e

    return result


def get_service_name(resource):
    res_type = resource["Type"]
    parts = res_type.split("::")
    if len(parts) == 1:
        return None
    if "Cognito::IdentityPool" in res_type:
        return "cognito-identity"
    if res_type.endswith("Cognito::UserPool"):
        return "cognito-idp"
    if parts[-2] == "Cognito":
        return "cognito-idp"
    if parts[-2] == "Elasticsearch":
        return "es"
    if parts[-2] == "OpenSearchService":
        return "opensearch"
    if parts[-2] == "KinesisFirehose":
        return "firehose"
    if parts[-2] == "ResourceGroups":
        return "resource-groups"
    if parts[-2] == "CertificateManager":
        return "acm"
    if "ElasticLoadBalancing::" in res_type:
        return "elb"
    if "ElasticLoadBalancingV2::" in res_type:
        return "elbv2"
    if "ApplicationAutoScaling::" in res_type:
        return "application-autoscaling"
    if "MSK::" in res_type:
        return "kafka"
    if "Timestream::" in res_type:
        return "timestream-write"
    return parts[1].lower()


def resolve_resource_parameters(
    account_id_: str,
    region_name_: str,
    stack_name: str,
    resource_definition: ResourceDefinition,
    resources: dict[str, ResourceDefinition],
    resource_id: str,
    func_details: FuncDetailsValue,
) -> dict | None:
    params = func_details.get("parameters") or (
        lambda account_id, region_name, properties, logical_resource_id, *args, **kwargs: properties
    )
    resource_props = resource_definition["Properties"] = resource_definition.get("Properties", {})
    resource_props = dict(resource_props)
    resource_state = resource_definition.get(KEY_RESOURCE_STATE, {})
    last_deployed_state = resource_definition.get("_last_deployed_state", {})

    if callable(params):
        # resolve parameter map via custom function
        params = params(
            account_id_, region_name_, resource_props, resource_id, resource_definition, stack_name
        )
    else:
        # it could be a list like ['param1', 'param2', {'apiCallParamName': 'cfResourcePropName'}]
        if isinstance(params, list):
            _params = {}
            for param in params:
                if isinstance(param, dict):
                    _params.update(param)
                else:
                    _params[param] = param
            params = _params

        params = dict(params)
        # TODO(srw): mutably mapping params :(
        for param_key, prop_keys in dict(params).items():
            params.pop(param_key, None)
            if not isinstance(prop_keys, list):
                prop_keys = [prop_keys]
            for prop_key in prop_keys:
                if callable(prop_key):
                    prop_value = prop_key(
                        account_id_,
                        region_name_,
                        resource_props,
                        resource_id,
                        resource_definition,
                        stack_name,
                    )
                else:
                    prop_value = resource_props.get(
                        prop_key,
                        resource_definition.get(
                            prop_key,
                            resource_state.get(prop_key, last_deployed_state.get(prop_key)),
                        ),
                    )
                if prop_value is not None:
                    params[param_key] = prop_value
                    break

    # this is an indicator that we should skip this resource deployment, and return
    if params is None:
        return

    # FIXME: move this to a single place after template processing is finished
    # convert any moto account IDs (123456789012) in ARNs to our format (000000000000)
    params = fix_account_id_in_arns(params, account_id_)
    # convert data types (e.g., boolean strings to bool)
    # TODO: this might not be needed anymore
    params = convert_data_types(func_details.get("types", {}), params)
    # remove None values, as they usually raise boto3 errors
    params = remove_none_values(params)

    return params


LEGACY_ACTION_MAP = {
    "Add": "create",
    "Remove": "delete",
    # TODO: modify
}


class LegacyResourceProvider(ResourceProvider):
    """
    Adapter around a legacy base model to conform to the new API
    """

    def __init__(
        self, resource_type: str, resource_provider_cls: Type[GenericBaseModel], resources: dict
    ):
        super().__init__()

        self.resource_type = resource_type
        self.resource_provider_cls = resource_provider_cls
        self.all_resources = resources

    def create(self, request: ResourceRequest[Properties]) -> ProgressEvent[Properties]:
        return self.create_or_delete(request)

    def update(self, request: ResourceRequest[Properties]) -> ProgressEvent[Properties]:
        physical_resource_id = self.all_resources[request.logical_resource_id]["PhysicalResourceId"]
        resource_provider = self.resource_provider_cls(
            # TODO: other top level keys
            resource_json={
                "Type": self.resource_type,
                "Properties": request.desired_state,
                # just a temporary workaround, technically we're setting _state_ here to _last_deployed_state
                "_state_": request.previous_state,
                # "_last_deployed_state": request
                "PhysicalResourceId": physical_resource_id,
                "LogicalResourceId": request.logical_resource_id,
            },
            account_id=request.account_id,
            region_name=request.region_name,
        )
        if not resource_provider.is_updatable():
            LOG.warning(
                'Unable to update resource type "%s", id "%s"',
                self.resource_type,
                request.logical_resource_id,
            )
            # TODO: should not really claim the update was successful, but the
            #   API does not really let us signal this in any other way.
            return ProgressEvent(
                status=OperationStatus.SUCCESS,
                resource_model={**request.previous_state, **request.desired_state},
            )

        LOG.info("Updating resource %s of type %s", request.logical_resource_id, self.resource_type)

        resource_provider.update_resource(
            self.all_resources[request.logical_resource_id],
            stack_name=request.stack_name,
            resources=self.all_resources,
        )

        # incredibly hacky :|
        resource_provider.resource_json["PhysicalResourceId"] = self.all_resources[
            request.logical_resource_id
        ]["PhysicalResourceId"]
        resource_provider.fetch_and_update_state(
            stack_name=request.stack_name, resources=self.all_resources
        )
        self.all_resources[request.logical_resource_id][
            "_state_"
        ] = resource_provider.resource_json["_state_"]

        return ProgressEvent(
            status=OperationStatus.SUCCESS,
            resource_model=resource_provider.props,
        )

    def delete(self, request: ResourceRequest[Properties]) -> ProgressEvent[Properties]:
        return self.create_or_delete(request)

    def create_or_delete(self, request: ResourceRequest[Properties]) -> ProgressEvent[Properties]:
        resource_provider = self.resource_provider_cls(
            account_id=request.account_id,
            region_name=request.region_name,
            # TODO: other top level keys
            resource_json={
                "Type": self.resource_type,
                "Properties": request.desired_state,
                "PhysicalResourceId": self.all_resources[request.logical_resource_id].get(
                    "PhysicalResourceId"
                ),
                "_state_": request.previous_state,
                "LogicalResourceId": request.logical_resource_id,
            },
        )
        # TODO: only really necessary for the create and update operation
        resource_provider.add_defaults(
            self.all_resources[request.logical_resource_id], request.stack_name
        )
        # for some reason add_defaults doesn't even change the values in the resource provider...
        # incredibly hacky again but should take care of the defaults
        resource_provider.resource_json["Properties"] = self.all_resources[
            request.logical_resource_id
        ]["Properties"]
        resource_provider.properties = self.all_resources[request.logical_resource_id]["Properties"]

        func_details = resource_provider.get_deploy_templates()
        # TODO: be less strict about the return value of func_details
        LOG.debug(
            'Running action "%s" for resource type "%s" id "%s"',
            request.action,
            self.resource_type,
            request.logical_resource_id,
        )

        func_details = func_details.get(LEGACY_ACTION_MAP[request.action])
        if not func_details:
            # TODO: raise here and see where we are missing handlers
            LOG.debug(
                "No resource handler for %s action on resource type %s available. Skipping.",
                request.action,
                self.resource_type,
            )
            return ProgressEvent(status=OperationStatus.SUCCESS, resource_model={})
        func_details = func_details if isinstance(func_details, list) else [func_details]
        results = []
        # TODO: other top level keys
        resource = self.all_resources[request.logical_resource_id]

        for func in func_details:
            result = None
            executed = False
            # TODO(srw) 3 - callable function
            if callable(func.get("function")):
                result = func["function"](
                    request.account_id,
                    request.region_name,
                    request.logical_resource_id,
                    resource,
                    request.stack_name,
                )

                results.append(result)
                executed = True
            elif not executed:
                service = get_service_name(resource)
                try:
                    client = request.aws_client_factory.get_client(service=service)
                    if client:
                        # get the method on that function
                        function = getattr(client, func["function"])

                        # unify the resource parameters
                        params = resolve_resource_parameters(
                            request.account_id,
                            request.region_name,
                            request.stack_name,
                            resource,
                            self.all_resources,
                            request.logical_resource_id,
                            func,
                        )
                        if params is None:
                            result = None
                        else:
                            result = invoke_function(
                                request.account_id,
                                request.region_name,
                                function,
                                params,
                                self.resource_type,
                                func,
                                request.action,
                                resource,
                            )
                        results.append(result)
                        executed = True
                except UnknownServiceError:
                    # e.g. CDK has resources but is not a valid service
                    return ProgressEvent(
                        status=OperationStatus.SUCCESS, resource_model=resource["Properties"]
                    )
            if "result_handler" in func and executed:
                LOG.debug(
                    f"Executing callback method for {self.resource_type}:{request.logical_resource_id}"
                )
                result_handler = func["result_handler"]
                result_handler(
                    request.account_id,
                    request.region_name,
                    result,
                    request.logical_resource_id,
                    self.all_resources[request.logical_resource_id],
                )

        if request.action.lower() == "add":
            resource_provider.resource_json["PhysicalResourceId"] = self.all_resources[
                request.logical_resource_id
            ]["PhysicalResourceId"]

            # incredibly hacky :|
            resource_provider.fetch_and_update_state(
                stack_name=request.stack_name, resources=self.all_resources
            )
            self.all_resources[request.logical_resource_id][
                "_state_"
            ] = resource_provider.resource_json["_state_"]

        return ProgressEvent(status=OperationStatus.SUCCESS, resource_model=resource_provider.props)


class NoResourceProvider(Exception):
    pass


def resolve_json_pointer(resource_props: Properties, primary_id_path: str) -> str:
    primary_id_path = primary_id_path.replace("/properties", "")
    parts = [p for p in primary_id_path.split("/") if p]

    resolved_part = resource_props.copy()
    for i in range(len(parts)):
        part = parts[i]
        resolved_part = resolved_part.get(part)
        if i == len(parts) - 1:
            # last part
            return resolved_part

    raise Exception(f"Resource properties is missing field: {part}")


class ResourceProviderExecutor:
    """
    Point of abstraction between our integration with generic base models, and the new providers.
    """

    def __init__(
        self,
        *,
        stack_name: str,
        stack_id: str,
        provider_config: dict[str, str],
        # FIXME: legacy
        resources: dict[str, dict],
        legacy_base_models: dict[str, Type[GenericBaseModel]],
    ):
        self.stack_name = stack_name
        self.stack_id = stack_id
        self.provider_config = provider_config
        self.resources = resources
        self.legacy_base_models = legacy_base_models

    def deploy_loop(
        self, raw_payload: ResourceProviderPayload, max_iterations: int = 30, sleep_time: float = 5
    ) -> ProgressEvent[Properties]:
        payload = copy.deepcopy(raw_payload)

        for current_iteration in range(max_iterations):
            resource_type = get_resource_type(
                {"Type": raw_payload["resourceType"]}
            )  # TODO: simplify signature of get_resource_type to just take the type
            try:
                resource_provider = self.load_resource_provider(resource_type)

                logical_resource_id = raw_payload["requestData"]["logicalResourceId"]
                resource = self.resources[logical_resource_id]

                resource["SpecifiedProperties"] = raw_payload["requestData"]["resourceProperties"]

                event = self.execute_action(resource_provider, payload)

                if event.status == OperationStatus.FAILED:
                    return event

                if event.status == OperationStatus.SUCCESS:
                    if not isinstance(resource_provider, LegacyResourceProvider):
                        # branch for non-legacy providers
                        # TODO: move out of if? (physical res id can be set earlier possibly)
                        if isinstance(resource_provider, LegacyResourceProvider):
                            raise Exception(
                                "A GenericBaseModel should always have a PhysicalResourceId set after deployment"
                            )

                        if not hasattr(resource_provider, "SCHEMA"):
                            raise Exception(
                                "A ResourceProvider should always have a SCHEMA property defined."
                            )

                        resource_type_schema = resource_provider.SCHEMA
                        physical_resource_id = (
                            self.extract_physical_resource_id_from_model_with_schema(
                                event.resource_model,
                                raw_payload["resourceType"],
                                resource_type_schema,
                            )
                        )

                        resource["PhysicalResourceId"] = physical_resource_id
                        resource["Properties"] = event.resource_model
                    resource["_last_deployed_state"] = copy.deepcopy(event.resource_model)
                    return event

                # update the shared state
                context = {**payload["callbackContext"], **event.custom_context}
                payload["callbackContext"] = context
                payload["requestData"]["resourceProperties"] = event.resource_model

                if current_iteration == 0:
                    time.sleep(0)
                else:
                    time.sleep(sleep_time)

            except NoResourceProvider:
                log_not_available_message(
                    raw_payload["resourceType"],
                    f"No resource provider found for \"{raw_payload['resourceType']}\"",
                )

                if config.CFN_IGNORE_UNSUPPORTED_RESOURCE_TYPES:
                    # TODO: figure out a better way to handle non-implemented here?
                    return ProgressEvent(OperationStatus.SUCCESS, resource_model={})
                else:
                    raise  # re-raise here if explicitly enabled

        else:
            raise TimeoutError("Could not perform deploy loop action")

    def execute_action(
        self, resource_provider: ResourceProvider, raw_payload: ResourceProviderPayload
    ) -> ProgressEvent[Properties]:
        change_type = raw_payload["action"]
        request = convert_payload(
            stack_name=self.stack_name, stack_id=self.stack_id, payload=raw_payload
        )

        match change_type:
            case "Add":
                return resource_provider.create(request)
            case "Dynamic" | "Modify":
                try:
                    return resource_provider.update(request)
                except NotImplementedError:
                    LOG.warning(
                        'Unable to update resource type "%s", id "%s"',
                        request.resource_type,
                        request.logical_resource_id,
                    )
                    return ProgressEvent(
                        status=OperationStatus.SUCCESS, resource_model=request.previous_state
                    )
            case "Remove":
                return resource_provider.delete(request)
            case _:
                raise NotImplementedError(change_type)  # TODO: change error type

    def should_use_legacy_provider(self, resource_type: str) -> bool:
        # any config overwrites take precedence over the default list
        PROVIDER_CONFIG = {**PROVIDER_DEFAULTS, **self.provider_config}
        if resource_type in PROVIDER_CONFIG:
            return PROVIDER_CONFIG[resource_type] == "GenericBaseModel"

        return True

    def load_resource_provider(self, resource_type: str) -> ResourceProvider:
        # by default look up GenericBaseModel
        if self.should_use_legacy_provider(resource_type):
            return self._load_legacy_resource_provider(resource_type)

        # prioritise pro resource providers
        if PRO_RESOURCE_PROVIDERS:
            try:
                plugin = pro_plugin_manager.load(resource_type)
                return plugin.factory()
            except ValueError:
                # could not load the plugin
                pass
            except Exception:
                LOG.warning(
                    "error loading plugin from plugin manager",
                    exc_info=LOG.isEnabledFor(logging.DEBUG),
                )

        try:
            plugin = plugin_manager.load(resource_type)
            return plugin.factory()
        except Exception:
            LOG.warning(
                "Failed to load resource type %s as a ResourceProvider.",
                resource_type,
                exc_info=LOG.isEnabledFor(logging.DEBUG),
            )
            raise NoResourceProvider

    def _load_legacy_resource_provider(self, resource_type: str) -> LegacyResourceProvider:
        if resource_type in self.legacy_base_models:
            return LegacyResourceProvider(
                resource_type=resource_type,
                resource_provider_cls=self.legacy_base_models[resource_type],
                resources=self.resources,
            )
        else:
            usage.missing_resource_types.record(resource_type)
            raise NoResourceProvider

    def extract_physical_resource_id_from_model_with_schema(
        self, resource_model: Properties, resource_type: str, resource_type_schema: dict
    ) -> str:
        if resource_type in PHYSICAL_RESOURCE_ID_SPECIAL_CASES:
            primary_id_path = PHYSICAL_RESOURCE_ID_SPECIAL_CASES[resource_type]
            physical_resource_id = resolve_json_pointer(resource_model, primary_id_path)
        else:
            primary_id_paths = resource_type_schema["primaryIdentifier"]
            if len(primary_id_paths) > 1:
                # TODO: auto-merge. Verify logic here with AWS
                physical_resource_id = "-".join(
                    [resolve_json_pointer(resource_model, pip) for pip in primary_id_paths]
                )
            else:
                physical_resource_id = resolve_json_pointer(resource_model, primary_id_paths[0])

        return physical_resource_id


plugin_manager = PluginManager(CloudFormationResourceProviderPlugin.namespace)
if PRO_RESOURCE_PROVIDERS:
    pro_plugin_manager = PluginManager(CloudFormationResourceProviderPluginExt.namespace)<|MERGE_RESOLUTION|>--- conflicted
+++ resolved
@@ -67,16 +67,13 @@
     "AWS::ApiGateway::Stage": "ResourceProvider",
     "AWS::ApiGateway::UsagePlan": "ResourceProvider",
     "AWS::ApiGateway::UsagePlanKey": "ResourceProvider",
-<<<<<<< HEAD
-    "AWS::CDK::Metadata": "ResourceProviders",
-=======
     "AWS::AppSync::ApiKey": "ResourceProvider",
     "AWS::AppSync::DataSource": "ResourceProvider",
     "AWS::AppSync::FunctionConfiguration": "ResourceProvider",
     "AWS::AppSync::GraphQLApi": "ResourceProvider",
     "AWS::AppSync::GraphQLSchema": "ResourceProvider",
     "AWS::AppSync::Resolver": "ResourceProvider",
->>>>>>> fe0d056c
+    "AWS::CDK::Metadata": "ResourceProviders",
     "AWS::CertificateManager::Certificate": "ResourceProvider",
     "AWS::CloudFormation::Stack": "ResourceProvider",
     "AWS::CloudWatch::Alarm": "ResourceProvider",
