from __future__ import annotations

import copy
import logging
import time
import uuid
from dataclasses import dataclass, field
from enum import Enum, auto
from logging import Logger
from typing import TYPE_CHECKING, Any, Callable, Generic, Optional, Type, TypedDict, TypeVar

import botocore
from botocore.exceptions import UnknownServiceError
from plugin import Plugin, PluginManager

from localstack import config
from localstack.aws.connect import ServiceLevelClientFactory, connect_to
from localstack.services.cloudformation import usage
from localstack.services.cloudformation.deployment_utils import (
    check_not_found_exception,
    convert_data_types,
    fix_account_id_in_arns,
    fix_boto_parameters_based_on_report,
    log_not_available_message,
    remove_none_values,
)
from localstack.services.cloudformation.engine.quirks import PHYSICAL_RESOURCE_ID_SPECIAL_CASES
from localstack.services.cloudformation.service_models import KEY_RESOURCE_STATE, GenericBaseModel

if TYPE_CHECKING:
    from localstack.services.cloudformation.engine.types import (
        FuncDetails,
        FuncDetailsValue,
        ResourceDefinition,
    )

LOG = logging.getLogger(__name__)

Properties = TypeVar("Properties")

PUBLIC_REGISTRY: dict[str, Type[ResourceProvider]] = {}

# by default we use the GenericBaseModel (the legacy model), unless the resource is listed below
# add your new provider here when you want it to be the default
PROVIDER_DEFAULTS = {
    "AWS::SQS::Queue": "ResourceProvider",
    "AWS::SQS::QueuePolicy": "ResourceProvider",
    "AWS::IAM::User": "ResourceProvider",
    "AWS::IAM::Role": "ResourceProvider",
    "AWS::IAM::Group": "ResourceProvider",
    "AWS::IAM::ManagedPolicy": "ResourceProvider",
    "AWS::IAM::AccessKey": "ResourceProvider",
    "AWS::IAM::Policy": "ResourceProvider",
    "AWS::IAM::InstanceProfile": "ResourceProvider",
    "AWS::IAM::ServiceLinkedRole": "ResourceProvider",
    "AWS::OpenSearchService::Domain": "ResourceProvider",
<<<<<<< HEAD
    "AWS::SNS::Topic": "ResourceProvider"
=======
    "AWS::Lambda::Alias": "ResourceProvider",
>>>>>>> 858bbf28
    # "AWS::SSM::Parameter": "GenericBaseModel",
    # "AWS::OpenSearchService::Domain": "GenericBaseModel",
}


class OperationStatus(Enum):
    PENDING = auto()
    IN_PROGRESS = auto()
    SUCCESS = auto()
    FAILED = auto()


@dataclass
class ProgressEvent(Generic[Properties]):
    status: OperationStatus
    resource_model: Properties

    message: str = ""
    result: Optional[str] = None
    error_code: Optional[str] = None  # TODO: enum
    custom_context: dict = field(default_factory=dict)


class Credentials(TypedDict):
    accessKeyId: str
    secretAccessKey: str
    sessionToken: str


class ResourceProviderPayloadRequestData(TypedDict):
    logicalResourceId: str
    resourceProperties: Properties
    previousResourceProperties: Optional[Properties]
    callerCredentials: Credentials
    providerCredentials: Credentials
    systemTags: dict[str, str]
    previousSystemTags: dict[str, str]
    stackTags: dict[str, str]
    previousStackTags: dict[str, str]


class ResourceProviderPayload(TypedDict):
    callbackContext: dict
    stackId: str
    requestData: ResourceProviderPayloadRequestData
    resourceType: str
    resourceTypeVersion: str
    awsAccountId: str
    bearerToken: str
    region: str
    action: str


ResourceProperties = TypeVar("ResourceProperties")


def convert_payload(
    stack_name: str, stack_id: str, payload: ResourceProviderPayload
) -> ResourceRequest[Properties]:
    client_factory = connect_to(
        aws_access_key_id=payload["requestData"]["callerCredentials"]["accessKeyId"],
        aws_session_token=payload["requestData"]["callerCredentials"]["sessionToken"],
        aws_secret_access_key=payload["requestData"]["callerCredentials"]["secretAccessKey"],
        region_name=payload["region"],
    )
    desired_state = payload["requestData"]["resourceProperties"]
    rr = ResourceRequest(
        _original_payload=desired_state,
        aws_client_factory=client_factory,
        request_token=str(uuid.uuid4()),  # TODO: not actually a UUID
        stack_name=stack_name,
        stack_id=stack_id,
        account_id=payload["awsAccountId"],
        region_name=payload["region"],
        desired_state=desired_state,
        logical_resource_id=payload["requestData"]["logicalResourceId"],
        resource_type=payload["resourceType"],
        logger=logging.getLogger("abc"),
        custom_context=payload["callbackContext"],
        action=payload["action"],
    )

    if previous_properties := payload["requestData"].get("previousResourceProperties"):
        rr.previous_state = previous_properties

    return rr


@dataclass
class ResourceRequest(Generic[Properties]):
    _original_payload: Properties

    aws_client_factory: ServiceLevelClientFactory
    request_token: str
    stack_name: str
    stack_id: str
    account_id: str
    region_name: str
    action: str

    desired_state: Properties

    logical_resource_id: str
    resource_type: str

    logger: Logger

    custom_context: dict = field(default_factory=dict)

    previous_state: Optional[Properties] = None
    previous_tags: Optional[dict[str, str]] = None
    tags: dict[str, str] = field(default_factory=dict)


class CloudFormationResourceProviderPlugin(Plugin):
    """
    Base class for resource provider plugins.
    """

    namespace = "localstack.cloudformation.resource_providers"


class ResourceProvider(Generic[Properties]):
    """
    This provides a base class onto which service-specific resource providers are built.
    """

    def create(self, request: ResourceRequest[Properties]) -> ProgressEvent[Properties]:
        raise NotImplementedError

    def update(self, request: ResourceRequest[Properties]) -> ProgressEvent[Properties]:
        raise NotImplementedError

    def delete(self, request: ResourceRequest[Properties]) -> ProgressEvent[Properties]:
        raise NotImplementedError


# legacy helpers
def get_resource_type(resource: dict) -> str:
    """this is currently overwritten in PRO to add support for custom resources"""
    if isinstance(resource, str):
        raise ValueError(f"Invalid argument: {resource}")
    try:
        resource_type: str = resource["Type"]

        if resource_type.startswith("Custom::"):
            return "AWS::CloudFormation::CustomResource"
        return resource_type
    except Exception:
        LOG.warning(
            "Failed to retrieve resource type %s",
            resource.get("Type"),
            exc_info=LOG.isEnabledFor(logging.DEBUG),
        )


def invoke_function(
    account_id: str,
    region_name: str,
    function: Callable,
    params: dict,
    resource_type: str,
    func_details: FuncDetails,
    action_name: str,
    resource: Any,
) -> Any:
    try:
        LOG.debug(
            'Request for resource type "%s" in account %s region %s: %s %s',
            resource_type,
            account_id,
            region_name,
            func_details["function"],
            params,
        )
        try:
            result = function(**params)
        except botocore.exceptions.ParamValidationError as e:
            # alternatively we could also use the ParamValidator directly
            report = e.kwargs.get("report")
            if not report:
                raise

            LOG.debug("Converting parameters to allowed types")
            converted_params = fix_boto_parameters_based_on_report(params, report)
            LOG.debug("Original parameters:  %s", params)
            LOG.debug("Converted parameters: %s", converted_params)

            result = function(**converted_params)
    except Exception as e:
        if action_name == "Remove" and check_not_found_exception(e, resource_type, resource):
            return
        log_method = getattr(LOG, "warning")
        if config.CFN_VERBOSE_ERRORS:
            log_method = getattr(LOG, "exception")
        log_method("Error calling %s with params: %s for resource: %s", function, params, resource)
        raise e

    return result


def get_service_name(resource):
    res_type = resource["Type"]
    parts = res_type.split("::")
    if len(parts) == 1:
        return None
    if "Cognito::IdentityPool" in res_type:
        return "cognito-identity"
    if res_type.endswith("Cognito::UserPool"):
        return "cognito-idp"
    if parts[-2] == "Cognito":
        return "cognito-idp"
    if parts[-2] == "Elasticsearch":
        return "es"
    if parts[-2] == "OpenSearchService":
        return "opensearch"
    if parts[-2] == "KinesisFirehose":
        return "firehose"
    if parts[-2] == "ResourceGroups":
        return "resource-groups"
    if parts[-2] == "CertificateManager":
        return "acm"
    if "ElasticLoadBalancing::" in res_type:
        return "elb"
    if "ElasticLoadBalancingV2::" in res_type:
        return "elbv2"
    if "ApplicationAutoScaling::" in res_type:
        return "application-autoscaling"
    if "MSK::" in res_type:
        return "kafka"
    if "Timestream::" in res_type:
        return "timestream-write"
    return parts[1].lower()


def resolve_resource_parameters(
    account_id_: str,
    region_name_: str,
    stack_name: str,
    resource_definition: ResourceDefinition,
    resources: dict[str, ResourceDefinition],
    resource_id: str,
    func_details: FuncDetailsValue,
) -> dict | None:
    params = func_details.get("parameters") or (
        lambda account_id, region_name, properties, logical_resource_id, *args, **kwargs: properties
    )
    resource_props = resource_definition["Properties"] = resource_definition.get("Properties", {})
    resource_props = dict(resource_props)
    resource_state = resource_definition.get(KEY_RESOURCE_STATE, {})
    last_deployed_state = resource_definition.get("_last_deployed_state", {})

    if callable(params):
        # resolve parameter map via custom function
        params = params(
            account_id_, region_name_, resource_props, resource_id, resource_definition, stack_name
        )
    else:
        # it could be a list like ['param1', 'param2', {'apiCallParamName': 'cfResourcePropName'}]
        if isinstance(params, list):
            _params = {}
            for param in params:
                if isinstance(param, dict):
                    _params.update(param)
                else:
                    _params[param] = param
            params = _params

        params = dict(params)
        # TODO(srw): mutably mapping params :(
        for param_key, prop_keys in dict(params).items():
            params.pop(param_key, None)
            if not isinstance(prop_keys, list):
                prop_keys = [prop_keys]
            for prop_key in prop_keys:
                if callable(prop_key):
                    prop_value = prop_key(
                        account_id_,
                        region_name_,
                        resource_props,
                        resource_id,
                        resource_definition,
                        stack_name,
                    )
                else:
                    prop_value = resource_props.get(
                        prop_key,
                        resource_definition.get(
                            prop_key,
                            resource_state.get(prop_key, last_deployed_state.get(prop_key)),
                        ),
                    )
                if prop_value is not None:
                    params[param_key] = prop_value
                    break

    # this is an indicator that we should skip this resource deployment, and return
    if params is None:
        return

    # FIXME: move this to a single place after template processing is finished
    # convert any moto account IDs (123456789012) in ARNs to our format (000000000000)
    params = fix_account_id_in_arns(params)
    # convert data types (e.g., boolean strings to bool)
    # TODO: this might not be needed anymore
    params = convert_data_types(func_details.get("types", {}), params)
    # remove None values, as they usually raise boto3 errors
    params = remove_none_values(params)

    return params


LEGACY_ACTION_MAP = {
    "Add": "create",
    "Remove": "delete",
    # TODO: modify
}


class LegacyResourceProvider(ResourceProvider):
    """
    Adapter around a legacy base model to conform to the new API
    """

    def __init__(
        self, resource_type: str, resource_provider_cls: Type[GenericBaseModel], resources: dict
    ):
        super().__init__()

        self.resource_type = resource_type
        self.resource_provider_cls = resource_provider_cls
        self.all_resources = resources

    def create(self, request: ResourceRequest[Properties]) -> ProgressEvent[Properties]:
        return self.create_or_delete(request)

    def update(self, request: ResourceRequest[Properties]) -> ProgressEvent[Properties]:
        physical_resource_id = self.all_resources[request.logical_resource_id]["PhysicalResourceId"]
        resource_provider = self.resource_provider_cls(
            # TODO: other top level keys
            resource_json={
                "Type": self.resource_type,
                "Properties": request.desired_state,
                # just a temporary workaround, technically we're setting _state_ here to _last_deployed_state
                "_state_": request.previous_state,
                # "_last_deployed_state": request
                "PhysicalResourceId": physical_resource_id,
                "LogicalResourceId": request.logical_resource_id,
            },
            account_id=request.account_id,
            region_name=request.region_name,
        )
        if not resource_provider.is_updatable():
            LOG.warning(
                'Unable to update resource type "%s", id "%s"',
                self.resource_type,
                request.logical_resource_id,
            )
            # TODO: should not really claim the update was successful, but the
            #   API does not really let us signal this in any other way.
            return ProgressEvent(
                status=OperationStatus.SUCCESS,
                resource_model={**request.previous_state, **request.desired_state},
            )

        LOG.info("Updating resource %s of type %s", request.logical_resource_id, self.resource_type)

        resource_provider.update_resource(
            self.all_resources[request.logical_resource_id],
            stack_name=request.stack_name,
            resources=self.all_resources,
        )

        # incredibly hacky :|
        resource_provider.resource_json["PhysicalResourceId"] = self.all_resources[
            request.logical_resource_id
        ]["PhysicalResourceId"]
        resource_provider.fetch_and_update_state(
            stack_name=request.stack_name, resources=self.all_resources
        )
        self.all_resources[request.logical_resource_id][
            "_state_"
        ] = resource_provider.resource_json["_state_"]

        return ProgressEvent(
            status=OperationStatus.SUCCESS,
            resource_model=resource_provider.props,
        )

    def delete(self, request: ResourceRequest[Properties]) -> ProgressEvent[Properties]:
        return self.create_or_delete(request)

    def create_or_delete(self, request: ResourceRequest[Properties]) -> ProgressEvent[Properties]:
        resource_provider = self.resource_provider_cls(
            account_id=request.account_id,
            region_name=request.region_name,
            # TODO: other top level keys
            resource_json={
                "Type": self.resource_type,
                "Properties": request.desired_state,
                "PhysicalResourceId": self.all_resources[request.logical_resource_id].get(
                    "PhysicalResourceId"
                ),
                "_state_": request.previous_state,
                "LogicalResourceId": request.logical_resource_id,
            },
        )
        # TODO: only really necessary for the create and update operation
        resource_provider.add_defaults(
            self.all_resources[request.logical_resource_id], request.stack_name
        )
        # for some reason add_defaults doesn't even change the values in the resource provider...
        # incredibly hacky again but should take care of the defaults
        resource_provider.resource_json["Properties"] = self.all_resources[
            request.logical_resource_id
        ]["Properties"]
        resource_provider.properties = self.all_resources[request.logical_resource_id]["Properties"]

        func_details = resource_provider.get_deploy_templates()
        # TODO: be less strict about the return value of func_details
        LOG.debug(
            'Running action "%s" for resource type "%s" id "%s"',
            request.action,
            self.resource_type,
            request.logical_resource_id,
        )

        func_details = func_details.get(LEGACY_ACTION_MAP[request.action])
        if not func_details:
            # TODO: raise here and see where we are missing handlers
            LOG.debug(
                "No resource handler for %s action on resource type %s available. Skipping.",
                request.action,
                self.resource_type,
            )
            return ProgressEvent(status=OperationStatus.SUCCESS, resource_model={})
        func_details = func_details if isinstance(func_details, list) else [func_details]
        results = []
        # TODO: other top level keys
        resource = self.all_resources[request.logical_resource_id]

        for func in func_details:
            result = None
            executed = False
            # TODO(srw) 3 - callable function
            if callable(func.get("function")):
                result = func["function"](
                    request.account_id,
                    request.region_name,
                    request.logical_resource_id,
                    resource,
                    request.stack_name,
                )

                results.append(result)
                executed = True
            elif not executed:
                service = get_service_name(resource)
                try:
                    client = connect_to.get_client(
                        aws_access_key_id=request.account_id,
                        region_name=request.region_name,
                        service_name=service,
                    )
                    if client:
                        # get the method on that function
                        function = getattr(client, func["function"])

                        # unify the resource parameters
                        params = resolve_resource_parameters(
                            request.account_id,
                            request.region_name,
                            request.stack_name,
                            resource,
                            self.all_resources,
                            request.logical_resource_id,
                            func,
                        )
                        if params is None:
                            result = None
                        else:
                            result = invoke_function(
                                request.account_id,
                                request.region_name,
                                function,
                                params,
                                self.resource_type,
                                func,
                                request.action,
                                resource,
                            )
                        results.append(result)
                        executed = True
                except UnknownServiceError:
                    # e.g. CDK has resources but is not a valid service
                    return ProgressEvent(
                        status=OperationStatus.SUCCESS, resource_model=resource["Properties"]
                    )
            if "result_handler" in func and executed:
                LOG.debug(
                    f"Executing callback method for {self.resource_type}:{request.logical_resource_id}"
                )
                result_handler = func["result_handler"]
                result_handler(
                    request.account_id,
                    request.region_name,
                    result,
                    request.logical_resource_id,
                    self.all_resources[request.logical_resource_id],
                )

        if request.action.lower() == "add":
            resource_provider.resource_json["PhysicalResourceId"] = self.all_resources[
                request.logical_resource_id
            ]["PhysicalResourceId"]

            # incredibly hacky :|
            resource_provider.fetch_and_update_state(
                stack_name=request.stack_name, resources=self.all_resources
            )
            self.all_resources[request.logical_resource_id][
                "_state_"
            ] = resource_provider.resource_json["_state_"]

        return ProgressEvent(status=OperationStatus.SUCCESS, resource_model=resource_provider.props)


class NoResourceProvider(Exception):
    pass


def resolve_json_pointer(resource_props: Properties, primary_id_path: str) -> str:
    primary_id_path = primary_id_path.replace("/properties", "")
    parts = [p for p in primary_id_path.split("/") if p]

    resolved_part = resource_props.copy()
    for i in range(len(parts)):
        part = parts[i]
        resolved_part = resolved_part.get(part)
        if i == len(parts) - 1:
            # last part
            return resolved_part

    raise Exception(f"Resource properties is missing field: {part}")


class ResourceProviderExecutor:
    """
    Point of abstraction between our integration with generic base models, and the new providers.
    """

    def __init__(
        self,
        *,
        stack_name: str,
        stack_id: str,
        provider_config: dict[str, str],
        # FIXME: legacy
        resources: dict[str, dict],
        legacy_base_models: dict[str, Type[GenericBaseModel]],
    ):
        self.stack_name = stack_name
        self.stack_id = stack_id
        self.provider_config = provider_config
        self.resources = resources
        self.legacy_base_models = legacy_base_models

    def deploy_loop(
        self, raw_payload: ResourceProviderPayload, max_iterations: int = 30, sleep_time: float = 5
    ) -> ProgressEvent[Properties]:
        payload = copy.deepcopy(raw_payload)

        for current_iteration in range(max_iterations):
            resource_type = get_resource_type(
                {"Type": raw_payload["resourceType"]}
            )  # TODO: simplify signature of get_resource_type to just take the type
            try:
                resource_provider = self.load_resource_provider(resource_type)

                logical_resource_id = raw_payload["requestData"]["logicalResourceId"]
                resource = self.resources[logical_resource_id]

                resource["SpecifiedProperties"] = raw_payload["requestData"]["resourceProperties"]

                event = self.execute_action(resource_provider, payload)

                if event.status == OperationStatus.FAILED:
                    return event

                if event.status == OperationStatus.SUCCESS:

                    if not isinstance(resource_provider, LegacyResourceProvider):
                        # branch for non-legacy providers
                        # TODO: move out of if? (physical res id can be set earlier possibly)
                        if isinstance(resource_provider, LegacyResourceProvider):
                            raise Exception(
                                "A GenericBaseModel should always have a PhysicalResourceId set after deployment"
                            )

                        if not hasattr(resource_provider, "SCHEMA"):
                            raise Exception(
                                "A ResourceProvider should always have a SCHEMA property defined."
                            )

                        resource_type_schema = resource_provider.SCHEMA
                        physical_resource_id = (
                            self.extract_physical_resource_id_from_model_with_schema(
                                event.resource_model,
                                raw_payload["resourceType"],
                                resource_type_schema,
                            )
                        )

                        resource["PhysicalResourceId"] = physical_resource_id
                        resource["Properties"] = event.resource_model
                    resource["_last_deployed_state"] = copy.deepcopy(event.resource_model)
                    return event

                # update the shared state
                context = {**payload["callbackContext"], **event.custom_context}
                payload["callbackContext"] = context
                payload["requestData"]["resourceProperties"] = event.resource_model

                if current_iteration == 0:
                    time.sleep(0)
                else:
                    time.sleep(sleep_time)

            except NoResourceProvider:
                log_not_available_message(
                    raw_payload["resourceType"],
                    f"No resource provider found for \"{raw_payload['resourceType']}\"",
                )

                if config.CFN_IGNORE_UNSUPPORTED_RESOURCE_TYPES:
                    # TODO: figure out a better way to handle non-implemented here?
                    return ProgressEvent(OperationStatus.SUCCESS, resource_model={})
                else:
                    raise  # re-raise here if explicitly enabled

        else:
            raise TimeoutError("Could not perform deploy loop action")

    def execute_action(
        self, resource_provider: ResourceProvider, raw_payload: ResourceProviderPayload
    ) -> ProgressEvent[Properties]:
        change_type = raw_payload["action"]
        request = convert_payload(
            stack_name=self.stack_name, stack_id=self.stack_id, payload=raw_payload
        )

        match change_type:
            case "Add":
                return resource_provider.create(request)
            case "Dynamic" | "Modify":
                try:
                    return resource_provider.update(request)
                except NotImplementedError:
                    LOG.warning(
                        'Unable to update resource type "%s", id "%s"',
                        request.resource_type,
                        request.logical_resource_id,
                    )
                    return ProgressEvent(
                        status=OperationStatus.SUCCESS, resource_model=request.previous_state
                    )
            case "Remove":
                return resource_provider.delete(request)
            case _:
                raise NotImplementedError(change_type)  # TODO: change error type

    def should_use_legacy_provider(self, resource_type: str) -> bool:
        # any config overwrites take precedence over the default list
        PROVIDER_CONFIG = {**PROVIDER_DEFAULTS, **self.provider_config}
        if resource_type in PROVIDER_CONFIG:
            return PROVIDER_CONFIG[resource_type] == "GenericBaseModel"

        return True

    def load_resource_provider(self, resource_type: str) -> ResourceProvider:
        # by default look up GenericBaseModel
        if self.should_use_legacy_provider(resource_type):
            return self._load_legacy_resource_provider(resource_type)

        try:
            plugin = plugin_manager.load(resource_type)
            return plugin.factory()
        except Exception:
            LOG.warning(
                "Failed to load resource type as a ResourceProvider.",
                resource_type,
                exc_info=LOG.isEnabledFor(logging.DEBUG),
            )
            raise NoResourceProvider

    def _load_legacy_resource_provider(self, resource_type: str) -> LegacyResourceProvider:
        if resource_type in self.legacy_base_models:
            return LegacyResourceProvider(
                resource_type=resource_type,
                resource_provider_cls=self.legacy_base_models[resource_type],
                resources=self.resources,
            )
        else:
            usage.missing_resource_types.record(resource_type)
            raise NoResourceProvider

    def extract_physical_resource_id_from_model_with_schema(
        self, resource_model: Properties, resource_type: str, resource_type_schema: dict
    ) -> str:
        if resource_type in PHYSICAL_RESOURCE_ID_SPECIAL_CASES:
            primary_id_path = PHYSICAL_RESOURCE_ID_SPECIAL_CASES[resource_type]
            physical_resource_id = resolve_json_pointer(resource_model, primary_id_path)
        else:
            primary_id_paths = resource_type_schema["primaryIdentifier"]
            if len(primary_id_paths) > 1:
                # TODO: auto-merge. Verify logic here with AWS
                physical_resource_id = "-".join(
                    [resolve_json_pointer(resource_model, pip) for pip in primary_id_paths]
                )
            else:
                physical_resource_id = resolve_json_pointer(resource_model, primary_id_paths[0])

        return physical_resource_id


plugin_manager = PluginManager(CloudFormationResourceProviderPlugin.namespace)<|MERGE_RESOLUTION|>--- conflicted
+++ resolved
@@ -54,11 +54,8 @@
     "AWS::IAM::InstanceProfile": "ResourceProvider",
     "AWS::IAM::ServiceLinkedRole": "ResourceProvider",
     "AWS::OpenSearchService::Domain": "ResourceProvider",
-<<<<<<< HEAD
+    "AWS::Lambda::Alias": "ResourceProvider",
     "AWS::SNS::Topic": "ResourceProvider"
-=======
-    "AWS::Lambda::Alias": "ResourceProvider",
->>>>>>> 858bbf28
     # "AWS::SSM::Parameter": "GenericBaseModel",
     # "AWS::OpenSearchService::Domain": "GenericBaseModel",
 }
