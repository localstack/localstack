--- conflicted
+++ resolved
@@ -13,10 +13,6 @@
 PHYSICAL_RESOURCE_ID_SPECIAL_CASES = {
     # Example
     # "AWS::ApiGateway::Resource": "/properties/ResourceId",
-<<<<<<< HEAD
-    "AWS::Logs::LogStream": "/properties/LogStreamName",
-    "AWS::Logs::SubscriptionFilter": "/properties/LogGroupName",
-=======
     "AWS::Events::EventBus": "/properties/Name",
     "AWS::Events::Rule": "/properties/Name",
     "AWS::ApiGateway::RequestValidator": "/properties/RequestValidatorId",
@@ -25,7 +21,8 @@
     "AWS::ApiGateway::Stage": "/properties/StageName",
     "AWS::ApiGateway::BasePathMapping": "/properties/RestApiId",
     "AWS::ApiGateway::Model": "/properties/Name",
->>>>>>> 8b39baf8
+    "AWS::Logs::LogStream": "/properties/LogStreamName",
+    "AWS::Logs::SubscriptionFilter": "/properties/LogGroupName",
 }
 
 # You can usually find the available GetAtt targets in the official resource documentation:
