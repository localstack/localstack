--- conflicted
+++ resolved
@@ -21,12 +21,9 @@
     "AWS::ApiGateway::Stage": "/properties/StageName",
     "AWS::ApiGateway::BasePathMapping": "/properties/RestApiId",
     "AWS::ApiGateway::Model": "/properties/Name",
-<<<<<<< HEAD
-    "AWS::SSM::Parameter": "/properties/Name",
-=======
     "AWS::Logs::LogStream": "/properties/LogStreamName",
     "AWS::Logs::SubscriptionFilter": "/properties/LogGroupName",
->>>>>>> f2afa767
+    "AWS::SSM::Parameter": "/properties/Name",
 }
 
 # You can usually find the available GetAtt targets in the official resource documentation:
