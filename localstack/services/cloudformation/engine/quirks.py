"""
We can't always automatically determine which value serves as the physical resource ID.
=> This needs to be determined manually by testing against AWS (!)

There's also a reason that the mapping is located here instead of closer to the resource providers themselves.
If the resources were compliant with the generic AWS resource provider framework that AWS provides for your own resource types, we wouldn't need this.
For legacy resources (and even some of the ones where they are open-sourced), AWS still has a layer of "secret sauce" that defines what the actual physical resource ID is.
An extension schema only defines the primary identifiers but not directly the physical resource ID that is generated based on those.
Since this is therefore rather part of the cloudformation layer and *not* the resource providers responsibility, we've put the mapping closer to the cloudformation engine.
"""

# note: format here is subject to change (e.g. it might not be a pure str -> str mapping, it could also involve more sophisticated handlers
PHYSICAL_RESOURCE_ID_SPECIAL_CASES = {
    # Example
<<<<<<< HEAD
    "AWS::ApiGateway::RequestValidator": "/properties/RequestValidatorId",
    "AWS::ApiGateway::Deployment": "/properties/DeploymentId",
    "AWS::ApiGateway::Resource": "/properties/ResourceId",
    "AWS::ApiGateway::Stage": "/properties/StageName",
    "AWS::ApiGateway::BasePathMapping": "/properties/RestApiId",
    "AWS::ApiGateway::Model": "/properties/Name",
=======
    # "AWS::ApiGateway::Resource": "/properties/ResourceId",
    "AWS::Events::EventBus": "/properties/Name",
    "AWS::Events::Rule": "/properties/Name",
>>>>>>> ba25a388
}

# You can usually find the available GetAtt targets in the official resource documentation:
#   https://docs.aws.amazon.com/AWSCloudFormation/latest/UserGuide/aws-template-resource-type-ref.html
# Use the scaffolded exploration test to verify against AWS which attributes you can access.
# This mapping is not in use yet (!)
VALID_GETATT_PROPERTIES = {
    # Other Examples
    # "AWS::ApiGateway::Resource": ["ResourceId"],
    # "AWS::IAM::User": ["Arn"],  # TODO: not validated yet
    "AWS::SSM::Parameter": ["Type", "Value"],  # TODO: not validated yet
    # "AWS::OpenSearchService::Domain": [
    #     "AdvancedSecurityOptions.AnonymousAuthDisableDate",
    #     "Arn",
    #     "DomainArn",
    #     "DomainEndpoint",
    #     "DomainEndpoints",
    #     "Id",
    #     "ServiceSoftwareOptions",
    #     "ServiceSoftwareOptions.AutomatedUpdateDate",
    #     "ServiceSoftwareOptions.Cancellable",
    #     "ServiceSoftwareOptions.CurrentVersion",
    #     "ServiceSoftwareOptions.Description",
    #     "ServiceSoftwareOptions.NewVersion",
    #     "ServiceSoftwareOptions.OptionalDeployment",
    #     "ServiceSoftwareOptions.UpdateAvailable",
    #     "ServiceSoftwareOptions.UpdateStatus",
    # ],  # TODO: not validated yet
}<|MERGE_RESOLUTION|>--- conflicted
+++ resolved
@@ -12,18 +12,15 @@
 # note: format here is subject to change (e.g. it might not be a pure str -> str mapping, it could also involve more sophisticated handlers
 PHYSICAL_RESOURCE_ID_SPECIAL_CASES = {
     # Example
-<<<<<<< HEAD
+    # "AWS::ApiGateway::Resource": "/properties/ResourceId",
+    "AWS::Events::EventBus": "/properties/Name",
+    "AWS::Events::Rule": "/properties/Name",
     "AWS::ApiGateway::RequestValidator": "/properties/RequestValidatorId",
     "AWS::ApiGateway::Deployment": "/properties/DeploymentId",
     "AWS::ApiGateway::Resource": "/properties/ResourceId",
     "AWS::ApiGateway::Stage": "/properties/StageName",
     "AWS::ApiGateway::BasePathMapping": "/properties/RestApiId",
     "AWS::ApiGateway::Model": "/properties/Name",
-=======
-    # "AWS::ApiGateway::Resource": "/properties/ResourceId",
-    "AWS::Events::EventBus": "/properties/Name",
-    "AWS::Events::Rule": "/properties/Name",
->>>>>>> ba25a388
 }
 
 # You can usually find the available GetAtt targets in the official resource documentation:
