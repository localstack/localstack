--- conflicted
+++ resolved
@@ -730,7 +730,6 @@
     # TODO: add support for AWS::ApiGateway::Model, AWS::ApiGateway::RequestValidator, ...
 
     # fix AttributeError in moto's CloudFormation describe_stack_resource
-<<<<<<< HEAD
 
     def stack_not_found_error(stack_name, moto_region):
         msg = ('Unable to find CloudFormation stack "%s" in region %s' %
@@ -741,8 +740,6 @@
         response = aws_responses.flask_error_response(msg, code=404, error_type='ResourceNotFoundException')
         return 404, response.headers, response.data
 
-=======
->>>>>>> 5658b805
     def describe_stack_resource(self):
         stack_name = self._get_param('StackName')
         stack = self.cloudformation_backend.get_stack(stack_name)
@@ -765,17 +762,6 @@
 
     responses.CloudFormationResponse.describe_stack_resource = describe_stack_resource
 
-<<<<<<< HEAD
-    def describe_stack_events(self, *args, **kwargs):
-        stack_name = self._get_param('StackName')
-        stack = self.cloudformation_backend.get_stack(stack_name)
-        if not stack:
-            return stack_not_found_error(stack_name, self.region)
-        return describe_stack_events_orig(self, *args, **kwargs)
-
-    describe_stack_events_orig = responses.CloudFormationResponse.describe_stack_events
-    responses.CloudFormationResponse.describe_stack_events = describe_stack_events
-=======
     # fix moto's describe_stack_events jinja2.exceptions.UndefinedError
     def cf_describe_stack_events(self):
         stack_name = self._get_param('StackName')
@@ -887,7 +873,6 @@
         return change_set_id, _
 
     CloudFormationBackend.create_change_set = cloudformation_backend_create_change_set
->>>>>>> 5658b805
 
 
 def inject_stats_endpoint():
