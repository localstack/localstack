--- conflicted
+++ resolved
@@ -40,13 +40,9 @@
     LAMBDA_RUNTIME_PROVIDED)
 from localstack.services.awslambda.multivalue_transformer import multi_value_dict_for_list
 from localstack.utils.common import (to_str, load_file, save_file, TMP_FILES, ensure_readable,
-<<<<<<< HEAD
-                                     mkdir, unzip, is_zip_file, zip_contains_jar_entries, run, short_uid, get_shard_id,
+                                     mkdir, unzip, is_zip_file, zip_contains_jar_entries, run, short_uid,
+                                     first_char_to_lower, get_shard_id,
                                      timestamp_millis, now_utc, safe_requests, FuncThread, isoformat_milliseconds)
-=======
-    mkdir, unzip, is_zip_file, zip_contains_jar_entries, run, short_uid, first_char_to_lower,
-    timestamp_millis, now_utc, safe_requests, FuncThread, isoformat_milliseconds)
->>>>>>> 69bd7f26
 from localstack.utils.analytics import event_publisher
 from localstack.utils.http_utils import parse_chunked_data
 from localstack.utils.aws.aws_models import LambdaFunction
