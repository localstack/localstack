import re
import os
import imp
import sys
import json
import uuid
import time
import base64
import logging
import threading
import traceback
import hashlib
import functools
from io import BytesIO
from datetime import datetime
from six.moves import cStringIO as StringIO
from six.moves.urllib.parse import urlparse
from flask import Flask, Response, jsonify, request
from localstack import config
from localstack.constants import TEST_AWS_ACCOUNT_ID
from localstack.services import generic_proxy
from localstack.utils.aws import aws_stack, aws_responses
from localstack.services.awslambda import lambda_executors
from localstack.services.awslambda.lambda_executors import (
    LAMBDA_RUNTIME_PYTHON27,
    LAMBDA_RUNTIME_PYTHON36,
    LAMBDA_RUNTIME_PYTHON37,
    LAMBDA_RUNTIME_PYTHON38,
    LAMBDA_RUNTIME_NODEJS,
    LAMBDA_RUNTIME_NODEJS610,
    LAMBDA_RUNTIME_NODEJS810,
    LAMBDA_RUNTIME_JAVA8,
    LAMBDA_RUNTIME_JAVA11,
    LAMBDA_RUNTIME_DOTNETCORE2,
    LAMBDA_RUNTIME_DOTNETCORE21,
    LAMBDA_RUNTIME_DOTNETCORE31,
    LAMBDA_RUNTIME_GOLANG,
    LAMBDA_RUNTIME_RUBY,
    LAMBDA_RUNTIME_RUBY25,
    LAMBDA_RUNTIME_PROVIDED)
from localstack.utils.common import (to_str, load_file, save_file, TMP_FILES, ensure_readable,
    mkdir, unzip, is_zip_file, zip_contains_jar_entries, run, short_uid,
    timestamp_millis, parse_chunked_data, now_utc, safe_requests, FuncThread,
    isoformat_milliseconds)
from localstack.utils.analytics import event_publisher
from localstack.utils.aws.aws_models import LambdaFunction
from localstack.utils.cloudwatch.cloudwatch_util import cloudwatched

APP_NAME = 'lambda_api'
PATH_ROOT = '/2015-03-31'
ARCHIVE_FILE_PATTERN = '%s/lambda.handler.*.jar' % config.TMP_FOLDER
LAMBDA_SCRIPT_PATTERN = '%s/lambda_script_*.py' % config.TMP_FOLDER

# List of Lambda runtime names. Keep them in this list, mainly to silence the linter
LAMBDA_RUNTIMES = [LAMBDA_RUNTIME_PYTHON27, LAMBDA_RUNTIME_PYTHON36, LAMBDA_RUNTIME_PYTHON37,
    LAMBDA_RUNTIME_PYTHON38, LAMBDA_RUNTIME_DOTNETCORE2, LAMBDA_RUNTIME_DOTNETCORE21, LAMBDA_RUNTIME_DOTNETCORE31,
    LAMBDA_RUNTIME_NODEJS, LAMBDA_RUNTIME_NODEJS610, LAMBDA_RUNTIME_NODEJS810,
    LAMBDA_RUNTIME_JAVA8, LAMBDA_RUNTIME_JAVA11, LAMBDA_RUNTIME_RUBY, LAMBDA_RUNTIME_RUBY25]

DOTNET_LAMBDA_RUNTIMES = [LAMBDA_RUNTIME_DOTNETCORE2, LAMBDA_RUNTIME_DOTNETCORE21, LAMBDA_RUNTIME_DOTNETCORE31]
# default timeout in seconds
LAMBDA_DEFAULT_TIMEOUT = 3
# default handler and runtime
LAMBDA_DEFAULT_HANDLER = 'handler.handler'
LAMBDA_DEFAULT_RUNTIME = LAMBDA_RUNTIME_PYTHON38
LAMBDA_DEFAULT_STARTING_POSITION = 'LATEST'
LAMBDA_ZIP_FILE_NAME = 'original_lambda_archive.zip'
LAMBDA_JAR_FILE_NAME = 'original_lambda_archive.jar'

INVALID_PARAMETER_VALUE_EXCEPTION = 'InvalidParameterValueException'

BATCH_SIZE_RANGES = {
    'kinesis': (100, 10000),
    'dynamodb': (100, 1000),
    'sqs': (10, 10)
}

app = Flask(APP_NAME)

# map ARN strings to lambda function objects
arn_to_lambda = {}

# list of event source mappings for the API
event_source_mappings = []

# logger
LOG = logging.getLogger(__name__)

# mutex for access to CWD and ENV
EXEC_MUTEX = threading.Semaphore(1)

# whether to use Docker for execution
DO_USE_DOCKER = None

# start characters indicating that a lambda result should be parsed as JSON
JSON_START_CHAR_MAP = {
    list: ('[',),
    tuple: ('[',),
    dict: ('{',),
    str: ('"',),
    bytes: ('"',),
    bool: ('t', 'f'),
    type(None): ('n',),
    int: ('0', '1', '2', '3', '4', '5', '6', '7', '8', '9'),
    float: ('0', '1', '2', '3', '4', '5', '6', '7', '8', '9')
}
POSSIBLE_JSON_TYPES = (str, bytes)
JSON_START_TYPES = tuple(set(JSON_START_CHAR_MAP.keys()) - set(POSSIBLE_JSON_TYPES))
JSON_START_CHARS = tuple(set(functools.reduce(lambda x, y: x + y, JSON_START_CHAR_MAP.values())))

# SQS listener thread settings
SQS_LISTENER_THREAD = {}
SQS_POLL_INTERVAL_SEC = 1

# lambda executor instance
LAMBDA_EXECUTOR = lambda_executors.AVAILABLE_EXECUTORS.get(config.LAMBDA_EXECUTOR, lambda_executors.DEFAULT_EXECUTOR)

# IAM policy constants
IAM_POLICY_VERSION = '2012-10-17'
POLICY_NAME_PATTERN = 'lambda_policy_%s'

# Marker name to indicate that a bucket represents the local file system. This is used for testing
# Serverless applications where we mount the Lambda code directly into the container from the host OS.
BUCKET_MARKER_LOCAL = '__local__'


class ClientError(Exception):
    def __init__(self, msg, code=400):
        super(ClientError, self).__init__(msg)
        self.code = code
        self.msg = msg

    def get_response(self):
        if isinstance(self.msg, Response):
            return self.msg
        return error_response(self.msg, self.code)


class LambdaContext(object):
    def __init__(self, func_details, qualifier=None):
        self.function_name = func_details.name()
        self.function_version = func_details.get_qualifier_version(qualifier)

        self.invoked_function_arn = func_details.arn()
        if qualifier:
            self.invoked_function_arn += ':' + qualifier

    def get_remaining_time_in_millis(self):
        # TODO implement!
        return 1000 * 60


def cleanup():
    global event_source_mappings, arn_to_lambda
    arn_to_lambda = {}
    event_source_mappings = []
    LAMBDA_EXECUTOR.cleanup()


def func_arn(function_name):
    return aws_stack.lambda_function_arn(function_name)


def check_batch_size_range(source_arn, batch_size=None):
    batch_size_entry = BATCH_SIZE_RANGES.get(source_arn.split(':')[2].lower())
    if not batch_size_entry:
        raise ValueError(
            INVALID_PARAMETER_VALUE_EXCEPTION, 'Unsupported event source type'
        )

    batch_size = batch_size or batch_size_entry[0]
    if batch_size > batch_size_entry[1]:
        raise ValueError(
            INVALID_PARAMETER_VALUE_EXCEPTION,
            'BatchSize {} exceeds the max of {}'.format(batch_size, batch_size_entry[1])
        )

    return batch_size


def add_function_mapping(lambda_name, lambda_handler, lambda_cwd=None):
    arn = func_arn(lambda_name)
    arn_to_lambda[arn].versions.get('$LATEST')['Function'] = lambda_handler
    arn_to_lambda[arn].cwd = lambda_cwd


def add_event_source(function_name, source_arn, enabled, batch_size=None):
    batch_size = check_batch_size_range(source_arn, batch_size)

    mapping = {
        'UUID': str(uuid.uuid4()),
        'StateTransitionReason': 'User action',
        'LastModified': float(time.mktime(datetime.utcnow().timetuple())),
        'BatchSize': batch_size,
        'State': 'Enabled' if enabled is True or enabled is None else 'Disabled',
        'FunctionArn': func_arn(function_name),
        'EventSourceArn': source_arn,
        'LastProcessingResult': 'OK',
        'StartingPosition': LAMBDA_DEFAULT_STARTING_POSITION
    }
    event_source_mappings.append(mapping)
    return mapping


def update_event_source(uuid_value, function_name, enabled, batch_size):
    for m in event_source_mappings:
        if uuid_value == m['UUID']:
            if function_name:
                m['FunctionArn'] = func_arn(function_name)

            batch_size = check_batch_size_range(m['EventSourceArn'], batch_size or m['BatchSize'])

            m['BatchSize'] = batch_size
            m['State'] = 'Enabled' if enabled is True else 'Disabled'
            m['LastModified'] = float(time.mktime(datetime.utcnow().timetuple()))

            return m

    return {}


def delete_event_source(uuid_value):
    for i, m in enumerate(event_source_mappings):
        if uuid_value == m['UUID']:
            return event_source_mappings.pop(i)
    return {}


def use_docker():
    global DO_USE_DOCKER
    if DO_USE_DOCKER is None:
        DO_USE_DOCKER = False
        if 'docker' in config.LAMBDA_EXECUTOR:
            try:
                run('docker images', print_error=False)
                DO_USE_DOCKER = True
            except Exception:
                pass
    return DO_USE_DOCKER


def process_apigateway_invocation(func_arn, path, payload, headers={},
        resource_path=None, method=None, path_params={},
        query_string_params={}, request_context={}):
    try:
        resource_path = resource_path or path
        event = {
            'path': path,
            'headers': dict(headers),
            'pathParameters': dict(path_params),
            'body': payload,
            'isBase64Encoded': False,
            'resource': resource_path,
            'httpMethod': method,
            'queryStringParameters': query_string_params,
            'requestContext': request_context,
            'stageVariables': {}  # TODO
        }
        return run_lambda(event=event, context={}, func_arn=func_arn,
            asynchronous=not config.SYNCHRONOUS_API_GATEWAY_EVENTS)
    except Exception as e:
        LOG.warning('Unable to run Lambda function on API Gateway message: %s %s' % (e, traceback.format_exc()))


<<<<<<< HEAD
def process_sns_notification(func_arn, topic_arn, subscriptionArn, message, message_attributes, subject='',):
    try:
        event = {
            'Records': [{
                'EventSource': 'localstack:sns',
                'EventVersion': '1.0',
                'EventSubscriptionArn': subscriptionArn,
                'Sns': {
                    'Type': 'Notification',
                    'TopicArn': topic_arn,
                    'Subject': subject,
                    'Message': message,
                    'Timestamp': timestamp(format=TIMESTAMP_FORMAT_MILLIS),
                    'MessageAttributes': message_attributes
                }
            }]
        }
        return run_lambda(event=event, context={}, func_arn=func_arn,
            asynchronous=not config.SYNCHRONOUS_SNS_EVENTS)
    except Exception as e:
        LOG.warning('Unable to run Lambda function on SNS message: %s %s' % (e, traceback.format_exc()))
=======
def process_sns_notification(func_arn, topic_arn, subscription_arn, message,
        message_attributes, unsubscribe_url, subject='',):
    event = {
        'Records': [{
            'EventSource': 'localstack:sns',
            'EventVersion': '1.0',
            'EventSubscriptionArn': subscription_arn,
            'Sns': {
                'Type': 'Notification',
                'MessageId': str(uuid.uuid4()),
                'TopicArn': topic_arn,
                'Subject': subject,
                'Message': message,
                'Timestamp': timestamp_millis(),
                'SignatureVersion': '1',
                # TODO Add a more sophisticated solution with an actual signature
                # Hardcoded
                'Signature': 'EXAMPLEpH+..',
                'SigningCertUrl': 'https://sns.us-east-1.amazonaws.com/SimpleNotificationService-000000000.pem',
                'UnsubscribeUrl': unsubscribe_url,
                'MessageAttributes': message_attributes
            }
        }]
    }
    return run_lambda(event=event, context={}, func_arn=func_arn, asynchronous=True)
>>>>>>> a81c96d6


def process_dynamodb_records(records):
    # feed records into listening lambdas
    try:
        for record in records:
            sources = get_event_sources(source_arn=record['eventSourceARN'])
            event = {
                'Records': [record]
            }
            for src in sources:
                run_lambda(event=event, context={}, func_arn=src['FunctionArn'],
                    asynchronous=not config.SYNCHRONOUS_KINESIS_EVENTS)
    except Exception as e:
        LOG.warning('Unable to run Lambda function on DynamoDB records: %s %s' % (e, traceback.format_exc()))


def process_kinesis_records(records, stream_name):
    def chunks(lst, n):
        # Yield successive n-sized chunks from lst.
        for i in range(0, len(lst), n):
            yield lst[i:i + n]

    # feed records into listening lambdas
    try:
        stream_arn = aws_stack.kinesis_stream_arn(stream_name)
        sources = get_event_sources(source_arn=stream_arn)
        for source in sources:
            arn = source['FunctionArn']
<<<<<<< HEAD
            event = {
                'Records': []
            }
            for rec in records:
                event['Records'].append({
                    'eventID': 'shardId-000000000000:{0}'.format(rec['sequenceNumber']),
                    'eventSourceARN': stream_arn,
                    'kinesis': rec
                })
            run_lambda(event=event, context={}, func_arn=arn,
                asynchronous=not config.SYNCHRONOUS_DYNAMODB_EVENTS)
=======
            for chunk in chunks(records, source['BatchSize']):
                event = {
                    'Records': [
                        {
                            'eventID': 'shardId-000000000000:{0}'.format(rec['sequenceNumber']),
                            'eventSourceARN': stream_arn,
                            'kinesis': rec
                        }
                        for rec in chunk
                    ]
                }

                run_lambda(event=event, context={}, func_arn=arn)

>>>>>>> a81c96d6
    except Exception as e:
        LOG.warning('Unable to run Lambda function on Kinesis records: %s %s' % (e, traceback.format_exc()))


def start_lambda_sqs_listener():
    if SQS_LISTENER_THREAD:
        return

    def send_event_to_lambda(queue_arn, queue_url, lambda_arn, messages, region):
        def delete_messages(result, func_arn, event, error=None, dlq_sent=None, **kwargs):
            if error and not dlq_sent:
                # Skip deleting messages from the queue in case of processing errors AND if
                # the message has not yet been sent to a dead letter queue (DLQ).
                # We'll pick them up and retry next time they become available on the queue.
                return

            sqs_client = aws_stack.connect_to_service('sqs')
            entries = [{'Id': r['receiptHandle'], 'ReceiptHandle': r['receiptHandle']} for r in records]
            sqs_client.delete_message_batch(QueueUrl=queue_url, Entries=entries)

        records = []
        for msg in messages:
            records.append({
                'body': msg['Body'],
                'receiptHandle': msg['ReceiptHandle'],
                'md5OfBody': msg['MD5OfBody'],
                'eventSourceARN': queue_arn,
                'eventSource': lambda_executors.EVENT_SOURCE_SQS,
                'awsRegion': region,
                'messageId': msg['MessageId'],
                'attributes': msg.get('Attributes', {}),
                'messageAttributes': msg.get('MessageAttributes', {}),
                'md5OfMessageAttributes': msg.get('MD5OfMessageAttributes'),
                'sqs': True,
            })

        event = {'Records': records}

        # TODO implement retries, based on "RedrivePolicy.maxReceiveCount" in the queue settings
        run_lambda(event=event, context={}, func_arn=lambda_arn, asynchronous=True, callback=delete_messages)

    def listener_loop(*args):
        while True:
            try:
                sources = get_event_sources(source_arn=r'.*:sqs:.*')
                if not sources:
                    # Temporarily disable polling if no event sources are configured
                    # anymore. The loop will get restarted next time a message
                    # arrives and if an event source is configured.
                    SQS_LISTENER_THREAD.pop('_thread_')
                    return

                sqs_client = aws_stack.connect_to_service('sqs')
                for source in sources:
                    queue_arn = source['EventSourceArn']
                    lambda_arn = source['FunctionArn']
                    batch_size = max(min(source.get('BatchSize', 1), 10), 1)

                    try:
                        region_name = queue_arn.split(':')[3]
                        queue_url = aws_stack.sqs_queue_url_for_arn(queue_arn)
                        result = sqs_client.receive_message(
                            QueueUrl=queue_url,
                            MessageAttributeNames=['All'],
                            MaxNumberOfMessages=batch_size
                        )
                        messages = result.get('Messages')
                        if not messages:
                            continue

                        send_event_to_lambda(queue_arn, queue_url, lambda_arn, messages, region=region_name)

                    except Exception as e:
                        LOG.debug('Unable to poll SQS messages for queue %s: %s' % (queue_arn, e))

            except Exception:
                pass
            finally:
                time.sleep(SQS_POLL_INTERVAL_SEC)

    LOG.debug('Starting SQS message polling thread for Lambda API')
    SQS_LISTENER_THREAD['_thread_'] = FuncThread(listener_loop)
    SQS_LISTENER_THREAD['_thread_'].start()


def process_sqs_message(queue_name, region_name=None):
    # feed message into the first listening lambda (message should only get processed once)
    try:
        region_name = region_name or aws_stack.get_region()
        queue_arn = aws_stack.sqs_queue_arn(queue_name, region_name=region_name)
        sources = get_event_sources(source_arn=queue_arn)
        arns = [s.get('FunctionArn') for s in sources]
        LOG.debug('Found %s source mappings for event from SQS queue %s: %s' % (len(arns), queue_arn, arns))
        source = (sources or [None])[0]
        if not source:
            return False
<<<<<<< HEAD
        if source:
            arn = source['FunctionArn']
            event = {'Records': [{
                'body': message_body,
                'receiptHandle': 'MessageReceiptHandle',
                'md5OfBody': md5(message_body),
                'eventSourceARN': queue_arn,
                'eventSource': 'aws:sqs',
                'awsRegion': region_name,
                'messageId': str(uuid.uuid4()),
                'attributes': {
                    'ApproximateFirstReceiveTimestamp': '{}000'.format(int(time.time())),
                    'SenderId': TEST_AWS_ACCOUNT_ID,
                    'ApproximateReceiveCount': '1',
                    'SentTimestamp': '{}000'.format(int(time.time()))
                },
                'messageAttributes': message_attributes,
                'sqs': True,
            }]}
            run_lambda(event=event, context={}, func_arn=arn,
                asynchronous=not config.SYNCHRONOUS_SQS_EVENTS)
            return True
=======

        start_lambda_sqs_listener()
        return True
>>>>>>> a81c96d6
    except Exception as e:
        LOG.warning('Unable to run Lambda function on SQS messages: %s %s' % (e, traceback.format_exc()))


def get_event_sources(func_name=None, source_arn=None):
    result = []
    for m in event_source_mappings:
        if not func_name or (m['FunctionArn'] in [func_name, func_arn(func_name)]):
            if _arn_match(mapped=m['EventSourceArn'], searched=source_arn):
                result.append(m)
    return result


def _arn_match(mapped, searched):
    if not searched or mapped == searched:
        return True
    # Some types of ARNs can end with a path separated by slashes, for
    # example the ARN of a DynamoDB stream is tableARN/stream/ID. It's
    # a little counterintuitive that a more specific mapped ARN can
    # match a less specific ARN on the event, but some integration tests
    # rely on it for things like subscribing to a stream and matching an
    # event labeled with the table ARN.
    if re.match(r'^%s$' % searched, mapped):
        return True
    if mapped.startswith(searched):
        suffix = mapped[len(searched):]
        return suffix[0] == '/'
    return False


def get_function_version(arn, version):
    func = arn_to_lambda.get(arn)
    return format_func_details(func, version=version, always_add_version=True)


def publish_new_function_version(arn):
    func_details = arn_to_lambda.get(arn)
    versions = func_details.versions
    last_version = func_details.max_version()
    versions[str(last_version + 1)] = {
        'CodeSize': versions.get('$LATEST').get('CodeSize'),
        'CodeSha256': versions.get('$LATEST').get('CodeSha256'),
        'Function': versions.get('$LATEST').get('Function'),
        'RevisionId': str(uuid.uuid4())
    }
    return get_function_version(arn, str(last_version + 1))


def do_list_versions(arn):
    return sorted([get_function_version(arn, version) for version in
                   arn_to_lambda.get(arn).versions.keys()], key=lambda k: str(k.get('Version')))


def do_update_alias(arn, alias, version, description=None):
    new_alias = {
        'AliasArn': arn + ':' + alias,
        'FunctionVersion': version,
        'Name': alias,
        'Description': description or '',
        'RevisionId': str(uuid.uuid4())
    }
    arn_to_lambda.get(arn).aliases[alias] = new_alias
    return new_alias


@cloudwatched('lambda')
def run_lambda(event, context, func_arn, version=None, suppress_output=False, asynchronous=False, callback=None):
    if suppress_output:
        stdout_ = sys.stdout
        stderr_ = sys.stderr
        stream = StringIO()
        sys.stdout = stream
        sys.stderr = stream
    try:
        func_arn = aws_stack.fix_arn(func_arn)
        func_details = arn_to_lambda.get(func_arn)
        if not func_details:
            return not_found_error(msg='The resource specified in the request does not exist.')
        if not context:
            context = LambdaContext(func_details, version)
        result = LAMBDA_EXECUTOR.execute(func_arn, func_details, event, context=context,
            version=version, asynchronous=asynchronous, callback=callback)
    except Exception as e:
        return error_response('Error executing Lambda function %s: %s %s' % (func_arn, e, traceback.format_exc()))
    finally:
        if suppress_output:
            sys.stdout = stdout_
            sys.stderr = stderr_
    return result


def exec_lambda_code(script, handler_function='handler', lambda_cwd=None, lambda_env=None):
    if lambda_cwd or lambda_env:
        EXEC_MUTEX.acquire()
        if lambda_cwd:
            previous_cwd = os.getcwd()
            os.chdir(lambda_cwd)
            sys.path = [lambda_cwd] + sys.path
        if lambda_env:
            previous_env = dict(os.environ)
            os.environ.update(lambda_env)
    # generate lambda file name
    lambda_id = 'l_%s' % short_uid()
    lambda_file = LAMBDA_SCRIPT_PATTERN.replace('*', lambda_id)
    save_file(lambda_file, script)
    # delete temporary .py and .pyc files on exit
    TMP_FILES.append(lambda_file)
    TMP_FILES.append('%sc' % lambda_file)
    try:
        pre_sys_modules_keys = set(sys.modules.keys())
        try:
            handler_module = imp.load_source(lambda_id, lambda_file)
            module_vars = handler_module.__dict__
        finally:
            # the above import can bring files for the function
            # (eg settings.py) into the global namespace. subsequent
            # calls can pick up file from another function, causing
            # general issues.
            post_sys_modules_keys = set(sys.modules.keys())
            for key in post_sys_modules_keys:
                if key not in pre_sys_modules_keys:
                    sys.modules.pop(key)
    except Exception as e:
        LOG.error('Unable to exec: %s %s' % (script, traceback.format_exc()))
        raise e
    finally:
        if lambda_cwd or lambda_env:
            if lambda_cwd:
                os.chdir(previous_cwd)
                sys.path.pop(0)
            if lambda_env:
                os.environ = previous_env
            EXEC_MUTEX.release()
    return module_vars[handler_function]


def get_handler_file_from_name(handler_name, runtime=LAMBDA_DEFAULT_RUNTIME):
    # TODO: support Java Lambdas in the future
    if runtime.startswith(LAMBDA_RUNTIME_PROVIDED):
        return 'bootstrap'
    delimiter = '.'
    if runtime.startswith(LAMBDA_RUNTIME_NODEJS):
        file_ext = '.js'
    elif runtime.startswith(LAMBDA_RUNTIME_GOLANG):
        file_ext = ''
    elif runtime.startswith(tuple(DOTNET_LAMBDA_RUNTIMES)):
        file_ext = '.dll'
        delimiter = ':'
    elif runtime.startswith(LAMBDA_RUNTIME_RUBY):
        file_ext = '.rb'
    else:
        handler_name = handler_name.rpartition(delimiter)[0].replace(delimiter, os.path.sep)
        file_ext = '.py'
    return '%s%s' % (handler_name.split(delimiter)[0], file_ext)


def get_handler_function_from_name(handler_name, runtime=LAMBDA_DEFAULT_RUNTIME):
    # TODO: support Java Lambdas in the future
    if runtime.startswith(tuple(DOTNET_LAMBDA_RUNTIMES)):
        return handler_name.split(':')[-1]
    else:
        return handler_name.split('.')[-1]


def error_response(msg, code=500, error_type='InternalFailure'):
    LOG.warning(msg)
    return aws_responses.flask_error_response(msg, code=code, error_type=error_type)


def get_zip_bytes(function_code):
    """Returns the ZIP file contents from a FunctionCode dict.

    :type function_code: dict
    :param function_code: https://docs.aws.amazon.com/lambda/latest/dg/API_FunctionCode.html
    :returns: bytes of the Zip file.
    """
    if 'S3Bucket' in function_code:
        s3_client = aws_stack.connect_to_service('s3')
        bytes_io = BytesIO()
        try:
            s3_client.download_fileobj(function_code['S3Bucket'], function_code['S3Key'], bytes_io)
            zip_file_content = bytes_io.getvalue()
        except Exception as e:
            raise ClientError('Unable to fetch Lambda archive from S3: %s' % e, 404)
    elif 'ZipFile' in function_code:
        zip_file_content = function_code['ZipFile']
        zip_file_content = base64.b64decode(zip_file_content)
    else:
        raise ClientError('No valid Lambda archive specified.')
    return zip_file_content


def get_java_handler(zip_file_content, main_file, func_details=None):
    """Creates a Java handler from an uploaded ZIP or JAR.

    :type zip_file_content: bytes
    :param zip_file_content: ZIP file bytes.
    :type handler: str
    :param handler: The lambda handler path.
    :type main_file: str
    :param main_file: Filepath to the uploaded ZIP or JAR file.

    :returns: function or flask.Response
    """
    if is_zip_file(zip_file_content):
        def execute(event, context):
            result = lambda_executors.EXECUTOR_LOCAL.execute_java_lambda(
                event, context, main_file=main_file, func_details=func_details)
            return result
        return execute
    raise ClientError(error_response(
        'Unable to extract Java Lambda handler - file is not a valid zip/jar file', 400, error_type='ValidationError'))


def set_archive_code(code, lambda_name, zip_file_content=None):
    # get metadata
    lambda_arn = func_arn(lambda_name)
    lambda_details = arn_to_lambda[lambda_arn]
    is_local_mount = code.get('S3Bucket') == BUCKET_MARKER_LOCAL

    if is_local_mount and config.LAMBDA_REMOTE_DOCKER:
        msg = 'Please note that Lambda mounts (bucket name "%s") cannot be used with LAMBDA_REMOTE_DOCKER=1'
        raise Exception(msg % BUCKET_MARKER_LOCAL)

    # Stop/remove any containers that this arn uses.
    LAMBDA_EXECUTOR.cleanup(lambda_arn)

    if is_local_mount:
        # Mount or use a local folder lambda executors can reference
        # WARNING: this means we're pointing lambda_cwd to a local path in the user's
        # file system! We must ensure that there is no data loss (i.e., we must *not* add
        # this folder to TMP_FILES or similar).
        return code['S3Key']

    # get file content
    zip_file_content = zip_file_content or get_zip_bytes(code)

    # Save the zip file to a temporary file that the lambda executors can reference
    code_sha_256 = base64.standard_b64encode(hashlib.sha256(zip_file_content).digest())
    lambda_details.get_version('$LATEST')['CodeSize'] = len(zip_file_content)
    lambda_details.get_version('$LATEST')['CodeSha256'] = code_sha_256.decode('utf-8')
    tmp_dir = '%s/zipfile.%s' % (config.TMP_FOLDER, short_uid())
    mkdir(tmp_dir)
    tmp_file = '%s/%s' % (tmp_dir, LAMBDA_ZIP_FILE_NAME)
    save_file(tmp_file, zip_file_content)
    TMP_FILES.append(tmp_dir)
    lambda_details.cwd = tmp_dir
    return tmp_dir


def set_function_code(code, lambda_name, lambda_cwd=None):
    def generic_handler(event, context):
        raise ClientError(('Unable to find executor for Lambda function "%s". Note that ' +
            'Node.js, Golang, and .Net Core Lambdas currently require LAMBDA_EXECUTOR=docker') % lambda_name)

    arn = func_arn(lambda_name)
    lambda_details = arn_to_lambda[arn]
    runtime = lambda_details.runtime
    lambda_environment = lambda_details.envvars
    handler_name = lambda_details.handler = lambda_details.handler or LAMBDA_DEFAULT_HANDLER
    code_passed = code
    code = code or lambda_details.code
    is_local_mount = code.get('S3Bucket') == BUCKET_MARKER_LOCAL
    zip_file_content = None

    if code_passed:
        lambda_cwd = lambda_cwd or set_archive_code(code_passed, lambda_name)
        if not is_local_mount:
            # Save the zip file to a temporary file that the lambda executors can reference
            zip_file_content = get_zip_bytes(code_passed)
    else:
        lambda_cwd = lambda_cwd or lambda_details.cwd

    # get local lambda working directory
    tmp_file = '%s/%s' % (lambda_cwd, LAMBDA_ZIP_FILE_NAME)

    if not zip_file_content:
        zip_file_content = load_file(tmp_file, mode='rb')

    # Set the appropriate lambda handler.
    lambda_handler = generic_handler
    is_java = lambda_executors.is_java_lambda(runtime)

    if is_java:
        # The Lambda executors for Docker subclass LambdaExecutorContainers, which
        # runs Lambda in Docker by passing all *.jar files in the function working
        # directory as part of the classpath. Obtain a Java handler function below.
        lambda_handler = get_java_handler(zip_file_content, tmp_file, func_details=lambda_details)

    if not is_local_mount:
        # Lambda code must be uploaded in Zip format
        if not is_zip_file(zip_file_content):
            raise ClientError(
                'Uploaded Lambda code for runtime ({}) is not in Zip format'.format(runtime))
        # Unzipping should only be required for (1) non-Java Lambdas, or (2) zip files containing JAR files
        if not is_java or zip_contains_jar_entries(zip_file_content, 'lib/'):
            unzip(tmp_file, lambda_cwd)

    # Obtain handler details for any non-Java Lambda function
    if not is_java:
        handler_file = get_handler_file_from_name(handler_name, runtime=runtime)
        handler_function = get_handler_function_from_name(handler_name, runtime=runtime)

        main_file = '%s/%s' % (lambda_cwd, handler_file)
        if not os.path.exists(main_file):
            # Raise an error if (1) this is not a local mount lambda, or (2) we're
            # running Lambdas locally (not in Docker), or (3) we're using remote Docker.
            # -> We do *not* want to raise an error if we're using local mount in non-remote Docker
            if not is_local_mount or not use_docker() or config.LAMBDA_REMOTE_DOCKER:
                file_list = run('cd "%s"; du -d 3 .' % lambda_cwd)
                config_debug = ('Config for local mount, docker, remote: "%s", "%s", "%s"' %
                    (is_local_mount, use_docker(), config.LAMBDA_REMOTE_DOCKER))
                LOG.debug('Lambda archive content:\n%s' % file_list)
                raise ClientError(error_response(
                    'Unable to find handler script (%s) in Lambda archive. %s' % (main_file, config_debug),
                    400, error_type='ValidationError'))

        if runtime.startswith('python') and not use_docker():
            try:
                # make sure the file is actually readable, then read contents
                ensure_readable(main_file)
                zip_file_content = load_file(main_file, mode='rb')
                # extract handler
                lambda_handler = exec_lambda_code(
                    zip_file_content,
                    handler_function=handler_function,
                    lambda_cwd=lambda_cwd,
                    lambda_env=lambda_environment)
            except Exception as e:
                raise ClientError('Unable to get handler function from lambda code.', e)

    add_function_mapping(lambda_name, lambda_handler, lambda_cwd)
    return {'FunctionName': lambda_name}


def do_list_functions():
    funcs = []
    this_region = aws_stack.get_region()
    for f_arn, func in arn_to_lambda.items():
        if type(func) != LambdaFunction:
            continue

        # filter out functions of current region
        func_region = f_arn.split(':')[3]
        if func_region != this_region:
            continue

        func_name = f_arn.split(':function:')[-1]
        arn = func_arn(func_name)
        func_details = arn_to_lambda.get(arn)
        if not func_details:
            # this can happen if we're accessing Lambdas from a different region (ARN mismatch)
            continue

        details = format_func_details(func_details)
        details['Tags'] = func.tags

        funcs.append(details)
    return funcs


def format_func_details(func_details, version=None, always_add_version=False):
    version = version or '$LATEST'
    func_version = func_details.get_version(version)
    result = {
        'CodeSha256': func_version.get('CodeSha256'),
        'Role': func_details.role,
        'KMSKeyArn': func_details.kms_key_arn,
        'Version': version,
        'VpcConfig': func_details.vpc_config,
        'FunctionArn': func_details.arn(),
        'FunctionName': func_details.name(),
        'CodeSize': func_version.get('CodeSize'),
        'Handler': func_details.handler,
        'Runtime': func_details.runtime,
        'Timeout': func_details.timeout,
        'Description': func_details.description,
        'MemorySize': func_details.memory_size,
        'LastModified': func_details.last_modified,
        'TracingConfig': {'Mode': 'PassThrough'},
        'RevisionId': func_version.get('RevisionId'),
        'State': 'Active',
        'LastUpdateStatus': 'Successful'
    }
    if func_details.dead_letter_config:
        result['DeadLetterConfig'] = func_details.dead_letter_config

    if func_details.envvars:
        result['Environment'] = {
            'Variables': func_details.envvars
        }
    if (always_add_version or version != '$LATEST') and len(result['FunctionArn'].split(':')) <= 7:
        result['FunctionArn'] += ':%s' % version
    return result


def forward_to_fallback_url(func_arn, data):
    """ If LAMBDA_FALLBACK_URL is configured, forward the invocation of this non-existing
        Lambda to the configured URL. """
    if not config.LAMBDA_FALLBACK_URL:
        return None

    lambda_name = aws_stack.lambda_function_name(func_arn)
    if config.LAMBDA_FALLBACK_URL.startswith('dynamodb://'):
        table_name = urlparse(config.LAMBDA_FALLBACK_URL.replace('dynamodb://', 'http://')).netloc
        dynamodb = aws_stack.connect_to_service('dynamodb')
        item = {
            'id': {'S': short_uid()},
            'timestamp': {'N': str(now_utc())},
            'payload': {'S': str(data)},
            'function_name': {'S': lambda_name}
        }
        aws_stack.create_dynamodb_table(table_name, partition_key='id')
        dynamodb.put_item(TableName=table_name, Item=item)
        return ''
    if re.match(r'^https?://.+', config.LAMBDA_FALLBACK_URL):
        headers = {'lambda-function-name': lambda_name}
        response = safe_requests.post(config.LAMBDA_FALLBACK_URL, data, headers=headers)
        return response.content
    raise ClientError('Unexpected value for LAMBDA_FALLBACK_URL: %s' % config.LAMBDA_FALLBACK_URL)


def get_lambda_policy(function):
    iam_client = aws_stack.connect_to_service('iam')
    policies = iam_client.list_policies(Scope='Local', MaxItems=500)['Policies']
    docs = []
    for p in policies:
        # !TODO: Cache policy documents instead of running N+1 API calls here!
        versions = iam_client.list_policy_versions(PolicyArn=p['Arn'])['Versions']
        default_version = [v for v in versions if v.get('IsDefaultVersion')]
        versions = default_version or versions
        doc = versions[0]['Document']
        doc = doc if isinstance(doc, dict) else json.loads(doc)
        if not isinstance(doc['Statement'], list):
            doc['Statement'] = [doc['Statement']]
        for stmt in doc['Statement']:
            stmt['Principal'] = stmt.get('Principal') or {'AWS': TEST_AWS_ACCOUNT_ID}
        doc['PolicyArn'] = p['Arn']
        doc['Id'] = 'default'
        docs.append(doc)
    policy = [d for d in docs if d['Statement'][0]['Resource'] == func_arn(function)]
    return (policy or [None])[0]


def not_found_error(ref=None, msg=None):
    if not msg:
        msg = 'The resource you requested does not exist.'
        if ref:
            msg = '%s not found: %s' % ('Function' if ':function:' in ref else 'Resource', ref)
    return error_response(msg, 404, error_type='ResourceNotFoundException')


# ------------
# API METHODS
# ------------


@app.before_request
def before_request():
    # fix to enable chunked encoding, as this is used by some Lambda clients
    transfer_encoding = request.headers.get('Transfer-Encoding', '').lower()
    if transfer_encoding == 'chunked':
        request.environ['wsgi.input_terminated'] = True


@app.route('%s/functions' % PATH_ROOT, methods=['POST'])
def create_function():
    """ Create new function
        ---
        operationId: 'createFunction'
        parameters:
            - name: 'request'
              in: body
    """
    arn = 'n/a'
    try:
        data = json.loads(to_str(request.data))
        lambda_name = data['FunctionName']
        event_publisher.fire_event(event_publisher.EVENT_LAMBDA_CREATE_FUNC,
            payload={'n': event_publisher.get_hash(lambda_name)})
        arn = func_arn(lambda_name)
        if arn in arn_to_lambda:
            return error_response('Function already exist: %s' %
                lambda_name, 409, error_type='ResourceConflictException')
        arn_to_lambda[arn] = func_details = LambdaFunction(arn)
        func_details.versions = {'$LATEST': {'RevisionId': str(uuid.uuid4())}}
        func_details.vpc_config = data.get('VpcConfig', {})
        func_details.last_modified = isoformat_milliseconds(datetime.utcnow()) + '+0000'
        func_details.description = data.get('Description', '')
        func_details.handler = data['Handler']
        func_details.runtime = data['Runtime']
        func_details.envvars = data.get('Environment', {}).get('Variables', {})
        func_details.tags = data.get('Tags', {})
        func_details.timeout = data.get('Timeout', LAMBDA_DEFAULT_TIMEOUT)
        func_details.role = data['Role']
        func_details.kms_key_arn = data.get('KMSKeyArn')
        func_details.memory_size = data.get('MemorySize')
        func_details.code = data['Code']
        func_details.set_dead_letter_config(data)
        result = set_function_code(func_details.code, lambda_name)
        if isinstance(result, Response):
            del arn_to_lambda[arn]
            return result
        # remove content from code attribute, if present
        func_details.code.pop('ZipFile', None)
        # prepare result
        result.update(format_func_details(func_details))
        if data.get('Publish', False):
            result['Version'] = publish_new_function_version(arn)['Version']
        return jsonify(result or {})
    except Exception as e:
        arn_to_lambda.pop(arn, None)
        if isinstance(e, ClientError):
            return e.get_response()
        return error_response('Unknown error: %s %s' % (e, traceback.format_exc()))


@app.route('%s/functions/<function>' % PATH_ROOT, methods=['GET'])
def get_function(function):
    """ Get details for a single function
        ---
        operationId: 'getFunction'
        parameters:
            - name: 'request'
              in: body
            - name: 'function'
              in: path
    """
    funcs = do_list_functions()
    for func in funcs:
        if func['FunctionName'] == function:
            result = {
                'Configuration': func,
                'Code': {
                    'Location': '%s/code' % request.url
                },
                'Tags': func['Tags']
            }
            lambda_details = arn_to_lambda.get(func['FunctionArn'])
            if lambda_details.concurrency is not None:
                result['Concurrency'] = lambda_details.concurrency
            return jsonify(result)
    return not_found_error(func_arn(function))


@app.route('%s/functions/' % PATH_ROOT, methods=['GET'])
def list_functions():
    """ List functions
        ---
        operationId: 'listFunctions'
        parameters:
            - name: 'request'
              in: body
    """
    funcs = do_list_functions()
    result = {
        'Functions': funcs
    }
    return jsonify(result)


@app.route('%s/functions/<function>' % PATH_ROOT, methods=['DELETE'])
def delete_function(function):
    """ Delete an existing function
        ---
        operationId: 'deleteFunction'
        parameters:
            - name: 'request'
              in: body
    """
    arn = func_arn(function)

    # Stop/remove any containers that this arn uses.
    LAMBDA_EXECUTOR.cleanup(arn)

    try:
        arn_to_lambda.pop(arn)
    except KeyError:
        return not_found_error(func_arn(function))

    event_publisher.fire_event(event_publisher.EVENT_LAMBDA_DELETE_FUNC,
        payload={'n': event_publisher.get_hash(function)})
    i = 0
    while i < len(event_source_mappings):
        mapping = event_source_mappings[i]
        if mapping['FunctionArn'] == arn:
            del event_source_mappings[i]
            i -= 1
        i += 1
    result = {}
    return jsonify(result)


@app.route('%s/functions/<function>/code' % PATH_ROOT, methods=['PUT'])
def update_function_code(function):
    """ Update the code of an existing function
        ---
        operationId: 'updateFunctionCode'
        parameters:
            - name: 'request'
              in: body
    """
    data = json.loads(to_str(request.data))
    result = set_function_code(data, function)
    arn = func_arn(function)
    func_details = arn_to_lambda.get(arn)
    result.update(format_func_details(func_details))
    if isinstance(result, Response):
        return result
    return jsonify(result or {})


@app.route('%s/functions/<function>/code' % PATH_ROOT, methods=['GET'])
def get_function_code(function):
    """ Get the code of an existing function
        ---
        operationId: 'getFunctionCode'
        parameters:
    """
    arn = func_arn(function)
    lambda_cwd = arn_to_lambda[arn].cwd
    tmp_file = '%s/%s' % (lambda_cwd, LAMBDA_ZIP_FILE_NAME)
    return Response(load_file(tmp_file, mode='rb'),
            mimetype='application/zip',
            headers={'Content-Disposition': 'attachment; filename=lambda_archive.zip'})


@app.route('%s/functions/<function>/configuration' % PATH_ROOT, methods=['GET'])
def get_function_configuration(function):
    """ Get the configuration of an existing function
        ---
        operationId: 'getFunctionConfiguration'
        parameters:
    """
    arn = func_arn(function)
    lambda_details = arn_to_lambda.get(arn)
    if not lambda_details:
        return not_found_error(arn)
    result = format_func_details(lambda_details)
    return jsonify(result)


@app.route('%s/functions/<function>/configuration' % PATH_ROOT, methods=['PUT'])
def update_function_configuration(function):
    """ Update the configuration of an existing function
        ---
        operationId: 'updateFunctionConfiguration'
        parameters:
            - name: 'request'
              in: body
    """
    data = json.loads(to_str(request.data))
    arn = func_arn(function)

    # Stop/remove any containers that this arn uses.
    LAMBDA_EXECUTOR.cleanup(arn)

    lambda_details = arn_to_lambda.get(arn)
    if not lambda_details:
        return error_response('Unable to find Lambda function ARN "%s"' % arn,
            404, error_type='ResourceNotFoundException')

    if data.get('Handler'):
        lambda_details.handler = data['Handler']
    if data.get('Runtime'):
        lambda_details.runtime = data['Runtime']
    lambda_details.set_dead_letter_config(data)
    env_vars = data.get('Environment', {}).get('Variables')
    if env_vars is not None:
        lambda_details.envvars = env_vars
    if data.get('Timeout'):
        lambda_details.timeout = data['Timeout']
    return jsonify(data)


@app.route('%s/functions/<function>/policy' % PATH_ROOT, methods=['POST'])
def add_permission(function):
    data = json.loads(to_str(request.data))
    iam_client = aws_stack.connect_to_service('iam')
    sid = data.get('StatementId')
    policy = {
        'Version': IAM_POLICY_VERSION,
        'Id': 'LambdaFuncAccess-%s' % sid,
        'Statement': [{
            'Sid': sid,
            'Effect': 'Allow',
            # TODO: 'Principal' in policies not yet supported in upstream moto
            # 'Principal': data.get('Principal') or {'AWS': TEST_AWS_ACCOUNT_ID},
            'Action': data.get('Action'),
            'Resource': func_arn(function)
        }]
    }
    iam_client.create_policy(PolicyName=POLICY_NAME_PATTERN % function,
        PolicyDocument=json.dumps(policy), Description='Policy for Lambda function "%s"' % function)
    result = {'Statement': sid}
    return jsonify(result)


@app.route('%s/functions/<function>/policy/<statement>' % PATH_ROOT, methods=['DELETE'])
def remove_permission(function, statement):
    qualifier = request.args.get('Qualifier')
    iam_client = aws_stack.connect_to_service('iam')
    policy = get_lambda_policy(function)
    if not policy:
        return error_response('Unable to find policy for Lambda function "%s"' % function,
            404, error_type='ResourceNotFoundException')
    iam_client.delete_policy(PolicyArn=policy['PolicyArn'])
    result = {
        'FunctionName': function,
        'Qualifier': qualifier,
        'StatementId': policy['Statement'][0]['Sid'],
    }
    return jsonify(result)


@app.route('%s/functions/<function>/policy' % PATH_ROOT, methods=['GET'])
def get_policy(function):
    policy = get_lambda_policy(function)
    if not policy:
        return error_response('The resource you requested does not exist.',
            404, error_type='ResourceNotFoundException')
    return jsonify({'Policy': json.dumps(policy), 'RevisionId': 'test1234'})


@app.route('%s/functions/<function>/invocations' % PATH_ROOT, methods=['POST'])
def invoke_function(function):
    """ Invoke an existing function
        ---
        operationId: 'invokeFunction'
        parameters:
            - name: 'request'
              in: body
    """
    # function here can either be an arn or a function name
    arn = func_arn(function)

    # arn can also contain a qualifier, extract it from there if so
    m = re.match('(arn:aws:lambda:.*:.*:function:[a-zA-Z0-9-_]+)(:.*)?', arn)
    if m and m.group(2):
        qualifier = m.group(2)[1:]
        arn = m.group(1)
    else:
        qualifier = request.args.get('Qualifier')

    data = request.get_data()
    if data:
        data = to_str(data)
        try:
            data = json.loads(data)
        except Exception:
            try:
                # try to read chunked content
                data = json.loads(parse_chunked_data(data))
            except Exception:
                return error_response('The payload is not JSON: %s' % data, 415,
                                      error_type='UnsupportedMediaTypeException')

    # Default invocation type is RequestResponse
    invocation_type = request.environ.get('HTTP_X_AMZ_INVOCATION_TYPE', 'RequestResponse')

    def _create_response(result, status_code=200, headers={}):
        """ Create the final response for the given invocation result """
        if isinstance(result, Response):
            return result
        details = {
            'StatusCode': status_code,
            'Payload': result,
            'Headers': headers
        }
        if isinstance(result, dict):
            for key in ('StatusCode', 'Payload', 'FunctionError'):
                if result.get(key):
                    details[key] = result[key]
        # Try to parse parse payload as JSON
        was_json = False
        payload = details['Payload']
        if payload and isinstance(payload, POSSIBLE_JSON_TYPES) and payload[0] in JSON_START_CHARS:
            try:
                details['Payload'] = json.loads(details['Payload'])
                was_json = True
            except Exception:
                pass
        # Set error headers
        if details.get('FunctionError'):
            details['Headers']['X-Amz-Function-Error'] = str(details['FunctionError'])
        # Construct response object
        response_obj = details['Payload']
        if was_json or isinstance(response_obj, JSON_START_TYPES):
            response_obj = jsonify(response_obj)
            details['Headers']['Content-Type'] = 'application/json'
        else:
            response_obj = str(response_obj)
            details['Headers']['Content-Type'] = 'text/plain'
        return response_obj, details['StatusCode'], details['Headers']

    # check if this lambda function exists
    not_found = None
    if arn not in arn_to_lambda:
        not_found = not_found_error(arn)
    elif qualifier and not arn_to_lambda.get(arn).qualifier_exists(qualifier):
        not_found = not_found_error('{0}:{1}'.format(arn, qualifier))

    if not_found:
        forward_result = forward_to_fallback_url(arn, data)
        if forward_result is not None:
            return _create_response(forward_result)
        return not_found

    if invocation_type == 'RequestResponse':
        result = run_lambda(asynchronous=False, func_arn=arn, event=data, context={}, version=qualifier)
        return _create_response(result)
    elif invocation_type == 'Event':
        run_lambda(asynchronous=True, func_arn=arn, event=data, context={}, version=qualifier)
        return _create_response('', status_code=202)
    elif invocation_type == 'DryRun':
        # Assume the dry run always passes.
        return _create_response('', status_code=204)
    return error_response('Invocation type not one of: RequestResponse, Event or DryRun',
                          code=400, error_type='InvalidParameterValueException')


@app.route('%s/event-source-mappings/' % PATH_ROOT, methods=['GET'])
def list_event_source_mappings():
    """ List event source mappings
        ---
        operationId: 'listEventSourceMappings'
    """
    event_source_arn = request.args.get('EventSourceArn')
    function_name = request.args.get('FunctionName')

    mappings = event_source_mappings
    if event_source_arn:
        mappings = [m for m in mappings if event_source_arn == m.get('EventSourceArn')]
    if function_name:
        function_arn = func_arn(function_name)
        mappings = [m for m in mappings if function_arn == m.get('FunctionArn')]

    response = {
        'EventSourceMappings': mappings
    }
    return jsonify(response)


@app.route('%s/event-source-mappings/<mapping_uuid>' % PATH_ROOT, methods=['GET'])
def get_event_source_mapping(mapping_uuid):
    """ Get an existing event source mapping
        ---
        operationId: 'getEventSourceMapping'
        parameters:
            - name: 'request'
              in: body
    """
    mappings = event_source_mappings
    mappings = [m for m in mappings if mapping_uuid == m.get('UUID')]

    if len(mappings) == 0:
        return not_found_error()
    return jsonify(mappings[0])


@app.route('%s/event-source-mappings/' % PATH_ROOT, methods=['POST'])
def create_event_source_mapping():
    """ Create new event source mapping
        ---
        operationId: 'createEventSourceMapping'
        parameters:
            - name: 'request'
              in: body
    """
    data = json.loads(to_str(request.data))
    try:
        mapping = add_event_source(
            data['FunctionName'], data['EventSourceArn'], data.get('Enabled'), data.get('BatchSize')
        )
        return jsonify(mapping)
    except ValueError as error:
        error_type, message = error.args
        return error_response(message, code=400, error_type=error_type)


@app.route('%s/event-source-mappings/<mapping_uuid>' % PATH_ROOT, methods=['PUT'])
def update_event_source_mapping(mapping_uuid):
    """ Update an existing event source mapping
        ---
        operationId: 'updateEventSourceMapping'
        parameters:
            - name: 'request'
              in: body
    """
    data = json.loads(request.data)
    if not mapping_uuid:
        return jsonify({})

    function_name = data.get('FunctionName') or ''
    enabled = data.get('Enabled', True)
    batch_size = data.get('BatchSize')

    try:
        mapping = update_event_source(mapping_uuid, function_name, enabled, batch_size)
        return jsonify(mapping)
    except ValueError as error:
        error_type, message = error.args
        return error_response(message, code=400, error_type=error_type)


@app.route('%s/event-source-mappings/<mapping_uuid>' % PATH_ROOT, methods=['DELETE'])
def delete_event_source_mapping(mapping_uuid):
    """ Delete an event source mapping
        ---
        operationId: 'deleteEventSourceMapping'
    """
    if not mapping_uuid:
        return jsonify({})

    mapping = delete_event_source(mapping_uuid)
    return jsonify(mapping)


@app.route('%s/functions/<function>/versions' % PATH_ROOT, methods=['POST'])
def publish_version(function):
    arn = func_arn(function)
    if arn not in arn_to_lambda:
        return not_found_error(arn)
    return jsonify(publish_new_function_version(arn))


@app.route('%s/functions/<function>/versions' % PATH_ROOT, methods=['GET'])
def list_versions(function):
    arn = func_arn(function)
    if arn not in arn_to_lambda:
        return not_found_error(arn)
    return jsonify({'Versions': do_list_versions(arn)})


@app.route('%s/functions/<function>/aliases' % PATH_ROOT, methods=['POST'])
def create_alias(function):
    arn = func_arn(function)
    if arn not in arn_to_lambda:
        return not_found_error(arn)
    data = json.loads(request.data)
    alias = data.get('Name')
    if alias in arn_to_lambda.get(arn).aliases:
        return error_response('Alias already exists: %s' % arn + ':' + alias, 404,
                              error_type='ResourceConflictException')
    version = data.get('FunctionVersion')
    description = data.get('Description')
    return jsonify(do_update_alias(arn, alias, version, description))


@app.route('%s/functions/<function>/aliases/<name>' % PATH_ROOT, methods=['PUT'])
def update_alias(function, name):
    arn = func_arn(function)
    if arn not in arn_to_lambda:
        return not_found_error(arn)
    if name not in arn_to_lambda.get(arn).aliases:
        return not_found_error(msg='Alias not found: %s:%s' % (arn, name))
    current_alias = arn_to_lambda.get(arn).aliases.get(name)
    data = json.loads(request.data)
    version = data.get('FunctionVersion') or current_alias.get('FunctionVersion')
    description = data.get('Description') or current_alias.get('Description')
    return jsonify(do_update_alias(arn, name, version, description))


@app.route('%s/functions/<function>/aliases/<name>' % PATH_ROOT, methods=['GET'])
def get_alias(function, name):
    arn = func_arn(function)
    if arn not in arn_to_lambda:
        return not_found_error(arn)
    if name not in arn_to_lambda.get(arn).aliases:
        return not_found_error(msg='Alias not found: %s:%s' % (arn, name))
    return jsonify(arn_to_lambda.get(arn).aliases.get(name))


@app.route('%s/functions/<function>/aliases' % PATH_ROOT, methods=['GET'])
def list_aliases(function):
    arn = func_arn(function)
    if arn not in arn_to_lambda:
        return not_found_error(arn)
    return jsonify({'Aliases': sorted(arn_to_lambda.get(arn).aliases.values(),
                                      key=lambda x: x['Name'])})


@app.route('/<version>/functions/<function>/concurrency', methods=['PUT'])
def put_concurrency(version, function):
    # the version for put_concurrency != PATH_ROOT, at the time of this
    # writing it's: /2017-10-31 for this endpoint
    # https://docs.aws.amazon.com/lambda/latest/dg/API_PutFunctionConcurrency.html
    arn = func_arn(function)
    data = json.loads(request.data)
    lambda_details = arn_to_lambda.get(arn)
    if not lambda_details:
        return not_found_error(arn)
    lambda_details.concurrency = data
    return jsonify(data)


@app.route('/<version>/tags/<arn>', methods=['GET'])
def list_tags(version, arn):
    func_details = arn_to_lambda.get(arn)
    if not func_details:
        return not_found_error(arn)
    result = {'Tags': func_details.tags}
    return jsonify(result)


@app.route('/<version>/tags/<arn>', methods=['POST'])
def tag_resource(version, arn):
    data = json.loads(request.data)
    tags = data.get('Tags', {})
    if tags:
        func_details = arn_to_lambda.get(arn)
        if not func_details:
            return not_found_error(arn)
        if func_details:
            func_details.tags.update(tags)
    return jsonify({})


@app.route('/<version>/tags/<arn>', methods=['DELETE'])
def untag_resource(version, arn):
    tag_keys = request.args.getlist('tagKeys')
    func_details = arn_to_lambda.get(arn)
    if not func_details:
        return not_found_error(arn)
    for tag_key in tag_keys:
        func_details.tags.pop(tag_key, None)
    return jsonify({})


@app.route('/2019-09-25/functions/<function>/event-invoke-config', methods=['PUT'])
def put_function_event_invoke_config(function):
    """ Updates the configuration for asynchronous invocation for a function
        ---
        operationId: PutFunctionEventInvokeConfig
        parameters:
            - name: 'function'
              in: path
            - name: 'qualifier'
              in: path
            - name: 'request'
              in: body
    """
    data = json.loads(to_str(request.data))
    function_arn = func_arn(function)
    lambda_obj = arn_to_lambda[function_arn]
    response = lambda_obj.put_function_event_invoke_config(data)

    return jsonify({
        'LastModified': response.last_modified,
        'FunctionArn': str(function_arn),
        'MaximumRetryAttempts': response.max_retry_attempts,
        'MaximumEventAgeInSeconds': response.max_event_age,
        'DestinationConfig': {
            'OnSuccess': {
                'Destination': str(response.on_successful_invocation)
            },
            'OnFailure': {
                'Destination': str(response.dead_letter_config)
            }
        }
    })


@app.route('/2019-09-25/functions/<function>/event-invoke-config', methods=['GET'])
def get_function_event_invoke_config(function):
    """ Retrieves the configuration for asynchronous invocation for a function
        ---
        operationId: GetFunctionEventInvokeConfig
        parameters:
            - name: 'function'
              in: path
            - name: 'qualifier'
              in: path
            - name: 'request'
              in: body
    """
    try:
        function_arn = func_arn(function)
        lambda_obj = arn_to_lambda[function_arn]
    except Exception as e:
        return error_response(str(e), 400)

    response = lambda_obj.get_function_event_invoke_config()
    return jsonify(response)


def serve(port, quiet=True):
    # initialize the Lambda executor
    LAMBDA_EXECUTOR.startup()

    generic_proxy.serve_flask_app(app=app, port=port, quiet=quiet)<|MERGE_RESOLUTION|>--- conflicted
+++ resolved
@@ -262,29 +262,6 @@
         LOG.warning('Unable to run Lambda function on API Gateway message: %s %s' % (e, traceback.format_exc()))
 
 
-<<<<<<< HEAD
-def process_sns_notification(func_arn, topic_arn, subscriptionArn, message, message_attributes, subject='',):
-    try:
-        event = {
-            'Records': [{
-                'EventSource': 'localstack:sns',
-                'EventVersion': '1.0',
-                'EventSubscriptionArn': subscriptionArn,
-                'Sns': {
-                    'Type': 'Notification',
-                    'TopicArn': topic_arn,
-                    'Subject': subject,
-                    'Message': message,
-                    'Timestamp': timestamp(format=TIMESTAMP_FORMAT_MILLIS),
-                    'MessageAttributes': message_attributes
-                }
-            }]
-        }
-        return run_lambda(event=event, context={}, func_arn=func_arn,
-            asynchronous=not config.SYNCHRONOUS_SNS_EVENTS)
-    except Exception as e:
-        LOG.warning('Unable to run Lambda function on SNS message: %s %s' % (e, traceback.format_exc()))
-=======
 def process_sns_notification(func_arn, topic_arn, subscription_arn, message,
         message_attributes, unsubscribe_url, subject='',):
     event = {
@@ -309,8 +286,7 @@
             }
         }]
     }
-    return run_lambda(event=event, context={}, func_arn=func_arn, asynchronous=True)
->>>>>>> a81c96d6
+    return run_lambda(event=event, context={}, func_arn=func_arn, asynchronous=not config.SYNCHRONOUS_SNS_EVENTS)
 
 
 def process_dynamodb_records(records):
@@ -340,19 +316,6 @@
         sources = get_event_sources(source_arn=stream_arn)
         for source in sources:
             arn = source['FunctionArn']
-<<<<<<< HEAD
-            event = {
-                'Records': []
-            }
-            for rec in records:
-                event['Records'].append({
-                    'eventID': 'shardId-000000000000:{0}'.format(rec['sequenceNumber']),
-                    'eventSourceARN': stream_arn,
-                    'kinesis': rec
-                })
-            run_lambda(event=event, context={}, func_arn=arn,
-                asynchronous=not config.SYNCHRONOUS_DYNAMODB_EVENTS)
-=======
             for chunk in chunks(records, source['BatchSize']):
                 event = {
                     'Records': [
@@ -364,10 +327,7 @@
                         for rec in chunk
                     ]
                 }
-
-                run_lambda(event=event, context={}, func_arn=arn)
-
->>>>>>> a81c96d6
+                run_lambda(event=event, context={}, func_arn=arn, asynchronous=not config.SYNCHRONOUS_DYNAMODB_EVENTS)
     except Exception as e:
         LOG.warning('Unable to run Lambda function on Kinesis records: %s %s' % (e, traceback.format_exc()))
 
@@ -464,34 +424,9 @@
         source = (sources or [None])[0]
         if not source:
             return False
-<<<<<<< HEAD
-        if source:
-            arn = source['FunctionArn']
-            event = {'Records': [{
-                'body': message_body,
-                'receiptHandle': 'MessageReceiptHandle',
-                'md5OfBody': md5(message_body),
-                'eventSourceARN': queue_arn,
-                'eventSource': 'aws:sqs',
-                'awsRegion': region_name,
-                'messageId': str(uuid.uuid4()),
-                'attributes': {
-                    'ApproximateFirstReceiveTimestamp': '{}000'.format(int(time.time())),
-                    'SenderId': TEST_AWS_ACCOUNT_ID,
-                    'ApproximateReceiveCount': '1',
-                    'SentTimestamp': '{}000'.format(int(time.time()))
-                },
-                'messageAttributes': message_attributes,
-                'sqs': True,
-            }]}
-            run_lambda(event=event, context={}, func_arn=arn,
-                asynchronous=not config.SYNCHRONOUS_SQS_EVENTS)
-            return True
-=======
 
         start_lambda_sqs_listener()
         return True
->>>>>>> a81c96d6
     except Exception as e:
         LOG.warning('Unable to run Lambda function on SQS messages: %s %s' % (e, traceback.format_exc()))
 
