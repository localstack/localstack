import json
import logging
import time
from typing import Dict, List

from localstack.services.awslambda import lambda_executors
from localstack.services.awslambda.event_source_listeners.event_source_listener import (
    EventSourceListener,
)
from localstack.services.awslambda.lambda_api import (
    get_event_sources,
    message_attributes_to_lower,
    run_lambda,
)
from localstack.services.awslambda.lambda_executors import InvocationResult
from localstack.utils.aws import aws_stack
from localstack.utils.aws.aws_stack import extract_region_from_arn
from localstack.utils.threads import FuncThread

LOG = logging.getLogger(__name__)


class SQSEventSourceListener(EventSourceListener):
    # SQS listener thread settings
    SQS_LISTENER_THREAD: Dict = {}
    SQS_POLL_INTERVAL_SEC: float = 1

    @staticmethod
    def source_type():
        return "sqs"

    def start(self):
        if self.SQS_LISTENER_THREAD:
            return

        LOG.debug("Starting SQS message polling thread for Lambda API")
        self.SQS_LISTENER_THREAD["_thread_"] = thread = FuncThread(self._listener_loop)
        thread.start()

    def get_matching_event_sources(self) -> List[Dict]:
        return get_event_sources(source_arn=r".*:sqs:.*")

    def _listener_loop(self, *args):
        while True:
            try:
                sources = self.get_matching_event_sources()
                if not sources:
                    # Temporarily disable polling if no event sources are configured
                    # anymore. The loop will get restarted next time a message
                    # arrives and if an event source is configured.
                    self.SQS_LISTENER_THREAD.pop("_thread_")
                    return

                for source in sources:
                    queue_arn = source["EventSourceArn"]
                    region_name = extract_region_from_arn(queue_arn)
                    sqs_client = aws_stack.connect_to_service("sqs", region_name=region_name)
                    batch_size = max(min(source.get("BatchSize", 1), 10), 1)

                    try:
                        queue_url = aws_stack.sqs_queue_url_for_arn(queue_arn)
                        result = sqs_client.receive_message(
                            QueueUrl=queue_url,
                            AttributeNames=["All"],
                            MessageAttributeNames=["All"],
                            MaxNumberOfMessages=batch_size,
                        )
                        messages = result.get("Messages")
                        if not messages:
                            continue

                        self._process_messages_for_event_source(source, messages)

                    except Exception as e:
                        if "NonExistentQueue" not in str(e):
                            # TODO: remove event source if queue does no longer exist?
                            LOG.debug("Unable to poll SQS messages for queue %s: %s", queue_arn, e)

            except Exception:
                pass
            finally:
                time.sleep(self.SQS_POLL_INTERVAL_SEC)

    def _process_messages_for_event_source(self, source, messages):
        lambda_arn = source["FunctionArn"]
        queue_arn = source["EventSourceArn"]
<<<<<<< HEAD
        region_name = extract_region_from_arn(queue_arn)
=======
        # https://docs.aws.amazon.com/lambda/latest/dg/with-sqs.html#services-sqs-batchfailurereporting
        report_partial_failures = "ReportBatchItemFailures" in source.get(
            "FunctionResponseTypes", []
        )
        region_name = queue_arn.split(":")[3]
>>>>>>> 70268a7c
        queue_url = aws_stack.sqs_queue_url_for_arn(queue_arn)
        LOG.debug("Sending event from event source %s to Lambda %s", queue_arn, lambda_arn)
        res = self._send_event_to_lambda(
            queue_arn,
            queue_url,
            lambda_arn,
            messages,
            region=region_name,
            report_partial_failures=report_partial_failures,
        )
        return res

    def _send_event_to_lambda(
        self, queue_arn, queue_url, lambda_arn, messages, region, report_partial_failures=False
    ) -> bool:
        records = []

        def delete_messages(result: InvocationResult, func_arn, event, error=None, **kwargs):
            if error:
                # Skip deleting messages from the queue in case of processing errors. We'll pick them up and retry
                # next time they become visible in the queue. Redrive policies will be handled automatically by SQS
                # on the next polling attempt.
                # Even if ReportBatchItemFailures is set, the entire batch fails if an error is raised.
                return

            region_name = extract_region_from_arn(queue_arn)
            sqs_client = aws_stack.connect_to_service("sqs", region_name=region_name)

            if report_partial_failures:
                valid_message_ids = [r["messageId"] for r in records]
                # collect messages to delete (= the ones that were processed successfully)
                try:
                    if messages_to_keep := parse_batch_item_failures(
                        result, valid_message_ids=valid_message_ids
                    ):
                        # unless there is an exception or the parse result is empty, only delete those messages that
                        # are not part of the partial failure report.
                        messages_to_delete = [
                            message_id
                            for message_id in valid_message_ids
                            if message_id not in messages_to_keep
                        ]
                    else:
                        # otherwise delete all messages
                        messages_to_delete = valid_message_ids

                    LOG.debug(
                        "Lambda partial SQS batch failure report: ok=%s, failed=%s",
                        messages_to_delete,
                        messages_to_keep,
                    )
                except Exception as e:
                    LOG.error(
                        "Error while parsing batchItemFailures from lambda response %s: %s. "
                        "Treating the batch as complete failure.",
                        result.result,
                        e,
                    )
                    return

                entries = [
                    {"Id": r["receiptHandle"], "ReceiptHandle": r["receiptHandle"]}
                    for r in records
                    if r["messageId"] in messages_to_delete
                ]

            else:
                entries = [
                    {"Id": r["receiptHandle"], "ReceiptHandle": r["receiptHandle"]} for r in records
                ]

            try:
                sqs_client.delete_message_batch(QueueUrl=queue_url, Entries=entries)
            except Exception as e:
                LOG.info(
                    "Unable to delete Lambda events from SQS queue "
                    + "(please check SQS visibility timeout settings): %s - %s" % (entries, e)
                )

        for msg in messages:
            message_attrs = message_attributes_to_lower(msg.get("MessageAttributes"))
            record = {
                "body": msg.get("Body", "MessageBody"),
                "receiptHandle": msg.get("ReceiptHandle"),
                "md5OfBody": msg.get("MD5OfBody") or msg.get("MD5OfMessageBody"),
                "eventSourceARN": queue_arn,
                "eventSource": lambda_executors.EVENT_SOURCE_SQS,
                "awsRegion": region,
                "messageId": msg["MessageId"],
                "attributes": msg.get("Attributes", {}),
                "messageAttributes": message_attrs,
            }

            if md5OfMessageAttributes := msg.get("MD5OfMessageAttributes"):
                record["md5OfMessageAttributes"] = md5OfMessageAttributes

            records.append(record)

        event = {"Records": records}

        res = run_lambda(
            func_arn=lambda_arn,
            event=event,
            context={},
            asynchronous=True,
            callback=delete_messages,
        )
        if isinstance(res, InvocationResult):
            status_code = getattr(res.result, "status_code", 0)
            if status_code >= 400:
                return False
        return True


def parse_batch_item_failures(result: InvocationResult, valid_message_ids: List[str]) -> List[str]:
    """
    Parses a lambda responses as a partial batch failure response, that looks something like this::

        {
          "batchItemFailures": [
                {
                    "itemIdentifier": "id2"
                },
                {
                    "itemIdentifier": "id4"
                }
            ]
        }

    If the response returns an empty list, then the batch should be considered as a complete success. If an exception
    is raised, the batch should be considered a complete failure.

    See https://docs.aws.amazon.com/lambda/latest/dg/with-sqs.html#services-sqs-batchfailurereporting

    :param result: the lambda invocation result
    :param valid_message_ids: the list of valid message ids in the batch
    :raises KeyError: if the itemIdentifier value is missing or not in the batch
    :raises Exception: any other exception related to parsing (e.g., JSON parser error)
    :return: a list of message IDs that are part of a failure and should not be deleted from the queue
    """
    if not result or not result.result:
        return []

    if isinstance(result.result, dict):
        partial_batch_failure = result.result
    else:
        partial_batch_failure = json.loads(result.result)

    if not partial_batch_failure:
        return []

    batch_item_failures = partial_batch_failure.get("batchItemFailures")

    if not batch_item_failures:
        return []

    messages_to_keep = []
    for item in batch_item_failures:
        if "itemIdentifier" not in item:
            raise KeyError(f"missing itemIdentifier in batchItemFailure record {item}")

        item_identifier = item["itemIdentifier"]

        if item_identifier not in valid_message_ids:
            raise KeyError(f"itemIdentifier '{item_identifier}' not in the batch")

        messages_to_keep.append(item_identifier)

    return messages_to_keep<|MERGE_RESOLUTION|>--- conflicted
+++ resolved
@@ -84,15 +84,11 @@
     def _process_messages_for_event_source(self, source, messages):
         lambda_arn = source["FunctionArn"]
         queue_arn = source["EventSourceArn"]
-<<<<<<< HEAD
-        region_name = extract_region_from_arn(queue_arn)
-=======
         # https://docs.aws.amazon.com/lambda/latest/dg/with-sqs.html#services-sqs-batchfailurereporting
         report_partial_failures = "ReportBatchItemFailures" in source.get(
             "FunctionResponseTypes", []
         )
-        region_name = queue_arn.split(":")[3]
->>>>>>> 70268a7c
+        region_name = extract_region_from_arn(queue_arn)
         queue_url = aws_stack.sqs_queue_url_for_arn(queue_arn)
         LOG.debug("Sending event from event source %s to Lambda %s", queue_arn, lambda_arn)
         res = self._send_event_to_lambda(
