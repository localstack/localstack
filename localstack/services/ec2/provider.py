from abc import ABC
from datetime import datetime, timezone

from botocore.parsers import ResponseParserError
from moto.core.utils import camelcase_to_underscores, underscores_to_camelcase
from moto.ec2 import ec2_backends
from moto.ec2.exceptions import InvalidVpcEndPointIdError
from moto.ec2.models import SubnetBackend
from moto.ec2.models.subnets import Subnet

from localstack.aws.api import RequestContext, handler
from localstack.aws.api.ec2 import (
    AvailabilityZone,
    Boolean,
    CreateSubnetRequest,
    CreateSubnetResult,
    CurrencyCodeValues,
    DescribeAvailabilityZonesRequest,
    DescribeAvailabilityZonesResult,
    DescribeReservedInstancesOfferingsRequest,
    DescribeReservedInstancesOfferingsResult,
    DescribeReservedInstancesRequest,
    DescribeReservedInstancesResult,
    DescribeSubnetsRequest,
    DescribeSubnetsResult,
    Ec2Api,
    InstanceType,
    ModifySubnetAttributeRequest,
    ModifyVpcEndpointResult,
    OfferingClassType,
    OfferingTypeValues,
    PricingDetail,
    PurchaseReservedInstancesOfferingRequest,
    PurchaseReservedInstancesOfferingResult,
    RecurringCharge,
    RecurringChargeFrequency,
    ReservedInstances,
    ReservedInstancesOffering,
    ReservedInstanceState,
    RevokeSecurityGroupEgressRequest,
    RevokeSecurityGroupEgressResult,
    RIProductDescription,
    String,
    Tenancy,
    VpcEndpointId,
    VpcEndpointRouteTableIdList,
    VpcEndpointSecurityGroupIdList,
    VpcEndpointSubnetIdList,
    scope,
)
from localstack.services.moto import call_moto
from localstack.utils.patch import patch
from localstack.utils.strings import first_char_to_upper, long_uid

# additional subnet attributes not yet supported upstream
ADDITIONAL_SUBNET_ATTRS = ("private_dns_name_options_on_launch", "enable_dns64")


class Ec2Provider(Ec2Api, ABC):
    @handler("DescribeAvailabilityZones", expand=False)
    def describe_availability_zones(
        self,
        context: RequestContext,
        describe_availability_zones_request: DescribeAvailabilityZonesRequest,
    ) -> DescribeAvailabilityZonesResult:
        backend = ec2_backends[context.account_id][context.region]

        availability_zones = []
        zone_names = describe_availability_zones_request.get("ZoneNames")
        if zone_names:
            for zone in zone_names:
                zone_detail = backend.get_zone_by_name(zone)
                if zone_detail:
                    availability_zones.append(
                        AvailabilityZone(
                            State="available",
                            Messages=[],
                            RegionName=zone_detail.region_name,
                            ZoneName=zone_detail.name,
                            ZoneId=zone_detail.zone_id,
                        )
                    )

            return DescribeAvailabilityZonesResult(AvailabilityZones=availability_zones)

        return call_moto(context)

    @handler("DescribeReservedInstancesOfferings", expand=False)
    def describe_reserved_instances_offerings(
        self,
        context: RequestContext,
        describe_reserved_instances_offerings_request: DescribeReservedInstancesOfferingsRequest,
    ) -> DescribeReservedInstancesOfferingsResult:
        return DescribeReservedInstancesOfferingsResult(
            ReservedInstancesOfferings=[
                ReservedInstancesOffering(
                    AvailabilityZone="eu-central-1a",
                    Duration=2628000,
                    FixedPrice=0.0,
                    InstanceType=InstanceType.t2_small,
                    ProductDescription=RIProductDescription.Linux_UNIX,
                    ReservedInstancesOfferingId=long_uid(),
                    UsagePrice=0.0,
                    CurrencyCode=CurrencyCodeValues.USD,
                    InstanceTenancy=Tenancy.default,
                    Marketplace=True,
                    PricingDetails=[PricingDetail(Price=0.0, Count=3)],
                    RecurringCharges=[
                        RecurringCharge(Amount=0.25, Frequency=RecurringChargeFrequency.Hourly)
                    ],
                    Scope=scope.Availability_Zone,
                )
            ]
        )

    @handler("DescribeReservedInstances", expand=False)
    def describe_reserved_instances(
        self,
        context: RequestContext,
        describe_reserved_instances_request: DescribeReservedInstancesRequest,
    ) -> DescribeReservedInstancesResult:
        return DescribeReservedInstancesResult(
            ReservedInstances=[
                ReservedInstances(
                    AvailabilityZone="eu-central-1a",
                    Duration=2628000,
                    End=datetime(2016, 6, 30, tzinfo=timezone.utc),
                    FixedPrice=0.0,
                    InstanceCount=2,
                    InstanceType=InstanceType.t2_small,
                    ProductDescription=RIProductDescription.Linux_UNIX,
                    ReservedInstancesId=long_uid(),
                    Start=datetime(2016, 1, 1, tzinfo=timezone.utc),
                    State=ReservedInstanceState.active,
                    UsagePrice=0.05,
                    CurrencyCode=CurrencyCodeValues.USD,
                    InstanceTenancy=Tenancy.default,
                    OfferingClass=OfferingClassType.standard,
                    OfferingType=OfferingTypeValues.Partial_Upfront,
                    RecurringCharges=[
                        RecurringCharge(Amount=0.05, Frequency=RecurringChargeFrequency.Hourly)
                    ],
                    Scope=scope.Availability_Zone,
                )
            ]
        )

    @handler("PurchaseReservedInstancesOffering", expand=False)
    def purchase_reserved_instances_offering(
        self,
        context: RequestContext,
        purchase_reserved_instances_offerings_request: PurchaseReservedInstancesOfferingRequest,
    ) -> PurchaseReservedInstancesOfferingResult:
        return PurchaseReservedInstancesOfferingResult(
            ReservedInstancesId=long_uid(),
        )

    @handler("ModifyVpcEndpoint")
    def modify_vpc_endpoint(
        self,
        context: RequestContext,
        vpc_endpoint_id: VpcEndpointId,
        dry_run: Boolean = None,
        reset_policy: Boolean = None,
        policy_document: String = None,
        add_route_table_ids: VpcEndpointRouteTableIdList = None,
        remove_route_table_ids: VpcEndpointRouteTableIdList = None,
        add_subnet_ids: VpcEndpointSubnetIdList = None,
        remove_subnet_ids: VpcEndpointSubnetIdList = None,
        add_security_group_ids: VpcEndpointSecurityGroupIdList = None,
        remove_security_group_ids: VpcEndpointSecurityGroupIdList = None,
        private_dns_enabled: Boolean = None,
    ) -> ModifyVpcEndpointResult:
        backend = ec2_backends[context.account_id][context.region]

        vpc_endpoint = backend.vpc_end_points.get(vpc_endpoint_id)
        if not vpc_endpoint:
            raise InvalidVpcEndPointIdError(vpc_endpoint_id)

        if policy_document is not None:
            vpc_endpoint.policy_document = policy_document

        if add_route_table_ids is not None:
            vpc_endpoint.route_table_ids.extend(add_route_table_ids)

        if remove_route_table_ids is not None:
            vpc_endpoint.route_table_ids = [
                id_ for id_ in vpc_endpoint.route_table_ids if id_ not in remove_route_table_ids
            ]

        if add_subnet_ids is not None:
            vpc_endpoint.subnet_ids.extend(add_subnet_ids)

        if remove_subnet_ids is not None:
            vpc_endpoint.subnet_ids = [
                id_ for id_ in vpc_endpoint.subnet_ids if id_ not in remove_subnet_ids
            ]

        if private_dns_enabled is not None:
            vpc_endpoint.private_dns_enabled = private_dns_enabled

        return ModifyVpcEndpointResult(Return=True)

    @handler("ModifySubnetAttribute", expand=False)
    def modify_subnet_attribute(
        self, context: RequestContext, request: ModifySubnetAttributeRequest
    ) -> None:
        try:
            return call_moto(context)
        except Exception as e:
            if not isinstance(e, ResponseParserError) and "InvalidParameterValue" not in str(e):
                raise
            # fix setting subnet attributes currently not supported upstream
<<<<<<< HEAD
            backend = ec2_backends[context.account_id][context.region]
=======
            backend = ec2_backends[context.region]

>>>>>>> 37b8fe04
            subnet_id = request["SubnetId"]
            host_type = request.get("PrivateDnsHostnameTypeOnLaunch")
            a_record_on_launch = request.get("EnableResourceNameDnsARecordOnLaunch")
            aaaa_record_on_launch = request.get("EnableResourceNameDnsAAAARecordOnLaunch")
            enable_dns64 = request.get("EnableDns64")

            if host_type:
                attr_name = camelcase_to_underscores("PrivateDnsNameOptionsOnLaunch")
                value = {"HostnameType": host_type}
                backend.modify_subnet_attribute(subnet_id, attr_name, value)
            ## explicitly checking None value as this could contain a False value
            if aaaa_record_on_launch is not None:
                attr_name = camelcase_to_underscores("PrivateDnsNameOptionsOnLaunch")
                value = {"EnableResourceNameDnsAAAARecord": aaaa_record_on_launch["Value"]}
                backend.modify_subnet_attribute(subnet_id, attr_name, value)
            if a_record_on_launch is not None:
                attr_name = camelcase_to_underscores("PrivateDnsNameOptionsOnLaunch")
                value = {"EnableResourceNameDnsARecord": a_record_on_launch["Value"]}
                backend.modify_subnet_attribute(subnet_id, attr_name, value)
            if enable_dns64 is not None:
                attr_name = camelcase_to_underscores("EnableDns64")
                backend.modify_subnet_attribute(subnet_id, attr_name, enable_dns64["Value"])

    @handler("CreateSubnet", expand=False)
    def create_subnet(
        self, context: RequestContext, request: CreateSubnetRequest
    ) -> CreateSubnetResult:
        response = call_moto(context)
        backend = ec2_backends[context.account_id][context.region]
        subnet_id = response["Subnet"]["SubnetId"]
        host_type = request.get("PrivateDnsHostnameTypeOnLaunch", "ip-name")
        attr_name = camelcase_to_underscores("PrivateDnsNameOptionsOnLaunch")
        value = {"HostnameType": host_type}
        backend.modify_subnet_attribute(subnet_id, attr_name, value)
        return response

    @handler("RevokeSecurityGroupEgress", expand=False)
    def revoke_security_group_egress(
        self,
        context: RequestContext,
        revoke_security_group_egress_request: RevokeSecurityGroupEgressRequest,
    ) -> RevokeSecurityGroupEgressResult:
        try:
            return call_moto(context)
        except Exception as e:
            if "specified rule does not exist" in str(e):
                backend = ec2_backends[context.account_id][context.region]
                group_id = revoke_security_group_egress_request["GroupId"]
                group = backend.get_security_group_by_name_or_id(group_id)
                if group and not group.egress_rules:
                    return RevokeSecurityGroupEgressResult(Return=True)
            raise

    @handler("DescribeSubnets", expand=False)
    def describe_subnets(
        self,
        context: RequestContext,
        request: DescribeSubnetsRequest,
    ) -> DescribeSubnetsResult:
        result = call_moto(context)
        backend = ec2_backends[context.account_id][context.region]
        # add additional/missing attributes in subnet responses
        for subnet in result.get("Subnets", []):
            subnet_obj = backend.subnets[subnet["AvailabilityZone"]].get(subnet["SubnetId"])
            for attr in ADDITIONAL_SUBNET_ATTRS:
                if hasattr(subnet_obj, attr):
                    attr_name = first_char_to_upper(underscores_to_camelcase(attr))
                    if attr_name not in subnet:
                        subnet[attr_name] = getattr(subnet_obj, attr)
        return result


@patch(SubnetBackend.modify_subnet_attribute)
def modify_subnet_attribute(fn, self, subnet_id, attr_name, attr_value):
    subnet = self.get_subnet(subnet_id)
    if attr_name in ADDITIONAL_SUBNET_ATTRS:
        # private dns name options on launch contains dict with keys EnableResourceNameDnsARecord and EnableResourceNameDnsAAAARecord, HostnameType
        if attr_name == "private_dns_name_options_on_launch":
            if hasattr(subnet, attr_name):
                getattr(subnet, attr_name).update(attr_value)
                return
            else:
                setattr(subnet, attr_name, attr_value)
                return
        setattr(subnet, attr_name, attr_value)
        return
    return fn(self, subnet_id, attr_name, attr_value)


@patch(Subnet.get_filter_value)
def get_filter_value(fn, self, filter_name):
    if filter_name in (
        "ipv6CidrBlockAssociationSet.associationId",
        "ipv6-cidr-block-association.association-id",
    ):
        return self.ipv6_cidr_block_associations
    return fn(self, filter_name)<|MERGE_RESOLUTION|>--- conflicted
+++ resolved
@@ -210,13 +210,10 @@
         except Exception as e:
             if not isinstance(e, ResponseParserError) and "InvalidParameterValue" not in str(e):
                 raise
+
+            backend = ec2_backends[context.account_id][context.region]
+
             # fix setting subnet attributes currently not supported upstream
-<<<<<<< HEAD
-            backend = ec2_backends[context.account_id][context.region]
-=======
-            backend = ec2_backends[context.region]
-
->>>>>>> 37b8fe04
             subnet_id = request["SubnetId"]
             host_type = request.get("PrivateDnsHostnameTypeOnLaunch")
             a_record_on_launch = request.get("EnableResourceNameDnsARecordOnLaunch")
