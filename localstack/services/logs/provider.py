import base64
import copy
import io
import json
import logging
from gzip import GzipFile
from typing import Callable, Dict

from moto.core.utils import unix_time_millis
from moto.logs.models import LogEvent, LogsBackend
from moto.logs.models import LogGroup as MotoLogGroup
from moto.logs.models import LogStream as MotoLogStream

from localstack.aws.api import CommonServiceException, RequestContext, handler
from localstack.aws.api.logs import (
    AmazonResourceName,
    DescribeLogGroupsRequest,
    DescribeLogGroupsResponse,
    DescribeLogStreamsRequest,
    DescribeLogStreamsResponse,
    InputLogEvents,
    InvalidParameterException,
    KmsKeyId,
    ListTagsForResourceResponse,
    ListTagsLogGroupResponse,
    LogGroupName,
    LogsApi,
    LogStreamName,
    PutLogEventsResponse,
    ResourceNotFoundException,
    SequenceToken,
    TagKeyList,
    TagList,
    Tags,
)
from localstack.aws.connect import connect_to
from localstack.services import moto
from localstack.services.logs.models import get_moto_logs_backend, logs_stores
from localstack.services.moto import call_moto
from localstack.services.plugins import ServiceLifecycleHook
from localstack.utils.aws import arns
<<<<<<< HEAD
from localstack.utils.aws.arns import parse_arn
from localstack.utils.aws.client_types import ServicePrincipal
=======
from localstack.utils.aws.arns import extract_region_from_arn
from localstack.utils.bootstrap import is_api_enabled
>>>>>>> d4933e0a
from localstack.utils.common import is_number
from localstack.utils.patch import patch

LOG = logging.getLogger(__name__)


class LogsProvider(LogsApi, ServiceLifecycleHook):
    def __init__(self):
        super().__init__()
        self.cw_client = connect_to().cloudwatch

    def put_log_events(
        self,
        context: RequestContext,
        log_group_name: LogGroupName,
        log_stream_name: LogStreamName,
        log_events: InputLogEvents,
        sequence_token: SequenceToken = None,
    ) -> PutLogEventsResponse:
        logs_backend = get_moto_logs_backend(context.account_id, context.region)
        metric_filters = logs_backend.filters.metric_filters if is_api_enabled("cloudwatch") else []
        for metric_filter in metric_filters:
            pattern = metric_filter.get("filterPattern", "")
            transformations = metric_filter.get("metricTransformations", [])
            matches = get_pattern_matcher(pattern)
            for log_event in log_events:
                if matches(pattern, log_event):
                    for tf in transformations:
                        value = tf.get("metricValue") or "1"
                        if "$size" in value:
                            LOG.info(
                                "Expression not yet supported for log filter metricValue", value
                            )
                        value = float(value) if is_number(value) else 1
                        data = [{"MetricName": tf["metricName"], "Value": value}]
                        try:
                            self.cw_client.put_metric_data(
                                Namespace=tf["metricNamespace"], MetricData=data
                            )
                        except Exception as e:
                            LOG.info(
                                "Unable to put metric data for matching CloudWatch log events", e
                            )
        return call_moto(context)

    @handler("DescribeLogGroups", expand=False)
    def describe_log_groups(
        self, context: RequestContext, request: DescribeLogGroupsRequest
    ) -> DescribeLogGroupsResponse:
        region_backend = get_moto_logs_backend(context.account_id, context.region)

        prefix: str = request.get("logGroupNamePrefix", "")
        pattern: str = request.get("logGroupNamePattern", "")

        if pattern and prefix:
            raise InvalidParameterException(
                "LogGroup name prefix and LogGroup name pattern are mutually exclusive parameters."
            )

        copy_groups = copy.deepcopy(region_backend.groups)

        groups = [
            group.to_describe_dict()
            for name, group in copy_groups.items()
            if not (prefix or pattern)
            or (prefix and name.startswith(prefix))
            or (pattern and pattern in name)
        ]

        groups = sorted(groups, key=lambda x: x["logGroupName"])
        return DescribeLogGroupsResponse(logGroups=groups)

    @handler("DescribeLogStreams", expand=False)
    def describe_log_streams(
        self, context: RequestContext, request: DescribeLogStreamsRequest
    ) -> DescribeLogStreamsResponse:
        log_group_name: str = request.get("logGroupName")
        log_group_identifier: str = request.get("logGroupIdentifier")

        if log_group_identifier and log_group_name:
            raise CommonServiceException(
                "ValidationException",
                "LogGroup name and LogGroup ARN are mutually exclusive parameters.",
            )
        request_copy = copy.deepcopy(request)
        if log_group_identifier:
            request_copy.pop("logGroupIdentifier")
            # identifier can be arn or name
            request_copy["logGroupName"] = log_group_identifier.split(":")[-1]

        return moto.call_moto_with_request(context, request_copy)

    def create_log_group(
        self,
        context: RequestContext,
        log_group_name: LogGroupName,
        kms_key_id: KmsKeyId = None,
        tags: Tags = None,
    ) -> None:
        call_moto(context)
        if tags:
            resource_arn = arns.log_group_arn(
                group_name=log_group_name, account_id=context.account_id, region_name=context.region
            )
            store = logs_stores[context.account_id][context.region]
            store.TAGS.setdefault(resource_arn, {}).update(tags)

    def list_tags_for_resource(
        self, context: RequestContext, resource_arn: AmazonResourceName
    ) -> ListTagsForResourceResponse:
        self._check_resource_arn_tagging(resource_arn)
        store = logs_stores[context.account_id][context.region]
        tags = store.TAGS.get(resource_arn, {})
        return ListTagsForResourceResponse(tags=tags)

    def list_tags_log_group(
        self, context: RequestContext, log_group_name: LogGroupName
    ) -> ListTagsLogGroupResponse:
        # deprecated implementation, new one: list_tags_for_resource
        self._verify_log_group_exists(
            group_name=log_group_name, account_id=context.account_id, region_name=context.region
        )
        resource_arn = arns.log_group_arn(
            group_name=log_group_name, account_id=context.account_id, region_name=context.region
        )
        store = logs_stores[context.account_id][context.region]
        tags = store.TAGS.get(resource_arn, {})
        return ListTagsLogGroupResponse(tags=tags)

    def untag_resource(
        self, context: RequestContext, resource_arn: AmazonResourceName, tag_keys: TagKeyList
    ) -> None:
        self._check_resource_arn_tagging(resource_arn)
        store = logs_stores[context.account_id][context.region]
        tags_stored = store.TAGS.get(resource_arn, {})
        for tag in tag_keys:
            tags_stored.pop(tag, None)

    def untag_log_group(
        self, context: RequestContext, log_group_name: LogGroupName, tags: TagList
    ) -> None:
        # deprecated implementation -> new one: untag_resource
        self._verify_log_group_exists(
            group_name=log_group_name, account_id=context.account_id, region_name=context.region
        )
        resource_arn = arns.log_group_arn(
            group_name=log_group_name, account_id=context.account_id, region_name=context.region
        )
        store = logs_stores[context.account_id][context.region]
        tags_stored = store.TAGS.get(resource_arn, {})
        for tag in tags:
            tags_stored.pop(tag, None)

    def tag_resource(
        self, context: RequestContext, resource_arn: AmazonResourceName, tags: Tags
    ) -> None:
        self._check_resource_arn_tagging(resource_arn)
        store = logs_stores[context.account_id][context.region]
        store.TAGS.get(resource_arn, {}).update(tags or {})

    def tag_log_group(
        self, context: RequestContext, log_group_name: LogGroupName, tags: Tags
    ) -> None:
        # deprecated implementation -> new one: tag_resource
        self._verify_log_group_exists(
            group_name=log_group_name, account_id=context.account_id, region_name=context.region
        )
        resource_arn = arns.log_group_arn(
            group_name=log_group_name, account_id=context.account_id, region_name=context.region
        )
        store = logs_stores[context.account_id][context.region]
        store.TAGS.get(resource_arn, {}).update(tags or {})

    def _verify_log_group_exists(self, group_name: LogGroupName, account_id: str, region_name: str):
        store = get_moto_logs_backend(account_id, region_name)
        if group_name not in store.groups:
            raise ResourceNotFoundException()

    def _check_resource_arn_tagging(self, resource_arn):
        service = arns.extract_service_from_arn(resource_arn)
        region = arns.extract_region_from_arn(resource_arn)
        account = arns.extract_account_id_from_arn(resource_arn)

        # AWS currently only supports tagging for Log Group and Destinations
        # LS: we only verify if log group exists, and create tags for other resources
        if service.lower().startswith("log-group:"):
            self._verify_log_group_exists(
                service.split(":")[-1], account_id=account, region_name=region
            )


def get_pattern_matcher(pattern: str) -> Callable[[str, Dict], bool]:
    """Returns a pattern matcher. Can be patched by plugins to return a more sophisticated pattern matcher."""
    return lambda _pattern, _log_event: True


@patch(LogsBackend.put_subscription_filter)
def moto_put_subscription_filter(fn, self, *args, **kwargs):
    log_group_name = args[0]
    filter_name = args[1]
    filter_pattern = args[2]
    destination_arn = args[3]
    role_arn = args[4]

    log_group = self.groups.get(log_group_name)
    log_group_arn = arns.log_group_arn(log_group, self.account_id, self.region_name)

    if not log_group:
        raise ResourceNotFoundException("The specified log group does not exist.")

    arn_data = parse_arn(destination_arn)

    if role_arn:
        factory = connect_to.with_assumed_role(
            role_arn=role_arn, service_principal=ServicePrincipal.logs
        )
    else:
        factory = connect_to(aws_access_key_id=arn_data["account"], region_name=arn_data["region"])

    if ":lambda:" in destination_arn:
        client = factory.lambda_.request_metadata(
            source_arn=log_group_arn, service_principal=ServicePrincipal.logs
        )
        try:
            client.get_function(FunctionName=destination_arn)
        except Exception:
            raise InvalidParameterException(
                "destinationArn for vendor lambda cannot be used with roleArn"
            )

    elif ":kinesis:" in destination_arn:
        client = factory.kinesis.request_metadata(
            source_arn=log_group_arn, service_principal=ServicePrincipal.logs
        )
        stream_name = arns.kinesis_stream_name(destination_arn)
        try:
            # Kinesis-Local DescribeStream does not support StreamArn param, so use StreamName instead
            client.describe_stream(StreamName=stream_name)
        except Exception:
            raise InvalidParameterException(
                "Could not deliver message to specified Kinesis stream. "
                "Ensure that the Kinesis stream exists and is ACTIVE."
            )

    elif ":firehose:" in destination_arn:
        client = factory.firehose.request_metadata(
            source_arn=log_group_arn, service_principal=ServicePrincipal.logs
        )
        firehose_name = arns.firehose_name(destination_arn)
        try:
            client.describe_delivery_stream(DeliveryStreamName=firehose_name)
        except Exception:
            raise InvalidParameterException(
                "Could not deliver message to specified Firehose stream. "
                "Ensure that the Firehose stream exists and is ACTIVE."
            )

    else:
        raise InvalidParameterException(
            f"PutSubscriptionFilter operation cannot work with destinationArn for vendor {arn_data['service']}"
        )

    if filter_pattern:
        for stream in log_group.streams.values():
            stream.filter_pattern = filter_pattern

    log_group.put_subscription_filter(filter_name, filter_pattern, destination_arn, role_arn)


@patch(MotoLogStream.put_log_events, pass_target=False)
def moto_put_log_events(self: "MotoLogStream", log_events):
    # TODO: call/patch upstream method here, instead of duplicating the code!
    self.last_ingestion_time = int(unix_time_millis())
    self.stored_bytes += sum([len(log_event["message"]) for log_event in log_events])
    events = [LogEvent(self.last_ingestion_time, log_event) for log_event in log_events]
    self.events += events
    self.upload_sequence_token += 1

    # apply filter_pattern -> only forward what matches the pattern
    for subscription_filter in self.log_group.subscription_filters.values():
        if subscription_filter.filter_pattern:
            # TODO only patched in pro
            matches = get_pattern_matcher(subscription_filter.filter_pattern)
            events = [
                LogEvent(self.last_ingestion_time, event)
                for event in log_events
                if matches(subscription_filter.filter_pattern, event)
            ]

        if events and subscription_filter.destination_arn:
            destination_arn = subscription_filter.destination_arn
            log_events = [
                {
                    "id": str(event.event_id),
                    "timestamp": event.timestamp,
                    "message": event.message,
                }
                for event in events
            ]

            data = {
                "messageType": "DATA_MESSAGE",
                "owner": self.account_id,  # AWS Account ID of the originating log data
                "logGroup": self.log_group.name,
                "logStream": self.log_stream_name,
                "subscriptionFilters": [subscription_filter.name],
                "logEvents": log_events,
            }

            output = io.BytesIO()
            with GzipFile(fileobj=output, mode="w") as f:
                f.write(json.dumps(data, separators=(",", ":")).encode("utf-8"))
            payload_gz_encoded = output.getvalue()
            event = {"awslogs": {"data": base64.b64encode(output.getvalue()).decode("utf-8")}}

            log_group_arn = arns.log_group_arn(self.log_group.name, self.account_id, self.region)
            arn_data = parse_arn(destination_arn)

            if subscription_filter.role_arn:
                factory = connect_to.with_assumed_role(
                    role_arn=subscription_filter.role_arn, service_principal=ServicePrincipal.logs
                )
            else:
                factory = connect_to(
                    aws_access_key_id=arn_data["account"], region_name=arn_data["region"]
                )

            if ":lambda:" in destination_arn:
                client = factory.lambda_.request_metadata(
                    source_arn=log_group_arn, service_principal=ServicePrincipal.logs
                )
                client.invoke(FunctionName=destination_arn, Payload=json.dumps(event))

            if ":kinesis:" in destination_arn:
                client = factory.kinesis.request_metadata(
                    source_arn=log_group_arn, service_principal=ServicePrincipal.logs
                )
                stream_name = arns.kinesis_stream_name(destination_arn)
                client.put_record(
                    StreamName=stream_name,
                    Data=payload_gz_encoded,
                    PartitionKey=self.log_group.name,
                )

            if ":firehose:" in destination_arn:
                client = factory.firehose.request_metadata(
                    source_arn=log_group_arn, service_principal=ServicePrincipal.logs
                )
                firehose_name = arns.firehose_name(destination_arn)
                client.put_record(
                    DeliveryStreamName=firehose_name,
                    Record={"Data": payload_gz_encoded},
                )

    return "{:056d}".format(self.upload_sequence_token)


@patch(MotoLogStream.filter_log_events)
def moto_filter_log_events(
    filter_log_events, self, start_time, end_time, filter_pattern, *args, **kwargs
):
    # moto currently raises an exception if filter_patterns is None, so we skip it
    events = filter_log_events(
        self, start_time=start_time, end_time=end_time, filter_pattern=None, *args, **kwargs
    )

    if not filter_pattern:
        return events

    matches = get_pattern_matcher(filter_pattern)
    return [event for event in events if matches(filter_pattern, event)]


@patch(MotoLogGroup.create_log_stream)
def moto_create_log_stream(target, self, log_stream_name):
    target(self, log_stream_name)
    stream = self.streams[log_stream_name]
    filters = self.describe_subscription_filters()
    stream.filter_pattern = filters[0]["filterPattern"] if filters else None


@patch(MotoLogGroup.to_describe_dict)
def moto_to_describe_dict(target, self):
    # reported race condition in https://github.com/localstack/localstack/issues/8011
    # making copy of "streams" dict here to avoid issues while summing up storedBytes
    copy_streams = copy.deepcopy(self.streams)
    # parity tests shows that the arn ends with ":*"
    arn = self.arn if self.arn.endswith(":*") else f"{self.arn}:*"
    log_group = {
        "arn": arn,
        "creationTime": self.creation_time,
        "logGroupName": self.name,
        "metricFilterCount": 0,
        "storedBytes": sum(s.stored_bytes for s in copy_streams.values()),
    }
    if self.retention_in_days:
        log_group["retentionInDays"] = self.retention_in_days
    if self.kms_key_id:
        log_group["kmsKeyId"] = self.kms_key_id
    return log_group<|MERGE_RESOLUTION|>--- conflicted
+++ resolved
@@ -39,13 +39,8 @@
 from localstack.services.moto import call_moto
 from localstack.services.plugins import ServiceLifecycleHook
 from localstack.utils.aws import arns
-<<<<<<< HEAD
-from localstack.utils.aws.arns import parse_arn
 from localstack.utils.aws.client_types import ServicePrincipal
-=======
-from localstack.utils.aws.arns import extract_region_from_arn
 from localstack.utils.bootstrap import is_api_enabled
->>>>>>> d4933e0a
 from localstack.utils.common import is_number
 from localstack.utils.patch import patch
 
@@ -256,7 +251,7 @@
     if not log_group:
         raise ResourceNotFoundException("The specified log group does not exist.")
 
-    arn_data = parse_arn(destination_arn)
+    arn_data = arns.parse_arn(destination_arn)
 
     if role_arn:
         factory = connect_to.with_assumed_role(
@@ -362,7 +357,7 @@
             event = {"awslogs": {"data": base64.b64encode(output.getvalue()).decode("utf-8")}}
 
             log_group_arn = arns.log_group_arn(self.log_group.name, self.account_id, self.region)
-            arn_data = parse_arn(destination_arn)
+            arn_data = arns.parse_arn(destination_arn)
 
             if subscription_filter.role_arn:
                 factory = connect_to.with_assumed_role(
