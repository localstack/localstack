--- conflicted
+++ resolved
@@ -343,11 +343,7 @@
 
             data = {
                 "messageType": "DATA_MESSAGE",
-<<<<<<< HEAD
-                "owner": self.log_group.account_id,
-=======
                 "owner": self.account_id,  # AWS Account ID of the originating log data
->>>>>>> d94a71ad
                 "logGroup": self.log_group.name,
                 "logStream": self.log_stream_name,
                 "subscriptionFilters": [subscription_filter.name],
