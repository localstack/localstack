import json
from datetime import datetime
from typing import Dict, List
from urllib.parse import quote

from moto.iam.models import AWSManagedPolicy, IAMBackend, InlinePolicy, Policy
from moto.iam.models import Role as MotoRole
<<<<<<< HEAD
from moto.iam.models import filter_items_with_path_prefix, iam_backends
from moto.iam.policy_validation import VALID_STATEMENT_ELEMENTS, IAMPolicyDocumentValidator
from moto.iam.responses import IamResponse

from localstack.aws.api import CommonServiceException, RequestContext
=======
from moto.iam.models import aws_managed_policies, filter_items_with_path_prefix
from moto.iam.models import iam_backends as moto_iam_backends
from moto.iam.policy_validation import VALID_STATEMENT_ELEMENTS

from localstack.aws.accounts import get_aws_account_id
from localstack.aws.api import CommonServiceException, RequestContext, handler
>>>>>>> 91b1f5c6
from localstack.aws.api.iam import (
    ActionNameListType,
    ActionNameType,
    AttachedPermissionsBoundary,
    ContextEntryListType,
    CreateRoleRequest,
    CreateRoleResponse,
    CreateServiceLinkedRoleResponse,
    CreateUserResponse,
    DeleteServiceLinkedRoleResponse,
    DeletionTaskIdType,
    DeletionTaskStatusType,
    EvaluationResult,
    GetServiceLinkedRoleDeletionStatusResponse,
    GetUserResponse,
    IamApi,
    ListInstanceProfileTagsResponse,
    ListRolesResponse,
    NoSuchEntityException,
    PolicyEvaluationDecisionType,
    ResourceHandlingOptionType,
    ResourceNameListType,
    ResourceNameType,
    Role,
    SimulatePolicyResponse,
    SimulationPolicyListType,
    Tag,
    User,
    arnType,
    customSuffixType,
    existingUserNameType,
    groupNameType,
    instanceProfileNameType,
    markerType,
    maxItemsType,
    pathPrefixType,
    pathType,
    policyDocumentType,
    roleDescriptionType,
    roleNameType,
    tagKeyListType,
    tagListType,
    userNameType,
)
from localstack.constants import INTERNAL_AWS_SECRET_ACCESS_KEY
from localstack.services.moto import call_moto
from localstack.utils.aws import aws_stack
from localstack.utils.aws.aws_stack import extract_access_key_id_from_auth_header
from localstack.utils.common import short_uid
from localstack.utils.patch import patch

SERVICE_LINKED_ROLE_PATH_PREFIX = "/aws-service-role"

ADDITIONAL_MANAGED_POLICIES = {
    "AWSLambdaExecute": {
        "Arn": "arn:aws:iam::aws:policy/AWSLambdaExecute",
        "Path": "/",
        "CreateDate": "2017-10-20T17:23:10+00:00",
        "DefaultVersionId": "v4",
        "Document": {
            "Version": "2012-10-17",
            "Statement": [
                {
                    "Effect": "Allow",
                    "Action": ["logs:*"],
                    "Resource": "arn:aws:logs:*:*:*",
                },
                {
                    "Effect": "Allow",
                    "Action": ["s3:GetObject", "s3:PutObject"],
                    "Resource": "arn:aws:s3:::*",
                },
            ],
        },
        "UpdateDate": "2019-05-20T18:22:18+00:00",
    }
}


def get_iam_backend(context: RequestContext) -> IAMBackend:
    return iam_backends[context.account_id]["global"]


class IamProvider(IamApi):
    def __init__(self):
        apply_patches()

    @handler("CreateRole", expand=False)
    def create_role(
        self, context: RequestContext, request: CreateRoleRequest
    ) -> CreateRoleResponse:
        result = call_moto(context)

        if not request.get("MaxSessionDuration") and result["Role"].get("MaxSessionDuration"):
            role = iam_global_backend().get_role(request["RoleName"])
            role.max_session_duration = None
            result["Role"].pop("MaxSessionDuration")
        return result

    @staticmethod
    def build_evaluation_result(
        action_name: ActionNameType, resource_name: ResourceNameType, policy_statements: List[Dict]
    ) -> EvaluationResult:
        eval_res = EvaluationResult()
        eval_res["EvalActionName"] = action_name
        eval_res["EvalResourceName"] = resource_name
        eval_res["EvalDecision"] = PolicyEvaluationDecisionType.explicitDeny
        for statement in policy_statements:
            # TODO Implement evaluation logic here
            if (
                action_name in statement["Action"]
                and resource_name in statement["Resource"]
                and statement["Effect"] == "Allow"
            ):
                eval_res["EvalDecision"] = PolicyEvaluationDecisionType.allowed
                eval_res["MatchedStatements"] = []  # TODO: add support for statement compilation.
        return eval_res

    def simulate_principal_policy(
        self,
        context: RequestContext,
        policy_source_arn: arnType,
        action_names: ActionNameListType,
        policy_input_list: SimulationPolicyListType = None,
        permissions_boundary_policy_input_list: SimulationPolicyListType = None,
        resource_arns: ResourceNameListType = None,
        resource_policy: policyDocumentType = None,
        resource_owner: ResourceNameType = None,
        caller_arn: ResourceNameType = None,
        context_entries: ContextEntryListType = None,
        resource_handling_option: ResourceHandlingOptionType = None,
        max_items: maxItemsType = None,
        marker: markerType = None,
    ) -> SimulatePolicyResponse:
        backend = get_iam_backend(context)
        policy = backend.get_policy(policy_source_arn)
        policy_version = backend.get_policy_version(policy_source_arn, policy.default_version_id)
        try:
            policy_statements = json.loads(policy_version.document).get("Statement", [])
        except Exception:
            raise NoSuchEntityException("Policy not found")

        evaluations = [
            self.build_evaluation_result(action_name, resource_arn, policy_statements)
            for action_name in action_names
            for resource_arn in resource_arns
        ]

        response = SimulatePolicyResponse()
        response["IsTruncated"] = False
        response["EvaluationResults"] = evaluations
        return response

    def delete_policy(self, context: RequestContext, policy_arn: arnType) -> None:
        backend = get_iam_backend(context)
        if backend.managed_policies.get(policy_arn):
            backend.managed_policies.pop(policy_arn, None)
        else:
            raise NoSuchEntityException("Policy {0} was not found.".format(policy_arn))

    def detach_role_policy(
        self, context: RequestContext, role_name: roleNameType, policy_arn: arnType
    ) -> None:
        backend = get_iam_backend(context)
        try:
            role = backend.get_role(role_name)
            policy = role.managed_policies[policy_arn]
            policy.detach_from(role)
        except KeyError:
            raise NoSuchEntityException("Policy {0} was not found.".format(policy_arn))

    @staticmethod
    def moto_role_to_role_type(moto_role: MotoRole) -> Role:
        role = Role()
        role["Path"] = moto_role.path
        role["RoleName"] = moto_role.name
        role["RoleId"] = moto_role.id
        role["Arn"] = moto_role.arn
        role["CreateDate"] = moto_role.create_date
        if moto_role.assume_role_policy_document:
            role["AssumeRolePolicyDocument"] = moto_role.assume_role_policy_document
        if moto_role.description:
            role["Description"] = moto_role.description
        if moto_role.max_session_duration:
            role["MaxSessionDuration"] = moto_role.max_session_duration
        if moto_role.permissions_boundary:
            role["PermissionsBoundary"] = moto_role.permissions_boundary
        if moto_role.tags:
            role["Tags"] = [Tag(Key=k, Value=v) for k, v in moto_role.tags.items()]
        # role["RoleLastUsed"]: # TODO: add support
        return role

    def list_roles(
        self,
        context: RequestContext,
        path_prefix: pathPrefixType = None,
        marker: markerType = None,
        max_items: maxItemsType = None,
    ) -> ListRolesResponse:
        backend = get_iam_backend(context)
        moto_roles = backend.roles.values()
        if path_prefix:
            moto_roles = filter_items_with_path_prefix(path_prefix, moto_roles)
        moto_roles = sorted(moto_roles, key=lambda role: role.id)

        response_roles = []
        for moto_role in moto_roles:
            response_role = self.moto_role_to_role_type(moto_role)
            response_roles.append(response_role)
            if (
                path_prefix
            ):  # TODO: this is consistent with the patch it migrates, but should add tests for this.
                response_role["AssumeRolePolicyDocument"] = quote(
                    json.dumps(moto_role.assume_role_policy_document or {})
                )

        return ListRolesResponse(Roles=response_roles, IsTruncated=False)

    def update_group(
        self,
        context: RequestContext,
        group_name: groupNameType,
        new_path: pathType = None,
        new_group_name: groupNameType = None,
    ) -> None:
        new_group_name = new_group_name or group_name
        backend = get_iam_backend(context)
        group = backend.get_group(group_name)
        group.path = new_path
        group.name = new_group_name
        backend.groups[new_group_name] = backend.groups.pop(group_name)

    def list_instance_profile_tags(
        self,
        context: RequestContext,
        instance_profile_name: instanceProfileNameType,
        marker: markerType = None,
        max_items: maxItemsType = None,
    ) -> ListInstanceProfileTagsResponse:
        backend = get_iam_backend(context)
        profile = backend.get_instance_profile(instance_profile_name)
        response = ListInstanceProfileTagsResponse()
        response["Tags"] = [Tag(Key=k, Value=v) for k, v in profile.tags.items()]
        return response

    def tag_instance_profile(
        self,
        context: RequestContext,
        instance_profile_name: instanceProfileNameType,
        tags: tagListType,
    ) -> None:
        backend = get_iam_backend(context)
        profile = backend.get_instance_profile(instance_profile_name)
        value_by_key = {tag["Key"]: tag["Value"] for tag in tags}
        profile.tags.update(value_by_key)

    def untag_instance_profile(
        self,
        context: RequestContext,
        instance_profile_name: instanceProfileNameType,
        tag_keys: tagKeyListType,
    ) -> None:
        backend = get_iam_backend(context)
        profile = backend.get_instance_profile(instance_profile_name)
        for tag in tag_keys:
            profile.tags.pop(tag, None)

    def create_service_linked_role(
        self,
        context: RequestContext,
        aws_service_name: groupNameType,
        description: roleDescriptionType = None,
        custom_suffix: customSuffixType = None,
    ) -> CreateServiceLinkedRoleResponse:
        # TODO: test
        # TODO: how to support "CustomSuffix" API request parameter?
        policy_doc = json.dumps(
            {
                "Version": "2012-10-17",
                "Statement": [
                    {
                        "Effect": "Allow",
                        "Principal": {"Service": aws_service_name},
                        "Action": "sts:AssumeRole",
                    }
                ],
            }
        )
        path = f"{SERVICE_LINKED_ROLE_PATH_PREFIX}/{aws_service_name}"
        role_name = f"r-{short_uid()}"
        backend = get_iam_backend(context)
        role = backend.create_role(
            role_name=role_name,
            assume_role_policy_document=policy_doc,
            path=path,
            permissions_boundary="",
            description=description,
            tags={},
            max_session_duration=3600,
        )
        role.service_linked_role_arn = "arn:aws:iam::{0}:role/aws-service-role/{1}/{2}".format(
            context.account_id, aws_service_name, role.name
        )

        res_role = self.moto_role_to_role_type(role)
        return CreateServiceLinkedRoleResponse(Role=res_role)

    def delete_service_linked_role(
        self, context: RequestContext, role_name: roleNameType
    ) -> DeleteServiceLinkedRoleResponse:
        # TODO: test
        backend = get_iam_backend(context)
        backend.delete_role(role_name)
        return DeleteServiceLinkedRoleResponse(DeletionTaskId=short_uid())

    def get_service_linked_role_deletion_status(
        self, context: RequestContext, deletion_task_id: DeletionTaskIdType
    ) -> GetServiceLinkedRoleDeletionStatusResponse:
        # TODO: test
        return GetServiceLinkedRoleDeletionStatusResponse(Status=DeletionTaskStatusType.SUCCEEDED)

    def put_user_permissions_boundary(
        self, context: RequestContext, user_name: userNameType, permissions_boundary: arnType
    ) -> None:
        if user := get_iam_backend(context).users.get(user_name):
            user.permissions_boundary = permissions_boundary
        else:
            raise NoSuchEntityException()

    def delete_user_permissions_boundary(
        self, context: RequestContext, user_name: userNameType
    ) -> None:
        if user := get_iam_backend(context).users.get(user_name):
            if hasattr(user, "permissions_boundary"):
                delattr(user, "permissions_boundary")
        else:
            raise NoSuchEntityException()

    def create_user(
        self,
        context: RequestContext,
        user_name: userNameType,
        path: pathType = None,
        permissions_boundary: arnType = None,
        tags: tagListType = None,
    ) -> CreateUserResponse:
        response = call_moto(context=context)
        user = get_iam_backend(context).get_user(user_name)
        if permissions_boundary:
            user.permissions_boundary = permissions_boundary
            response["User"]["PermissionsBoundary"] = AttachedPermissionsBoundary(
                PermissionsBoundaryArn=permissions_boundary,
                PermissionsBoundaryType="Policy",
            )
        return response

    def get_user(
        self, context: RequestContext, user_name: existingUserNameType = None
    ) -> GetUserResponse:
        response = call_moto(context=context)
        moto_user_name = response["User"]["UserName"]
        moto_user = get_iam_backend(context).users.get(moto_user_name)
        # if the user does not exist or is no user
        if not moto_user and not user_name:
            access_key_id = extract_access_key_id_from_auth_header(context.request.headers)
            sts_client = aws_stack.connect_to_service(
                "sts",
                aws_access_key_id=access_key_id,
                aws_secret_access_key=INTERNAL_AWS_SECRET_ACCESS_KEY,
            )
            caller_identity = sts_client.get_caller_identity()
            caller_arn = caller_identity["Arn"]
            if caller_arn.endswith(":root"):
                return GetUserResponse(
                    User=User(
                        UserId=context.account_id,
                        Arn=caller_arn,
                        CreateDate=datetime.now(),
                        PasswordLastUsed=datetime.now(),
                    )
                )
            else:
                raise CommonServiceException(
                    "ValidationError",
                    "Must specify userName when calling with non-User credentials",
                )

        if hasattr(moto_user, "permissions_boundary") and moto_user.permissions_boundary:
            response["User"]["PermissionsBoundary"] = AttachedPermissionsBoundary(
                PermissionsBoundaryArn=moto_user.permissions_boundary,
                PermissionsBoundaryType="Policy",
            )

        return response

    # def get_user(
    #     self, context: RequestContext, user_name: existingUserNameType = None
    # ) -> GetUserResponse:
    #     # TODO: The following migrates patch 'iam_response_get_user' as a provider function.
    #     #  However, there are concerns with utilising 'aws_stack.extract_access_key_id_from_auth_header'
    #     #  in place of 'moto.core.responses.get_current_user'.
    #     if not user_name:
    #         access_key_id = aws_stack.extract_access_key_id_from_auth_header(context.request.headers)
    #         moto_user = moto_iam_backend.get_user_from_access_key_id(access_key_id)
    #         if moto_user is None:
    #             moto_user = MotoUser("default_user")
    #     else:
    #         moto_user = moto_iam_backend.get_user(user_name)
    #
    #     response_user_name = config.TEST_IAM_USER_NAME or moto_user.name
    #     response_user_id = config.TEST_IAM_USER_ID or moto_user.id
    #     moto_user = moto_iam_backend.users.get(response_user_name) or moto_user
    #     moto_tags = moto_iam_backend.tagger.list_tags_for_resource(moto_user.arn).get("Tags", [])
    #     response_tags = None
    #     if moto_tags:
    #         response_tags = [Tag(Key=t["Key"], Value=t["Value"]) for t in moto_tags]
    #
    #     response_user = User()
    #     response_user["Path"] = moto_user.path
    #     response_user["UserName"] = response_user_name
    #     response_user["UserId"] = response_user_id
    #     response_user["Arn"] = moto_user.arn
    #     response_user["CreateDate"] = moto_user.create_date
    #     if moto_user.password_last_used:
    #         response_user["PasswordLastUsed"] = moto_user.password_last_used
    #     # response_user["PermissionsBoundary"] =   # TODO
    #     if response_tags:
    #         response_user["Tags"] = response_tags
    #     return GetUserResponse(User=response_user)


def apply_patches():
    # support service linked roles

    @property
    def moto_role_arn(self):
        return getattr(self, "service_linked_role_arn", None) or moto_role_og_arn_prop.__get__(self)

    moto_role_og_arn_prop = MotoRole.arn
    MotoRole.arn = moto_role_arn

    # Add missing managed polices
    @patch(IAMBackend.__init__)
    def add_attributes(__init__, self, region_name, account_id):
        __init__(self, region_name, account_id)
        self.aws_managed_policies.extend(
            [
                AWSManagedPolicy.from_data(name, self.account_id, d)
                for name, d in ADDITIONAL_MANAGED_POLICIES.items()
            ]
        )

    if "Principal" not in VALID_STATEMENT_ELEMENTS:
        VALID_STATEMENT_ELEMENTS.append("Principal")

<<<<<<< HEAD
    @patch(IAMPolicyDocumentValidator._validate_resource_syntax, pass_target=False)
    def _validate_resource_syntax(statement, *args, **kwargs):
        # Note: Serverless generates policies without "Resource" section (only "Effect"/"Principal"/"Action"),
        # which causes several policy validators in moto to fail
        if statement.get("Resource") in [None, [None]]:
            statement["Resource"] = ["*"]

    # patch get_user to include tags
    # TODO: remove this patch in favour of IamProvider.get_user.

    @patch(IamResponse.get_user)
    def iam_response_get_user(fn, self):
        result = fn(self)
        regex = r"(.*<UserName>\s*)([^\s]+)(\s*</UserName>.*)"
        flags = re.MULTILINE | re.DOTALL

        user_name = re.match(regex, result, flags=flags).group(2)
        # replace default user id/name in response

        user = self.backend.users.get(user_name)
        if not user:
            return result
        tags = self.backend.tagger.list_tags_for_resource(user.arn)
        if tags and "<Tags>" not in result:
            tags_str = "".join(
                [
                    "<member><Key>%s</Key><Value>%s</Value></member>" % (t["Key"], t["Value"])
                    for t in tags["Tags"]
                ]
            )
            result = result.replace("</Arn>", "</Arn><Tags>%s</Tags>" % tags_str)
        return result

=======
>>>>>>> 91b1f5c6
    # patch policy __init__ to set document as attribute

    @patch(Policy.__init__)
    def policy__init__(
        fn,
        self,
        name,
        account_id,
        default_version_id=None,
        description=None,
        document=None,
        **kwargs,
    ):
        fn(self, name, account_id, default_version_id, description, document, **kwargs)
        self.document = document

    # patch unapply_policy

    @patch(InlinePolicy.unapply_policy)
    def inline_policy_unapply_policy(fn, self, backend):
        try:
            fn(self, backend)
        except Exception:
            # Actually role can be deleted before policy being deleted in cloudformation
            pass<|MERGE_RESOLUTION|>--- conflicted
+++ resolved
@@ -5,20 +5,10 @@
 
 from moto.iam.models import AWSManagedPolicy, IAMBackend, InlinePolicy, Policy
 from moto.iam.models import Role as MotoRole
-<<<<<<< HEAD
 from moto.iam.models import filter_items_with_path_prefix, iam_backends
-from moto.iam.policy_validation import VALID_STATEMENT_ELEMENTS, IAMPolicyDocumentValidator
-from moto.iam.responses import IamResponse
-
-from localstack.aws.api import CommonServiceException, RequestContext
-=======
-from moto.iam.models import aws_managed_policies, filter_items_with_path_prefix
-from moto.iam.models import iam_backends as moto_iam_backends
 from moto.iam.policy_validation import VALID_STATEMENT_ELEMENTS
 
-from localstack.aws.accounts import get_aws_account_id
 from localstack.aws.api import CommonServiceException, RequestContext, handler
->>>>>>> 91b1f5c6
 from localstack.aws.api.iam import (
     ActionNameListType,
     ActionNameType,
@@ -113,7 +103,8 @@
         result = call_moto(context)
 
         if not request.get("MaxSessionDuration") and result["Role"].get("MaxSessionDuration"):
-            role = iam_global_backend().get_role(request["RoleName"])
+            backend = get_iam_backend(context)
+            role = backend.get_role(request["RoleName"])
             role.max_session_duration = None
             result["Role"].pop("MaxSessionDuration")
         return result
@@ -474,42 +465,6 @@
     if "Principal" not in VALID_STATEMENT_ELEMENTS:
         VALID_STATEMENT_ELEMENTS.append("Principal")
 
-<<<<<<< HEAD
-    @patch(IAMPolicyDocumentValidator._validate_resource_syntax, pass_target=False)
-    def _validate_resource_syntax(statement, *args, **kwargs):
-        # Note: Serverless generates policies without "Resource" section (only "Effect"/"Principal"/"Action"),
-        # which causes several policy validators in moto to fail
-        if statement.get("Resource") in [None, [None]]:
-            statement["Resource"] = ["*"]
-
-    # patch get_user to include tags
-    # TODO: remove this patch in favour of IamProvider.get_user.
-
-    @patch(IamResponse.get_user)
-    def iam_response_get_user(fn, self):
-        result = fn(self)
-        regex = r"(.*<UserName>\s*)([^\s]+)(\s*</UserName>.*)"
-        flags = re.MULTILINE | re.DOTALL
-
-        user_name = re.match(regex, result, flags=flags).group(2)
-        # replace default user id/name in response
-
-        user = self.backend.users.get(user_name)
-        if not user:
-            return result
-        tags = self.backend.tagger.list_tags_for_resource(user.arn)
-        if tags and "<Tags>" not in result:
-            tags_str = "".join(
-                [
-                    "<member><Key>%s</Key><Value>%s</Value></member>" % (t["Key"], t["Value"])
-                    for t in tags["Tags"]
-                ]
-            )
-            result = result.replace("</Arn>", "</Arn><Tags>%s</Tags>" % tags_str)
-        return result
-
-=======
->>>>>>> 91b1f5c6
     # patch policy __init__ to set document as attribute
 
     @patch(Policy.__init__)
