--- conflicted
+++ resolved
@@ -154,15 +154,10 @@
 
             content_length_sent = False
             for header_key, header_value in iteritems(response.headers):
-<<<<<<< HEAD
                 self.send_header(header_key, header_value)
                 content_length_sent = content_length_sent or header_key.lower() == 'content-length'
             if not content_length_sent:
                 self.send_header('Content-Length', '%s' % len(response.content))
-=======
-                if header_key.lower() != 'Content-Length'.lower():
-                    self.send_header(header_key, header_value)
-            self.send_header('Content-Length', '%s' % len(response.content))
 
             # allow pre-flight CORS headers by default
             if 'Access-Control-Allow-Origin' not in response.headers:
@@ -178,7 +173,6 @@
                                            'x-amz-date',
                                            'x-amz-security-token',
                                            'x-amz-user-agent']))
->>>>>>> c9d2a527
 
             self.end_headers()
             if len(response.content):
