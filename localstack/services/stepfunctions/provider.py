--- conflicted
+++ resolved
@@ -2,13 +2,9 @@
 import datetime
 import json
 import logging
-<<<<<<< HEAD
+import re
 import time
-from typing import Optional
-=======
-import re
 from typing import Final, Optional
->>>>>>> 9d1cbd58
 
 from localstack.aws.api import RequestContext
 from localstack.aws.api.stepfunctions import (
@@ -138,6 +134,10 @@
         r"^arn:aws:states:[a-z0-9-]+:[0-9]{12}:(stateMachine|execution):[a-zA-Z0-9-_]+(:\d+)?(:[a-zA-Z0-9-_]+)?$"
     )
 
+    _ACTIVITY_ARN_REGEX: Final[re.Pattern] = re.compile(
+        r"^arn:aws:states:[a-z0-9-]+:[0-9]{12}:activity:[a-zA-Z0-9-_]+$"
+    )
+
     @staticmethod
     def _validate_state_machine_arn(state_machine_arn: str) -> None:
         # TODO: InvalidArn exception message do not communicate which part of the ARN is incorrect.
@@ -152,6 +152,21 @@
         # TODO: InvalidArn exception message do not communicate which part of the ARN is incorrect.
         if not StepFunctionsProvider._STATE_MACHINE_EXECUTION_ARN_REGEX.match(execution_arn):
             raise InvalidArn(f"Invalid arn: '{execution_arn}'")
+
+    @staticmethod
+    def _validate_activity_arn(activity_arn: str) -> None:
+        # TODO: InvalidArn exception message do not communicate which part of the ARN is incorrect.
+        if not StepFunctionsProvider._ACTIVITY_ARN_REGEX.match(activity_arn):
+            raise InvalidArn(f"Invalid arn: '{activity_arn}'")
+
+    @staticmethod
+    def _validate_activity_name(name: str) -> None:
+        invalid_chars = set(' <>{}[]?*"#%\\^|~`$&,;:/')
+        control_chars = {chr(i) for i in range(32)} | {chr(i) for i in range(127, 160)}
+        invalid_chars |= control_chars
+        for char in name:
+            if char in invalid_chars:
+                raise InvalidName(f"Invalid Name: '{name}'")
 
     def _get_execution(self, context: RequestContext, execution_arn: Arn) -> Execution:
         execution: Optional[Execution] = self.get_store(context).executions.get(execution_arn)
@@ -169,6 +184,14 @@
                 filter(lambda e: e.exec_status == execution_status, store.executions.values())
             )
         return execution
+
+    def _get_activity(self, context: RequestContext, activity_arn: Arn) -> Activity:
+        maybe_activity: Optional[Activity] = self.get_store(context).activities.get(
+            activity_arn, None
+        )
+        if maybe_activity is None:
+            raise ActivityDoesNotExist(f"Activity Does Not Exist: '{activity_arn}'")
+        return maybe_activity
 
     def _idempotent_revision(
         self, context: RequestContext, request: CreateStateMachineInput
@@ -748,18 +771,11 @@
                 return UpdateMapRunOutput()
         raise ResourceNotFound()
 
-    def _validate_activity_name(self, name: str) -> None:
-        invalid_chars = set(' <>{}[]?*"#%\\^|~`$&,;:/')
-        control_chars = {chr(i) for i in range(32)} | {chr(i) for i in range(127, 160)}
-        invalid_chars |= control_chars
-        for char in name:
-            if char in invalid_chars:
-                raise InvalidName(f"Invalid Name: '{name}'")
-
     def create_activity(
         self, context: RequestContext, name: Name, tags: TagList = None, **kwargs
     ) -> CreateActivityOutput:
         self._validate_activity_name(name=name)
+
         activity_arn = stepfunctions_activity_arn(
             name=name, account_id=context.account_id, region_name=context.region
         )
@@ -775,18 +791,16 @@
     def delete_activity(
         self, context: RequestContext, activity_arn: Arn, **kwargs
     ) -> DeleteActivityOutput:
+        self._validate_activity_arn(activity_arn)
         self.get_store(context).activities.pop(activity_arn, None)
         return DeleteActivityOutput()
 
     def describe_activity(
         self, context: RequestContext, activity_arn: Arn, **kwargs
     ) -> DescribeActivityOutput:
-        maybe_activity: Optional[Activity] = self.get_store(context).activities.get(
-            activity_arn, None
-        )
-        if maybe_activity is None:
-            raise ActivityDoesNotExist(f"Activity Does Not Exist: '{activity_arn}'")
-        return maybe_activity.to_describe_activity_output()
+        self._validate_activity_arn(activity_arn)
+        activity = self._get_activity(context=context, activity_arn=activity_arn)
+        return activity.to_describe_activity_output()
 
     def list_activities(
         self,
@@ -827,11 +841,10 @@
     def get_activity_task(
         self, context: RequestContext, activity_arn: Arn, worker_name: Name = None, **kwargs
     ) -> GetActivityTaskOutput:
-        maybe_activity = self.get_store(context).activities.get(activity_arn)
-        if maybe_activity is None:
-            raise ActivityDoesNotExist(f"Activity Does Not Exist: '{activity_arn}'")
-
-        maybe_task: Optional[ActivityTask] = self._pull_activity_task(activity=maybe_activity)
+        self._validate_activity_arn(activity_arn)
+
+        activity = self._get_activity(context=context, activity_arn=activity_arn)
+        maybe_task: Optional[ActivityTask] = self._pull_activity_task(activity=activity)
         if maybe_task is not None:
             self._send_activity_task_started(
                 context, maybe_task.task_token, worker_name=worker_name
