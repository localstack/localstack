from __future__ import annotations

import datetime
import json
import logging
from typing import Final, Optional

from localstack.aws.api.events import PutEventsRequestEntry
from localstack.aws.api.stepfunctions import (
    Arn,
    CloudWatchEventsExecutionDataDetails,
    DescribeExecutionOutput,
    DescribeStateMachineForExecutionOutput,
    ExecutionListItem,
    ExecutionStatus,
    GetExecutionHistoryOutput,
    HistoryEventList,
    InvalidName,
    SensitiveCause,
    SensitiveError,
    StartExecutionOutput,
    Timestamp,
    TraceHeader,
)
from localstack.aws.connect import connect_to
from localstack.services.stepfunctions.asl.eval.aws_execution_details import AWSExecutionDetails
from localstack.services.stepfunctions.asl.eval.contextobject.contex_object import (
    ContextObjectInitData,
)
from localstack.services.stepfunctions.asl.eval.contextobject.contex_object import (
    Execution as ContextObjectExecution,
)
from localstack.services.stepfunctions.asl.eval.contextobject.contex_object import (
    StateMachine as ContextObjectStateMachine,
)
from localstack.services.stepfunctions.asl.eval.program_state import (
    ProgramEnded,
    ProgramError,
    ProgramState,
    ProgramStopped,
    ProgramTimedOut,
)
from localstack.services.stepfunctions.asl.utils.encoding import to_json_str
from localstack.services.stepfunctions.backend.activity import Activity
from localstack.services.stepfunctions.backend.execution_worker import ExecutionWorker
from localstack.services.stepfunctions.backend.execution_worker_comm import ExecutionWorkerComm
from localstack.services.stepfunctions.backend.state_machine import (
    StateMachineInstance,
    StateMachineVersion,
)

LOG = logging.getLogger(__name__)


class BaseExecutionWorkerComm(ExecutionWorkerComm):
    def __init__(self, execution: Execution):
        self.execution: Execution = execution

    def _reflect_execution_status(self):
        exit_program_state: ProgramState = self.execution.exec_worker.env.program_state()
        self.execution.stop_date = datetime.datetime.now(tz=datetime.timezone.utc)
        if isinstance(exit_program_state, ProgramEnded):
            self.execution.exec_status = ExecutionStatus.SUCCEEDED
            self.execution.output = self.execution.exec_worker.env.inp
        elif isinstance(exit_program_state, ProgramStopped):
            self.execution.exec_status = ExecutionStatus.ABORTED
        elif isinstance(exit_program_state, ProgramError):
            self.execution.exec_status = ExecutionStatus.FAILED
            self.execution.error = exit_program_state.error.get("error")
            self.execution.cause = exit_program_state.error.get("cause")
        elif isinstance(exit_program_state, ProgramTimedOut):
            self.execution.exec_status = ExecutionStatus.TIMED_OUT
        else:
            raise RuntimeWarning(
                f"Execution ended with unsupported ProgramState type '{type(exit_program_state)}'."
            )

    def terminated(self) -> None:
        self._reflect_execution_status()
        self.execution.publish_execution_status_change_event()


class Execution:
    name: Final[str]
    role_arn: Final[Arn]
    exec_arn: Final[Arn]

    account_id: str
    region_name: str

    state_machine: Final[StateMachineInstance]
    start_date: Final[Timestamp]
    input_data: Final[Optional[json]]
    input_details: Final[Optional[CloudWatchEventsExecutionDataDetails]]
    trace_header: Final[Optional[TraceHeader]]

    exec_status: Optional[ExecutionStatus]
    stop_date: Optional[Timestamp]

    output: Optional[json]
    output_details: Optional[CloudWatchEventsExecutionDataDetails]

    error: Optional[SensitiveError]
    cause: Optional[SensitiveCause]

    exec_worker: Optional[ExecutionWorker]

    _activity_store: dict[Arn, Activity]

    def __init__(
        self,
        name: str,
        role_arn: Arn,
        exec_arn: Arn,
        account_id: str,
        region_name: str,
        state_machine: StateMachineInstance,
        start_date: Timestamp,
        activity_store: dict[Arn, Activity],
        input_data: Optional[dict] = None,
        trace_header: Optional[TraceHeader] = None,
    ):
        self.name = name
        self.role_arn = role_arn
        self.exec_arn = exec_arn
        self.account_id = account_id
        self.region_name = region_name
        self.state_machine = state_machine
        self.start_date = start_date
        self.input_data = input_data
        self.input_details = CloudWatchEventsExecutionDataDetails(included=True)
        self.trace_header = trace_header
        self.exec_status = None
        self.stop_date = None
        self.output = None
        self.output_details = CloudWatchEventsExecutionDataDetails(included=True)
        self.exec_worker = None
        self.error = None
        self.cause = None
        self._activity_store = activity_store

    def _get_events_client(self):
        return connect_to(aws_access_key_id=self.account_id, region_name=self.region_name).events

    def to_start_output(self) -> StartExecutionOutput:
        return StartExecutionOutput(executionArn=self.exec_arn, startDate=self.start_date)

    def to_describe_output(self) -> DescribeExecutionOutput:
        describe_output = DescribeExecutionOutput(
            executionArn=self.exec_arn,
            stateMachineArn=self.state_machine.arn,
            name=self.name,
            status=self.exec_status,
            startDate=self.start_date,
            stopDate=self.stop_date,
            input=to_json_str(self.input_data, separators=(",", ":")),
            inputDetails=self.input_details,
            traceHeader=self.trace_header,
        )
        if describe_output["status"] == ExecutionStatus.SUCCEEDED:
            describe_output["output"] = to_json_str(self.output, separators=(",", ":"))
            describe_output["outputDetails"] = self.output_details
        if self.error is not None:
            describe_output["error"] = self.error
        if self.cause is not None:
            describe_output["cause"] = self.cause
        return describe_output

    def to_describe_state_machine_for_execution_output(
        self,
    ) -> DescribeStateMachineForExecutionOutput:
        state_machine: StateMachineInstance = self.state_machine
        state_machine_arn = (
            state_machine.source_arn
            if isinstance(state_machine, StateMachineVersion)
            else state_machine.arn
        )
        out = DescribeStateMachineForExecutionOutput(
            stateMachineArn=state_machine_arn,
            name=state_machine.name,
            definition=state_machine.definition,
            roleArn=self.role_arn,
            # The date and time the state machine associated with an execution was updated.
            updateDate=state_machine.create_date,
        )
        revision_id = self.state_machine.revision_id
        if self.state_machine.revision_id:
            out["revisionId"] = revision_id
        return out

    def to_execution_list_item(self) -> ExecutionListItem:
        if isinstance(self.state_machine, StateMachineVersion):
            state_machine_arn = self.state_machine.source_arn
            state_machine_version_arn = self.state_machine.arn
        else:
            state_machine_arn = self.state_machine.arn
            state_machine_version_arn = None

        item = ExecutionListItem(
            executionArn=self.exec_arn,
            stateMachineArn=state_machine_arn,
            name=self.name,
            status=self.exec_status,
            startDate=self.start_date,
            stopDate=self.stop_date,
        )
        if state_machine_version_arn is not None:
            item["stateMachineVersionArn"] = state_machine_version_arn
        return item

    def to_history_output(self) -> GetExecutionHistoryOutput:
        event_history: HistoryEventList = self.exec_worker.env.event_history.get_event_history()
        return GetExecutionHistoryOutput(events=event_history)

    @staticmethod
    def _to_serialized_date(timestamp: datetime.datetime) -> str:
        """See test in tests.aws.services.stepfunctions.v2.base.test_base.TestSnfBase.test_execution_dateformat"""
        return (
            f'{timestamp.astimezone(datetime.timezone.utc).strftime("%Y-%m-%dT%H:%M:%S.%f")[:-3]}Z'
        )

    def _get_start_execution_worker_comm(self) -> BaseExecutionWorkerComm:
        return BaseExecutionWorkerComm(self)

    def _get_start_context_object_init_data(self) -> ContextObjectInitData:
        return ContextObjectInitData(
            Execution=ContextObjectExecution(
                Id=self.exec_arn,
                Input=self.input_data,
                Name=self.name,
                RoleArn=self.role_arn,
                StartTime=self._to_serialized_date(self.start_date),
            ),
            StateMachine=ContextObjectStateMachine(
                Id=self.state_machine.arn,
                Name=self.state_machine.name,
            ),
        )

    def _get_start_aws_execution_details(self) -> AWSExecutionDetails:
        return AWSExecutionDetails(
            account=self.account_id, region=self.region_name, role_arn=self.role_arn
        )

    def _get_start_execution_worker(self) -> ExecutionWorker:
        return ExecutionWorker(
            definition=self.state_machine.definition,
            input_data=self.input_data,
            exec_comm=self._get_start_execution_worker_comm(),
            context_object_init=self._get_start_context_object_init_data(),
            aws_execution_details=self._get_start_aws_execution_details(),
        )

    def start(self) -> None:
        # TODO: checks exec_worker does not exists already?
        if self.exec_worker:
            raise InvalidName()  # TODO.
<<<<<<< HEAD
        self.exec_worker = self._get_start_execution_worker()
=======
        self.exec_worker = ExecutionWorker(
            definition=self.state_machine.definition,
            input_data=self.input_data,
            exec_comm=BaseExecutionWorkerComm(self),
            context_object_init=ContextObjectInitData(
                Execution=ContextObjectExecution(
                    Id=self.exec_arn,
                    Input=self.input_data,
                    Name=self.name,
                    RoleArn=self.role_arn,
                    StartTime=self._to_serialized_date(self.start_date),
                ),
                StateMachine=ContextObjectStateMachine(
                    Id=self.state_machine.arn,
                    Name=self.state_machine.name,
                ),
            ),
            aws_execution_details=AWSExecutionDetails(
                account=self.account_id, region=self.region_name, role_arn=self.role_arn
            ),
            activity_store=self._activity_store,
        )
>>>>>>> a3b9adeb
        self.exec_status = ExecutionStatus.RUNNING
        self.publish_execution_status_change_event()
        self.exec_worker.start()

    def stop(self, stop_date: datetime.datetime, error: Optional[str], cause: Optional[str]):
        exec_worker: Optional[ExecutionWorker] = self.exec_worker
        if exec_worker:
            exec_worker.stop(stop_date=stop_date, cause=cause, error=error)

    def publish_execution_status_change_event(self):
        input_value = (
            dict() if not self.input_data else to_json_str(self.input_data, separators=(",", ":"))
        )
        output_value = (
            None if self.output is None else to_json_str(self.output, separators=(",", ":"))
        )
        output_details = None if output_value is None else self.output_details
        entry = PutEventsRequestEntry(
            Source="aws.states",
            Resources=[self.exec_arn],
            DetailType="Step Functions Execution Status Change",
            Detail=to_json_str(
                # Note: this operation carries significant changes from a describe_execution request.
                DescribeExecutionOutput(
                    executionArn=self.exec_arn,
                    stateMachineArn=self.state_machine.arn,
                    stateMachineAliasArn=None,
                    stateMachineVersionArn=None,
                    name=self.name,
                    status=self.exec_status,
                    startDate=self.start_date,
                    stopDate=self.stop_date,
                    input=input_value,
                    inputDetails=self.input_details,
                    output=output_value,
                    outputDetails=output_details,
                    error=self.error,
                    cause=self.cause,
                )
            ),
        )
        try:
            self._get_events_client().put_events(Entries=[entry])
        except Exception:
            LOG.exception(
                f"Unable to send notification of Entry='{entry}' for Step Function execution with Arn='{self.exec_arn}' to EventBridge."
            )<|MERGE_RESOLUTION|>--- conflicted
+++ resolved
@@ -249,38 +249,14 @@
             exec_comm=self._get_start_execution_worker_comm(),
             context_object_init=self._get_start_context_object_init_data(),
             aws_execution_details=self._get_start_aws_execution_details(),
+            activity_store=self._activity_store,
         )
 
     def start(self) -> None:
         # TODO: checks exec_worker does not exists already?
         if self.exec_worker:
             raise InvalidName()  # TODO.
-<<<<<<< HEAD
         self.exec_worker = self._get_start_execution_worker()
-=======
-        self.exec_worker = ExecutionWorker(
-            definition=self.state_machine.definition,
-            input_data=self.input_data,
-            exec_comm=BaseExecutionWorkerComm(self),
-            context_object_init=ContextObjectInitData(
-                Execution=ContextObjectExecution(
-                    Id=self.exec_arn,
-                    Input=self.input_data,
-                    Name=self.name,
-                    RoleArn=self.role_arn,
-                    StartTime=self._to_serialized_date(self.start_date),
-                ),
-                StateMachine=ContextObjectStateMachine(
-                    Id=self.state_machine.arn,
-                    Name=self.state_machine.name,
-                ),
-            ),
-            aws_execution_details=AWSExecutionDetails(
-                account=self.account_id, region=self.region_name, role_arn=self.role_arn
-            ),
-            activity_store=self._activity_store,
-        )
->>>>>>> a3b9adeb
         self.exec_status = ExecutionStatus.RUNNING
         self.publish_execution_status_change_event()
         self.exec_worker.start()
