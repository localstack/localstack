--- conflicted
+++ resolved
@@ -213,15 +213,9 @@
         error: SensitiveError = None,
         cause: SensitiveCause = None,
     ) -> SendTaskFailureOutput:
-<<<<<<< HEAD
-        outcome = CallbackOutcomeSuccess(callback_id=task_token)
-        executions = self._get_executions(context)
-        for execution in executions:
-=======
         outcome = CallbackOutcomeFailure(callback_id=task_token, error=error, cause=cause)
         store = self.get_store(context)
-        for exec in store.executions.values():
->>>>>>> 157993ca
+        for execution in store.executions.values():
             try:
                 if execution.exec_worker.env.callback_pool_manager.notify(
                     callback_id=task_token, outcome=outcome
