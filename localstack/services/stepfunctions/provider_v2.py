--- conflicted
+++ resolved
@@ -26,10 +26,7 @@
     PageToken,
     ReverseOrder,
     SendTaskFailureOutput,
-<<<<<<< HEAD
-=======
     SendTaskHeartbeatOutput,
->>>>>>> 5463c77f
     SendTaskSuccessOutput,
     SensitiveCause,
     SensitiveData,
@@ -50,10 +47,7 @@
 from localstack.services.stepfunctions.asl.eval.callback.callback import (
     CallbackConsumerTimeout,
     CallbackNotifyConsumerError,
-<<<<<<< HEAD
-=======
     CallbackOutcomeFailure,
->>>>>>> 5463c77f
     CallbackOutcomeSuccess,
 )
 from localstack.services.stepfunctions.backend.execution import Execution
@@ -177,8 +171,6 @@
             loggingConfiguration=sm.logging_config,
         )
 
-<<<<<<< HEAD
-=======
     def send_task_heartbeat(
         self, context: RequestContext, task_token: TaskToken
     ) -> SendTaskHeartbeatOutput:
@@ -196,22 +188,14 @@
                     raise TaskDoesNotExist()
         raise InvalidToken()
 
->>>>>>> 5463c77f
     def send_task_success(
         self, context: RequestContext, task_token: TaskToken, output: SensitiveData
     ) -> SendTaskSuccessOutput:
         outcome = CallbackOutcomeSuccess(callback_id=task_token, output=output)
-<<<<<<< HEAD
-        store = self.get_store(context)
-        for exec in store.executions.values():
-            try:
-                if exec.exec_worker.env.callback_pool_manager.notify(
-=======
         running_executions: list[Execution] = self._get_executions(context, ExecutionStatus.RUNNING)
         for execution in running_executions:
             try:
                 if execution.exec_worker.env.callback_pool_manager.notify(
->>>>>>> 5463c77f
                     callback_id=task_token, outcome=outcome
                 ):
                     return SendTaskSuccessOutput()
@@ -229,19 +213,11 @@
         error: SensitiveError = None,
         cause: SensitiveCause = None,
     ) -> SendTaskFailureOutput:
-<<<<<<< HEAD
-        outcome = CallbackOutcomeSuccess(callback_id=task_token)
-        store = self.get_store(context)
-        for exec in store.executions.values():
-            try:
-                if exec.exec_worker.env.callback_pool_manager.notify(
-=======
         outcome = CallbackOutcomeFailure(callback_id=task_token, error=error, cause=cause)
         store = self.get_store(context)
         for execution in store.executions.values():
             try:
                 if execution.exec_worker.env.callback_pool_manager.notify(
->>>>>>> 5463c77f
                     callback_id=task_token, outcome=outcome
                 ):
                     return SendTaskFailureOutput()
