// $antlr-format alignTrailingComments true, columnLimit 150, maxEmptyLinesToKeep 1, reflowComments false, useTab false
// $antlr-format allowShortRulesOnASingleLine true, allowShortBlocksOnASingleLine true, minEmptyLines 0, alignSemicolons ownLine
// $antlr-format alignColons trailing, singleLineOverrulesHangingColon true, alignLexerCommands true, alignLabels true, alignTrailers true

lexer grammar ASLLexer;

// Symbols.
COMMA  : ',';
COLON  : ':';
LBRACK : '[';
RBRACK : ']';
LBRACE : '{';
RBRACE : '}';

// Literals.
TRUE  : 'true';
FALSE : 'false';
NULL  : 'null';

// Keywords.
COMMENT   : '"Comment"';
STATES    : '"States"';
STARTAT   : '"StartAt"';
NEXTSTATE : '"NextState"';
VERSION   : '"Version"';

TYPE     : '"Type"';
TASK     : '"Task"';
CHOICE   : '"Choice"';
FAIL     : '"Fail"';
SUCCEED  : '"Succeed"';
PASS     : '"Pass"';
WAIT     : '"Wait"';
PARALLEL : '"Parallel"';
MAP      : '"Map"';

CHOICES  : '"Choices"';
VARIABLE : '"Variable"';
DEFAULT  : '"Default"';
BRANCHES : '"Branches"';

AND                            : '"And"';
BOOLEANEQUALS                  : '"BooleanEquals"';
BOOLEANQUALSPATH               : '"BooleanEqualsPath"';
ISBOOLEAN                      : '"IsBoolean"';
ISNULL                         : '"IsNull"';
ISNUMERIC                      : '"IsNumeric"';
ISPRESENT                      : '"IsPresent"';
ISSTRING                       : '"IsString"';
ISTIMESTAMP                    : '"IsTimestamp"';
NOT                            : '"Not"';
NUMERICEQUALS                  : '"NumericEquals"';
NUMERICEQUALSPATH              : '"NumericEqualsPath"';
NUMERICGREATERTHAN             : '"NumericGreaterThan"';
NUMERICGREATERTHANPATH         : '"NumericGreaterThanPath"';
NUMERICGREATERTHANEQUALS       : '"NumericGreaterThanEquals"';
NUMERICGREATERTHANEQUALSPATH   : '"NumericGreaterThanEqualsPath"';
NUMERICLESSTHAN                : '"NumericLessThan"';
NUMERICLESSTHANPATH            : '"NumericLessThanPath"';
NUMERICLESSTHANEQUALS          : '"NumericLessThanEquals"';
NUMERICLESSTHANEQUALSPATH      : '"NumericLessThanEqualsPath"';
OR                             : '"Or"';
STRINGEQUALS                   : '"StringEquals"';
STRINGEQUALSPATH               : '"StringEqualsPath"';
STRINGGREATERTHAN              : '"StringGreaterThan"';
STRINGGREATERTHANPATH          : '"StringGreaterThanPath"';
STRINGGREATERTHANEQUALS        : '"StringGreaterThanEquals"';
STRINGGREATERTHANEQUALSPATH    : '"StringGreaterThanEqualsPath"';
STRINGLESSTHAN                 : '"StringLessThan"';
STRINGLESSTHANPATH             : '"StringLessThanPath"';
STRINGLESSTHANEQUALS           : '"StringLessThanEquals"';
STRINGLESSTHANEQUALSPATH       : '"StringLessThanEqualsPath"';
STRINGMATCHES                  : '"StringMatches"';
TIMESTAMPEQUALS                : '"TimestampEquals"';
TIMESTAMPEQUALSPATH            : '"TimestampEqualsPath"';
TIMESTAMPGREATERTHAN           : '"TimestampGreaterThan"';
TIMESTAMPGREATERTHANPATH       : '"TimestampGreaterThanPath"';
TIMESTAMPGREATERTHANEQUALS     : '"TimestampGreaterThanEquals"';
TIMESTAMPGREATERTHANEQUALSPATH : '"TimestampGreaterThanEqualsPath"';
TIMESTAMPLESSTHAN              : '"TimestampLessThan"';
TIMESTAMPLESSTHANPATH          : '"TimestampLessThanPath"';
TIMESTAMPLESSTHANEQUALS        : '"TimestampLessThanEquals"';
TIMESTAMPLESSTHANEQUALSPATH    : '"TimestampLessThanEqualsPath"';

SECONDSPATH   : '"SecondsPath"';
SECONDS       : '"Seconds"';
TIMESTAMPPATH : '"TimestampPath"';
TIMESTAMP     : '"Timestamp"';

TIMEOUTSECONDS     : '"TimeoutSeconds"';
TIMEOUTSECONDSPATH : '"TimeoutSecondsPath"';

HEARTBEATSECONDS     : '"HeartbeatSeconds"';
HEARTBEATSECONDSPATH : '"HeartbeatSecondsPath"';

PROCESSORCONFIG : '"ProcessorConfig"';
MODE            : '"Mode"';
INLINE          : '"INLINE"';
DISTRIBUTED     : '"DISTRIBUTED"';
EXECUTIONTYPE   : '"ExecutionType"';
STANDARD        : '"STANDARD"';

ITEMPROCESSOR  : '"ItemProcessor"';
ITERATOR       : '"Iterator"';
ITEMSELECTOR   : '"ItemSelector"';
MAXCONCURRENCY : '"MaxConcurrency"';

RESOURCE       : '"Resource"';
INPUTPATH      : '"InputPath"';
OUTPUTPATH     : '"OutputPath"';
ITEMSPATH      : '"ItemsPath"';
RESULTPATH     : '"ResultPath"';
RESULT         : '"Result"';
PARAMETERS     : '"Parameters"';
RESULTSELECTOR : '"ResultSelector"';

ITEMREADER        : '"ItemReader"';
READERCONFIG      : '"ReaderConfig"';
INPUTTYPE         : '"InputType"';
CSVHEADERLOCATION : '"CSVHeaderLocation"';
CSVHEADERS        : '"CSVHeaders"';
MAXITEMS          : '"MaxItems"';
MAXITEMSPATH      : '"MaxItemsPath"';

NEXT : '"Next"';
END  : '"End"';

CAUSE     : '"Cause"';
CAUSEPATH : '"CausePath"';
ERROR     : '"Error"';
ERRORPATH : '"ErrorPath"';

// Retry.
RETRY           : '"Retry"';
ERROREQUALS     : '"ErrorEquals"';
INTERVALSECONDS : '"IntervalSeconds"';
MAXATTEMPTS     : '"MaxAttempts"';
BACKOFFRATE     : '"BackoffRate"';
MAXDELAYSECONDS : '"MaxDelaySeconds"';
JITTERSTRATEGY  : '"JitterStrategy"';
FULL            : '"FULL"';
NONE            : '"NONE"';

// Catch.
CATCH: '"Catch"';

// ErrorNames
<<<<<<< HEAD
ERRORNAMEStatesALL                             : '"States.ALL"';
ERRORNAMEStatesHeartbeatTimeout                : '"States.HeartbeatTimeout"';
ERRORNAMEStatesTimeout                         : '"States.Timeout"';
ERRORNAMEStatesTaskFailed                      : '"States.TaskFailed"';
ERRORNAMEStatesPermissions                     : '"States.Permissions"';
ERRORNAMEStatesResultPathMatchFailure          : '"States.ResultPathMatchFailure"';
ERRORNAMEStatesParameterPathFailure            : '"States.ParameterPathFailure"';
ERRORNAMEStatesBranchFailed                    : '"States.BranchFailed"';
ERRORNAMEStatesNoChoiceMatched                 : '"States.NoChoiceMatched"';
ERRORNAMEStatesIntrinsicFailure                : '"States.IntrinsicFailure"';
ERRORNAMEStatesExceedToleratedFailureThreshold : '"States.ExceedToleratedFailureThreshold"';
ERRORNAMEStatesItemReaderFailed                : '"States.ItemReaderFailed"';
ERRORNAMEStatesResultWriterFailed              : '"States.ResultWriterFailed"';
=======
ERRORNAMEStatesALL: '"States.ALL"';
ERRORNAMEStatesDataLimitExceeded: '"States.DataLimitExceeded"';
ERRORNAMEStatesHeartbeatTimeout: '"States.HeartbeatTimeout"';
ERRORNAMEStatesTimeout: '"States.Timeout"';
ERRORNAMEStatesTaskFailed: '"States.TaskFailed"';
ERRORNAMEStatesPermissions: '"States.Permissions"';
ERRORNAMEStatesResultPathMatchFailure: '"States.ResultPathMatchFailure"';
ERRORNAMEStatesParameterPathFailure: '"States.ParameterPathFailure"';
ERRORNAMEStatesBranchFailed: '"States.BranchFailed"';
ERRORNAMEStatesNoChoiceMatched: '"States.NoChoiceMatched"';
ERRORNAMEStatesIntrinsicFailure: '"States.IntrinsicFailure"';
ERRORNAMEStatesExceedToleratedFailureThreshold: '"States.ExceedToleratedFailureThreshold"';
ERRORNAMEStatesItemReaderFailed: '"States.ItemReaderFailed"';
ERRORNAMEStatesResultWriterFailed: '"States.ResultWriterFailed"';
>>>>>>> 881321d7
// Read-only:
ERRORNAMEStatesRuntime: '"States.Runtime"';

// Strings.
STRINGDOLLAR: '"' (ESC | SAFECODEPOINT)* '.$"';

STRINGPATHCONTEXTOBJ: '"$$' (ESC | SAFECODEPOINT)* '"';

STRINGPATH: '"$' (ESC | SAFECODEPOINT)* '"';

STRING                 : '"' (ESC | SAFECODEPOINT)* '"';
fragment ESC           : '\\' (["\\/bfnrt] | UNICODE);
fragment UNICODE       : 'u' HEX HEX HEX HEX;
fragment HEX           : [0-9a-fA-F];
fragment SAFECODEPOINT : ~ ["\\\u0000-\u001F];

// Numbers.
INT: '0' | [1-9] [0-9]*;

NUMBER: '-'? INT ('.' [0-9]+)? EXP?;

fragment EXP: [Ee] [+\-]? INT;

// Whitespace.
WS: [ \t\n\r]+ -> skip;<|MERGE_RESOLUTION|>--- conflicted
+++ resolved
@@ -5,176 +5,275 @@
 lexer grammar ASLLexer;
 
 // Symbols.
-COMMA  : ',';
-COLON  : ':';
-LBRACK : '[';
-RBRACK : ']';
-LBRACE : '{';
-RBRACE : '}';
+COMMA: ',';
+
+COLON: ':';
+
+LBRACK: '[';
+
+RBRACK: ']';
+
+LBRACE: '{';
+
+RBRACE: '}';
 
 // Literals.
-TRUE  : 'true';
-FALSE : 'false';
-NULL  : 'null';
+TRUE: 'true';
+
+FALSE: 'false';
+
+NULL: 'null';
 
 // Keywords.
-COMMENT   : '"Comment"';
-STATES    : '"States"';
-STARTAT   : '"StartAt"';
-NEXTSTATE : '"NextState"';
-VERSION   : '"Version"';
-
-TYPE     : '"Type"';
-TASK     : '"Task"';
-CHOICE   : '"Choice"';
-FAIL     : '"Fail"';
-SUCCEED  : '"Succeed"';
-PASS     : '"Pass"';
-WAIT     : '"Wait"';
-PARALLEL : '"Parallel"';
-MAP      : '"Map"';
-
-CHOICES  : '"Choices"';
-VARIABLE : '"Variable"';
-DEFAULT  : '"Default"';
-BRANCHES : '"Branches"';
-
-AND                            : '"And"';
-BOOLEANEQUALS                  : '"BooleanEquals"';
-BOOLEANQUALSPATH               : '"BooleanEqualsPath"';
-ISBOOLEAN                      : '"IsBoolean"';
-ISNULL                         : '"IsNull"';
-ISNUMERIC                      : '"IsNumeric"';
-ISPRESENT                      : '"IsPresent"';
-ISSTRING                       : '"IsString"';
-ISTIMESTAMP                    : '"IsTimestamp"';
-NOT                            : '"Not"';
-NUMERICEQUALS                  : '"NumericEquals"';
-NUMERICEQUALSPATH              : '"NumericEqualsPath"';
-NUMERICGREATERTHAN             : '"NumericGreaterThan"';
-NUMERICGREATERTHANPATH         : '"NumericGreaterThanPath"';
-NUMERICGREATERTHANEQUALS       : '"NumericGreaterThanEquals"';
-NUMERICGREATERTHANEQUALSPATH   : '"NumericGreaterThanEqualsPath"';
-NUMERICLESSTHAN                : '"NumericLessThan"';
-NUMERICLESSTHANPATH            : '"NumericLessThanPath"';
-NUMERICLESSTHANEQUALS          : '"NumericLessThanEquals"';
-NUMERICLESSTHANEQUALSPATH      : '"NumericLessThanEqualsPath"';
-OR                             : '"Or"';
-STRINGEQUALS                   : '"StringEquals"';
-STRINGEQUALSPATH               : '"StringEqualsPath"';
-STRINGGREATERTHAN              : '"StringGreaterThan"';
-STRINGGREATERTHANPATH          : '"StringGreaterThanPath"';
-STRINGGREATERTHANEQUALS        : '"StringGreaterThanEquals"';
-STRINGGREATERTHANEQUALSPATH    : '"StringGreaterThanEqualsPath"';
-STRINGLESSTHAN                 : '"StringLessThan"';
-STRINGLESSTHANPATH             : '"StringLessThanPath"';
-STRINGLESSTHANEQUALS           : '"StringLessThanEquals"';
-STRINGLESSTHANEQUALSPATH       : '"StringLessThanEqualsPath"';
-STRINGMATCHES                  : '"StringMatches"';
-TIMESTAMPEQUALS                : '"TimestampEquals"';
-TIMESTAMPEQUALSPATH            : '"TimestampEqualsPath"';
-TIMESTAMPGREATERTHAN           : '"TimestampGreaterThan"';
-TIMESTAMPGREATERTHANPATH       : '"TimestampGreaterThanPath"';
-TIMESTAMPGREATERTHANEQUALS     : '"TimestampGreaterThanEquals"';
-TIMESTAMPGREATERTHANEQUALSPATH : '"TimestampGreaterThanEqualsPath"';
-TIMESTAMPLESSTHAN              : '"TimestampLessThan"';
-TIMESTAMPLESSTHANPATH          : '"TimestampLessThanPath"';
-TIMESTAMPLESSTHANEQUALS        : '"TimestampLessThanEquals"';
-TIMESTAMPLESSTHANEQUALSPATH    : '"TimestampLessThanEqualsPath"';
-
-SECONDSPATH   : '"SecondsPath"';
-SECONDS       : '"Seconds"';
-TIMESTAMPPATH : '"TimestampPath"';
-TIMESTAMP     : '"Timestamp"';
-
-TIMEOUTSECONDS     : '"TimeoutSeconds"';
-TIMEOUTSECONDSPATH : '"TimeoutSecondsPath"';
-
-HEARTBEATSECONDS     : '"HeartbeatSeconds"';
-HEARTBEATSECONDSPATH : '"HeartbeatSecondsPath"';
-
-PROCESSORCONFIG : '"ProcessorConfig"';
-MODE            : '"Mode"';
-INLINE          : '"INLINE"';
-DISTRIBUTED     : '"DISTRIBUTED"';
-EXECUTIONTYPE   : '"ExecutionType"';
-STANDARD        : '"STANDARD"';
-
-ITEMPROCESSOR  : '"ItemProcessor"';
-ITERATOR       : '"Iterator"';
-ITEMSELECTOR   : '"ItemSelector"';
-MAXCONCURRENCY : '"MaxConcurrency"';
-
-RESOURCE       : '"Resource"';
-INPUTPATH      : '"InputPath"';
-OUTPUTPATH     : '"OutputPath"';
-ITEMSPATH      : '"ItemsPath"';
-RESULTPATH     : '"ResultPath"';
-RESULT         : '"Result"';
-PARAMETERS     : '"Parameters"';
-RESULTSELECTOR : '"ResultSelector"';
-
-ITEMREADER        : '"ItemReader"';
-READERCONFIG      : '"ReaderConfig"';
-INPUTTYPE         : '"InputType"';
-CSVHEADERLOCATION : '"CSVHeaderLocation"';
-CSVHEADERS        : '"CSVHeaders"';
-MAXITEMS          : '"MaxItems"';
-MAXITEMSPATH      : '"MaxItemsPath"';
-
-NEXT : '"Next"';
-END  : '"End"';
-
-CAUSE     : '"Cause"';
-CAUSEPATH : '"CausePath"';
-ERROR     : '"Error"';
-ERRORPATH : '"ErrorPath"';
+COMMENT: '"Comment"';
+
+STATES: '"States"';
+
+STARTAT: '"StartAt"';
+
+NEXTSTATE: '"NextState"';
+
+VERSION: '"Version"';
+
+TYPE: '"Type"';
+
+TASK: '"Task"';
+
+CHOICE: '"Choice"';
+
+FAIL: '"Fail"';
+
+SUCCEED: '"Succeed"';
+
+PASS: '"Pass"';
+
+WAIT: '"Wait"';
+
+PARALLEL: '"Parallel"';
+
+MAP: '"Map"';
+
+CHOICES: '"Choices"';
+
+VARIABLE: '"Variable"';
+
+DEFAULT: '"Default"';
+
+BRANCHES: '"Branches"';
+
+AND: '"And"';
+
+BOOLEANEQUALS: '"BooleanEquals"';
+
+BOOLEANQUALSPATH: '"BooleanEqualsPath"';
+
+ISBOOLEAN: '"IsBoolean"';
+
+ISNULL: '"IsNull"';
+
+ISNUMERIC: '"IsNumeric"';
+
+ISPRESENT: '"IsPresent"';
+
+ISSTRING: '"IsString"';
+
+ISTIMESTAMP: '"IsTimestamp"';
+
+NOT: '"Not"';
+
+NUMERICEQUALS: '"NumericEquals"';
+
+NUMERICEQUALSPATH: '"NumericEqualsPath"';
+
+NUMERICGREATERTHAN: '"NumericGreaterThan"';
+
+NUMERICGREATERTHANPATH: '"NumericGreaterThanPath"';
+
+NUMERICGREATERTHANEQUALS: '"NumericGreaterThanEquals"';
+
+NUMERICGREATERTHANEQUALSPATH: '"NumericGreaterThanEqualsPath"';
+
+NUMERICLESSTHAN: '"NumericLessThan"';
+
+NUMERICLESSTHANPATH: '"NumericLessThanPath"';
+
+NUMERICLESSTHANEQUALS: '"NumericLessThanEquals"';
+
+NUMERICLESSTHANEQUALSPATH: '"NumericLessThanEqualsPath"';
+
+OR: '"Or"';
+
+STRINGEQUALS: '"StringEquals"';
+
+STRINGEQUALSPATH: '"StringEqualsPath"';
+
+STRINGGREATERTHAN: '"StringGreaterThan"';
+
+STRINGGREATERTHANPATH: '"StringGreaterThanPath"';
+
+STRINGGREATERTHANEQUALS: '"StringGreaterThanEquals"';
+
+STRINGGREATERTHANEQUALSPATH: '"StringGreaterThanEqualsPath"';
+
+STRINGLESSTHAN: '"StringLessThan"';
+
+STRINGLESSTHANPATH: '"StringLessThanPath"';
+
+STRINGLESSTHANEQUALS: '"StringLessThanEquals"';
+
+STRINGLESSTHANEQUALSPATH: '"StringLessThanEqualsPath"';
+
+STRINGMATCHES: '"StringMatches"';
+
+TIMESTAMPEQUALS: '"TimestampEquals"';
+
+TIMESTAMPEQUALSPATH: '"TimestampEqualsPath"';
+
+TIMESTAMPGREATERTHAN: '"TimestampGreaterThan"';
+
+TIMESTAMPGREATERTHANPATH: '"TimestampGreaterThanPath"';
+
+TIMESTAMPGREATERTHANEQUALS: '"TimestampGreaterThanEquals"';
+
+TIMESTAMPGREATERTHANEQUALSPATH: '"TimestampGreaterThanEqualsPath"';
+
+TIMESTAMPLESSTHAN: '"TimestampLessThan"';
+
+TIMESTAMPLESSTHANPATH: '"TimestampLessThanPath"';
+
+TIMESTAMPLESSTHANEQUALS: '"TimestampLessThanEquals"';
+
+TIMESTAMPLESSTHANEQUALSPATH: '"TimestampLessThanEqualsPath"';
+
+SECONDSPATH: '"SecondsPath"';
+
+SECONDS: '"Seconds"';
+
+TIMESTAMPPATH: '"TimestampPath"';
+
+TIMESTAMP: '"Timestamp"';
+
+TIMEOUTSECONDS: '"TimeoutSeconds"';
+
+TIMEOUTSECONDSPATH: '"TimeoutSecondsPath"';
+
+HEARTBEATSECONDS: '"HeartbeatSeconds"';
+
+HEARTBEATSECONDSPATH: '"HeartbeatSecondsPath"';
+
+PROCESSORCONFIG: '"ProcessorConfig"';
+
+MODE: '"Mode"';
+
+INLINE: '"INLINE"';
+
+DISTRIBUTED: '"DISTRIBUTED"';
+
+EXECUTIONTYPE: '"ExecutionType"';
+
+STANDARD: '"STANDARD"';
+
+ITEMPROCESSOR: '"ItemProcessor"';
+
+ITERATOR: '"Iterator"';
+
+ITEMSELECTOR: '"ItemSelector"';
+
+MAXCONCURRENCY: '"MaxConcurrency"';
+
+RESOURCE: '"Resource"';
+
+INPUTPATH: '"InputPath"';
+
+OUTPUTPATH: '"OutputPath"';
+
+ITEMSPATH: '"ItemsPath"';
+
+RESULTPATH: '"ResultPath"';
+
+RESULT: '"Result"';
+
+PARAMETERS: '"Parameters"';
+
+RESULTSELECTOR: '"ResultSelector"';
+
+ITEMREADER: '"ItemReader"';
+
+READERCONFIG: '"ReaderConfig"';
+
+INPUTTYPE: '"InputType"';
+
+CSVHEADERLOCATION: '"CSVHeaderLocation"';
+
+CSVHEADERS: '"CSVHeaders"';
+
+MAXITEMS: '"MaxItems"';
+
+MAXITEMSPATH: '"MaxItemsPath"';
+
+NEXT: '"Next"';
+
+END: '"End"';
+
+CAUSE: '"Cause"';
+
+CAUSEPATH: '"CausePath"';
+
+ERROR: '"Error"';
+
+ERRORPATH: '"ErrorPath"';
 
 // Retry.
-RETRY           : '"Retry"';
-ERROREQUALS     : '"ErrorEquals"';
-INTERVALSECONDS : '"IntervalSeconds"';
-MAXATTEMPTS     : '"MaxAttempts"';
-BACKOFFRATE     : '"BackoffRate"';
-MAXDELAYSECONDS : '"MaxDelaySeconds"';
-JITTERSTRATEGY  : '"JitterStrategy"';
-FULL            : '"FULL"';
-NONE            : '"NONE"';
+RETRY: '"Retry"';
+
+ERROREQUALS: '"ErrorEquals"';
+
+INTERVALSECONDS: '"IntervalSeconds"';
+
+MAXATTEMPTS: '"MaxAttempts"';
+
+BACKOFFRATE: '"BackoffRate"';
+
+MAXDELAYSECONDS: '"MaxDelaySeconds"';
+
+JITTERSTRATEGY: '"JitterStrategy"';
+
+FULL: '"FULL"';
+
+NONE: '"NONE"';
 
 // Catch.
 CATCH: '"Catch"';
 
 // ErrorNames
-<<<<<<< HEAD
-ERRORNAMEStatesALL                             : '"States.ALL"';
-ERRORNAMEStatesHeartbeatTimeout                : '"States.HeartbeatTimeout"';
-ERRORNAMEStatesTimeout                         : '"States.Timeout"';
-ERRORNAMEStatesTaskFailed                      : '"States.TaskFailed"';
-ERRORNAMEStatesPermissions                     : '"States.Permissions"';
-ERRORNAMEStatesResultPathMatchFailure          : '"States.ResultPathMatchFailure"';
-ERRORNAMEStatesParameterPathFailure            : '"States.ParameterPathFailure"';
-ERRORNAMEStatesBranchFailed                    : '"States.BranchFailed"';
-ERRORNAMEStatesNoChoiceMatched                 : '"States.NoChoiceMatched"';
-ERRORNAMEStatesIntrinsicFailure                : '"States.IntrinsicFailure"';
-ERRORNAMEStatesExceedToleratedFailureThreshold : '"States.ExceedToleratedFailureThreshold"';
-ERRORNAMEStatesItemReaderFailed                : '"States.ItemReaderFailed"';
-ERRORNAMEStatesResultWriterFailed              : '"States.ResultWriterFailed"';
-=======
 ERRORNAMEStatesALL: '"States.ALL"';
+
 ERRORNAMEStatesDataLimitExceeded: '"States.DataLimitExceeded"';
+
 ERRORNAMEStatesHeartbeatTimeout: '"States.HeartbeatTimeout"';
+
 ERRORNAMEStatesTimeout: '"States.Timeout"';
+
 ERRORNAMEStatesTaskFailed: '"States.TaskFailed"';
+
 ERRORNAMEStatesPermissions: '"States.Permissions"';
+
 ERRORNAMEStatesResultPathMatchFailure: '"States.ResultPathMatchFailure"';
+
 ERRORNAMEStatesParameterPathFailure: '"States.ParameterPathFailure"';
+
 ERRORNAMEStatesBranchFailed: '"States.BranchFailed"';
+
 ERRORNAMEStatesNoChoiceMatched: '"States.NoChoiceMatched"';
+
 ERRORNAMEStatesIntrinsicFailure: '"States.IntrinsicFailure"';
+
 ERRORNAMEStatesExceedToleratedFailureThreshold: '"States.ExceedToleratedFailureThreshold"';
+
 ERRORNAMEStatesItemReaderFailed: '"States.ItemReaderFailed"';
+
 ERRORNAMEStatesResultWriterFailed: '"States.ResultWriterFailed"';
->>>>>>> 881321d7
+
 // Read-only:
 ERRORNAMEStatesRuntime: '"States.Runtime"';
 
@@ -185,11 +284,15 @@
 
 STRINGPATH: '"$' (ESC | SAFECODEPOINT)* '"';
 
-STRING                 : '"' (ESC | SAFECODEPOINT)* '"';
-fragment ESC           : '\\' (["\\/bfnrt] | UNICODE);
-fragment UNICODE       : 'u' HEX HEX HEX HEX;
-fragment HEX           : [0-9a-fA-F];
-fragment SAFECODEPOINT : ~ ["\\\u0000-\u001F];
+STRING: '"' (ESC | SAFECODEPOINT)* '"';
+
+fragment ESC: '\\' (["\\/bfnrt] | UNICODE);
+
+fragment UNICODE: 'u' HEX HEX HEX HEX;
+
+fragment HEX: [0-9a-fA-F];
+
+fragment SAFECODEPOINT: ~ ["\\\u0000-\u001F];
 
 // Numbers.
 INT: '0' | [1-9] [0-9]*;
