--- conflicted
+++ resolved
@@ -297,14 +297,9 @@
 
 choice_operator: NOT | AND | OR;
 
-<<<<<<< HEAD
 states_error_name:
     ERRORNAMEStatesALL
-=======
-states_error_name
-    : ERRORNAMEStatesALL
     | ERRORNAMEStatesDataLimitExceeded
->>>>>>> 881321d7
     | ERRORNAMEStatesHeartbeatTimeout
     | ERRORNAMEStatesTimeout
     | ERRORNAMEStatesTaskFailed
