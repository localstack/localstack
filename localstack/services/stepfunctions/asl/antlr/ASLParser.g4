// $antlr-format alignTrailingComments true, columnLimit 150, maxEmptyLinesToKeep 1, reflowComments false, useTab false
// $antlr-format allowShortRulesOnASingleLine true, allowShortBlocksOnASingleLine true, minEmptyLines 0, alignSemicolons ownLine
// $antlr-format alignColons trailing, singleLineOverrulesHangingColon true, alignLexerCommands true, alignLabels true, alignTrailers true

parser grammar ASLParser;

options {
    tokenVocab = ASLLexer;
}

state_machine: program_decl EOF;

program_decl: LBRACE top_layer_stmt (COMMA top_layer_stmt)* RBRACE;

top_layer_stmt: comment_decl | version_decl | startat_decl | states_decl | timeout_seconds_decl;

startat_decl: STARTAT COLON keyword_or_string;

comment_decl: COMMENT COLON keyword_or_string;

version_decl: VERSION COLON keyword_or_string;

state_stmt:
    comment_decl
    | type_decl
    | input_path_decl
    | resource_decl
    | next_decl
    | result_decl
    | result_path_decl
    | output_path_decl
    | end_decl
    | default_decl
    | choices_decl
    | error_decl
    | error_path_decl
    | cause_decl
    | cause_path_decl
    | seconds_decl
    | seconds_path_decl
    | timestamp_decl
    | timestamp_path_decl
    | items_path_decl
    | item_processor_decl
    | iterator_decl
    | item_selector_decl
    | item_reader_decl
    | max_concurrency_decl
    | timeout_seconds_decl
    | timeout_seconds_path_decl
    | heartbeat_seconds_decl
    | heartbeat_seconds_path_decl
    | branches_decl
    | parameters_decl
    | retry_decl
    | catch_decl
    | result_selector_decl
;

states_decl: STATES COLON LBRACE state_decl (COMMA state_decl)* RBRACE;

state_name: keyword_or_string;

// TODO: avoid redefinitions? -> check listener ok?
state_decl: state_name COLON state_decl_body;

state_decl_body: LBRACE state_stmt (COMMA state_stmt)* RBRACE;

type_decl: TYPE COLON state_type;

next_decl: NEXT COLON keyword_or_string;

resource_decl: RESOURCE COLON keyword_or_string;

input_path_decl: INPUTPATH COLON (NULL | keyword_or_string);

result_decl: RESULT COLON json_value_decl;

result_path_decl: RESULTPATH COLON (NULL | keyword_or_string);

output_path_decl: OUTPUTPATH COLON (NULL | keyword_or_string);

end_decl: END COLON (TRUE | FALSE);

default_decl: DEFAULT COLON keyword_or_string;

error_decl: ERROR COLON keyword_or_string;

error_path_decl:
    ERRORPATH COLON STRINGPATH       # error_path_decl_path
    | ERRORPATH COLON intrinsic_func # error_path_decl_intrinsic
;

cause_decl: CAUSE COLON keyword_or_string;

cause_path_decl:
    CAUSEPATH COLON STRINGPATH       # cause_path_decl_path
    | CAUSEPATH COLON intrinsic_func # cause_path_decl_intrinsic
;

seconds_decl: SECONDS COLON INT;

seconds_path_decl: SECONDSPATH COLON keyword_or_string;

timestamp_decl: TIMESTAMP COLON keyword_or_string;

timestamp_path_decl: TIMESTAMPPATH COLON keyword_or_string;

items_path_decl: ITEMSPATH COLON keyword_or_string;

max_concurrency_decl: MAXCONCURRENCY COLON INT;

parameters_decl: PARAMETERS COLON payload_tmpl_decl;

timeout_seconds_decl: TIMEOUTSECONDS COLON INT;

timeout_seconds_path_decl: TIMEOUTSECONDSPATH COLON STRINGPATH;

heartbeat_seconds_decl: HEARTBEATSECONDS COLON INT;

heartbeat_seconds_path_decl: HEARTBEATSECONDSPATH COLON STRINGPATH;

payload_tmpl_decl: LBRACE payload_binding (COMMA payload_binding)* RBRACE | LBRACE RBRACE;

payload_binding:
    STRINGDOLLAR COLON STRINGPATH                # payload_binding_path
    | STRINGDOLLAR COLON STRINGPATHCONTEXTOBJ    # payload_binding_path_context_obj
    | STRINGDOLLAR COLON intrinsic_func          # payload_binding_intrinsic_func
    | keyword_or_string COLON payload_value_decl # payload_binding_value
;

intrinsic_func: STRING;

payload_arr_decl: LBRACK payload_value_decl (COMMA payload_value_decl)* RBRACK | LBRACK RBRACK;

payload_value_decl: payload_binding | payload_arr_decl | payload_tmpl_decl | payload_value_lit;

payload_value_lit:
    NUMBER              # payload_value_float
    | INT               # payload_value_int
    | (TRUE | FALSE)    # payload_value_bool
    | NULL              # payload_value_null
    | keyword_or_string # payload_value_str
;

result_selector_decl: RESULTSELECTOR COLON payload_tmpl_decl;

state_type: TASK | PASS | CHOICE | FAIL | SUCCEED | WAIT | MAP | PARALLEL;

choices_decl: CHOICES COLON LBRACK choice_rule (COMMA choice_rule)* RBRACK;

choice_rule:
    LBRACE comparison_variable_stmt (COMMA comparison_variable_stmt)+ RBRACE     # choice_rule_comparison_variable
    | LBRACE comparison_composite_stmt (COMMA comparison_composite_stmt)* RBRACE # choice_rule_comparison_composite
;

comparison_variable_stmt: variable_decl | comparison_func | next_decl | comment_decl;

comparison_composite_stmt: comparison_composite | next_decl;

comparison_composite
<<<<<<< HEAD
    // TODO: this allows for Next definitions in nested choice_rules, is this supported at parse time?
    : choice_operator COLON ( choice_rule | LBRACK choice_rule (COMMA choice_rule)* RBRACK);

variable_decl: VARIABLE COLON keyword_or_string;

comparison_func: comparison_op COLON json_value_decl;

branches_decl: BRANCHES COLON LBRACK program_decl (COMMA program_decl)* RBRACK;

item_processor_decl:
    ITEMPROCESSOR COLON LBRACE item_processor_item (COMMA item_processor_item)* RBRACE
;

item_processor_item: processor_config_decl | startat_decl | states_decl | comment_decl;

processor_config_decl:
    PROCESSORCONFIG COLON LBRACE processor_config_field (COMMA processor_config_field)* RBRACE
;

processor_config_field: mode_decl | execution_decl;

mode_decl: MODE COLON mode_type;

mode_type: INLINE | DISTRIBUTED;

execution_decl: EXECUTIONTYPE COLON execution_type;

execution_type: STANDARD;

iterator_decl: ITERATOR COLON LBRACE iterator_decl_item (COMMA iterator_decl_item)* RBRACE;

iterator_decl_item: startat_decl | states_decl | comment_decl;

item_selector_decl: ITEMSELECTOR COLON payload_tmpl_decl;

item_reader_decl: ITEMREADER COLON LBRACE items_reader_field (COMMA items_reader_field)* RBRACE;

items_reader_field: resource_decl | parameters_decl | reader_config_decl;

reader_config_decl:
    READERCONFIG COLON LBRACE reader_config_field (COMMA reader_config_field)* RBRACE
;

reader_config_field:
    input_type_decl
=======
// TODO: this allows for Next definitions in nested choice_rules, is this supported at parse time?
    : choice_operator COLON
      ( choice_rule
      | LBRACK
        choice_rule (COMMA choice_rule)*
        RBRACK
      )
    ;

variable_decl
    : VARIABLE COLON keyword_or_string
    ;

comparison_func
    : comparison_op COLON json_value_decl
    ;

branches_decl
    : BRANCHES
      COLON
      LBRACK
      program_decl (COMMA program_decl)*
      RBRACK
    ;

item_processor_decl
    : ITEMPROCESSOR
      COLON
      LBRACE
      item_processor_item (COMMA item_processor_item)*
      RBRACE
    ;

item_processor_item
    : processor_config_decl
    | startat_decl
    | states_decl
    | comment_decl
    ;

processor_config_decl
    : PROCESSORCONFIG
      COLON
      LBRACE
      processor_config_field (COMMA processor_config_field)*
      RBRACE
    ;

processor_config_field
    : mode_decl
    | execution_decl
    ;

mode_decl
    : MODE COLON mode_type
    ;

mode_type
    : INLINE
    | DISTRIBUTED
    ;

execution_decl
    : EXECUTIONTYPE COLON execution_type
    ;

execution_type
    : STANDARD
    ;

iterator_decl
    : ITERATOR
      COLON
      LBRACE
      iterator_decl_item (COMMA iterator_decl_item)*
      RBRACE
    ;

iterator_decl_item
    : startat_decl
    | states_decl
    | comment_decl
    | processor_config_decl
    ;

item_selector_decl
    : ITEMSELECTOR COLON payload_tmpl_decl
    ;

item_reader_decl
    : ITEMREADER
      COLON
      LBRACE
      items_reader_field (COMMA items_reader_field)*
      RBRACE
    ;

items_reader_field
    : resource_decl
    | parameters_decl
    | reader_config_decl
    ;

reader_config_decl
    : READERCONFIG
      COLON
      LBRACE
      reader_config_field (COMMA reader_config_field)*
      RBRACE
    ;

reader_config_field
    : input_type_decl
>>>>>>> 76292e1d
    | csv_header_location_decl
    | csv_headers_decl
    | max_items_decl
    | max_items_path_decl
;

input_type_decl: INPUTTYPE COLON keyword_or_string;

csv_header_location_decl: CSVHEADERLOCATION COLON keyword_or_string;

csv_headers_decl // TODO: are empty "CSVHeaders" list values supported?
    : CSVHEADERS COLON LBRACK keyword_or_string (COMMA keyword_or_string)* RBRACK;

max_items_decl: MAXITEMS COLON INT;

max_items_path_decl: MAXITEMSPATH COLON STRINGPATH;

retry_decl: RETRY COLON LBRACK (retrier_decl (COMMA retrier_decl)*)? RBRACK;

retrier_decl: LBRACE retrier_stmt (COMMA retrier_stmt)* RBRACE;

retrier_stmt:
    error_equals_decl
    | interval_seconds_decl
    | max_attempts_decl
    | backoff_rate_decl
    | max_delay_seconds_decl
    | jitter_strategy_decl
    | comment_decl
;

error_equals_decl: ERROREQUALS COLON LBRACK error_name (COMMA error_name)* RBRACK;

interval_seconds_decl: INTERVALSECONDS COLON INT;

max_attempts_decl: MAXATTEMPTS COLON INT;

backoff_rate_decl: BACKOFFRATE COLON (INT | NUMBER);

max_delay_seconds_decl: MAXDELAYSECONDS COLON INT;

jitter_strategy_decl: JITTERSTRATEGY COLON (FULL | NONE);

catch_decl: CATCH COLON LBRACK (catcher_decl (COMMA catcher_decl)*)? RBRACK;

catcher_decl: LBRACE catcher_stmt (COMMA catcher_stmt)* RBRACE;

catcher_stmt: error_equals_decl | result_path_decl | next_decl | comment_decl;

comparison_op:
    BOOLEANEQUALS
    | BOOLEANQUALSPATH
    | ISBOOLEAN
    | ISNULL
    | ISNUMERIC
    | ISPRESENT
    | ISSTRING
    | ISTIMESTAMP
    | NUMERICEQUALS
    | NUMERICEQUALSPATH
    | NUMERICGREATERTHAN
    | NUMERICGREATERTHANPATH
    | NUMERICGREATERTHANEQUALS
    | NUMERICGREATERTHANEQUALSPATH
    | NUMERICLESSTHAN
    | NUMERICLESSTHANPATH
    | NUMERICLESSTHANEQUALS
    | NUMERICLESSTHANEQUALSPATH
    | STRINGEQUALS
    | STRINGEQUALSPATH
    | STRINGGREATERTHAN
    | STRINGGREATERTHANPATH
    | STRINGGREATERTHANEQUALS
    | STRINGGREATERTHANEQUALSPATH
    | STRINGLESSTHAN
    | STRINGLESSTHANPATH
    | STRINGLESSTHANEQUALS
    | STRINGLESSTHANEQUALSPATH
    | STRINGMATCHES
    | TIMESTAMPEQUALS
    | TIMESTAMPEQUALSPATH
    | TIMESTAMPGREATERTHAN
    | TIMESTAMPGREATERTHANPATH
    | TIMESTAMPGREATERTHANEQUALS
    | TIMESTAMPGREATERTHANEQUALSPATH
    | TIMESTAMPLESSTHAN
    | TIMESTAMPLESSTHANPATH
    | TIMESTAMPLESSTHANEQUALS
    | TIMESTAMPLESSTHANEQUALSPATH
;

choice_operator: NOT | AND | OR;

states_error_name:
    ERRORNAMEStatesALL
    | ERRORNAMEStatesHeartbeatTimeout
    | ERRORNAMEStatesTimeout
    | ERRORNAMEStatesTaskFailed
    | ERRORNAMEStatesPermissions
    | ERRORNAMEStatesResultPathMatchFailure
    | ERRORNAMEStatesParameterPathFailure
    | ERRORNAMEStatesBranchFailed
    | ERRORNAMEStatesNoChoiceMatched
    | ERRORNAMEStatesIntrinsicFailure
    | ERRORNAMEStatesExceedToleratedFailureThreshold
    | ERRORNAMEStatesItemReaderFailed
    | ERRORNAMEStatesResultWriterFailed
    | ERRORNAMEStatesRuntime
;

error_name: states_error_name | keyword_or_string;

json_obj_decl: LBRACE json_binding (COMMA json_binding)* RBRACE | LBRACE RBRACE;

json_binding: keyword_or_string COLON json_value_decl;

json_arr_decl: LBRACK json_value_decl (COMMA json_value_decl)* RBRACK | LBRACK RBRACK;

json_value_decl:
    NUMBER
    | INT
    | TRUE
    | FALSE
    | NULL
    | json_binding
    | json_arr_decl
    | json_obj_decl
    | keyword_or_string
;

keyword_or_string:
    STRINGDOLLAR
    | STRINGPATHCONTEXTOBJ
    | STRINGPATH
    | STRING
    //
    | COMMENT
    | STATES
    | STARTAT
    | NEXTSTATE
    | TYPE
    | TASK
    | CHOICE
    | FAIL
    | SUCCEED
    | PASS
    | WAIT
    | PARALLEL
    | MAP
    | CHOICES
    | VARIABLE
    | DEFAULT
    | BRANCHES
    | AND
    | BOOLEANEQUALS
    | BOOLEANQUALSPATH
    | ISBOOLEAN
    | ISNULL
    | ISNUMERIC
    | ISPRESENT
    | ISSTRING
    | ISTIMESTAMP
    | NOT
    | NUMERICEQUALS
    | NUMERICEQUALSPATH
    | NUMERICGREATERTHAN
    | NUMERICGREATERTHANPATH
    | NUMERICGREATERTHANEQUALS
    | NUMERICGREATERTHANEQUALSPATH
    | NUMERICLESSTHAN
    | NUMERICLESSTHANPATH
    | NUMERICLESSTHANEQUALS
    | NUMERICLESSTHANEQUALSPATH
    | OR
    | STRINGEQUALS
    | STRINGEQUALSPATH
    | STRINGGREATERTHAN
    | STRINGGREATERTHANPATH
    | STRINGGREATERTHANEQUALS
    | STRINGGREATERTHANEQUALSPATH
    | STRINGLESSTHAN
    | STRINGLESSTHANPATH
    | STRINGLESSTHANEQUALS
    | STRINGLESSTHANEQUALSPATH
    | STRINGMATCHES
    | TIMESTAMPEQUALS
    | TIMESTAMPEQUALSPATH
    | TIMESTAMPGREATERTHAN
    | TIMESTAMPGREATERTHANPATH
    | TIMESTAMPGREATERTHANEQUALS
    | TIMESTAMPGREATERTHANEQUALSPATH
    | TIMESTAMPLESSTHAN
    | TIMESTAMPLESSTHANPATH
    | TIMESTAMPLESSTHANEQUALS
    | TIMESTAMPLESSTHANEQUALSPATH
    | SECONDSPATH
    | SECONDS
    | TIMESTAMPPATH
    | TIMESTAMP
    | TIMEOUTSECONDS
    | TIMEOUTSECONDSPATH
    | HEARTBEATSECONDS
    | HEARTBEATSECONDSPATH
    | PROCESSORCONFIG
    | MODE
    | INLINE
    | DISTRIBUTED
    | EXECUTIONTYPE
    | STANDARD
    | ITEMPROCESSOR
    | ITERATOR
    | ITEMSELECTOR
    | MAXCONCURRENCY
    | RESOURCE
    | INPUTPATH
    | OUTPUTPATH
    | ITEMSPATH
    | RESULTPATH
    | RESULT
    | PARAMETERS
    | RESULTSELECTOR
    | ITEMREADER
    | READERCONFIG
    | INPUTTYPE
    | CSVHEADERLOCATION
    | CSVHEADERS
    | MAXITEMS
    | MAXITEMSPATH
    | NEXT
    | END
    | CAUSE
    | ERROR
    | RETRY
    | ERROREQUALS
    | INTERVALSECONDS
    | MAXATTEMPTS
    | BACKOFFRATE
    | MAXDELAYSECONDS
    | JITTERSTRATEGY
    | FULL
    | NONE
    | CATCH
    | ERRORNAMEStatesALL
    | ERRORNAMEStatesHeartbeatTimeout
    | ERRORNAMEStatesTimeout
    | ERRORNAMEStatesTaskFailed
    | ERRORNAMEStatesPermissions
    | ERRORNAMEStatesResultPathMatchFailure
    | ERRORNAMEStatesParameterPathFailure
    | ERRORNAMEStatesBranchFailed
    | ERRORNAMEStatesNoChoiceMatched
    | ERRORNAMEStatesIntrinsicFailure
    | ERRORNAMEStatesExceedToleratedFailureThreshold
    | ERRORNAMEStatesItemReaderFailed
    | ERRORNAMEStatesResultWriterFailed
    | ERRORNAMEStatesRuntime
;<|MERGE_RESOLUTION|>--- conflicted
+++ resolved
@@ -159,7 +159,6 @@
 comparison_composite_stmt: comparison_composite | next_decl;
 
 comparison_composite
-<<<<<<< HEAD
     // TODO: this allows for Next definitions in nested choice_rules, is this supported at parse time?
     : choice_operator COLON ( choice_rule | LBRACK choice_rule (COMMA choice_rule)* RBRACK);
 
@@ -191,7 +190,7 @@
 
 iterator_decl: ITERATOR COLON LBRACE iterator_decl_item (COMMA iterator_decl_item)* RBRACE;
 
-iterator_decl_item: startat_decl | states_decl | comment_decl;
+iterator_decl_item: startat_decl | states_decl | comment_decl | processor_config_decl;
 
 item_selector_decl: ITEMSELECTOR COLON payload_tmpl_decl;
 
@@ -205,121 +204,6 @@
 
 reader_config_field:
     input_type_decl
-=======
-// TODO: this allows for Next definitions in nested choice_rules, is this supported at parse time?
-    : choice_operator COLON
-      ( choice_rule
-      | LBRACK
-        choice_rule (COMMA choice_rule)*
-        RBRACK
-      )
-    ;
-
-variable_decl
-    : VARIABLE COLON keyword_or_string
-    ;
-
-comparison_func
-    : comparison_op COLON json_value_decl
-    ;
-
-branches_decl
-    : BRANCHES
-      COLON
-      LBRACK
-      program_decl (COMMA program_decl)*
-      RBRACK
-    ;
-
-item_processor_decl
-    : ITEMPROCESSOR
-      COLON
-      LBRACE
-      item_processor_item (COMMA item_processor_item)*
-      RBRACE
-    ;
-
-item_processor_item
-    : processor_config_decl
-    | startat_decl
-    | states_decl
-    | comment_decl
-    ;
-
-processor_config_decl
-    : PROCESSORCONFIG
-      COLON
-      LBRACE
-      processor_config_field (COMMA processor_config_field)*
-      RBRACE
-    ;
-
-processor_config_field
-    : mode_decl
-    | execution_decl
-    ;
-
-mode_decl
-    : MODE COLON mode_type
-    ;
-
-mode_type
-    : INLINE
-    | DISTRIBUTED
-    ;
-
-execution_decl
-    : EXECUTIONTYPE COLON execution_type
-    ;
-
-execution_type
-    : STANDARD
-    ;
-
-iterator_decl
-    : ITERATOR
-      COLON
-      LBRACE
-      iterator_decl_item (COMMA iterator_decl_item)*
-      RBRACE
-    ;
-
-iterator_decl_item
-    : startat_decl
-    | states_decl
-    | comment_decl
-    | processor_config_decl
-    ;
-
-item_selector_decl
-    : ITEMSELECTOR COLON payload_tmpl_decl
-    ;
-
-item_reader_decl
-    : ITEMREADER
-      COLON
-      LBRACE
-      items_reader_field (COMMA items_reader_field)*
-      RBRACE
-    ;
-
-items_reader_field
-    : resource_decl
-    | parameters_decl
-    | reader_config_decl
-    ;
-
-reader_config_decl
-    : READERCONFIG
-      COLON
-      LBRACE
-      reader_config_field (COMMA reader_config_field)*
-      RBRACE
-    ;
-
-reader_config_field
-    : input_type_decl
->>>>>>> 76292e1d
     | csv_header_location_decl
     | csv_headers_decl
     | max_items_decl
