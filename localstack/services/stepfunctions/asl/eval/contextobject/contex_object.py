--- conflicted
+++ resolved
@@ -1,8 +1,4 @@
-<<<<<<< HEAD
-from typing import Final, Optional, TypedDict
-=======
 from typing import Any, Final, Optional, TypedDict
->>>>>>> 5463c77f
 
 from localstack.utils.strings import long_uid
 
