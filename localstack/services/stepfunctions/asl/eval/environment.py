from __future__ import annotations

import copy
import logging
import threading
from typing import Any, Optional

from localstack.aws.api.stepfunctions import ExecutionFailedEventDetails, Timestamp
from localstack.services.stepfunctions.asl.eval.callback.callback import CallbackPoolManager
from localstack.services.stepfunctions.asl.eval.contextobject.contex_object import (
    ContextObject,
    ContextObjectInitData,
    ContextObjectManager,
)
from localstack.services.stepfunctions.asl.eval.event.event_history import EventHistory
from localstack.services.stepfunctions.asl.eval.programstate.program_ended import ProgramEnded
from localstack.services.stepfunctions.asl.eval.programstate.program_error import ProgramError
from localstack.services.stepfunctions.asl.eval.programstate.program_running import ProgramRunning
from localstack.services.stepfunctions.asl.eval.programstate.program_state import ProgramState
from localstack.services.stepfunctions.asl.eval.programstate.program_stopped import ProgramStopped

LOG = logging.getLogger(__name__)


class Environment:
    def __init__(self, context_object_init: ContextObjectInitData):
        super(Environment, self).__init__()
        self._state_mutex = threading.RLock()
        self._program_state: Optional[ProgramState] = None
        self.program_state_event = threading.Event()
        self._frames: list[Environment] = list()

        self.event_history: EventHistory = EventHistory()
        self.callback_pool_manager: CallbackPoolManager = CallbackPoolManager()

        self.heap: dict[str, Any] = dict()
        self.stack: list[Any] = list()
        self.inp: Optional[Any] = None

        self.context_object_manager: ContextObjectManager = ContextObjectManager(
            context_object=ContextObject(
                Execution=context_object_init["Execution"],
                StateMachine=context_object_init["StateMachine"],
                State=None,
                Task=None,
                Map=None,
            )
        )

    @classmethod
    def as_frame_of(cls, env: Environment):
        context_object_init = ContextObjectInitData(
            Execution=env.context_object_manager.context_object["Execution"],
            StateMachine=env.context_object_manager.context_object["StateMachine"],
        )
        frame = cls(context_object_init=context_object_init)
        frame.event_history = env.event_history
<<<<<<< HEAD
        frame.context_object = env.context_object_manager.context_object
=======
        frame.callback_pool_manager = env.callback_pool_manager
        frame.heap = env.heap
        frame._program_state = copy.deepcopy(env._program_state)
>>>>>>> 95ee8e00
        return frame

    @property
    def next_state_name(self) -> Optional[str]:
        next_state_name: Optional[str] = None
        if isinstance(self._program_state, ProgramRunning):
            next_state_name = self._program_state.next_state_name
        return next_state_name

    @next_state_name.setter
    def next_state_name(self, next_state_name: str) -> None:
        if self._program_state is None:
            self._program_state = ProgramRunning()

        if isinstance(self._program_state, ProgramRunning):
            self._program_state.next_state_name = next_state_name
        else:
            raise RuntimeError(
                f"Could not set NextState value when in state '{type(self._program_state)}'."
            )

    def program_state(self) -> ProgramState:
        return copy.deepcopy(self._program_state)

    def is_running(self) -> bool:
        return isinstance(self._program_state, ProgramRunning)

    def set_ended(self) -> None:
        with self._state_mutex:
            if isinstance(self._program_state, ProgramRunning):
                self._program_state = ProgramEnded()
                for frame in self._frames:
                    frame.set_ended()
            self.program_state_event.set()
            self.program_state_event.clear()

    def set_error(self, error: ExecutionFailedEventDetails) -> None:
        with self._state_mutex:
            self._program_state = ProgramError(error=error)
            for frame in self._frames:
                frame.set_error(error=error)
            self.program_state_event.set()
            self.program_state_event.clear()

    def set_stop(self, stop_date: Timestamp, cause: Optional[str], error: Optional[str]) -> None:
        with self._state_mutex:
            if isinstance(self._program_state, ProgramRunning):
                self._program_state = ProgramStopped(stop_date=stop_date, cause=cause, error=error)
                for frame in self._frames:
                    frame.set_stop(stop_date=stop_date, cause=cause, error=error)
                self.program_state_event.set()
                self.program_state_event.clear()
            else:
                raise RuntimeError("Cannot stop non running ProgramState.")

    def open_frame(self) -> Environment:
        with self._state_mutex:
            frame = Environment.as_frame_of(self)
            self._frames.append(frame)
            return frame

    def close_frame(self, frame: Environment) -> None:
        with self._state_mutex:
            self._frames.remove(frame)<|MERGE_RESOLUTION|>--- conflicted
+++ resolved
@@ -55,13 +55,9 @@
         )
         frame = cls(context_object_init=context_object_init)
         frame.event_history = env.event_history
-<<<<<<< HEAD
-        frame.context_object = env.context_object_manager.context_object
-=======
         frame.callback_pool_manager = env.callback_pool_manager
         frame.heap = env.heap
         frame._program_state = copy.deepcopy(env._program_state)
->>>>>>> 95ee8e00
         return frame
 
     @property
