from typing import Optional

from localstack.aws.api.stepfunctions import (
    HistoryEventExecutionDataDetails,
    HistoryEventType,
    StateEnteredEventDetails,
    StateExitedEventDetails,
)
from localstack.services.stepfunctions.asl.component.common.parameters import Parameters
from localstack.services.stepfunctions.asl.component.common.path.result_path import ResultPath
from localstack.services.stepfunctions.asl.component.state.state import CommonStateField
from localstack.services.stepfunctions.asl.component.state.state_pass.result import Result
from localstack.services.stepfunctions.asl.component.state.state_props import StateProps
from localstack.services.stepfunctions.asl.eval.environment import Environment
from localstack.services.stepfunctions.asl.utils.encoding import to_json_str


class StatePass(CommonStateField):
    def __init__(self):
        super(StatePass, self).__init__(
            state_entered_event_type=HistoryEventType.PassStateEntered,
            state_exited_event_type=HistoryEventType.PassStateExited,
        )

        # Result (Optional)
        # Refers to the output of a virtual state_task that is passed on to the next state. If you include the ResultPath
        # field in your state machine definition, Result is placed as specified by ResultPath and passed on to the
        self.result: Optional[Result] = None

        # ResultPath (Optional)
        # Specifies where to place the output (relative to the input) of the virtual state_task specified in Result. The input
        # is further filtered as specified by the OutputPath field (if present) before being used as the state's output.
        self.result_path: Optional[ResultPath] = None

        # Parameters (Optional)
        # Creates a collection of key-value pairs that will be passed as input. You can specify Parameters as a static
        # value or select from the input using a path.
        self.parameters: Optional[Parameters] = None

    def from_state_props(self, state_props: StateProps) -> None:
        super(StatePass, self).from_state_props(state_props)
        self.result = state_props.get(Result)
        self.result_path = state_props.get(ResultPath)
        self.parameters = state_props.get(Parameters)

        if self.result_path is None:
            self.result_path = ResultPath(result_path_src=ResultPath.DEFAULT_PATH)

<<<<<<< HEAD
    def _get_state_entered_even_details(self, env: Environment) -> StateEnteredEventDetails:
=======
    def _get_state_entered_event_details(self, env: Environment) -> StateEnteredEventDetails:
>>>>>>> 342256b5
        return StateEnteredEventDetails(
            name=self.name,
            input=to_json_str(env.inp, separators=(",", ":")),
            inputDetails=HistoryEventExecutionDataDetails(
                truncated=False  # Always False for api calls.
            ),
        )

    def _get_state_exited_event_details(self, env: Environment) -> StateExitedEventDetails:
        return StateExitedEventDetails(
            name=self.name,
            output=to_json_str(env.inp, separators=(",", ":")),
            outputDetails=HistoryEventExecutionDataDetails(
                truncated=False  # Always False for api calls.
            ),
        )

    def _eval_state(self, env: Environment) -> None:
        if self.parameters:
            self.parameters.eval(env=env)

        if self.result:
            env.stack.append(self.result.result_obj)

        if self.result_path:
            self.result_path.eval(env)<|MERGE_RESOLUTION|>--- conflicted
+++ resolved
@@ -46,11 +46,7 @@
         if self.result_path is None:
             self.result_path = ResultPath(result_path_src=ResultPath.DEFAULT_PATH)
 
-<<<<<<< HEAD
-    def _get_state_entered_even_details(self, env: Environment) -> StateEnteredEventDetails:
-=======
     def _get_state_entered_event_details(self, env: Environment) -> StateEnteredEventDetails:
->>>>>>> 342256b5
         return StateEnteredEventDetails(
             name=self.name,
             input=to_json_str(env.inp, separators=(",", ":")),
