from botocore.exceptions import ClientError

from localstack.aws.api.lambda_ import InvocationRequest, InvocationType
from localstack.aws.api.stepfunctions import (
    HistoryEventExecutionDataDetails,
    HistoryEventType,
    LambdaFunctionFailedEventDetails,
    LambdaFunctionScheduledEventDetails,
    LambdaFunctionSucceededEventDetails,
    LambdaFunctionTimedOutEventDetails,
)
from localstack.services.stepfunctions.asl.component.common.error_name.custom_error_name import (
    CustomErrorName,
)
from localstack.services.stepfunctions.asl.component.common.error_name.failure_event import (
    FailureEvent,
)
from localstack.services.stepfunctions.asl.component.common.error_name.states_error_name import (
    StatesErrorName,
)
from localstack.services.stepfunctions.asl.component.common.error_name.states_error_name_type import (
    StatesErrorNameType,
)
from localstack.services.stepfunctions.asl.component.state.state_execution.state_task import (
    lambda_eval_utils,
)
from localstack.services.stepfunctions.asl.component.state.state_execution.state_task.service.resource import (
    LambdaResource,
)
from localstack.services.stepfunctions.asl.component.state.state_execution.state_task.state_task import (
    StateTask,
)
from localstack.services.stepfunctions.asl.eval.environment import Environment
from localstack.services.stepfunctions.asl.eval.event.event_detail import EventDetails
from localstack.services.stepfunctions.asl.utils.encoding import to_json_str


class StateTaskLambda(StateTask):
    resource: LambdaResource

    def _from_error(self, env: Environment, ex: Exception) -> FailureEvent:
        if isinstance(ex, TimeoutError):
            return FailureEvent(
                error_name=StatesErrorName(typ=StatesErrorNameType.StatesTimeout),
                event_type=HistoryEventType.LambdaFunctionTimedOut,
                event_details=EventDetails(
                    lambdaFunctionTimedOutEventDetails=LambdaFunctionTimedOutEventDetails(
                        error=StatesErrorNameType.StatesTimeout.to_name(),
                    )
                ),
            )

        error = "Exception"
        if isinstance(ex, lambda_eval_utils.LambdaFunctionErrorException):
            error_name = CustomErrorName(error)
            cause = ex.payload
        elif isinstance(ex, ClientError):
            error_name = CustomErrorName(error)
            cause = ex.response["Error"]["Message"]
        else:
            error_name = StatesErrorName(StatesErrorNameType.StatesTaskFailed)
            cause = str(ex)

        return FailureEvent(
            error_name=error_name,
            event_type=HistoryEventType.LambdaFunctionFailed,
            event_details=EventDetails(
                lambdaFunctionFailedEventDetails=LambdaFunctionFailedEventDetails(
                    error=error,
                    cause=cause,
                )
            ),
        )

    def _eval_parameters(self, env: Environment) -> dict:
        env_state_input = env.stack.pop()
        parameters = InvocationRequest(
            FunctionName=self.resource.resource_arn,
            InvocationType=InvocationType.RequestResponse,
            Payload=env_state_input,
        )

        explicit_parameters = super()._eval_parameters(env=env)
        parameters.update(explicit_parameters)

        return parameters

    def _eval_execution(self, env: Environment) -> None:

        scheduled_event_details = LambdaFunctionScheduledEventDetails(
            resource=self.resource.resource_arn,
            input=to_json_str(env.inp),
            inputDetails=HistoryEventExecutionDataDetails(
                truncated=False  # Always False for api calls.
            ),
        )
        if not self.timeout.is_default_value():
            self.timeout.eval(env=env)
            timeout_seconds = env.stack.pop()
            scheduled_event_details["timeoutInSeconds"] = timeout_seconds
        env.event_history.add_event(
            hist_type_event=HistoryEventType.LambdaFunctionScheduled,
            event_detail=EventDetails(lambdaFunctionScheduledEventDetails=scheduled_event_details),
        )

<<<<<<< HEAD
=======
        env.event_history.add_event(hist_type_event=HistoryEventType.LambdaFunctionStarted)

>>>>>>> 5463c77f
        parameters = self._eval_parameters(env=env)
        if "Payload" in parameters:
            parameters["Payload"] = lambda_eval_utils.to_payload_type(parameters["Payload"])

        lambda_eval_utils.exec_lambda_function(env=env, parameters=parameters)

        # In lambda invocations, only payload is passed on as output.
        output = env.stack.pop()
        output_payload = output["Payload"]
        env.stack.append(output_payload)

        env.event_history.add_event(
            hist_type_event=HistoryEventType.LambdaFunctionSucceeded,
            event_detail=EventDetails(
                lambdaFunctionSucceededEventDetails=LambdaFunctionSucceededEventDetails(
                    output=to_json_str(output_payload),
                    outputDetails=HistoryEventExecutionDataDetails(
                        truncated=False  # Always False for api calls.
                    ),
                )
            ),
        )<|MERGE_RESOLUTION|>--- conflicted
+++ resolved
@@ -103,11 +103,8 @@
             event_detail=EventDetails(lambdaFunctionScheduledEventDetails=scheduled_event_details),
         )
 
-<<<<<<< HEAD
-=======
         env.event_history.add_event(hist_type_event=HistoryEventType.LambdaFunctionStarted)
 
->>>>>>> 5463c77f
         parameters = self._eval_parameters(env=env)
         if "Payload" in parameters:
             parameters["Payload"] = lambda_eval_utils.to_payload_type(parameters["Payload"])
