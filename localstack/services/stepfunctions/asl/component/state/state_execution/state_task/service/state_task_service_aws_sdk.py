--- conflicted
+++ resolved
@@ -74,13 +74,10 @@
         )
 
     def _from_error(self, env: Environment, ex: Exception) -> FailureEvent:
-<<<<<<< HEAD
         if isinstance(ex, CallbackOutcomeFailureError):
             return self._get_callback_outcome_failure_event(ex=ex)
-=======
         if isinstance(ex, TimeoutError):
             return self._get_timed_out_failure_event()
->>>>>>> 0caa19d5
 
         norm_service_name: str = self._normalise_service_name(self.resource.api_name)
         error: str = self._normalise_exception_name(norm_service_name, ex)
