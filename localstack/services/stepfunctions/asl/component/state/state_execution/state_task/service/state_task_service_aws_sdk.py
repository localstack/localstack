from botocore.exceptions import ClientError

from localstack.aws.api.stepfunctions import HistoryEventType, TaskFailedEventDetails
from localstack.aws.protocol.service_router import get_service_catalog
from localstack.services.stepfunctions.asl.component.common.error_name.failure_event import (
    FailureEvent,
)
from localstack.services.stepfunctions.asl.component.common.error_name.states_error_name import (
    StatesErrorName,
)
from localstack.services.stepfunctions.asl.component.common.error_name.states_error_name_type import (
    StatesErrorNameType,
)
from localstack.services.stepfunctions.asl.component.state.state_execution.state_task.service.state_task_service_callback import (
    StateTaskServiceCallback,
)
from localstack.services.stepfunctions.asl.component.state.state_props import StateProps
from localstack.services.stepfunctions.asl.eval.callback.callback import CallbackOutcomeFailureError
from localstack.services.stepfunctions.asl.eval.environment import Environment
from localstack.services.stepfunctions.asl.eval.event.event_detail import EventDetails
from localstack.utils.aws import aws_stack
from localstack.utils.common import camel_to_snake_case


class StateTaskServiceAwsSdk(StateTaskServiceCallback):
    _API_NAMES: dict[str, str] = {"sfn": "stepfunctions"}
    _SFN_TO_BOTO_PARAM_NORMALISERS = {
        "stepfunctions": {
            "send_task_success": {"Output": "output", "TaskToken": "taskToken"},
<<<<<<< HEAD
            "send_task_heartbeat": {"TaskToken": "taskToken"},
=======
            "send_task_failure": {"TaskToken": "taskToken", "Error": "error", "Cause": "cause"},
>>>>>>> 157993ca
        }
    }

    _normalised_api_name: str
    _normalised_api_action: str

    def from_state_props(self, state_props: StateProps) -> None:
        super().from_state_props(state_props=state_props)
        self._normalised_api_name = self._normalise_api_name(self.resource.api_name)
        self._normalised_api_action = camel_to_snake_case(self.resource.api_action)

    def _get_parameters_normalising_bindings(self) -> dict[str, str]:
        api_normalisers = self._SFN_TO_BOTO_PARAM_NORMALISERS.get(self._normalised_api_name, dict())
        action_normalisers = api_normalisers.get(self._normalised_api_action, dict())
        return action_normalisers

    def _get_sfn_resource_type(self) -> str:
        return f"{self.resource.service_name}:{self.resource.api_name}"

    def _normalise_api_name(self, api_name: str) -> str:
        return self._API_NAMES.get(api_name, api_name)

    @staticmethod
    def _normalise_service_name(service_name: str) -> str:
        return get_service_catalog().get(service_name).service_id.replace(" ", "")

    @staticmethod
    def _normalise_exception_name(norm_service_name: str, ex: Exception) -> str:
        ex_name = ex.__class__.__name__
        return f"{norm_service_name}.{norm_service_name if ex_name == 'ClientError' else ex_name}Exception"

    def _get_task_failure_event(self, error: str, cause: str) -> FailureEvent:
        return FailureEvent(
            error_name=StatesErrorName(typ=StatesErrorNameType.StatesTaskFailed),
            event_type=HistoryEventType.TaskFailed,
            event_details=EventDetails(
                taskFailedEventDetails=TaskFailedEventDetails(
                    resource=self._get_sfn_resource(),
                    resourceType=self._get_sfn_resource_type(),
                    error=error,
                    cause=cause,
                )
            ),
        )

    def _from_error(self, env: Environment, ex: Exception) -> FailureEvent:
        if isinstance(ex, CallbackOutcomeFailureError):
            return self._get_callback_outcome_failure_event(ex=ex)
        if isinstance(ex, TimeoutError):
            return self._get_timed_out_failure_event()

        norm_service_name: str = self._normalise_service_name(self.resource.api_name)
        error: str = self._normalise_exception_name(norm_service_name, ex)
        if isinstance(ex, ClientError):
            error_message: str = ex.response["Error"]["Message"]
            cause_details = [
                f"Service: {norm_service_name}",
                f"Status Code: {ex.response['ResponseMetadata']['HTTPStatusCode']}",
                f"Request ID: {ex.response['ResponseMetadata']['RequestId']}",
            ]
            if "HostId" in ex.response["ResponseMetadata"]:
                cause_details.append(
                    f'Extended Request ID: {ex.response["ResponseMetadata"]["HostId"]}'
                )

            cause: str = f"{error_message} ({', '.join(cause_details)})"
            failure_event = self._get_task_failure_event(error=error, cause=cause)
            return failure_event

        failure_event = self._get_task_failure_event(
            error=error, cause=str(ex)  # TODO: update cause decoration.
        )
        return failure_event

    def _eval_service_task(self, env: Environment, parameters: dict) -> None:
        api_client = aws_stack.create_external_boto_client(service_name=self._normalised_api_name)
        response = getattr(api_client, self._normalised_api_action)(**parameters) or dict()
        if response:
            response.pop("ResponseMetadata", None)
        env.stack.append(response)<|MERGE_RESOLUTION|>--- conflicted
+++ resolved
@@ -27,11 +27,8 @@
     _SFN_TO_BOTO_PARAM_NORMALISERS = {
         "stepfunctions": {
             "send_task_success": {"Output": "output", "TaskToken": "taskToken"},
-<<<<<<< HEAD
             "send_task_heartbeat": {"TaskToken": "taskToken"},
-=======
             "send_task_failure": {"TaskToken": "taskToken", "Error": "error", "Cause": "cause"},
->>>>>>> 157993ca
         }
     }
 
