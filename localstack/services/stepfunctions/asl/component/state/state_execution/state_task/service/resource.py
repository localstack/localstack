from __future__ import annotations

import abc
from typing import Final, Optional, TypedDict

from localstack.services.stepfunctions.asl.component.component import Component
from localstack.utils.aws import aws_stack


class ResourceCondition(str):
    WaitForTaskToken = "waitForTaskToken"


class ResourceARN(TypedDict):
    partition: str
    service: str
    region: str
    account: str
    task_type: str
    name: str


class Resource(Component, abc.ABC):
    def __init__(self, resource_arn: str, partition: str, region: str, account: str):
        self.resource_arn: Final[str] = resource_arn
        self.partition: Final[str] = partition
        self.region: Final[str] = region
        self.account: Final[str] = account

    @staticmethod
    def parse_resource_arn(arn: str) -> ResourceARN:
        cmps: list[str] = arn.split(":")
        return ResourceARN(
            partition=cmps[1],
            service=cmps[2],
            region=cmps[3],
            account=cmps[4],
            task_type=cmps[5],
            name=cmps[6],
        )

    @staticmethod
    def from_resource_arn(arn: str) -> Resource:
        resource_arn: ResourceARN = Resource.parse_resource_arn(arn)
        if not resource_arn["region"]:
            resource_arn["region"] = aws_stack.get_region()
        match resource_arn["service"], resource_arn["task_type"]:
            case "lambda", "function":
                return LambdaResource(
                    resource_arn=arn,
                    partition=resource_arn["partition"],
                    region=resource_arn["region"],
                    account=resource_arn["account"],
                    function_name=resource_arn["name"],
                )
            case "states", "activity":
                return ActivityResource(
                    resource_arn=arn,
                    partition=resource_arn["partition"],
                    region=resource_arn["region"],
                    account=resource_arn["account"],
                    name=resource_arn["name"],
                )
            case "states", service_name:
                return ServiceResource(
                    resource_arn=arn,
                    partition=resource_arn["partition"],
                    region=resource_arn["region"],
                    account=resource_arn["account"],
                    service_name=service_name,  # noqa
                    api_name=resource_arn["name"],
                )


class ActivityResource(Resource):
    def __init__(self, resource_arn: str, partition: str, region: str, account: str, name: str):
        super().__init__(
            resource_arn=resource_arn, partition=partition, region=region, account=account
        )
        self.name: str = name


class LambdaResource(Resource):
    def __init__(
        self, resource_arn: str, partition: str, region: str, account: str, function_name: str
    ):
        super().__init__(
            resource_arn=resource_arn, partition=partition, region=region, account=account
        )
        self.function_name: str = function_name


class ServiceResource(Resource):
    service_name: Final[str]
    api_name: Final[str]
    api_action: Final[str]
    condition: Final[Optional[str]]

    def __init__(
        self,
        resource_arn: str,
        partition: str,
        region: str,
        account: str,
        service_name: str,
        api_name: str,
    ):
        super().__init__(
            resource_arn=resource_arn, partition=partition, region=region, account=account
        )
        self.service_name = service_name
        self.api_name = api_name

        arn_parts = resource_arn.split(":")
<<<<<<< HEAD
        tail_part = arn_parts[-1]
        tail_parts = tail_part.split(".")
        self.api_action = tail_parts[0]

=======

        # We refer to an arn's 'tail' as the formation of service action and optional callback strategy (or condition).
        # For example in Resource "arn:aws:states:::sqs:sendMessage.waitForTaskToken" the tail is the substring
        # 'sendMessage.waitForTaskToken'.
        tail_part = arn_parts[-1]
        tail_parts = tail_part.split(".")
        self.api_action = tail_parts[0]
>>>>>>> 89420efb
        self.condition = None
        if len(tail_parts) > 1:
            match tail_parts[-1]:
                case "waitForTaskToken":
                    self.condition = ResourceCondition.WaitForTaskToken
<<<<<<< HEAD
                case unsupported:
                    raise RuntimeError(f"Unsupported condition '{unsupported}'.")
=======
                case _:
                    raise RuntimeError("Unsupported callback condition.")
>>>>>>> 89420efb
<|MERGE_RESOLUTION|>--- conflicted
+++ resolved
@@ -112,12 +112,6 @@
         self.api_name = api_name
 
         arn_parts = resource_arn.split(":")
-<<<<<<< HEAD
-        tail_part = arn_parts[-1]
-        tail_parts = tail_part.split(".")
-        self.api_action = tail_parts[0]
-
-=======
 
         # We refer to an arn's 'tail' as the formation of service action and optional callback strategy (or condition).
         # For example in Resource "arn:aws:states:::sqs:sendMessage.waitForTaskToken" the tail is the substring
@@ -125,16 +119,10 @@
         tail_part = arn_parts[-1]
         tail_parts = tail_part.split(".")
         self.api_action = tail_parts[0]
->>>>>>> 89420efb
         self.condition = None
         if len(tail_parts) > 1:
             match tail_parts[-1]:
                 case "waitForTaskToken":
                     self.condition = ResourceCondition.WaitForTaskToken
-<<<<<<< HEAD
-                case unsupported:
-                    raise RuntimeError(f"Unsupported condition '{unsupported}'.")
-=======
                 case _:
-                    raise RuntimeError("Unsupported callback condition.")
->>>>>>> 89420efb
+                    raise RuntimeError("Unsupported callback condition.")