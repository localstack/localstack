from __future__ import annotations

import abc
import copy
from typing import Optional

from localstack.aws.api.stepfunctions import HistoryEventType, TaskTimedOutEventDetails
from localstack.services.stepfunctions.asl.component.common.error_name.failure_event import (
    FailureEvent,
)
from localstack.services.stepfunctions.asl.component.common.error_name.states_error_name import (
    StatesErrorName,
)
from localstack.services.stepfunctions.asl.component.common.error_name.states_error_name_type import (
    StatesErrorNameType,
)
from localstack.services.stepfunctions.asl.component.common.parameters import Parameters
from localstack.services.stepfunctions.asl.component.state.state_execution.execute_state import (
    ExecutionState,
)
from localstack.services.stepfunctions.asl.component.state.state_execution.state_task.service.resource import (
    Resource,
)
from localstack.services.stepfunctions.asl.component.state.state_props import StateProps
from localstack.services.stepfunctions.asl.eval.environment import Environment
from localstack.services.stepfunctions.asl.eval.event.event_detail import EventDetails


class StateTask(ExecutionState, abc.ABC):
    resource: Resource

    def __init__(self):
        super(StateTask, self).__init__(
            state_entered_event_type=HistoryEventType.TaskStateEntered,
            state_exited_event_type=HistoryEventType.TaskStateExited,
        )
        # Parameters (Optional)
        # Used to state_pass information to the API actions of connected resources. The parameters can use a mix of static
        # JSON and JsonPath.
        self.parameters: Optional[Parameters] = None

        # Credentials (Optional)
        # Specifies a target role the state machine's execution role must assume before invoking the specified Resource.
        # Alternatively, you can also specify a JSONPath value that resolves to an IAM role ARN at runtime based on the
        # execution input. If you specify a JSONPath value, you must prefix it with the $. notation.

        # A Task state cannot include both TimeoutSeconds and TimeoutSecondsPath
        # HeartbeatSeconds (Optional)
        # If more time than the specified seconds elapses between heartbeats from the state_task, this state fails with a
        # States.Timeout error name. Must be a positive, non-zero integer less than the number of seconds specified in
        # the TimeoutSeconds field. If not provided, the default value is 99999999. For Activities, the count begins
        # when GetActivityTask receives a token and ActivityStarted is logged in the Execution event history.

        # HeartbeatSecondsPath (Optional)
        # If you want to provide a heartbeat value dynamically from the state input using a reference path, use
        # HeartbeatSecondsPath. When resolved, the reference path must select fields whose values are positive integers.

    def from_state_props(self, state_props: StateProps) -> None:
        super(StateTask, self).from_state_props(state_props)
        self.parameters = state_props.get(Parameters)
        self.resource = state_props.get(Resource)

    def _get_supported_parameters(self) -> Optional[set[str]]:  # noqa
        return None

    def _get_parameters_normalising_bindings(self) -> dict[str, str]:  # noqa
        return dict()

<<<<<<< HEAD
=======
    def _normalised_parameters_bindings(self, parameters: dict[str, str]) -> dict[str, str]:
        normalised_parameters = copy.deepcopy(parameters)
        # Normalise bindings.
        parameter_normalisers = self._get_parameters_normalising_bindings()
        for parameter_key in list(normalised_parameters.keys()):
            norm_parameter_key = parameter_normalisers.get(parameter_key, None)
            if norm_parameter_key:
                tmp = normalised_parameters[parameter_key]
                del normalised_parameters[parameter_key]
                normalised_parameters[norm_parameter_key] = tmp
        return normalised_parameters

    def _get_timed_out_failure_event(self) -> FailureEvent:
        return FailureEvent(
            error_name=StatesErrorName(typ=StatesErrorNameType.StatesTimeout),
            event_type=HistoryEventType.TaskTimedOut,
            event_details=EventDetails(
                taskTimedOutEventDetails=TaskTimedOutEventDetails(
                    error=StatesErrorNameType.StatesTimeout.to_name(),
                )
            ),
        )

    def _from_error(self, env: Environment, ex: Exception) -> FailureEvent:
        if isinstance(ex, TimeoutError):
            return self._get_timed_out_failure_event()
        return super()._from_error(env=env, ex=ex)

>>>>>>> 5463c77f
    def _eval_parameters(self, env: Environment) -> dict:
        # Eval raw parameters.
        parameters = dict()
        if self.parameters:
            self.parameters.eval(env=env)
            parameters = env.stack.pop()

        # Handle supported parameters.
        supported_parameters = self._get_supported_parameters()
        if supported_parameters:
            unsupported_parameters: list[str] = [
                parameter
                for parameter in parameters.keys()
                if parameter not in supported_parameters
            ]
            for unsupported_parameter in unsupported_parameters:
                parameters.pop(unsupported_parameter, None)

<<<<<<< HEAD
        # Normalise bindings.
        parameter_normalisers = self._get_parameters_normalising_bindings()
        for parameter_key in list(parameters.keys()):
            norm_parameter_key = parameter_normalisers.get(parameter_key, None)
            if norm_parameter_key:
                tmp = parameters[parameter_key]
                del parameters[parameter_key]
                parameters[norm_parameter_key] = tmp

=======
>>>>>>> 5463c77f
        return parameters

    def _eval_body(self, env: Environment) -> None:
        super(StateTask, self)._eval_body(env=env)
        env.context_object_manager.context_object["Task"] = None<|MERGE_RESOLUTION|>--- conflicted
+++ resolved
@@ -66,8 +66,6 @@
     def _get_parameters_normalising_bindings(self) -> dict[str, str]:  # noqa
         return dict()
 
-<<<<<<< HEAD
-=======
     def _normalised_parameters_bindings(self, parameters: dict[str, str]) -> dict[str, str]:
         normalised_parameters = copy.deepcopy(parameters)
         # Normalise bindings.
@@ -96,7 +94,6 @@
             return self._get_timed_out_failure_event()
         return super()._from_error(env=env, ex=ex)
 
->>>>>>> 5463c77f
     def _eval_parameters(self, env: Environment) -> dict:
         # Eval raw parameters.
         parameters = dict()
@@ -115,18 +112,6 @@
             for unsupported_parameter in unsupported_parameters:
                 parameters.pop(unsupported_parameter, None)
 
-<<<<<<< HEAD
-        # Normalise bindings.
-        parameter_normalisers = self._get_parameters_normalising_bindings()
-        for parameter_key in list(parameters.keys()):
-            norm_parameter_key = parameter_normalisers.get(parameter_key, None)
-            if norm_parameter_key:
-                tmp = parameters[parameter_key]
-                del parameters[parameter_key]
-                parameters[norm_parameter_key] = tmp
-
-=======
->>>>>>> 5463c77f
         return parameters
 
     def _eval_body(self, env: Environment) -> None:
