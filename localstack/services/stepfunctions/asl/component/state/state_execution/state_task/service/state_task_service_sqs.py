--- conflicted
+++ resolved
@@ -36,11 +36,7 @@
     }
 
     def _get_supported_parameters(self) -> Optional[set[str]]:
-<<<<<<< HEAD
-        return self._SUPPORTED_API_PARAM_BINDINGS.get(self.resource.api_action.lower(), None)
-=======
         return self._SUPPORTED_API_PARAM_BINDINGS.get(self.resource.api_action.lower())
->>>>>>> 5463c77f
 
     def _from_error(self, env: Environment, ex: Exception) -> FailureEvent:
         if isinstance(ex, ClientError):
@@ -55,22 +51,6 @@
                         ],  # TODO: update to report expected cause.
                         resource=self._get_sfn_resource(),
                         resourceType=self._get_sfn_resource_type(),
-<<<<<<< HEAD
-                    )
-                ),
-            )
-        else:
-            return FailureEvent(
-                error_name=CustomErrorName(self._ERROR_NAME_AWS),
-                event_type=HistoryEventType.TaskFailed,
-                event_details=EventDetails(
-                    taskFailedEventDetails=TaskFailedEventDetails(
-                        error=self._ERROR_NAME_AWS,
-                        cause=str(ex),  # TODO: update to report expected cause.
-                        resource=self._get_sfn_resource(),
-                        resourceType=self._get_sfn_resource_type(),
-=======
->>>>>>> 5463c77f
                     )
                 ),
             )
