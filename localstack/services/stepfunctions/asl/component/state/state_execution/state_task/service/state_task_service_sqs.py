from typing import Final, Optional

from botocore.exceptions import ClientError

from localstack.aws.api.stepfunctions import HistoryEventType, TaskFailedEventDetails
from localstack.services.stepfunctions.asl.component.common.error_name.custom_error_name import (
    CustomErrorName,
)
from localstack.services.stepfunctions.asl.component.common.error_name.failure_event import (
    FailureEvent,
)
from localstack.services.stepfunctions.asl.component.state.state_execution.state_task.service.state_task_service_callback import (
    StateTaskServiceCallback,
)
from localstack.services.stepfunctions.asl.eval.callback.callback import CallbackOutcomeFailureError
from localstack.services.stepfunctions.asl.eval.environment import Environment
from localstack.services.stepfunctions.asl.eval.event.event_detail import EventDetails
from localstack.services.stepfunctions.asl.utils.encoding import to_json_str
from localstack.utils.aws import aws_stack
from localstack.utils.strings import camel_to_snake_case


class StateTaskServiceSqs(StateTaskServiceCallback):
    _ERROR_NAME_CLIENT: Final[str] = "SQS.SdkClientException"
    _ERROR_NAME_AWS: Final[str] = "SQS.AmazonSQSException"

    _SUPPORTED_API_PARAM_BINDINGS: Final[dict[str, set[str]]] = {
        "sendmessage": {
            "DelaySeconds",
            "MessageAttribute",
            "MessageBody",
            "MessageDeduplicationId",
            "MessageGroupId",
            "QueueUrl",
        }
    }

    def _get_supported_parameters(self) -> Optional[set[str]]:
<<<<<<< HEAD
        return self._SUPPORTED_API_PARAM_BINDINGS.get(self.resource.api_action.lower(), None)

    def _from_error(self, env: Environment, ex: Exception) -> FailureEvent:
        if isinstance(ex, CallbackOutcomeFailureError):
            return self._get_callback_outcome_failure_event(ex=ex)
=======
        return self._SUPPORTED_API_PARAM_BINDINGS.get(self.resource.api_action.lower())

    def _from_error(self, env: Environment, ex: Exception) -> FailureEvent:
        if isinstance(ex, TimeoutError):
            return self._get_timed_out_failure_event()

>>>>>>> 95ee8e00
        if isinstance(ex, ClientError):
            return FailureEvent(
                error_name=CustomErrorName(self._ERROR_NAME_CLIENT),
                event_type=HistoryEventType.TaskFailed,
                event_details=EventDetails(
                    taskFailedEventDetails=TaskFailedEventDetails(
                        error=self._ERROR_NAME_CLIENT,
                        cause=ex.response["Error"][
                            "Message"
                        ],  # TODO: update to report expected cause.
                        resource=self._get_sfn_resource(),
                        resourceType=self._get_sfn_resource_type(),
                    )
                ),
            )
        else:
            return FailureEvent(
                error_name=CustomErrorName(self._ERROR_NAME_AWS),
                event_type=HistoryEventType.TaskFailed,
                event_details=EventDetails(
                    taskFailedEventDetails=TaskFailedEventDetails(
                        error=self._ERROR_NAME_AWS,
                        cause=str(ex),  # TODO: update to report expected cause.
                        resource=self._get_sfn_resource(),
                        resourceType=self._get_sfn_resource_type(),
                    )
                ),
            )

    def _eval_service_task(self, env: Environment, parameters: dict) -> None:
        # TODO: Stepfunctions automatically dumps to json MessageBody's definitions.
        #  Are these other similar scenarios?
        if "MessageBody" in parameters:
            message_body = parameters["MessageBody"]
            if message_body is not None and not isinstance(message_body, str):
                parameters["MessageBody"] = to_json_str(message_body)

        api_action = camel_to_snake_case(self.resource.api_action)
        sqs_client = aws_stack.create_external_boto_client("sqs")
        response = getattr(sqs_client, api_action)(**parameters)
        response.pop("ResponseMetadata", None)
        env.stack.append(response)<|MERGE_RESOLUTION|>--- conflicted
+++ resolved
@@ -36,20 +36,12 @@
     }
 
     def _get_supported_parameters(self) -> Optional[set[str]]:
-<<<<<<< HEAD
-        return self._SUPPORTED_API_PARAM_BINDINGS.get(self.resource.api_action.lower(), None)
+        return self._SUPPORTED_API_PARAM_BINDINGS.get(self.resource.api_action.lower())
 
     def _from_error(self, env: Environment, ex: Exception) -> FailureEvent:
         if isinstance(ex, CallbackOutcomeFailureError):
             return self._get_callback_outcome_failure_event(ex=ex)
-=======
-        return self._SUPPORTED_API_PARAM_BINDINGS.get(self.resource.api_action.lower())
 
-    def _from_error(self, env: Environment, ex: Exception) -> FailureEvent:
-        if isinstance(ex, TimeoutError):
-            return self._get_timed_out_failure_event()
-
->>>>>>> 95ee8e00
         if isinstance(ex, ClientError):
             return FailureEvent(
                 error_name=CustomErrorName(self._ERROR_NAME_CLIENT),
