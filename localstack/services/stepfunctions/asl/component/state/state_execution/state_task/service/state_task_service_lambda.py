from typing import Final, Optional

from botocore.exceptions import ClientError

from localstack.aws.api.stepfunctions import HistoryEventType, TaskFailedEventDetails
from localstack.services.stepfunctions.asl.component.common.error_name.custom_error_name import (
    CustomErrorName,
)
from localstack.services.stepfunctions.asl.component.common.error_name.failure_event import (
    FailureEvent,
)
from localstack.services.stepfunctions.asl.component.state.state_execution.state_task import (
    lambda_eval_utils,
)
<<<<<<< HEAD
from localstack.services.stepfunctions.asl.component.state.state_execution.state_task import (
    lambda_eval_utils,
)
=======
>>>>>>> 5463c77f
from localstack.services.stepfunctions.asl.component.state.state_execution.state_task.service.state_task_service_callback import (
    StateTaskServiceCallback,
)
from localstack.services.stepfunctions.asl.eval.environment import Environment
from localstack.services.stepfunctions.asl.eval.event.event_detail import EventDetails


class StateTaskServiceLambda(StateTaskServiceCallback):
    _SUPPORTED_API_PARAM_BINDINGS: Final[dict[str, set[str]]] = {
        "invoke": {
            "ClientContext",
            "FunctionName",
            "InvocationType",
            "Qualifier",
            "Payload",
            # Outside the specification, but supported in practice:
            "LogType",
        }
    }

    def _get_supported_parameters(self) -> Optional[set[str]]:
<<<<<<< HEAD
        return self._SUPPORTED_API_PARAM_BINDINGS.get(self.resource.api_action.lower(), None)
=======
        return self._SUPPORTED_API_PARAM_BINDINGS.get(self.resource.api_action.lower())
>>>>>>> 5463c77f

    @staticmethod
    def _error_cause_from_client_error(client_error: ClientError) -> tuple[str, str]:
        error_code: str = client_error.response["Error"]["Code"]
        error_msg: str = client_error.response["Error"]["Message"]
        response_details = "; ".join(
            [
                "Service: AWSLambda",
                f"Status Code: {client_error.response['ResponseMetadata']['HTTPStatusCode']}",
                f"Error Code: {error_code}",
                f"Request ID: {client_error.response['ResponseMetadata']['RequestId']}",
                "Proxy: null",
            ]
        )
        error = f"Lambda.{error_code}"
        cause = f"{error_msg} ({response_details})"
        return error, cause

    def _from_error(self, env: Environment, ex: Exception) -> FailureEvent:
        if isinstance(ex, lambda_eval_utils.LambdaFunctionErrorException):
            error = "Exception"
            error_name = CustomErrorName(error)
            cause = ex.payload
        elif isinstance(ex, ClientError):
            error, cause = self._error_cause_from_client_error(ex)
            error_name = CustomErrorName(error)
        else:
            return super()._from_error(env=env, ex=ex)
        return FailureEvent(
            error_name=error_name,
            event_type=HistoryEventType.TaskFailed,
            event_details=EventDetails(
                taskFailedEventDetails=TaskFailedEventDetails(
                    error=error,
                    cause=cause,
                    resource=self._get_sfn_resource(),
                    resourceType=self._get_sfn_resource_type(),
                )
            ),
        )

    def _eval_service_task(self, env: Environment, parameters: dict) -> None:
        if "Payload" in parameters:
            parameters["Payload"] = lambda_eval_utils.to_payload_type(parameters["Payload"])
        lambda_eval_utils.exec_lambda_function(env=env, parameters=parameters)<|MERGE_RESOLUTION|>--- conflicted
+++ resolved
@@ -12,12 +12,6 @@
 from localstack.services.stepfunctions.asl.component.state.state_execution.state_task import (
     lambda_eval_utils,
 )
-<<<<<<< HEAD
-from localstack.services.stepfunctions.asl.component.state.state_execution.state_task import (
-    lambda_eval_utils,
-)
-=======
->>>>>>> 5463c77f
 from localstack.services.stepfunctions.asl.component.state.state_execution.state_task.service.state_task_service_callback import (
     StateTaskServiceCallback,
 )
@@ -39,11 +33,7 @@
     }
 
     def _get_supported_parameters(self) -> Optional[set[str]]:
-<<<<<<< HEAD
-        return self._SUPPORTED_API_PARAM_BINDINGS.get(self.resource.api_action.lower(), None)
-=======
         return self._SUPPORTED_API_PARAM_BINDINGS.get(self.resource.api_action.lower())
->>>>>>> 5463c77f
 
     @staticmethod
     def _error_cause_from_client_error(client_error: ClientError) -> tuple[str, str]:
