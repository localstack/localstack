from typing import Final, Optional

from botocore.exceptions import ClientError

from localstack.aws.api.stepfunctions import HistoryEventType, TaskFailedEventDetails
from localstack.services.stepfunctions.asl.component.common.error_name.custom_error_name import (
    CustomErrorName,
)
from localstack.services.stepfunctions.asl.component.common.error_name.failure_event import (
    FailureEvent,
)
from localstack.services.stepfunctions.asl.component.common.error_name.states_error_name import (
    StatesErrorName,
)
from localstack.services.stepfunctions.asl.component.common.error_name.states_error_name_type import (
    StatesErrorNameType,
)
from localstack.services.stepfunctions.asl.component.state.state_execution.state_task import (
    lambda_eval_utils,
)
from localstack.services.stepfunctions.asl.component.state.state_execution.state_task.service.state_task_service_callback import (
    StateTaskServiceCallback,
)
from localstack.services.stepfunctions.asl.eval.callback.callback import CallbackOutcomeFailureError
from localstack.services.stepfunctions.asl.eval.environment import Environment
from localstack.services.stepfunctions.asl.eval.event.event_detail import EventDetails


class StateTaskServiceLambda(StateTaskServiceCallback):
    _SUPPORTED_API_PARAM_BINDINGS: Final[dict[str, set[str]]] = {
        "invoke": {
            "ClientContext",
            "FunctionName",
            "InvocationType",
            "Qualifier",
            "Payload",
            # Outside the specification, but supported in practice:
            "LogType",
        }
    }

    def _get_supported_parameters(self) -> Optional[set[str]]:
        return self._SUPPORTED_API_PARAM_BINDINGS.get(self.resource.api_action.lower())

    @staticmethod
    def _error_cause_from_client_error(client_error: ClientError) -> tuple[str, str]:
        error_code: str = client_error.response["Error"]["Code"]
        error_msg: str = client_error.response["Error"]["Message"]
        response_details = "; ".join(
            [
                "Service: AWSLambda",
                f"Status Code: {client_error.response['ResponseMetadata']['HTTPStatusCode']}",
                f"Error Code: {error_code}",
                f"Request ID: {client_error.response['ResponseMetadata']['RequestId']}",
                "Proxy: null",
            ]
        )
        error = f"Lambda.{error_code}"
        cause = f"{error_msg} ({response_details})"
        return error, cause

    def _from_error(self, env: Environment, ex: Exception) -> FailureEvent:
<<<<<<< HEAD
        if isinstance(ex, CallbackOutcomeFailureError):
            return self._get_callback_outcome_failure_event(ex=ex)
=======
        if isinstance(ex, TimeoutError):
            return self._get_timed_out_failure_event()
>>>>>>> 0caa19d5

        if isinstance(ex, lambda_eval_utils.LambdaFunctionErrorException):
            error = "Exception"
            error_name = CustomErrorName(error)
            cause = ex.payload
        elif isinstance(ex, ClientError):
            error, cause = self._error_cause_from_client_error(ex)
            error_name = CustomErrorName(error)
        else:
            error = "Exception"
            error_name = StatesErrorName(typ=StatesErrorNameType.StatesTaskFailed)
            cause = str(ex)

        return FailureEvent(
            error_name=error_name,
            event_type=HistoryEventType.TaskFailed,
            event_details=EventDetails(
                taskFailedEventDetails=TaskFailedEventDetails(
                    error=error,
                    cause=cause,
                    resource=self._get_sfn_resource(),
                    resourceType=self._get_sfn_resource_type(),
                )
            ),
        )

    def _eval_service_task(self, env: Environment, parameters: dict) -> None:
        if "Payload" in parameters:
            parameters["Payload"] = lambda_eval_utils.to_payload_type(parameters["Payload"])
        lambda_eval_utils.exec_lambda_function(env=env, parameters=parameters)<|MERGE_RESOLUTION|>--- conflicted
+++ resolved
@@ -60,13 +60,10 @@
         return error, cause
 
     def _from_error(self, env: Environment, ex: Exception) -> FailureEvent:
-<<<<<<< HEAD
         if isinstance(ex, CallbackOutcomeFailureError):
             return self._get_callback_outcome_failure_event(ex=ex)
-=======
         if isinstance(ex, TimeoutError):
             return self._get_timed_out_failure_event()
->>>>>>> 0caa19d5
 
         if isinstance(ex, lambda_eval_utils.LambdaFunctionErrorException):
             error = "Exception"
