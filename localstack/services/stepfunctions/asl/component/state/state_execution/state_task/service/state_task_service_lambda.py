--- conflicted
+++ resolved
@@ -40,11 +40,7 @@
     }
 
     def _get_supported_parameters(self) -> Optional[set[str]]:
-<<<<<<< HEAD
-        return self._SUPPORTED_API_PARAM_BINDINGS.get(self.resource.api_action.lower(), None)
-=======
         return self._SUPPORTED_API_PARAM_BINDINGS.get(self.resource.api_action.lower())
->>>>>>> 95ee8e00
 
     @staticmethod
     def _error_cause_from_client_error(client_error: ClientError) -> tuple[str, str]:
@@ -64,13 +60,8 @@
         return error, cause
 
     def _from_error(self, env: Environment, ex: Exception) -> FailureEvent:
-<<<<<<< HEAD
         if isinstance(ex, CallbackOutcomeFailureError):
             return self._get_callback_outcome_failure_event(ex=ex)
-=======
-        if isinstance(ex, TimeoutError):
-            return self._get_timed_out_failure_event()
->>>>>>> 95ee8e00
 
         if isinstance(ex, lambda_eval_utils.LambdaFunctionErrorException):
             error = "Exception"
