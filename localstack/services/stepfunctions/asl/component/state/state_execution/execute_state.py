--- conflicted
+++ resolved
@@ -2,31 +2,21 @@
 import logging
 from typing import Optional
 
-<<<<<<< HEAD
 from localstack.aws.api.stepfunctions import (
     ExecutionFailedEventDetails,
     HistoryEventType,
     TaskFailedEventDetails,
 )
-=======
-from localstack.aws.api.stepfunctions import ExecutionFailedEventDetails, HistoryEventType
->>>>>>> 8d11afa1
 from localstack.services.stepfunctions.asl.component.common.catch.catch_decl import CatchDecl
 from localstack.services.stepfunctions.asl.component.common.catch.catch_outcome import (
     CatchOutcome,
     CatchOutcomeNotCaught,
 )
-<<<<<<< HEAD
 from localstack.services.stepfunctions.asl.component.common.error_name.failure_event import (
     FailureEvent,
 )
 from localstack.services.stepfunctions.asl.component.common.error_name.states_error_name import (
     StatesErrorName,
-=======
-from localstack.services.stepfunctions.asl.component.common.error_name.error_name import ErrorName
-from localstack.services.stepfunctions.asl.component.common.error_name.failure_event import (
-    FailureEvent,
->>>>>>> 8d11afa1
 )
 from localstack.services.stepfunctions.asl.component.common.error_name.states_error_name_type import (
     StatesErrorNameType,
@@ -39,11 +29,8 @@
 from localstack.services.stepfunctions.asl.component.state.state_props import StateProps
 from localstack.services.stepfunctions.asl.eval.environment import Environment
 from localstack.services.stepfunctions.asl.eval.event.event_detail import EventDetails
-<<<<<<< HEAD
 
 LOG = logging.getLogger(__name__)
-=======
->>>>>>> 8d11afa1
 
 
 class ExecutionState(CommonStateField, abc.ABC):
@@ -83,8 +70,7 @@
         self.catch = state_props.get(CatchDecl)
 
     def _from_error(self, env: Environment, ex: Exception) -> FailureEvent:
-<<<<<<< HEAD
-        LOG.warning("State Task executed generig failure event reporting logic.")
+        LOG.warning("State Task executed generic failure event reporting logic.")
         return FailureEvent(
             error_name=StatesErrorName(typ=StatesErrorNameType.StatesTaskFailed),
             event_type=HistoryEventType.TaskFailed,
@@ -95,32 +81,6 @@
                 )
             ),
         )
-
-    def _from_uncaught_error(self, env: Environment, ex: Exception) -> FailureEvent:
-        LOG.warning("State Task executed generic uncaught failure event reporting logic.")
-        return self._from_error(env=env, ex=ex)
-=======
-        # This implements the default handling of exceptions which
-        # corresponds to an ExecutionFailed due to States.Runtime.
-
-        error_name: str = StatesErrorNameType.StatesRuntime.to_name()
-        state_name: str = self.name
-        entered_event_id: str = env.context_object["Execution"]["Id"]
-
-        failure_event = FailureEvent(
-            error_name=ErrorName(error_name),
-            event_type=HistoryEventType.ExecutionFailed,
-            event_details=EventDetails(
-                executionFailedEventDetails=ExecutionFailedEventDetails(
-                    error=f"An error occurred while executing the state {state_name} "
-                    f"(entered at the event id #{entered_event_id}). {ex}",
-                    cause=error_name,
-                )
-            ),
-        )
-
-        return failure_event
->>>>>>> 8d11afa1
 
     @abc.abstractmethod
     def _eval_execution(self, env: Environment) -> None:
@@ -155,12 +115,11 @@
         res: CatchOutcome = env.stack.pop()
 
         if isinstance(res, CatchOutcomeNotCaught):
-<<<<<<< HEAD
             self._terminate_with_event(failure_event=failure_event, env=env)
 
     def _handle_uncaught(self, ex: Exception, env: Environment):
         # Log state failure.
-        state_failure_event = self._from_uncaught_error(env=env, ex=ex)
+        state_failure_event = self._from_error(env=env, ex=ex)
         env.event_history.add_event(
             hist_type_event=state_failure_event.event_type,
             event_detail=state_failure_event.event_details,
@@ -173,12 +132,6 @@
         env.set_error(
             ExecutionFailedEventDetails(**(list(failure_event.event_details.values())[0]))
         )
-=======
-            env.set_error(
-                ExecutionFailedEventDetails(**(list(failure_event.event_details.values())[0]))
-            )
-            raise ex
->>>>>>> 8d11afa1
 
     def _eval_state(self, env: Environment) -> None:
         try:
