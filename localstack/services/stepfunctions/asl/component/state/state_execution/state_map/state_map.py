--- conflicted
+++ resolved
@@ -103,14 +103,6 @@
     def _handle_catch(self, ex: Exception, env: Environment) -> None:
         env.event_history.add_event(hist_type_event=HistoryEventType.MapStateFailed)
 
-<<<<<<< HEAD
-    def _eval_body(self, env: Environment) -> None:
-        env.context_object_manager.context_object["Map"] = Map(
-            Item=Item(Index=-1, Value="Unsupported")
-        )
-        super(StateMap, self)._eval_body(env=env)
-        env.context_object_manager.context_object["Map"] = None
-=======
         failure_event: FailureEvent = self._from_error(env=env, ex=ex)
 
         env.stack.append(failure_event)
@@ -137,7 +129,6 @@
         )
 
         self._terminate_with_event(failure_event, env)
->>>>>>> 5463c77f
 
     def _eval_execution(self, env: Environment) -> None:
         self.items_path.eval(env)
