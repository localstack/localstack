--- conflicted
+++ resolved
@@ -18,12 +18,9 @@
     "HOSTNAME_EXTERNAL",
     "HOSTNAME_FROM_LAMBDA",
     "IAM_SOFT_MODE",
-<<<<<<< HEAD
     "KINESIS_PROVIDER",
     "KMS_PROVIDER",
-=======
     "LAMBDA_DOWNLOAD_AWS_LAYERS",
->>>>>>> 5f442862
     "LAMBDA_EXECUTOR",
     "LAMBDA_PREBUILD_IMAGES",
     "LAMBDA_REMOTE_DOCKER",
