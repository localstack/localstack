--- conflicted
+++ resolved
@@ -201,11 +201,7 @@
             f"https://api.github.com/repos/{github_slug}/releases/tags/{self.version}"
         )
 
-<<<<<<< HEAD
-    @lru_cache
-=======
     @lru_cache()
->>>>>>> 75f70e66
     def _get_download_url(self) -> str:
         response = requests.get(self.github_tag_url)
         if not response.ok:
