--- conflicted
+++ resolved
@@ -12,11 +12,9 @@
 
 TRUE_VALUES = ('1', 'true')
 
-<<<<<<< HEAD
 # java options to Lambda
-
 LAMBDA_JAVA_OPTS = os.environ.get('LAMBDA_JAVA_OPTS', '').strip()
-=======
+
 # limit in which to kinesalite will start throwing exceptions
 KINESIS_SHARD_LIMIT = os.environ.get('KINESIS_SHARD_LIMIT', '').strip() or '100'
 
@@ -27,7 +25,6 @@
 if 'DEFAULT_REGION' not in os.environ:
     os.environ['DEFAULT_REGION'] = 'us-east-1'
 DEFAULT_REGION = os.environ['DEFAULT_REGION']
->>>>>>> e3a5d11d
 
 # randomly inject faults to Kinesis
 KINESIS_ERROR_PROBABILITY = float(os.environ.get('KINESIS_ERROR_PROBABILITY', '').strip() or 0.0)
@@ -126,17 +123,12 @@
 # Make sure to keep this in sync with the above!
 # Note: do *not* include DATA_DIR in this list, as it is treated separately
 CONFIG_ENV_VARS = ['SERVICES', 'HOSTNAME', 'HOSTNAME_EXTERNAL', 'LOCALSTACK_HOSTNAME', 'LAMBDA_FALLBACK_URL',
-<<<<<<< HEAD
                    'LAMBDA_EXECUTOR', 'LAMBDA_REMOTE_DOCKER', 'LAMBDA_DOCKER_NETWORK', 'USE_SSL', 'LOCALSTACK_API_KEY',
                    'DEBUG',
                    'KINESIS_ERROR_PROBABILITY', 'DYNAMODB_ERROR_PROBABILITY', 'PORT_WEB_UI', 'START_WEB',
                    'DOCKER_BRIDGE_IP',
+                   'DEFAULT_REGION',
                    'LAMBDA_JAVA_OPTS']
-=======
-    'LAMBDA_EXECUTOR', 'LAMBDA_REMOTE_DOCKER', 'LAMBDA_DOCKER_NETWORK', 'USE_SSL', 'LOCALSTACK_API_KEY', 'DEBUG',
-    'KINESIS_ERROR_PROBABILITY', 'DYNAMODB_ERROR_PROBABILITY', 'PORT_WEB_UI', 'START_WEB', 'DOCKER_BRIDGE_IP',
-    'DEFAULT_REGION']
->>>>>>> e3a5d11d
 
 for key, value in six.iteritems(DEFAULT_SERVICE_PORTS):
     clean_key = key.upper().replace('-', '_')
