import pytest
from botocore.config import Config
from botocore.exceptions import ClientError

from localstack import config
<<<<<<< HEAD
from localstack.constants import TEST_AWS_ACCOUNT_ID, TEST_AWS_REGION_NAME
=======
from localstack.testing.pytest import markers
>>>>>>> d63e9b7d
from localstack.utils.aws import aws_stack, resources
from localstack.utils.common import short_uid

from .test_integration import PARTITION_KEY


class TestErrorInjection:
<<<<<<< HEAD
    @pytest.mark.only_localstack
    def test_kinesis_error_injection(
        self, monkeypatch, wait_for_stream_ready, aws_client, aws_client_factory
    ):
        kinesis = aws_client_factory(config=self.retry_config()).kinesis
=======
    @markers.parity.only_localstack
    def test_kinesis_error_injection(self, monkeypatch, wait_for_stream_ready, aws_client):
        kinesis = aws_stack.create_external_boto_client("kinesis", config=self.retry_config())
>>>>>>> d63e9b7d
        stream_name = f"stream-{short_uid()}"
        resources.create_kinesis_stream(TEST_AWS_ACCOUNT_ID, TEST_AWS_REGION_NAME, stream_name)
        wait_for_stream_ready(stream_name)

        try:
            records = [{"Data": "0", "ExplicitHashKey": "0", "PartitionKey": "0"}]

            # by default, no errors
            test_no_errors = kinesis.put_records(StreamName=stream_name, Records=records)
            assert test_no_errors["FailedRecordCount"] == 0

            # with a probability of 1, always throw errors
            monkeypatch.setattr(config, "KINESIS_ERROR_PROBABILITY", 1.0)
            test_all_errors = kinesis.put_records(StreamName=stream_name, Records=records)
            assert test_all_errors["FailedRecordCount"] == 1
        finally:
            aws_client.kinesis.delete_stream(StreamName=stream_name)

    @markers.parity.only_localstack
    def test_dynamodb_error_injection(self, monkeypatch):
        table = self.get_dynamodb_table()

        try:
            partition_key = short_uid()
            self.assert_zero_probability_read_error_injection(table, partition_key)

            # with a probability of 1, always throw errors
            monkeypatch.setattr(config, "DYNAMODB_ERROR_PROBABILITY", 1.0)
            with pytest.raises(ClientError) as exc:
                table.get_item(Key={PARTITION_KEY: partition_key})
            exc.match("ProvisionedThroughputExceededException")
        finally:
            table.delete()

    @markers.parity.only_localstack
    def test_dynamodb_read_error_injection(self, monkeypatch):
        table = self.get_dynamodb_table()

        try:
            partition_key = short_uid()
            self.assert_zero_probability_read_error_injection(table, partition_key)

            # with a probability of 1, always throw errors
            monkeypatch.setattr(config, "DYNAMODB_READ_ERROR_PROBABILITY", 1.0)
            with pytest.raises(ClientError) as exc:
                table.get_item(Key={PARTITION_KEY: partition_key})
            exc.match("ProvisionedThroughputExceededException")
        finally:
            table.delete()

    @markers.parity.only_localstack
    def test_dynamodb_write_error_injection(self, monkeypatch):
        table = self.get_dynamodb_table()

        try:
            # by default, no errors
            test_no_errors = table.put_item(Item={PARTITION_KEY: short_uid(), "data": "foobar123"})
            assert test_no_errors["ResponseMetadata"]["HTTPStatusCode"] == 200

            # with a probability of 1, always throw errors
            monkeypatch.setattr(config, "DYNAMODB_WRITE_ERROR_PROBABILITY", 1.0)
            with pytest.raises(ClientError) as exc:
                table.put_item(Item={PARTITION_KEY: short_uid(), "data": "foobar123"})
            exc.match("ProvisionedThroughputExceededException")

            # BatchWriteItem throws ProvisionedThroughputExceededException if ALL items in Batch are Throttled
            with pytest.raises(ClientError) as exc:
                with table.batch_writer() as batch:
                    for _ in range(3):
                        batch.put_item(
                            Item={
                                PARTITION_KEY: short_uid(),
                                "data": "foobar123",
                            }
                        )
            exc.match("ProvisionedThroughputExceededException")
        finally:
            table.delete()

    def get_dynamodb_table(self):
        # set max_attempts=1 to speed up the test execution
        dynamodb = aws_stack.connect_to_resource("dynamodb", config=self.retry_config())
        table_name = f"table-{short_uid()}"
        resources.create_dynamodb_table(table_name, partition_key=PARTITION_KEY)
        return dynamodb.Table(table_name)

    def retry_config(self):
        # set max_attempts=1 to speed up the test execution
        return Config(retries={"max_attempts": 1})

    def assert_zero_probability_read_error_injection(self, table, partition_key):
        # by default, no errors
        test_no_errors = table.get_item(Key={PARTITION_KEY: partition_key})
        assert test_no_errors["ResponseMetadata"]["HTTPStatusCode"] == 200<|MERGE_RESOLUTION|>--- conflicted
+++ resolved
@@ -3,11 +3,8 @@
 from botocore.exceptions import ClientError
 
 from localstack import config
-<<<<<<< HEAD
 from localstack.constants import TEST_AWS_ACCOUNT_ID, TEST_AWS_REGION_NAME
-=======
 from localstack.testing.pytest import markers
->>>>>>> d63e9b7d
 from localstack.utils.aws import aws_stack, resources
 from localstack.utils.common import short_uid
 
@@ -15,17 +12,11 @@
 
 
 class TestErrorInjection:
-<<<<<<< HEAD
-    @pytest.mark.only_localstack
+    @markers.parity.only_localstack
     def test_kinesis_error_injection(
         self, monkeypatch, wait_for_stream_ready, aws_client, aws_client_factory
     ):
         kinesis = aws_client_factory(config=self.retry_config()).kinesis
-=======
-    @markers.parity.only_localstack
-    def test_kinesis_error_injection(self, monkeypatch, wait_for_stream_ready, aws_client):
-        kinesis = aws_stack.create_external_boto_client("kinesis", config=self.retry_config())
->>>>>>> d63e9b7d
         stream_name = f"stream-{short_uid()}"
         resources.create_kinesis_stream(TEST_AWS_ACCOUNT_ID, TEST_AWS_REGION_NAME, stream_name)
         wait_for_stream_ready(stream_name)
