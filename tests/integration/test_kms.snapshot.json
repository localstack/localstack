--- conflicted
+++ resolved
@@ -1118,17 +1118,6 @@
       }
     }
   },
-<<<<<<< HEAD
-  "tests/integration/test_kms.py::TestKMS::test_error_messaging_for_invalid_keys": {
-    "recorded-date": "06-04-2023, 16:59:05",
-    "recorded-content": {
-      "generate-mac-invalid-key-id": {
-        "Error": {
-          "Code": "InvalidKeyUsageException",
-          "Message": "<key-arn> key usage is ENCRYPT_DECRYPT which is not valid for GenerateMac."
-        },
-        "message": "<key-arn> key usage is ENCRYPT_DECRYPT which is not valid for GenerateMac.",
-=======
   "tests/integration/test_kms.py::TestKMS::test_import_key": {
     "recorded-date": "06-04-2023, 11:45:39",
     "recorded-content": {
@@ -1156,31 +1145,11 @@
           "Message": "arn:aws:kms:<region>:111111111111:key/<key-id:1> is pending import."
         },
         "message": "arn:aws:kms:<region>:111111111111:key/<key-id:1> is pending import.",
->>>>>>> 0ea6706d
-        "ResponseMetadata": {
-          "HTTPHeaders": {},
-          "HTTPStatusCode": 400
-        }
-      },
-<<<<<<< HEAD
-      "sign-invalid-key-id": {
-        "Error": {
-          "Code": "InvalidKeyUsageException",
-          "Message": "<key-arn> key usage is GENERATE_VERIFY_MAC which is not valid for Sign."
-        },
-        "message": "<key-arn> key usage is GENERATE_VERIFY_MAC which is not valid for Sign.",
-        "ResponseMetadata": {
-          "HTTPHeaders": {},
-          "HTTPStatusCode": 400
-        }
-      },
-      "verify-invalid-key-id": {
-        "Error": {
-          "Code": "InvalidKeyUsageException",
-          "Message": "<key-arn> key usage is ENCRYPT_DECRYPT which is not valid for Verify."
-        },
-        "message": "<key-arn> key usage is ENCRYPT_DECRYPT which is not valid for Verify.",
-=======
+        "ResponseMetadata": {
+          "HTTPHeaders": {},
+          "HTTPStatusCode": 400
+        }
+      },
       "describe-key-before-import": {
         "KeyMetadata": {
           "AWSAccountId": "111111111111",
@@ -1210,20 +1179,11 @@
           "Code": "ValidationException",
           "Message": "A validTo date must be set if the ExpirationModel is KEY_MATERIAL_EXPIRES"
         },
->>>>>>> 0ea6706d
-        "ResponseMetadata": {
-          "HTTPHeaders": {},
-          "HTTPStatusCode": 400
-        }
-      },
-<<<<<<< HEAD
-      "encrypt-invalid-key-id": {
-        "Error": {
-          "Code": "InvalidKeyUsageException",
-          "Message": "<key-arn> key usage is SIGN_VERIFY which is not valid for Encrypt."
-        },
-        "message": "<key-arn> key usage is SIGN_VERIFY which is not valid for Encrypt.",
-=======
+        "ResponseMetadata": {
+          "HTTPHeaders": {},
+          "HTTPStatusCode": 400
+        }
+      },
       "describe-key-after-import": {
         "KeyMetadata": {
           "AWSAccountId": "111111111111",
@@ -1279,7 +1239,55 @@
           "Message": "arn:aws:kms:<region>:111111111111:key/<key-id:1> is pending import."
         },
         "message": "arn:aws:kms:<region>:111111111111:key/<key-id:1> is pending import.",
->>>>>>> 0ea6706d
+        "ResponseMetadata": {
+          "HTTPHeaders": {},
+          "HTTPStatusCode": 400
+        }
+      }
+    }
+  },
+  "tests/integration/test_kms.py::TestKMS::test_error_messaging_for_invalid_keys": {
+    "recorded-date": "06-04-2023, 16:59:05",
+    "recorded-content": {
+      "generate-mac-invalid-key-id": {
+        "Error": {
+          "Code": "InvalidKeyUsageException",
+          "Message": "<key-arn> key usage is ENCRYPT_DECRYPT which is not valid for GenerateMac."
+        },
+        "message": "<key-arn> key usage is ENCRYPT_DECRYPT which is not valid for GenerateMac.",
+        "ResponseMetadata": {
+          "HTTPHeaders": {},
+          "HTTPStatusCode": 400
+        }
+      },
+      "sign-invalid-key-id": {
+        "Error": {
+          "Code": "InvalidKeyUsageException",
+          "Message": "<key-arn> key usage is GENERATE_VERIFY_MAC which is not valid for Sign."
+        },
+        "message": "<key-arn> key usage is GENERATE_VERIFY_MAC which is not valid for Sign.",
+        "ResponseMetadata": {
+          "HTTPHeaders": {},
+          "HTTPStatusCode": 400
+        }
+      },
+      "verify-invalid-key-id": {
+        "Error": {
+          "Code": "InvalidKeyUsageException",
+          "Message": "<key-arn> key usage is ENCRYPT_DECRYPT which is not valid for Verify."
+        },
+        "message": "<key-arn> key usage is ENCRYPT_DECRYPT which is not valid for Verify.",
+        "ResponseMetadata": {
+          "HTTPHeaders": {},
+          "HTTPStatusCode": 400
+        }
+      },
+      "encrypt-invalid-key-id": {
+        "Error": {
+          "Code": "InvalidKeyUsageException",
+          "Message": "<key-arn> key usage is SIGN_VERIFY which is not valid for Encrypt."
+        },
+        "message": "<key-arn> key usage is SIGN_VERIFY which is not valid for Encrypt.",
         "ResponseMetadata": {
           "HTTPHeaders": {},
           "HTTPStatusCode": 400
