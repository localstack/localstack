--- conflicted
+++ resolved
@@ -107,11 +107,7 @@
         self.assertIn('FailedEntryCount', rs)
         self.assertIn('FailedEntries', rs)
         self.assertEqual(rs['FailedEntryCount'], 0)
-<<<<<<< HEAD
-        self.assertEqual(rs['FailedEntries'], [])\
-=======
         self.assertEqual(rs['FailedEntries'], [])
->>>>>>> f2fdc237
 
         # clean up
         self._clean_up()
