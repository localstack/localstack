import os
from typing import Final

from tests.integration.stepfunctions.templates.template_loader import TemplateLoader

_THIS_FOLDER: Final[str] = os.path.dirname(os.path.realpath(__file__))


class ErrorHandlingTemplate(TemplateLoader):

    # State Machines.
    AWS_SDK_TASK_FAILED_S3_LIST_OBJECTS: Final[str] = os.path.join(
        _THIS_FOLDER, "statemachines/aws_sdk_task_error_s3_list_objects.json5"
    )

    AWS_SDK_TASK_FAILED_SECRETSMANAGER_CREATE_SECRET: Final[str] = os.path.join(
        _THIS_FOLDER, "statemachines/aws_sdk_task_error_secretsmanager_crate_secret.json5"
    )

    AWS_SDK_TASK_DYNAMODB_PUT_ITEM: Final[str] = os.path.join(
        _THIS_FOLDER, "statemachines/task_service_aws_sdk_dynamodb_put_item.json5"
    )

    AWS_LAMBDA_INVOKE_CATCH_UNKNOWN: Final[str] = os.path.join(
        _THIS_FOLDER, "statemachines/task_lambda_invoke_catch_unknown.json5"
    )

    AWS_LAMBDA_INVOKE_CATCH_RELEVANT: Final[str] = os.path.join(
        _THIS_FOLDER, "statemachines/task_lambda_invoke_catch_relevant.json5"
    )

    AWS_SERVICE_LAMBDA_INVOKE_CATCH_UNKNOWN: Final[str] = os.path.join(
        _THIS_FOLDER, "statemachines/task_service_lambda_invoke_catch_unknown.json5"
    )

    AWS_SERVICE_LAMBDA_INVOKE_CATCH_TIMEOUT: Final[str] = os.path.join(
        _THIS_FOLDER, "statemachines/task_service_lambda_invoke_catch_timeout.json5"
    )

    AWS_SERVICE_LAMBDA_INVOKE_CATCH_RELEVANT: Final[str] = os.path.join(
        _THIS_FOLDER, "statemachines/task_service_lambda_invoke_catch_relevant.json5"
    )

    AWS_SERVICE_SQS_SEND_MSG_CATCH: Final[str] = os.path.join(
        _THIS_FOLDER, "statemachines/task_service_sqs_send_msg_catch.json5"
    )

<<<<<<< HEAD
    AWS_SERVICE_DYNAMODB_PUT_ITEM: Final[str] = os.path.join(
        _THIS_FOLDER, "statemachines/task_service_dynamodb_put_item.json5"
=======
    AWS_SERVICE_SQS_SEND_MSG_CATCH_TOKEN_FAILURE: Final[str] = os.path.join(
        _THIS_FOLDER, "statemachines/aws_service_sqs_send_msg_catch_token_failure.json5"
>>>>>>> 5463c77f
    )

    # Lambda Functions.
    LAMBDA_FUNC_RAISE_EXCEPTION: Final[str] = os.path.join(
        _THIS_FOLDER, "lambdafunctions/raise_exception.py"
    )<|MERGE_RESOLUTION|>--- conflicted
+++ resolved
@@ -45,13 +45,8 @@
         _THIS_FOLDER, "statemachines/task_service_sqs_send_msg_catch.json5"
     )
 
-<<<<<<< HEAD
-    AWS_SERVICE_DYNAMODB_PUT_ITEM: Final[str] = os.path.join(
-        _THIS_FOLDER, "statemachines/task_service_dynamodb_put_item.json5"
-=======
     AWS_SERVICE_SQS_SEND_MSG_CATCH_TOKEN_FAILURE: Final[str] = os.path.join(
         _THIS_FOLDER, "statemachines/aws_service_sqs_send_msg_catch_token_failure.json5"
->>>>>>> 5463c77f
     )
 
     # Lambda Functions.
