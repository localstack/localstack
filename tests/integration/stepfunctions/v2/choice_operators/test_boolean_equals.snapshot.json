--- conflicted
+++ resolved
@@ -1,10 +1,6 @@
 {
   "tests/integration/stepfunctions/v2/choice_operators/test_boolean_equals.py::TestBooleanEquals::test_boolean_equals": {
-<<<<<<< HEAD
-    "recorded-date": "04-04-2023, 07:22:41",
-=======
-    "recorded-date": "04-04-2023, 07:11:56",
->>>>>>> 2122d6f6
+    "recorded-date": "24-04-2023, 09:05:03",
     "recorded-content": {
       "cases": [
         {
@@ -343,11 +339,7 @@
     }
   },
   "tests/integration/stepfunctions/v2/choice_operators/test_boolean_equals.py::TestBooleanEquals::test_boolean_equals_path": {
-<<<<<<< HEAD
-    "recorded-date": "04-04-2023, 07:23:15",
-=======
-    "recorded-date": "04-04-2023, 07:12:29",
->>>>>>> 2122d6f6
+    "recorded-date": "24-04-2023, 09:05:36",
     "recorded-content": {
       "cases": [
         {
