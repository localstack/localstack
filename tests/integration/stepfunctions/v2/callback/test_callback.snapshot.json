--- conflicted
+++ resolved
@@ -1,6 +1,6 @@
 {
   "tests/integration/stepfunctions/v2/callback/test_callback.py::TestCallback::test_sqs_wait_for_task_token": {
-    "recorded-date": "25-06-2023, 13:22:39",
+    "recorded-date": "25-06-2023, 14:30:26",
     "recorded-content": {
       "get_execution_history": {
         "events": [
@@ -69,7 +69,7 @@
             "previousEventId": 4,
             "taskSubmittedEventDetails": {
               "output": {
-                "MD5OfMessageBody": "ab1ab2a9482bb62de300a13d874b618a",
+                "MD5OfMessageBody": "c1b8689efa515ca4871a83ed8e2dd5fc",
                 "MessageId": "<uuid:1>",
                 "SdkHttpMetadata": {
                   "AllHttpHeaders": {
@@ -153,7 +153,7 @@
     }
   },
   "tests/integration/stepfunctions/v2/callback/test_callback.py::TestCallback::test_sqs_wait_for_task_token_timeout": {
-    "recorded-date": "25-06-2023, 13:22:56",
+    "recorded-date": "25-06-2023, 14:30:43",
     "recorded-content": {
       "get_execution_history": {
         "events": [
@@ -223,7 +223,7 @@
             "previousEventId": 4,
             "taskSubmittedEventDetails": {
               "output": {
-                "MD5OfMessageBody": "7ffa77cc205fb969ec95e4bc1cb9725a",
+                "MD5OfMessageBody": "d15eb9a6d32a6653495e8b8765fd56fe",
                 "MessageId": "<uuid:1>",
                 "SdkHttpMetadata": {
                   "AllHttpHeaders": {
@@ -287,13 +287,8 @@
       }
     }
   },
-<<<<<<< HEAD
-  "tests/integration/stepfunctions/v2/callback/test_callback.py::TestCallback::test_sqs_wait_for_task_tok_with_heartbeat": {
-    "recorded-date": "02-06-2023, 15:04:57",
-=======
   "tests/integration/stepfunctions/v2/callback/test_callback.py::TestCallback::test_sqs_failure_in_wait_for_task_token": {
-    "recorded-date": "25-06-2023, 13:23:24",
->>>>>>> 157993ca
+    "recorded-date": "25-06-2023, 14:31:14",
     "recorded-content": {
       "get_execution_history": {
         "events": [
@@ -333,29 +328,154 @@
             "id": 3,
             "previousEventId": 2,
             "taskScheduledEventDetails": {
-<<<<<<< HEAD
+              "parameters": {
+                "MessageBody": {
+                  "Message": "test_message_txt",
+                  "TaskToken": "<task_token:1>"
+                },
+                "QueueUrl": "<sqs_queue_url>"
+              },
+              "region": "<region>",
+              "resource": "sendMessage.waitForTaskToken",
+              "resourceType": "sqs"
+            },
+            "timestamp": "timestamp",
+            "type": "TaskScheduled"
+          },
+          {
+            "id": 4,
+            "previousEventId": 3,
+            "taskStartedEventDetails": {
+              "resource": "sendMessage.waitForTaskToken",
+              "resourceType": "sqs"
+            },
+            "timestamp": "timestamp",
+            "type": "TaskStarted"
+          },
+          {
+            "id": 5,
+            "previousEventId": 4,
+            "taskSubmittedEventDetails": {
+              "output": {
+                "MD5OfMessageBody": "103af427820fd12011fe1cb454fdcc0a",
+                "MessageId": "<uuid:1>",
+                "SdkHttpMetadata": {
+                  "AllHttpHeaders": {
+                    "x-amzn-RequestId": [
+                      "<uuid:2>"
+                    ],
+                    "Content-Length": [
+                      "378"
+                    ],
+                    "Date": "date",
+                    "Content-Type": [
+                      "text/xml"
+                    ]
+                  },
+                  "HttpHeaders": {
+                    "Content-Length": "378",
+                    "Content-Type": "text/xml",
+                    "Date": "date",
+                    "x-amzn-RequestId": "<uuid:2>"
+                  },
+                  "HttpStatusCode": 200
+                },
+                "SdkResponseMetadata": {
+                  "RequestId": "<uuid:2>"
+                }
+              },
+              "outputDetails": {
+                "truncated": false
+              },
+              "resource": "sendMessage.waitForTaskToken",
+              "resourceType": "sqs"
+            },
+            "timestamp": "timestamp",
+            "type": "TaskSubmitted"
+          },
+          {
+            "id": 6,
+            "previousEventId": 5,
+            "taskFailedEventDetails": {
+              "cause": "Failure cause",
+              "error": "Failure error",
+              "resource": "sendMessage.waitForTaskToken",
+              "resourceType": "sqs"
+            },
+            "timestamp": "timestamp",
+            "type": "TaskFailed"
+          },
+          {
+            "executionFailedEventDetails": {
+              "cause": "Failure cause",
+              "error": "Failure error"
+            },
+            "id": 7,
+            "previousEventId": 6,
+            "timestamp": "timestamp",
+            "type": "ExecutionFailed"
+          }
+        ],
+        "ResponseMetadata": {
+          "HTTPHeaders": {},
+          "HTTPStatusCode": 200
+        }
+      }
+    }
+  },
+  "tests/integration/stepfunctions/v2/callback/test_callback.py::TestCallback::test_sqs_wait_for_task_tok_with_heartbeat": {
+    "recorded-date": "25-06-2023, 14:34:21",
+    "recorded-content": {
+      "get_execution_history": {
+        "events": [
+          {
+            "executionStartedEventDetails": {
+              "input": {
+                "QueueUrl": "<sqs_queue_url>",
+                "Message": "test_message_txt"
+              },
+              "inputDetails": {
+                "truncated": false
+              },
+              "roleArn": "arn:aws:iam::111111111111:role/<resource:1>"
+            },
+            "id": 1,
+            "previousEventId": 0,
+            "timestamp": "timestamp",
+            "type": "ExecutionStarted"
+          },
+          {
+            "id": 2,
+            "previousEventId": 0,
+            "stateEnteredEventDetails": {
+              "input": {
+                "QueueUrl": "<sqs_queue_url>",
+                "Message": "test_message_txt"
+              },
+              "inputDetails": {
+                "truncated": false
+              },
+              "name": "SendMessageWithWait"
+            },
+            "timestamp": "timestamp",
+            "type": "TaskStateEntered"
+          },
+          {
+            "id": 3,
+            "previousEventId": 2,
+            "taskScheduledEventDetails": {
               "heartbeatInSeconds": 60,
               "parameters": {
                 "MessageBody": {
                   "Message": "test_message_txt",
                   "TaskToken": "<<task_token>:1>"
-=======
-              "parameters": {
-                "MessageBody": {
-                  "Message": "test_message_txt",
-                  "TaskToken": "<task_token:1>"
->>>>>>> 157993ca
                 },
                 "QueueUrl": "<sqs_queue_url>"
               },
               "region": "<region>",
               "resource": "sendMessage.waitForTaskToken",
-<<<<<<< HEAD
               "resourceType": "sqs",
               "timeoutInSeconds": 600
-=======
-              "resourceType": "sqs"
->>>>>>> 157993ca
             },
             "timestamp": "timestamp",
             "type": "TaskScheduled"
@@ -375,11 +495,7 @@
             "previousEventId": 4,
             "taskSubmittedEventDetails": {
               "output": {
-<<<<<<< HEAD
-                "MD5OfMessageBody": "f2f3b243c82cbc7fef8f64e9944c36b2",
-=======
-                "MD5OfMessageBody": "55aaf24b94bce0c0aad866a87ad43878",
->>>>>>> 157993ca
+                "MD5OfMessageBody": "5c22318ff95a90991fb6e16a19a89dc1",
                 "MessageId": "<uuid:1>",
                 "SdkHttpMetadata": {
                   "AllHttpHeaders": {
@@ -389,13 +505,7 @@
                     "Content-Length": [
                       "378"
                     ],
-<<<<<<< HEAD
-                    "Date": [
-                      "Fri, 02 Jun 2023 13:04:50 GMT"
-                    ],
-=======
-                    "Date": "date",
->>>>>>> 157993ca
+                    "Date": "date",
                     "Content-Type": [
                       "text/xml"
                     ]
@@ -403,11 +513,7 @@
                   "HttpHeaders": {
                     "Content-Length": "378",
                     "Content-Type": "text/xml",
-<<<<<<< HEAD
-                    "Date": "Fri, 02 Jun 2023 13:04:50 GMT",
-=======
-                    "Date": "date",
->>>>>>> 157993ca
+                    "Date": "date",
                     "x-amzn-RequestId": "<uuid:2>"
                   },
                   "HttpStatusCode": 200
@@ -428,22 +534,15 @@
           {
             "id": 6,
             "previousEventId": 5,
-<<<<<<< HEAD
             "taskSucceededEventDetails": {
               "output": "\"test_message_txt\"",
               "outputDetails": {
                 "truncated": false
               },
-=======
-            "taskFailedEventDetails": {
-              "cause": "Failure cause",
-              "error": "Failure error",
->>>>>>> 157993ca
-              "resource": "sendMessage.waitForTaskToken",
-              "resourceType": "sqs"
-            },
-            "timestamp": "timestamp",
-<<<<<<< HEAD
+              "resource": "sendMessage.waitForTaskToken",
+              "resourceType": "sqs"
+            },
+            "timestamp": "timestamp",
             "type": "TaskSucceeded"
           },
           {
@@ -470,19 +569,6 @@
             "previousEventId": 7,
             "timestamp": "timestamp",
             "type": "ExecutionSucceeded"
-=======
-            "type": "TaskFailed"
-          },
-          {
-            "executionFailedEventDetails": {
-              "cause": "Failure cause",
-              "error": "Failure error"
-            },
-            "id": 7,
-            "previousEventId": 6,
-            "timestamp": "timestamp",
-            "type": "ExecutionFailed"
->>>>>>> 157993ca
           }
         ],
         "ResponseMetadata": {
