--- conflicted
+++ resolved
@@ -1,11 +1,6 @@
 {
-<<<<<<< HEAD
-  "tests/integration/stepfunctions/v2/callback/test_callback.py::TestCallback::test_sqs_wait_for_task_tok": {
-    "recorded-date": "22-06-2023, 17:31:35",
-=======
   "tests/integration/stepfunctions/v2/callback/test_callback.py::TestCallback::test_sqs_wait_for_task_token": {
-    "recorded-date": "22-06-2023, 18:19:29",
->>>>>>> de9a3200
+    "recorded-date": "23-06-2023, 12:38:28",
     "recorded-content": {
       "get_execution_history": {
         "events": [
@@ -74,11 +69,7 @@
             "previousEventId": 4,
             "taskSubmittedEventDetails": {
               "output": {
-<<<<<<< HEAD
-                "MD5OfMessageBody": "ae09579eac20f3b7f0f2e31f86071b28",
-=======
-                "MD5OfMessageBody": "a445f4b8c855092007f589f7060598df",
->>>>>>> de9a3200
+                "MD5OfMessageBody": "637cfc6ef240d08447e8bc0f07a3fcb3",
                 "MessageId": "<uuid:1>",
                 "SdkHttpMetadata": {
                   "AllHttpHeaders": {
@@ -162,8 +153,7 @@
     }
   },
   "tests/integration/stepfunctions/v2/callback/test_callback.py::TestCallback::test_sqs_wait_for_task_token_timeout": {
-<<<<<<< HEAD
-    "recorded-date": "22-06-2023, 17:33:20",
+    "recorded-date": "23-06-2023, 12:38:45",
     "recorded-content": {
       "get_execution_history": {
         "events": [
@@ -233,7 +223,7 @@
             "previousEventId": 4,
             "taskSubmittedEventDetails": {
               "output": {
-                "MD5OfMessageBody": "6f6fae60bad8212926aa969c3936bd49",
+                "MD5OfMessageBody": "0e58ab9161f815cb922d61717d8447f1",
                 "MessageId": "<uuid:1>",
                 "SdkHttpMetadata": {
                   "AllHttpHeaders": {
@@ -297,11 +287,8 @@
       }
     }
   },
-  "tests/integration/stepfunctions/v2/callback/test_callback.py::TestCallback::test_sqs_failure_in_wait_for_task_tok": {
-    "recorded-date": "22-06-2023, 17:32:24",
-=======
-    "recorded-date": "22-06-2023, 18:19:51",
->>>>>>> de9a3200
+  "tests/integration/stepfunctions/v2/callback/test_callback.py::TestCallback::test_sqs_failure_in_wait_for_task_token": {
+    "recorded-date": "23-06-2023, 12:39:14",
     "recorded-content": {
       "get_execution_history": {
         "events": [
@@ -370,300 +357,7 @@
             "previousEventId": 4,
             "taskSubmittedEventDetails": {
               "output": {
-                "MD5OfMessageBody": "11cbe0a8b95b0ffdc9d81dff5b89b8bb",
-                "MessageId": "<uuid:1>",
-                "SdkHttpMetadata": {
-                  "AllHttpHeaders": {
-                    "x-amzn-RequestId": [
-                      "<uuid:2>"
-                    ],
-                    "Content-Length": [
-                      "378"
-                    ],
-                    "Date": "date",
-                    "Content-Type": [
-                      "text/xml"
-                    ]
-                  },
-                  "HttpHeaders": {
-                    "Content-Length": "378",
-                    "Content-Type": "text/xml",
-                    "Date": "date",
-                    "x-amzn-RequestId": "<uuid:2>"
-                  },
-                  "HttpStatusCode": 200
-                },
-                "SdkResponseMetadata": {
-                  "RequestId": "<uuid:2>"
-                }
-              },
-              "outputDetails": {
-                "truncated": false
-              },
-              "resource": "sendMessage.waitForTaskToken",
-              "resourceType": "sqs"
-            },
-            "timestamp": "timestamp",
-            "type": "TaskSubmitted"
-          },
-          {
-            "id": 6,
-            "previousEventId": 5,
-            "taskFailedEventDetails": {
-              "cause": "Failure cause",
-              "error": "Failure error",
-              "resource": "sendMessage.waitForTaskToken",
-              "resourceType": "sqs"
-            },
-            "timestamp": "timestamp",
-            "type": "TaskFailed"
-          },
-          {
-            "executionFailedEventDetails": {
-              "cause": "Failure cause",
-              "error": "Failure error"
-            },
-            "id": 7,
-            "previousEventId": 6,
-            "timestamp": "timestamp",
-            "type": "ExecutionFailed"
-          }
-        ],
-        "ResponseMetadata": {
-          "HTTPHeaders": {},
-          "HTTPStatusCode": 200
-        }
-      }
-    }
-  },
-  "tests/integration/stepfunctions/v2/callback/test_callback.py::TestCallback::test_sqs_wait_for_task_token": {
-    "recorded-date": "22-06-2023, 17:33:03",
-    "recorded-content": {
-      "get_execution_history": {
-        "events": [
-          {
-            "executionStartedEventDetails": {
-              "input": {
-                "QueueUrl": "<sqs_queue_url>",
-                "Message": "test_message_txt"
-              },
-              "inputDetails": {
-                "truncated": false
-              },
-              "roleArn": "arn:aws:iam::111111111111:role/<resource:1>"
-            },
-            "id": 1,
-            "previousEventId": 0,
-            "timestamp": "timestamp",
-            "type": "ExecutionStarted"
-          },
-          {
-            "id": 2,
-            "previousEventId": 0,
-            "stateEnteredEventDetails": {
-              "input": {
-                "QueueUrl": "<sqs_queue_url>",
-                "Message": "test_message_txt"
-              },
-              "inputDetails": {
-                "truncated": false
-              },
-              "name": "SendMessageWithWait"
-            },
-            "timestamp": "timestamp",
-            "type": "TaskStateEntered"
-          },
-          {
-            "id": 3,
-            "previousEventId": 2,
-            "taskScheduledEventDetails": {
-              "parameters": {
-                "MessageBody": {
-                  "Message": "test_message_txt",
-                  "TaskToken": "<<task_token>:1>"
-                },
-                "QueueUrl": "<sqs_queue_url>"
-              },
-              "region": "<region>",
-              "resource": "sendMessage.waitForTaskToken",
-              "resourceType": "sqs"
-            },
-            "timestamp": "timestamp",
-            "type": "TaskScheduled"
-          },
-          {
-            "id": 4,
-            "previousEventId": 3,
-            "taskStartedEventDetails": {
-              "resource": "sendMessage.waitForTaskToken",
-              "resourceType": "sqs"
-            },
-            "timestamp": "timestamp",
-            "type": "TaskStarted"
-          },
-          {
-            "id": 5,
-            "previousEventId": 4,
-            "taskSubmittedEventDetails": {
-              "output": {
-<<<<<<< HEAD
-                "MD5OfMessageBody": "711560ffeb154cbec556919f27946679",
-=======
-                "MD5OfMessageBody": "e0fa4294b7e41cf70658b6b898f216b2",
->>>>>>> de9a3200
-                "MessageId": "<uuid:1>",
-                "SdkHttpMetadata": {
-                  "AllHttpHeaders": {
-                    "x-amzn-RequestId": [
-                      "<uuid:2>"
-                    ],
-                    "Content-Length": [
-                      "378"
-                    ],
-                    "Date": "date",
-                    "Content-Type": [
-                      "text/xml"
-                    ]
-                  },
-                  "HttpHeaders": {
-                    "Content-Length": "378",
-                    "Content-Type": "text/xml",
-                    "Date": "date",
-                    "x-amzn-RequestId": "<uuid:2>"
-                  },
-                  "HttpStatusCode": 200
-                },
-                "SdkResponseMetadata": {
-                  "RequestId": "<uuid:2>"
-                }
-              },
-              "outputDetails": {
-                "truncated": false
-              },
-              "resource": "sendMessage.waitForTaskToken",
-              "resourceType": "sqs"
-            },
-            "timestamp": "timestamp",
-            "type": "TaskSubmitted"
-          },
-          {
-            "id": 6,
-            "previousEventId": 5,
-            "taskSucceededEventDetails": {
-              "output": "\"test_message_txt\"",
-              "outputDetails": {
-                "truncated": false
-              },
-              "resource": "sendMessage.waitForTaskToken",
-              "resourceType": "sqs"
-            },
-            "timestamp": "timestamp",
-            "type": "TaskSucceeded"
-          },
-          {
-            "id": 7,
-            "previousEventId": 6,
-            "stateExitedEventDetails": {
-              "name": "SendMessageWithWait",
-              "output": "\"test_message_txt\"",
-              "outputDetails": {
-                "truncated": false
-              }
-            },
-            "timestamp": "timestamp",
-            "type": "TaskStateExited"
-          },
-          {
-            "executionSucceededEventDetails": {
-              "output": "\"test_message_txt\"",
-              "outputDetails": {
-                "truncated": false
-              }
-            },
-            "id": 8,
-            "previousEventId": 7,
-            "timestamp": "timestamp",
-            "type": "ExecutionSucceeded"
-          }
-        ],
-        "ResponseMetadata": {
-          "HTTPHeaders": {},
-          "HTTPStatusCode": 200
-        }
-      }
-    }
-  },
-  "tests/integration/stepfunctions/v2/callback/test_callback.py::TestCallback::test_sqs_failure_in_wait_for_task_token": {
-    "recorded-date": "22-06-2023, 17:33:49",
-    "recorded-content": {
-      "get_execution_history": {
-        "events": [
-          {
-            "executionStartedEventDetails": {
-              "input": {
-                "QueueUrl": "<sqs_queue_url>",
-                "Message": "test_message_txt"
-              },
-              "inputDetails": {
-                "truncated": false
-              },
-              "roleArn": "arn:aws:iam::111111111111:role/<resource:1>"
-            },
-            "id": 1,
-            "previousEventId": 0,
-            "timestamp": "timestamp",
-            "type": "ExecutionStarted"
-          },
-          {
-            "id": 2,
-            "previousEventId": 0,
-            "stateEnteredEventDetails": {
-              "input": {
-                "QueueUrl": "<sqs_queue_url>",
-                "Message": "test_message_txt"
-              },
-              "inputDetails": {
-                "truncated": false
-              },
-              "name": "SendMessageWithWait"
-            },
-            "timestamp": "timestamp",
-            "type": "TaskStateEntered"
-          },
-          {
-            "id": 3,
-            "previousEventId": 2,
-            "taskScheduledEventDetails": {
-              "parameters": {
-                "MessageBody": {
-                  "Message": "test_message_txt",
-                  "TaskToken": "<task_token:1>"
-                },
-                "QueueUrl": "<sqs_queue_url>"
-              },
-              "region": "<region>",
-              "resource": "sendMessage.waitForTaskToken",
-              "resourceType": "sqs"
-            },
-            "timestamp": "timestamp",
-            "type": "TaskScheduled"
-          },
-          {
-            "id": 4,
-            "previousEventId": 3,
-            "taskStartedEventDetails": {
-              "resource": "sendMessage.waitForTaskToken",
-              "resourceType": "sqs"
-            },
-            "timestamp": "timestamp",
-            "type": "TaskStarted"
-          },
-          {
-            "id": 5,
-            "previousEventId": 4,
-            "taskSubmittedEventDetails": {
-              "output": {
-                "MD5OfMessageBody": "6a5f064d799617bed7e0563a752e0f61",
+                "MD5OfMessageBody": "d42c5a50fca78e5e077f9798ced21963",
                 "MessageId": "<uuid:1>",
                 "SdkHttpMetadata": {
                   "AllHttpHeaders": {
