--- conflicted
+++ resolved
@@ -24,13 +24,8 @@
         template = EHT.load_sfn_template(EHT.AWS_SDK_TASK_FAILED_SECRETSMANAGER_CREATE_SECRET)
         definition = json.dumps(template)
         exec_input = json.dumps({"Name": "Invalid Name", "SecretString": "HelloWorld"})
-<<<<<<< HEAD
         create_and_record_execution(
-            stepfunctions_client,
-=======
-        self._test_aws_sdk_scenario(
             aws_client.stepfunctions,
->>>>>>> 56ccd960
             create_iam_role_for_sfn,
             create_state_machine,
             snapshot,
@@ -46,13 +41,8 @@
         bucket_name = f"someNonexistentBucketName{short_uid()}"
         snapshot.add_transformer(RegexTransformer(bucket_name, "someNonexistentBucketName"))
         exec_input = json.dumps({"Bucket": bucket_name})
-<<<<<<< HEAD
         create_and_record_execution(
-            stepfunctions_client,
-=======
-        self._test_aws_sdk_scenario(
             aws_client.stepfunctions,
->>>>>>> 56ccd960
             create_iam_role_for_sfn,
             create_state_machine,
             snapshot,
