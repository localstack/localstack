{
  "tests/integration/stepfunctions/v2/error_handling/test_aws_sdk.py::TestAwsSdk::test_invalid_secret_name": {
    "recorded-date": "22-06-2023, 13:25:51",
    "recorded-content": {
      "get_execution_history": {
        "events": [
          {
            "executionStartedEventDetails": {
              "input": {
                "Name": "Invalid Name",
                "SecretString": "HelloWorld"
              },
              "inputDetails": {
                "truncated": false
              },
              "roleArn": "snf_role_arn"
            },
            "id": 1,
            "previousEventId": 0,
            "timestamp": "timestamp",
            "type": "ExecutionStarted"
          },
          {
            "id": 2,
            "previousEventId": 0,
            "stateEnteredEventDetails": {
              "input": {
                "Name": "Invalid Name",
                "SecretString": "HelloWorld"
              },
              "inputDetails": {
                "truncated": false
              },
              "name": "CreateSecret"
            },
            "timestamp": "timestamp",
            "type": "TaskStateEntered"
          },
          {
            "id": 3,
            "previousEventId": 2,
            "taskScheduledEventDetails": {
              "parameters": {
                "SecretString": "HelloWorld",
                "Name": "Invalid Name"
              },
              "region": "<region>",
              "resource": "createSecret",
              "resourceType": "aws-sdk:secretsmanager"
            },
            "timestamp": "timestamp",
            "type": "TaskScheduled"
          },
          {
            "id": 4,
            "previousEventId": 3,
            "taskStartedEventDetails": {
              "resource": "createSecret",
              "resourceType": "aws-sdk:secretsmanager"
            },
            "timestamp": "timestamp",
            "type": "TaskStarted"
          },
          {
            "id": 5,
            "previousEventId": 4,
            "taskFailedEventDetails": {
              "cause": "Invalid name. Must be a valid name containing alphanumeric characters, or any of the following: -/_+=.@! (Service: SecretsManager, Status Code: 400, Request ID: <request_id>)",
              "error": "SecretsManager.SecretsManagerException",
              "resource": "createSecret",
              "resourceType": "aws-sdk:secretsmanager"
            },
            "timestamp": "timestamp",
            "type": "TaskFailed"
          },
          {
            "id": 6,
            "previousEventId": 5,
            "stateExitedEventDetails": {
              "name": "CreateSecret",
              "output": {
                "Name": "Invalid Name",
                "SecretString": "HelloWorld",
                "TaskFailedError": {
                  "Error": "SecretsManager.SecretsManagerException",
                  "Cause": "Invalid name. Must be a valid name containing alphanumeric characters, or any of the following: -/_+=.@! (Service: SecretsManager, Status Code: 400, Request ID: <request_id>)"
                }
              },
              "outputDetails": {
                "truncated": false
              }
            },
            "timestamp": "timestamp",
            "type": "TaskStateExited"
          },
          {
            "id": 7,
            "previousEventId": 6,
            "stateEnteredEventDetails": {
              "input": {
                "Name": "Invalid Name",
                "SecretString": "HelloWorld",
                "TaskFailedError": {
                  "Error": "SecretsManager.SecretsManagerException",
                  "Cause": "Invalid name. Must be a valid name containing alphanumeric characters, or any of the following: -/_+=.@! (Service: SecretsManager, Status Code: 400, Request ID: <request_id>)"
                }
              },
              "inputDetails": {
                "truncated": false
              },
              "name": "TaskFailedHandler"
            },
            "timestamp": "timestamp",
            "type": "PassStateEntered"
          },
          {
            "id": 8,
            "previousEventId": 7,
            "stateExitedEventDetails": {
              "name": "TaskFailedHandler",
              "output": {
                "Name": "Invalid Name",
                "SecretString": "HelloWorld",
                "TaskFailedError": {
                  "Error": "SecretsManager.SecretsManagerException",
                  "Cause": "Invalid name. Must be a valid name containing alphanumeric characters, or any of the following: -/_+=.@! (Service: SecretsManager, Status Code: 400, Request ID: <request_id>)"
                }
              },
              "outputDetails": {
                "truncated": false
              }
            },
            "timestamp": "timestamp",
            "type": "PassStateExited"
          },
          {
            "executionSucceededEventDetails": {
              "output": {
                "Name": "Invalid Name",
                "SecretString": "HelloWorld",
                "TaskFailedError": {
                  "Error": "SecretsManager.SecretsManagerException",
                  "Cause": "Invalid name. Must be a valid name containing alphanumeric characters, or any of the following: -/_+=.@! (Service: SecretsManager, Status Code: 400, Request ID: <request_id>)"
                }
              },
              "outputDetails": {
                "truncated": false
              }
            },
            "id": 9,
            "previousEventId": 8,
            "timestamp": "timestamp",
            "type": "ExecutionSucceeded"
          }
        ],
        "ResponseMetadata": {
          "HTTPHeaders": {},
          "HTTPStatusCode": 200
        }
      }
    }
  },
  "tests/integration/stepfunctions/v2/error_handling/test_aws_sdk.py::TestAwsSdk::test_no_such_bucket": {
    "recorded-date": "22-06-2023, 13:26:06",
    "recorded-content": {
      "get_execution_history": {
        "events": [
          {
            "executionStartedEventDetails": {
              "input": {
                "Bucket": "someNonexistentBucketName"
              },
              "inputDetails": {
                "truncated": false
              },
              "roleArn": "snf_role_arn"
            },
            "id": 1,
            "previousEventId": 0,
            "timestamp": "timestamp",
            "type": "ExecutionStarted"
          },
          {
            "id": 2,
            "previousEventId": 0,
            "stateEnteredEventDetails": {
              "input": {
                "Bucket": "someNonexistentBucketName"
              },
              "inputDetails": {
                "truncated": false
              },
              "name": "CreateSecret"
            },
            "timestamp": "timestamp",
            "type": "TaskStateEntered"
          },
          {
            "id": 3,
            "previousEventId": 2,
            "taskScheduledEventDetails": {
              "parameters": {
                "Bucket": "someNonexistentBucketName"
              },
              "region": "<region>",
              "resource": "listObjects",
              "resourceType": "aws-sdk:s3"
            },
            "timestamp": "timestamp",
            "type": "TaskScheduled"
          },
          {
            "id": 4,
            "previousEventId": 3,
            "taskStartedEventDetails": {
              "resource": "listObjects",
              "resourceType": "aws-sdk:s3"
            },
            "timestamp": "timestamp",
            "type": "TaskStarted"
          },
          {
            "id": 5,
            "previousEventId": 4,
            "taskFailedEventDetails": {
              "cause": "The specified bucket does not exist (Service: S3, Status Code: 404, Request ID: <request_id>, Extended Request ID: <extended_request_id>)",
              "error": "S3.NoSuchBucketException",
              "resource": "listObjects",
              "resourceType": "aws-sdk:s3"
            },
            "timestamp": "timestamp",
            "type": "TaskFailed"
          },
          {
            "id": 6,
            "previousEventId": 5,
            "stateExitedEventDetails": {
              "name": "CreateSecret",
              "output": {
                "Bucket": "someNonexistentBucketName",
                "TaskFailedError": {
                  "Error": "S3.NoSuchBucketException",
                  "Cause": "The specified bucket does not exist (Service: S3, Status Code: 404, Request ID: <request_id>, Extended Request ID: <extended_request_id>)"
                }
              },
              "outputDetails": {
                "truncated": false
              }
            },
            "timestamp": "timestamp",
            "type": "TaskStateExited"
          },
          {
            "id": 7,
            "previousEventId": 6,
            "stateEnteredEventDetails": {
              "input": {
                "Bucket": "someNonexistentBucketName",
                "TaskFailedError": {
                  "Error": "S3.NoSuchBucketException",
                  "Cause": "The specified bucket does not exist (Service: S3, Status Code: 404, Request ID: <request_id>, Extended Request ID: <extended_request_id>)"
                }
              },
              "inputDetails": {
                "truncated": false
              },
              "name": "TaskFailedHandler"
            },
            "timestamp": "timestamp",
            "type": "PassStateEntered"
          },
          {
            "id": 8,
            "previousEventId": 7,
            "stateExitedEventDetails": {
              "name": "TaskFailedHandler",
              "output": {
                "Bucket": "someNonexistentBucketName",
                "TaskFailedError": {
                  "Error": "S3.NoSuchBucketException",
                  "Cause": "The specified bucket does not exist (Service: S3, Status Code: 404, Request ID: <request_id>, Extended Request ID: <extended_request_id>)"
                }
              },
              "outputDetails": {
                "truncated": false
              }
            },
            "timestamp": "timestamp",
            "type": "PassStateExited"
          },
          {
            "executionSucceededEventDetails": {
              "output": {
                "Bucket": "someNonexistentBucketName",
                "TaskFailedError": {
                  "Error": "S3.NoSuchBucketException",
                  "Cause": "The specified bucket does not exist (Service: S3, Status Code: 404, Request ID: <request_id>, Extended Request ID: <extended_request_id>)"
                }
              },
              "outputDetails": {
                "truncated": false
              }
            },
            "id": 9,
            "previousEventId": 8,
            "timestamp": "timestamp",
            "type": "ExecutionSucceeded"
          }
        ],
        "ResponseMetadata": {
          "HTTPHeaders": {},
          "HTTPStatusCode": 200
        }
      }
    }
  },
  "tests/integration/stepfunctions/v2/error_handling/test_aws_sdk.py::TestAwsSdk::test_dynamodb_invalid_param": {
<<<<<<< HEAD
    "recorded-date": "16-05-2023, 22:31:42",
=======
    "recorded-date": "27-07-2023, 19:06:50",
>>>>>>> 3819aae4
    "recorded-content": {
      "get_execution_history": {
        "events": [
          {
            "executionStartedEventDetails": {
              "input": {
                "TableName": "<test-table>",
                "Key": null,
                "Item": null
              },
              "inputDetails": {
                "truncated": false
              },
              "roleArn": "snf_role_arn"
            },
            "id": 1,
            "previousEventId": 0,
            "timestamp": "timestamp",
            "type": "ExecutionStarted"
          },
          {
            "id": 2,
            "previousEventId": 0,
            "stateEnteredEventDetails": {
              "input": {
                "TableName": "<test-table>",
                "Key": null,
                "Item": null
              },
              "inputDetails": {
                "truncated": false
              },
              "name": "PutItem"
            },
            "timestamp": "timestamp",
            "type": "TaskStateEntered"
          },
          {
            "id": 3,
            "previousEventId": 2,
            "taskScheduledEventDetails": {
              "parameters": {
                "TableName": "<test-table>",
                "Item": null
              },
              "region": "<region>",
              "resource": "putItem",
              "resourceType": "aws-sdk:dynamodb"
            },
            "timestamp": "timestamp",
            "type": "TaskScheduled"
          },
          {
            "id": 4,
            "previousEventId": 3,
            "taskStartedEventDetails": {
              "resource": "putItem",
              "resourceType": "aws-sdk:dynamodb"
            },
            "timestamp": "timestamp",
            "type": "TaskStarted"
          },
          {
            "id": 5,
            "previousEventId": 4,
            "taskFailedEventDetails": {
              "cause": "1 validation error detected: Value null at 'item' failed to satisfy constraint: Member must not be null (Service: DynamoDb, Status Code: 400, Request ID: <request_id>)",
              "error": "DynamoDb.DynamoDbException",
              "resource": "putItem",
              "resourceType": "aws-sdk:dynamodb"
            },
            "timestamp": "timestamp",
            "type": "TaskFailed"
          },
          {
            "executionFailedEventDetails": {
              "cause": "1 validation error detected: Value null at 'item' failed to satisfy constraint: Member must not be null (Service: DynamoDb, Status Code: 400, Request ID: <request_id>)",
              "error": "DynamoDb.DynamoDbException"
            },
            "id": 6,
            "previousEventId": 5,
            "timestamp": "timestamp",
            "type": "ExecutionFailed"
          }
        ],
        "ResponseMetadata": {
          "HTTPHeaders": {},
          "HTTPStatusCode": 200
        }
      }
    }
  },
  "tests/integration/stepfunctions/v2/error_handling/test_aws_sdk.py::TestAwsSdk::test_dynamodb_put_item_no_such_table": {
<<<<<<< HEAD
    "recorded-date": "16-05-2023, 22:32:03",
=======
    "recorded-date": "27-07-2023, 19:06:06",
>>>>>>> 3819aae4
    "recorded-content": {
      "get_execution_history": {
        "events": [
          {
            "executionStartedEventDetails": {
              "input": {
                "TableName": "<test-table>",
                "Item": {
                  "data": {
                    "S": "HelloWorld"
                  },
                  "id": {
                    "S": "id1"
                  }
                }
              },
              "inputDetails": {
                "truncated": false
              },
              "roleArn": "snf_role_arn"
            },
            "id": 1,
            "previousEventId": 0,
            "timestamp": "timestamp",
            "type": "ExecutionStarted"
          },
          {
            "id": 2,
            "previousEventId": 0,
            "stateEnteredEventDetails": {
              "input": {
                "TableName": "<test-table>",
                "Item": {
                  "data": {
                    "S": "HelloWorld"
                  },
                  "id": {
                    "S": "id1"
                  }
                }
              },
              "inputDetails": {
                "truncated": false
              },
              "name": "PutItem"
            },
            "timestamp": "timestamp",
            "type": "TaskStateEntered"
          },
          {
            "id": 3,
            "previousEventId": 2,
            "taskScheduledEventDetails": {
              "parameters": {
                "TableName": "<test-table>",
                "Item": {
                  "data": {
                    "S": "HelloWorld"
                  },
                  "id": {
                    "S": "id1"
                  }
                }
              },
              "region": "<region>",
              "resource": "putItem",
              "resourceType": "aws-sdk:dynamodb"
            },
            "timestamp": "timestamp",
            "type": "TaskScheduled"
          },
          {
            "id": 4,
            "previousEventId": 3,
            "taskStartedEventDetails": {
              "resource": "putItem",
              "resourceType": "aws-sdk:dynamodb"
            },
            "timestamp": "timestamp",
            "type": "TaskStarted"
          },
          {
            "id": 5,
            "previousEventId": 4,
            "taskFailedEventDetails": {
              "cause": "Requested resource not found (Service: DynamoDb, Status Code: 400, Request ID: <request_id>)",
              "error": "DynamoDb.ResourceNotFoundException",
              "resource": "putItem",
              "resourceType": "aws-sdk:dynamodb"
            },
            "timestamp": "timestamp",
            "type": "TaskFailed"
          },
          {
            "executionFailedEventDetails": {
              "cause": "Requested resource not found (Service: DynamoDb, Status Code: 400, Request ID: <request_id>)",
              "error": "DynamoDb.ResourceNotFoundException"
            },
            "id": 6,
            "previousEventId": 5,
            "timestamp": "timestamp",
            "type": "ExecutionFailed"
          }
        ],
        "ResponseMetadata": {
          "HTTPHeaders": {},
          "HTTPStatusCode": 200
        }
      }
    }
  }
}<|MERGE_RESOLUTION|>--- conflicted
+++ resolved
@@ -315,11 +315,7 @@
     }
   },
   "tests/integration/stepfunctions/v2/error_handling/test_aws_sdk.py::TestAwsSdk::test_dynamodb_invalid_param": {
-<<<<<<< HEAD
-    "recorded-date": "16-05-2023, 22:31:42",
-=======
     "recorded-date": "27-07-2023, 19:06:50",
->>>>>>> 3819aae4
     "recorded-content": {
       "get_execution_history": {
         "events": [
@@ -413,11 +409,7 @@
     }
   },
   "tests/integration/stepfunctions/v2/error_handling/test_aws_sdk.py::TestAwsSdk::test_dynamodb_put_item_no_such_table": {
-<<<<<<< HEAD
-    "recorded-date": "16-05-2023, 22:32:03",
-=======
     "recorded-date": "27-07-2023, 19:06:06",
->>>>>>> 3819aae4
     "recorded-content": {
       "get_execution_history": {
         "events": [
