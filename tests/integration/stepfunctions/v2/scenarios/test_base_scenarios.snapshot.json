{
  "tests/integration/stepfunctions/v2/scenarios/test_base_scenarios.py::TestBaseScenarios::test_parallel_state": {
    "recorded-date": "17-07-2023, 12:41:25",
    "recorded-content": {
      "get_execution_history": {
        "events": [
          {
            "executionStartedEventDetails": {
              "input": {},
              "inputDetails": {
                "truncated": false
              },
              "roleArn": "snf_role_arn"
            },
            "id": 1,
            "previousEventId": 0,
            "timestamp": "timestamp",
            "type": "ExecutionStarted"
          },
          {
            "id": 2,
            "previousEventId": 0,
            "stateEnteredEventDetails": {
              "input": {},
              "inputDetails": {
                "truncated": false
              },
              "name": "LoadInput"
            },
            "timestamp": "timestamp",
            "type": "PassStateEntered"
          },
          {
            "id": 3,
            "previousEventId": 2,
            "stateExitedEventDetails": {
              "name": "LoadInput",
              "output": "[1,2,3,4]",
              "outputDetails": {
                "truncated": false
              }
            },
            "timestamp": "timestamp",
            "type": "PassStateExited"
          },
          {
            "id": 4,
            "previousEventId": 3,
            "stateEnteredEventDetails": {
              "input": "[1,2,3,4]",
              "inputDetails": {
                "truncated": false
              },
              "name": "ParallelState"
            },
            "timestamp": "timestamp",
            "type": "ParallelStateEntered"
          },
          {
            "id": 5,
            "previousEventId": 4,
            "timestamp": "timestamp",
            "type": "ParallelStateStarted"
          },
          {
            "id": [
              0
            ],
            "previousEventId": 0,
            "stateEnteredEventDetails": {
              "input": "[1,2,3,4]",
              "inputDetails": {
                "truncated": false
              },
              "name": "Branch1"
            },
            "timestamp": "timestamp",
            "type": "PassStateEntered"
          },
          {
            "id": [
              0
            ],
            "previousEventId": 0,
            "stateEnteredEventDetails": {
              "input": "[1,2,3,4]",
              "inputDetails": {
                "truncated": false
              },
              "name": "Branch21"
            },
            "timestamp": "timestamp",
            "type": "PassStateEntered"
          },
          {
            "id": [
              0
            ],
            "previousEventId": 0,
            "stateEnteredEventDetails": {
              "input": "[1,2,3,4]",
              "inputDetails": {
                "truncated": false
              },
              "name": "Branch22"
            },
            "timestamp": "timestamp",
            "type": "PassStateEntered"
          },
          {
            "id": [
              0
            ],
            "previousEventId": 0,
            "stateEnteredEventDetails": {
              "input": "[1,2,3,4]",
              "inputDetails": {
                "truncated": false
              },
              "name": "Branch31"
            },
            "timestamp": "timestamp",
            "type": "PassStateEntered"
          },
          {
            "id": [
              0
            ],
            "previousEventId": 0,
            "stateEnteredEventDetails": {
              "input": "[1,2,3,4]",
              "inputDetails": {
                "truncated": false
              },
              "name": "Branch32"
            },
            "timestamp": "timestamp",
            "type": "PassStateEntered"
          },
          {
            "id": [
              0
            ],
            "previousEventId": 0,
            "stateEnteredEventDetails": {
              "input": "[1,2,3,4]",
              "inputDetails": {
                "truncated": false
              },
              "name": "Branch33"
            },
            "timestamp": "timestamp",
            "type": "PassStateEntered"
          },
          {
            "id": [
              0
            ],
            "previousEventId": 0,
            "stateExitedEventDetails": {
              "name": "Branch1",
              "output": "[1,2,3,4]",
              "outputDetails": {
                "truncated": false
              }
            },
            "timestamp": "timestamp",
            "type": "PassStateExited"
          },
          {
            "id": [
              0
            ],
            "previousEventId": 0,
            "stateExitedEventDetails": {
              "name": "Branch21",
              "output": "[1,2,3,4]",
              "outputDetails": {
                "truncated": false
              }
            },
            "timestamp": "timestamp",
            "type": "PassStateExited"
          },
          {
            "id": [
              0
            ],
            "previousEventId": 0,
            "stateExitedEventDetails": {
              "name": "Branch22",
              "output": "[1,2,3,4]",
              "outputDetails": {
                "truncated": false
              }
            },
            "timestamp": "timestamp",
            "type": "PassStateExited"
          },
          {
            "id": [
              0
            ],
            "previousEventId": 0,
            "stateExitedEventDetails": {
              "name": "Branch31",
              "output": "[1,2,3,4]",
              "outputDetails": {
                "truncated": false
              }
            },
            "timestamp": "timestamp",
            "type": "PassStateExited"
          },
          {
            "id": [
              0
            ],
            "previousEventId": 0,
            "stateExitedEventDetails": {
              "name": "Branch32",
              "output": "[1,2,3,4]",
              "outputDetails": {
                "truncated": false
              }
            },
            "timestamp": "timestamp",
            "type": "PassStateExited"
          },
          {
            "id": [
              0
            ],
            "previousEventId": 0,
            "stateExitedEventDetails": {
              "name": "Branch33",
              "output": "[1,2,3,4]",
              "outputDetails": {
                "truncated": false
              }
            },
            "timestamp": "timestamp",
            "type": "PassStateExited"
          },
          {
            "id": 19,
            "previousEventId": 17,
            "stateExitedEventDetails": {
              "name": "ParallelState",
              "output": "[[1,2,3,4],[1,2,3,4],[1,2,3,4]]",
              "outputDetails": {
                "truncated": false
              }
            },
            "timestamp": "timestamp",
            "type": "ParallelStateExited"
          },
          {
            "executionSucceededEventDetails": {
              "output": "[[1,2,3,4],[1,2,3,4],[1,2,3,4]]",
              "outputDetails": {
                "truncated": false
              }
            },
            "id": 20,
            "previousEventId": 19,
            "timestamp": "timestamp",
            "type": "ExecutionSucceeded"
          }
        ],
        "ResponseMetadata": {
          "HTTPHeaders": {},
          "HTTPStatusCode": 200
        }
      }
    }
  },
  "tests/integration/stepfunctions/v2/scenarios/test_base_scenarios.py::TestBaseScenarios::test_map_state_break_condition": {
    "recorded-date": "17-07-2023, 16:56:59",
    "recorded-content": {
      "get_execution_history": {
        "events": [
          {
            "executionStartedEventDetails": {
              "input": {},
              "inputDetails": {
                "truncated": false
              },
              "roleArn": "snf_role_arn"
            },
            "id": 1,
            "previousEventId": 0,
            "timestamp": "timestamp",
            "type": "ExecutionStarted"
          },
          {
            "id": 2,
            "previousEventId": 0,
            "stateEnteredEventDetails": {
              "input": {},
              "inputDetails": {
                "truncated": false
              },
              "name": "StartState"
            },
            "timestamp": "timestamp",
            "type": "PassStateEntered"
          },
          {
            "id": 3,
            "previousEventId": 2,
            "stateExitedEventDetails": {
              "name": "StartState",
              "output": {
                "arr": [
                  1,
                  "Hello",
                  {},
                  3.3,
                  3,
                  4,
                  5
                ]
              },
              "outputDetails": {
                "truncated": false
              }
            },
            "timestamp": "timestamp",
            "type": "PassStateExited"
          },
          {
            "id": 4,
            "previousEventId": 3,
            "stateEnteredEventDetails": {
              "input": {
                "arr": [
                  1,
                  "Hello",
                  {},
                  3.3,
                  3,
                  4,
                  5
                ]
              },
              "inputDetails": {
                "truncated": false
              },
              "name": "MapState"
            },
            "timestamp": "timestamp",
            "type": "MapStateEntered"
          },
          {
            "id": 5,
            "mapStateStartedEventDetails": {
              "length": 7
            },
            "previousEventId": 4,
            "timestamp": "timestamp",
            "type": "MapStateStarted"
          },
          {
            "id": 6,
            "mapIterationStartedEventDetails": {
              "index": 0,
              "name": "MapState"
            },
            "previousEventId": 5,
            "timestamp": "timestamp",
            "type": "MapIterationStarted"
          },
          {
            "id": 7,
            "previousEventId": 6,
            "stateEnteredEventDetails": {
              "input": "1",
              "inputDetails": {
                "truncated": false
              },
              "name": "Equals3"
            },
            "timestamp": "timestamp",
            "type": "ChoiceStateEntered"
          },
          {
            "id": 8,
            "previousEventId": 7,
            "stateExitedEventDetails": {
              "name": "Equals3",
              "output": "1",
              "outputDetails": {
                "truncated": false
              }
            },
            "timestamp": "timestamp",
            "type": "ChoiceStateExited"
          },
          {
            "id": 9,
            "previousEventId": 8,
            "stateEnteredEventDetails": {
              "input": "1",
              "inputDetails": {
                "truncated": false
              },
              "name": "Pass"
            },
            "timestamp": "timestamp",
            "type": "PassStateEntered"
          },
          {
            "id": 10,
            "previousEventId": 9,
            "stateExitedEventDetails": {
              "name": "Pass",
              "output": "1",
              "outputDetails": {
                "truncated": false
              }
            },
            "timestamp": "timestamp",
            "type": "PassStateExited"
          },
          {
            "id": 11,
            "mapIterationSucceededEventDetails": {
              "index": 0,
              "name": "MapState"
            },
            "previousEventId": 10,
            "timestamp": "timestamp",
            "type": "MapIterationSucceeded"
          },
          {
            "id": 12,
            "mapIterationStartedEventDetails": {
              "index": 1,
              "name": "MapState"
            },
            "previousEventId": 10,
            "timestamp": "timestamp",
            "type": "MapIterationStarted"
          },
          {
            "id": 13,
            "previousEventId": 12,
            "stateEnteredEventDetails": {
              "input": "\"Hello\"",
              "inputDetails": {
                "truncated": false
              },
              "name": "Equals3"
            },
            "timestamp": "timestamp",
            "type": "ChoiceStateEntered"
          },
          {
            "id": 14,
            "previousEventId": 13,
            "stateExitedEventDetails": {
              "name": "Equals3",
              "output": "\"Hello\"",
              "outputDetails": {
                "truncated": false
              }
            },
            "timestamp": "timestamp",
            "type": "ChoiceStateExited"
          },
          {
            "id": 15,
            "previousEventId": 14,
            "stateEnteredEventDetails": {
              "input": "\"Hello\"",
              "inputDetails": {
                "truncated": false
              },
              "name": "Pass"
            },
            "timestamp": "timestamp",
            "type": "PassStateEntered"
          },
          {
            "id": 16,
            "previousEventId": 15,
            "stateExitedEventDetails": {
              "name": "Pass",
              "output": "\"Hello\"",
              "outputDetails": {
                "truncated": false
              }
            },
            "timestamp": "timestamp",
            "type": "PassStateExited"
          },
          {
            "id": 17,
            "mapIterationSucceededEventDetails": {
              "index": 1,
              "name": "MapState"
            },
            "previousEventId": 16,
            "timestamp": "timestamp",
            "type": "MapIterationSucceeded"
          },
          {
            "id": 18,
            "mapIterationStartedEventDetails": {
              "index": 2,
              "name": "MapState"
            },
            "previousEventId": 16,
            "timestamp": "timestamp",
            "type": "MapIterationStarted"
          },
          {
            "id": 19,
            "previousEventId": 18,
            "stateEnteredEventDetails": {
              "input": {},
              "inputDetails": {
                "truncated": false
              },
              "name": "Equals3"
            },
            "timestamp": "timestamp",
            "type": "ChoiceStateEntered"
          },
          {
            "id": 20,
            "previousEventId": 19,
            "stateExitedEventDetails": {
              "name": "Equals3",
              "output": {},
              "outputDetails": {
                "truncated": false
              }
            },
            "timestamp": "timestamp",
            "type": "ChoiceStateExited"
          },
          {
            "id": 21,
            "previousEventId": 20,
            "stateEnteredEventDetails": {
              "input": {},
              "inputDetails": {
                "truncated": false
              },
              "name": "Pass"
            },
            "timestamp": "timestamp",
            "type": "PassStateEntered"
          },
          {
            "id": 22,
            "previousEventId": 21,
            "stateExitedEventDetails": {
              "name": "Pass",
              "output": {},
              "outputDetails": {
                "truncated": false
              }
            },
            "timestamp": "timestamp",
            "type": "PassStateExited"
          },
          {
            "id": 23,
            "mapIterationSucceededEventDetails": {
              "index": 2,
              "name": "MapState"
            },
            "previousEventId": 22,
            "timestamp": "timestamp",
            "type": "MapIterationSucceeded"
          },
          {
            "id": 24,
            "mapIterationStartedEventDetails": {
              "index": 3,
              "name": "MapState"
            },
            "previousEventId": 22,
            "timestamp": "timestamp",
            "type": "MapIterationStarted"
          },
          {
            "id": 25,
            "previousEventId": 24,
            "stateEnteredEventDetails": {
              "input": "3.3",
              "inputDetails": {
                "truncated": false
              },
              "name": "Equals3"
            },
            "timestamp": "timestamp",
            "type": "ChoiceStateEntered"
          },
          {
            "id": 26,
            "previousEventId": 25,
            "stateExitedEventDetails": {
              "name": "Equals3",
              "output": "3.3",
              "outputDetails": {
                "truncated": false
              }
            },
            "timestamp": "timestamp",
            "type": "ChoiceStateExited"
          },
          {
            "id": 27,
            "previousEventId": 26,
            "stateEnteredEventDetails": {
              "input": "3.3",
              "inputDetails": {
                "truncated": false
              },
              "name": "Pass"
            },
            "timestamp": "timestamp",
            "type": "PassStateEntered"
          },
          {
            "id": 28,
            "previousEventId": 27,
            "stateExitedEventDetails": {
              "name": "Pass",
              "output": "3.3",
              "outputDetails": {
                "truncated": false
              }
            },
            "timestamp": "timestamp",
            "type": "PassStateExited"
          },
          {
            "id": 29,
            "mapIterationSucceededEventDetails": {
              "index": 3,
              "name": "MapState"
            },
            "previousEventId": 28,
            "timestamp": "timestamp",
            "type": "MapIterationSucceeded"
          },
          {
            "id": 30,
            "mapIterationStartedEventDetails": {
              "index": 4,
              "name": "MapState"
            },
            "previousEventId": 28,
            "timestamp": "timestamp",
            "type": "MapIterationStarted"
          },
          {
            "id": 31,
            "previousEventId": 30,
            "stateEnteredEventDetails": {
              "input": "3",
              "inputDetails": {
                "truncated": false
              },
              "name": "Equals3"
            },
            "timestamp": "timestamp",
            "type": "ChoiceStateEntered"
          },
          {
            "id": 32,
            "previousEventId": 31,
            "stateExitedEventDetails": {
              "name": "Equals3",
              "output": "3",
              "outputDetails": {
                "truncated": false
              }
            },
            "timestamp": "timestamp",
            "type": "ChoiceStateExited"
          },
          {
            "id": 33,
            "previousEventId": 32,
            "stateEnteredEventDetails": {
              "input": "3",
              "inputDetails": {
                "truncated": false
              },
              "name": "Break"
            },
            "timestamp": "timestamp",
            "type": "FailStateEntered"
          },
          {
            "id": 34,
            "mapIterationFailedEventDetails": {
              "index": 4,
              "name": "MapState"
            },
            "previousEventId": 33,
            "timestamp": "timestamp",
            "type": "MapIterationFailed"
          },
          {
            "id": 35,
            "previousEventId": 33,
            "timestamp": "timestamp",
            "type": "MapStateFailed"
          },
          {
            "executionFailedEventDetails": {},
            "id": 36,
            "previousEventId": 35,
            "timestamp": "timestamp",
            "type": "ExecutionFailed"
          }
        ],
        "ResponseMetadata": {
          "HTTPHeaders": {},
          "HTTPStatusCode": 200
        }
      }
    }
  },
  "tests/integration/stepfunctions/v2/scenarios/test_base_scenarios.py::TestBaseScenarios::test_map_state": {
    "recorded-date": "17-07-2023, 16:35:51",
    "recorded-content": {
      "get_execution_history": {
        "events": [
          {
            "executionStartedEventDetails": {
              "input": {},
              "inputDetails": {
                "truncated": false
              },
              "roleArn": "snf_role_arn"
            },
            "id": 1,
            "previousEventId": 0,
            "timestamp": "timestamp",
            "type": "ExecutionStarted"
          },
          {
            "id": 2,
            "previousEventId": 0,
            "stateEnteredEventDetails": {
              "input": {},
              "inputDetails": {
                "truncated": false
              },
              "name": "StartState"
            },
            "timestamp": "timestamp",
            "type": "PassStateEntered"
          },
          {
            "id": 3,
            "previousEventId": 2,
            "stateExitedEventDetails": {
              "name": "StartState",
              "output": {
                "arr": [
                  1,
                  "Hello",
                  {},
                  null,
                  3.3,
                  3,
                  4,
                  5
                ]
              },
              "outputDetails": {
                "truncated": false
              }
            },
            "timestamp": "timestamp",
            "type": "PassStateExited"
          },
          {
            "id": 4,
            "previousEventId": 3,
            "stateEnteredEventDetails": {
              "input": {
                "arr": [
                  1,
                  "Hello",
                  {},
                  null,
                  3.3,
                  3,
                  4,
                  5
                ]
              },
              "inputDetails": {
                "truncated": false
              },
              "name": "MapState"
            },
            "timestamp": "timestamp",
            "type": "MapStateEntered"
          },
          {
            "id": 5,
            "mapStateStartedEventDetails": {
              "length": 8
            },
            "previousEventId": 4,
            "timestamp": "timestamp",
            "type": "MapStateStarted"
          },
          {
            "id": 6,
            "mapIterationStartedEventDetails": {
              "index": 0,
              "name": "MapState"
            },
            "previousEventId": 5,
            "timestamp": "timestamp",
            "type": "MapIterationStarted"
          },
          {
            "id": 7,
            "previousEventId": 6,
            "stateEnteredEventDetails": {
              "input": "1",
              "inputDetails": {
                "truncated": false
              },
              "name": "HandleItem"
            },
            "timestamp": "timestamp",
            "type": "PassStateEntered"
          },
          {
            "id": 8,
            "previousEventId": 7,
            "stateExitedEventDetails": {
              "name": "HandleItem",
              "output": "1",
              "outputDetails": {
                "truncated": false
              }
            },
            "timestamp": "timestamp",
            "type": "PassStateExited"
          },
          {
            "id": 9,
            "mapIterationSucceededEventDetails": {
              "index": 0,
              "name": "MapState"
            },
            "previousEventId": 8,
            "timestamp": "timestamp",
            "type": "MapIterationSucceeded"
          },
          {
            "id": 10,
            "mapIterationStartedEventDetails": {
              "index": 1,
              "name": "MapState"
            },
            "previousEventId": 8,
            "timestamp": "timestamp",
            "type": "MapIterationStarted"
          },
          {
            "id": 11,
            "previousEventId": 10,
            "stateEnteredEventDetails": {
              "input": "\"Hello\"",
              "inputDetails": {
                "truncated": false
              },
              "name": "HandleItem"
            },
            "timestamp": "timestamp",
            "type": "PassStateEntered"
          },
          {
            "id": 12,
            "previousEventId": 11,
            "stateExitedEventDetails": {
              "name": "HandleItem",
              "output": "\"Hello\"",
              "outputDetails": {
                "truncated": false
              }
            },
            "timestamp": "timestamp",
            "type": "PassStateExited"
          },
          {
            "id": 13,
            "mapIterationSucceededEventDetails": {
              "index": 1,
              "name": "MapState"
            },
            "previousEventId": 12,
            "timestamp": "timestamp",
            "type": "MapIterationSucceeded"
          },
          {
            "id": 14,
            "mapIterationStartedEventDetails": {
              "index": 2,
              "name": "MapState"
            },
            "previousEventId": 12,
            "timestamp": "timestamp",
            "type": "MapIterationStarted"
          },
          {
            "id": 15,
            "previousEventId": 14,
            "stateEnteredEventDetails": {
              "input": {},
              "inputDetails": {
                "truncated": false
              },
              "name": "HandleItem"
            },
            "timestamp": "timestamp",
            "type": "PassStateEntered"
          },
          {
            "id": 16,
            "previousEventId": 15,
            "stateExitedEventDetails": {
              "name": "HandleItem",
              "output": {},
              "outputDetails": {
                "truncated": false
              }
            },
            "timestamp": "timestamp",
            "type": "PassStateExited"
          },
          {
            "id": 17,
            "mapIterationSucceededEventDetails": {
              "index": 2,
              "name": "MapState"
            },
            "previousEventId": 16,
            "timestamp": "timestamp",
            "type": "MapIterationSucceeded"
          },
          {
            "id": 18,
            "mapIterationStartedEventDetails": {
              "index": 3,
              "name": "MapState"
            },
            "previousEventId": 16,
            "timestamp": "timestamp",
            "type": "MapIterationStarted"
          },
          {
            "id": 19,
            "previousEventId": 18,
            "stateEnteredEventDetails": {
              "input": "null",
              "inputDetails": {
                "truncated": false
              },
              "name": "HandleItem"
            },
            "timestamp": "timestamp",
            "type": "PassStateEntered"
          },
          {
            "id": 20,
            "previousEventId": 19,
            "stateExitedEventDetails": {
              "name": "HandleItem",
              "output": "null",
              "outputDetails": {
                "truncated": false
              }
            },
            "timestamp": "timestamp",
            "type": "PassStateExited"
          },
          {
            "id": 21,
            "mapIterationSucceededEventDetails": {
              "index": 3,
              "name": "MapState"
            },
            "previousEventId": 20,
            "timestamp": "timestamp",
            "type": "MapIterationSucceeded"
          },
          {
            "id": 22,
            "mapIterationStartedEventDetails": {
              "index": 4,
              "name": "MapState"
            },
            "previousEventId": 20,
            "timestamp": "timestamp",
            "type": "MapIterationStarted"
          },
          {
            "id": 23,
            "previousEventId": 22,
            "stateEnteredEventDetails": {
              "input": "3.3",
              "inputDetails": {
                "truncated": false
              },
              "name": "HandleItem"
            },
            "timestamp": "timestamp",
            "type": "PassStateEntered"
          },
          {
            "id": 24,
            "previousEventId": 23,
            "stateExitedEventDetails": {
              "name": "HandleItem",
              "output": "3.3",
              "outputDetails": {
                "truncated": false
              }
            },
            "timestamp": "timestamp",
            "type": "PassStateExited"
          },
          {
            "id": 25,
            "mapIterationSucceededEventDetails": {
              "index": 4,
              "name": "MapState"
            },
            "previousEventId": 24,
            "timestamp": "timestamp",
            "type": "MapIterationSucceeded"
          },
          {
            "id": 26,
            "mapIterationStartedEventDetails": {
              "index": 5,
              "name": "MapState"
            },
            "previousEventId": 24,
            "timestamp": "timestamp",
            "type": "MapIterationStarted"
          },
          {
            "id": 27,
            "previousEventId": 26,
            "stateEnteredEventDetails": {
              "input": "3",
              "inputDetails": {
                "truncated": false
              },
              "name": "HandleItem"
            },
            "timestamp": "timestamp",
            "type": "PassStateEntered"
          },
          {
            "id": 28,
            "previousEventId": 27,
            "stateExitedEventDetails": {
              "name": "HandleItem",
              "output": "3",
              "outputDetails": {
                "truncated": false
              }
            },
            "timestamp": "timestamp",
            "type": "PassStateExited"
          },
          {
            "id": 29,
            "mapIterationSucceededEventDetails": {
              "index": 5,
              "name": "MapState"
            },
            "previousEventId": 28,
            "timestamp": "timestamp",
            "type": "MapIterationSucceeded"
          },
          {
            "id": 30,
            "mapIterationStartedEventDetails": {
              "index": 6,
              "name": "MapState"
            },
            "previousEventId": 28,
            "timestamp": "timestamp",
            "type": "MapIterationStarted"
          },
          {
            "id": 31,
            "previousEventId": 30,
            "stateEnteredEventDetails": {
              "input": "4",
              "inputDetails": {
                "truncated": false
              },
              "name": "HandleItem"
            },
            "timestamp": "timestamp",
            "type": "PassStateEntered"
          },
          {
            "id": 32,
            "previousEventId": 31,
            "stateExitedEventDetails": {
              "name": "HandleItem",
              "output": "4",
              "outputDetails": {
                "truncated": false
              }
            },
            "timestamp": "timestamp",
            "type": "PassStateExited"
          },
          {
            "id": 33,
            "mapIterationSucceededEventDetails": {
              "index": 6,
              "name": "MapState"
            },
            "previousEventId": 32,
            "timestamp": "timestamp",
            "type": "MapIterationSucceeded"
          },
          {
            "id": 34,
            "mapIterationStartedEventDetails": {
              "index": 7,
              "name": "MapState"
            },
            "previousEventId": 32,
            "timestamp": "timestamp",
            "type": "MapIterationStarted"
          },
          {
            "id": 35,
            "previousEventId": 34,
            "stateEnteredEventDetails": {
              "input": "5",
              "inputDetails": {
                "truncated": false
              },
              "name": "HandleItem"
            },
            "timestamp": "timestamp",
            "type": "PassStateEntered"
          },
          {
            "id": 36,
            "previousEventId": 35,
            "stateExitedEventDetails": {
              "name": "HandleItem",
              "output": "5",
              "outputDetails": {
                "truncated": false
              }
            },
            "timestamp": "timestamp",
            "type": "PassStateExited"
          },
          {
            "id": 37,
            "mapIterationSucceededEventDetails": {
              "index": 7,
              "name": "MapState"
            },
            "previousEventId": 36,
            "timestamp": "timestamp",
            "type": "MapIterationSucceeded"
          },
          {
            "id": 38,
            "previousEventId": 37,
            "timestamp": "timestamp",
            "type": "MapStateSucceeded"
          },
          {
            "id": 39,
            "previousEventId": 37,
            "stateExitedEventDetails": {
              "name": "MapState",
              "output": {
                "arr": [
                  1,
                  "Hello",
                  {},
                  null,
                  3.3,
                  3,
                  4,
                  5
                ]
              },
              "outputDetails": {
                "truncated": false
              }
            },
            "timestamp": "timestamp",
            "type": "MapStateExited"
          },
          {
            "id": 40,
            "previousEventId": 39,
            "stateEnteredEventDetails": {
              "input": {
                "arr": [
                  1,
                  "Hello",
                  {},
                  null,
                  3.3,
                  3,
                  4,
                  5
                ]
              },
              "inputDetails": {
                "truncated": false
              },
              "name": "Final"
            },
            "timestamp": "timestamp",
            "type": "PassStateEntered"
          },
          {
            "id": 41,
            "previousEventId": 40,
            "stateExitedEventDetails": {
              "name": "Final",
              "output": {
                "arr": [
                  1,
                  "Hello",
                  {},
                  null,
                  3.3,
                  3,
                  4,
                  5
                ]
              },
              "outputDetails": {
                "truncated": false
              }
            },
            "timestamp": "timestamp",
            "type": "PassStateExited"
          },
          {
            "executionSucceededEventDetails": {
              "output": {
                "arr": [
                  1,
                  "Hello",
                  {},
                  null,
                  3.3,
                  3,
                  4,
                  5
                ]
              },
              "outputDetails": {
                "truncated": false
              }
            },
            "id": 42,
            "previousEventId": 41,
            "timestamp": "timestamp",
            "type": "ExecutionSucceeded"
          }
        ],
        "ResponseMetadata": {
          "HTTPHeaders": {},
          "HTTPStatusCode": 200
        }
      }
    }
  },
  "tests/integration/stepfunctions/v2/scenarios/test_base_scenarios.py::TestBaseScenarios::test_map_state_catch": {
    "recorded-date": "18-07-2023, 18:07:04",
    "recorded-content": {
      "get_execution_history": {
        "events": [
          {
            "executionStartedEventDetails": {
              "input": {},
              "inputDetails": {
                "truncated": false
              },
              "roleArn": "snf_role_arn"
            },
            "id": 1,
            "previousEventId": 0,
            "timestamp": "timestamp",
            "type": "ExecutionStarted"
          },
          {
            "id": 2,
            "previousEventId": 0,
            "stateEnteredEventDetails": {
              "input": {},
              "inputDetails": {
                "truncated": false
              },
              "name": "StartState"
            },
            "timestamp": "timestamp",
            "type": "PassStateEntered"
          },
          {
            "id": 3,
            "previousEventId": 2,
            "stateExitedEventDetails": {
              "name": "StartState",
              "output": {
                "arr": [
                  1
                ]
              },
              "outputDetails": {
                "truncated": false
              }
            },
            "timestamp": "timestamp",
            "type": "PassStateExited"
          },
          {
            "id": 4,
            "previousEventId": 3,
            "stateEnteredEventDetails": {
              "input": {
                "arr": [
                  1
                ]
              },
              "inputDetails": {
                "truncated": false
              },
              "name": "MapState"
            },
            "timestamp": "timestamp",
            "type": "MapStateEntered"
          },
          {
            "id": 5,
            "mapStateStartedEventDetails": {
              "length": 1
            },
            "previousEventId": 4,
            "timestamp": "timestamp",
            "type": "MapStateStarted"
          },
          {
            "id": 6,
            "mapIterationStartedEventDetails": {
              "index": 0,
              "name": "MapState"
            },
            "previousEventId": 5,
            "timestamp": "timestamp",
            "type": "MapIterationStarted"
          },
          {
            "id": 7,
            "previousEventId": 6,
            "stateEnteredEventDetails": {
              "input": "1",
              "inputDetails": {
                "truncated": false
              },
              "name": "HandleItemFail"
            },
            "timestamp": "timestamp",
            "type": "FailStateEntered"
          },
          {
            "id": 8,
            "mapIterationFailedEventDetails": {
              "index": 0,
              "name": "MapState"
            },
            "previousEventId": 7,
            "timestamp": "timestamp",
            "type": "MapIterationFailed"
          },
          {
            "id": 9,
            "previousEventId": 7,
            "timestamp": "timestamp",
            "type": "MapStateFailed"
          },
          {
            "id": 10,
            "previousEventId": 9,
            "stateExitedEventDetails": {
              "name": "MapState",
              "output": {
                "Error": "HandleItemFailError",
                "Cause": "HandleItemFailCause"
              },
              "outputDetails": {
                "truncated": false
              }
            },
            "timestamp": "timestamp",
            "type": "MapStateExited"
          },
          {
            "id": 11,
            "previousEventId": 10,
            "stateEnteredEventDetails": {
              "input": {
                "Error": "HandleItemFailError",
                "Cause": "HandleItemFailCause"
              },
              "inputDetails": {
                "truncated": false
              },
              "name": "FinalCaught"
            },
            "timestamp": "timestamp",
            "type": "PassStateEntered"
          },
          {
            "id": 12,
            "previousEventId": 11,
            "stateExitedEventDetails": {
              "name": "FinalCaught",
              "output": {
                "Error": "HandleItemFailError",
                "Cause": "HandleItemFailCause"
              },
              "outputDetails": {
                "truncated": false
              }
            },
            "timestamp": "timestamp",
            "type": "PassStateExited"
          },
          {
            "executionSucceededEventDetails": {
              "output": {
                "Error": "HandleItemFailError",
                "Cause": "HandleItemFailCause"
              },
              "outputDetails": {
                "truncated": false
              }
            },
            "id": 13,
            "previousEventId": 12,
            "timestamp": "timestamp",
            "type": "ExecutionSucceeded"
          }
        ],
        "ResponseMetadata": {
          "HTTPHeaders": {},
          "HTTPStatusCode": 200
        }
      }
    }
  },
  "tests/integration/stepfunctions/v2/scenarios/test_base_scenarios.py::TestBaseScenarios::test_map_state_retry": {
    "recorded-date": "18-07-2023, 18:44:42",
    "recorded-content": {
      "get_execution_history": {
        "events": [
          {
            "executionStartedEventDetails": {
              "input": {},
              "inputDetails": {
                "truncated": false
              },
              "roleArn": "snf_role_arn"
            },
            "id": 1,
            "previousEventId": 0,
            "timestamp": "timestamp",
            "type": "ExecutionStarted"
          },
          {
            "id": 2,
            "previousEventId": 0,
            "stateEnteredEventDetails": {
              "input": {},
              "inputDetails": {
                "truncated": false
              },
              "name": "StartState"
            },
            "timestamp": "timestamp",
            "type": "PassStateEntered"
          },
          {
            "id": 3,
            "previousEventId": 2,
            "stateExitedEventDetails": {
              "name": "StartState",
              "output": {
                "arr": [
                  1
                ]
              },
              "outputDetails": {
                "truncated": false
              }
            },
            "timestamp": "timestamp",
            "type": "PassStateExited"
          },
          {
            "id": 4,
            "previousEventId": 3,
            "stateEnteredEventDetails": {
              "input": {
                "arr": [
                  1
                ]
              },
              "inputDetails": {
                "truncated": false
              },
              "name": "MapState"
            },
            "timestamp": "timestamp",
            "type": "MapStateEntered"
          },
          {
            "id": 5,
            "mapStateStartedEventDetails": {
              "length": 1
            },
            "previousEventId": 4,
            "timestamp": "timestamp",
            "type": "MapStateStarted"
          },
          {
            "id": 6,
            "mapIterationStartedEventDetails": {
              "index": 0,
              "name": "MapState"
            },
            "previousEventId": 5,
            "timestamp": "timestamp",
            "type": "MapIterationStarted"
          },
          {
            "id": 7,
            "previousEventId": 6,
            "stateEnteredEventDetails": {
              "input": "1",
              "inputDetails": {
                "truncated": false
              },
              "name": "HandleItemFail"
            },
            "timestamp": "timestamp",
            "type": "FailStateEntered"
          },
          {
            "id": 8,
            "mapIterationFailedEventDetails": {
              "index": 0,
              "name": "MapState"
            },
            "previousEventId": 7,
            "timestamp": "timestamp",
            "type": "MapIterationFailed"
          },
          {
            "id": 9,
            "mapStateStartedEventDetails": {
              "length": 1
            },
            "previousEventId": 7,
            "timestamp": "timestamp",
            "type": "MapStateStarted"
          },
          {
            "id": 10,
            "mapIterationStartedEventDetails": {
              "index": 0,
              "name": "MapState"
            },
            "previousEventId": 9,
            "timestamp": "timestamp",
            "type": "MapIterationStarted"
          },
          {
            "id": 11,
            "previousEventId": 10,
            "stateEnteredEventDetails": {
              "input": "1",
              "inputDetails": {
                "truncated": false
              },
              "name": "HandleItemFail"
            },
            "timestamp": "timestamp",
            "type": "FailStateEntered"
          },
          {
            "id": 12,
            "mapIterationFailedEventDetails": {
              "index": 0,
              "name": "MapState"
            },
            "previousEventId": 11,
            "timestamp": "timestamp",
            "type": "MapIterationFailed"
          },
          {
            "id": 13,
            "mapStateStartedEventDetails": {
              "length": 1
            },
            "previousEventId": 11,
            "timestamp": "timestamp",
            "type": "MapStateStarted"
          },
          {
            "id": 14,
            "mapIterationStartedEventDetails": {
              "index": 0,
              "name": "MapState"
            },
            "previousEventId": 13,
            "timestamp": "timestamp",
            "type": "MapIterationStarted"
          },
          {
            "id": 15,
            "previousEventId": 14,
            "stateEnteredEventDetails": {
              "input": "1",
              "inputDetails": {
                "truncated": false
              },
              "name": "HandleItemFail"
            },
            "timestamp": "timestamp",
            "type": "FailStateEntered"
          },
          {
            "id": 16,
            "mapIterationFailedEventDetails": {
              "index": 0,
              "name": "MapState"
            },
            "previousEventId": 15,
            "timestamp": "timestamp",
            "type": "MapIterationFailed"
          },
          {
            "id": 17,
            "previousEventId": 15,
            "timestamp": "timestamp",
            "type": "MapStateFailed"
          },
          {
            "executionFailedEventDetails": {
              "cause": "HandleItemFailCause",
              "error": "HandleItemFailError"
            },
            "id": 18,
            "previousEventId": 17,
            "timestamp": "timestamp",
            "type": "ExecutionFailed"
          }
        ],
        "ResponseMetadata": {
          "HTTPHeaders": {},
          "HTTPStatusCode": 200
        }
      }
    }
  },
  "tests/integration/stepfunctions/v2/scenarios/test_base_scenarios.py::TestBaseScenarios::test_map_state_item_selector": {
    "recorded-date": "19-07-2023, 13:47:54",
    "recorded-content": {
      "get_execution_history": {
        "events": [
          {
            "executionStartedEventDetails": {
              "input": {},
              "inputDetails": {
                "truncated": false
              },
              "roleArn": "snf_role_arn"
            },
            "id": 1,
            "previousEventId": 0,
            "timestamp": "timestamp",
            "type": "ExecutionStarted"
          },
          {
            "id": 2,
            "previousEventId": 0,
            "stateEnteredEventDetails": {
              "input": {},
              "inputDetails": {
                "truncated": false
              },
              "name": "StartState"
            },
            "timestamp": "timestamp",
            "type": "PassStateEntered"
          },
          {
            "id": 3,
            "previousEventId": 2,
            "stateExitedEventDetails": {
              "name": "StartState",
              "output": {
                "detail": {
                  "delivery-partner": "UQS",
                  "shipped": [
                    {
                      "prod": "R31",
                      "dest-code": 9511,
                      "quantity": 1344
                    },
                    {
                      "prod": "S39",
                      "dest-code": 9511,
                      "quantity": 40
                    },
                    {
                      "prod": "R31",
                      "dest-code": 9833,
                      "quantity": 12
                    },
                    {
                      "prod": "R40",
                      "dest-code": 9860,
                      "quantity": 887
                    },
                    {
                      "prod": "R40",
                      "dest-code": 9511,
                      "quantity": 1220
                    }
                  ]
                }
              },
              "outputDetails": {
                "truncated": false
              }
            },
            "timestamp": "timestamp",
            "type": "PassStateExited"
          },
          {
            "id": 4,
            "previousEventId": 3,
            "stateEnteredEventDetails": {
              "input": {
                "detail": {
                  "delivery-partner": "UQS",
                  "shipped": [
                    {
                      "prod": "R31",
                      "dest-code": 9511,
                      "quantity": 1344
                    },
                    {
                      "prod": "S39",
                      "dest-code": 9511,
                      "quantity": 40
                    },
                    {
                      "prod": "R31",
                      "dest-code": 9833,
                      "quantity": 12
                    },
                    {
                      "prod": "R40",
                      "dest-code": 9860,
                      "quantity": 887
                    },
                    {
                      "prod": "R40",
                      "dest-code": 9511,
                      "quantity": 1220
                    }
                  ]
                }
              },
              "inputDetails": {
                "truncated": false
              },
              "name": "MapState"
            },
            "timestamp": "timestamp",
            "type": "MapStateEntered"
          },
          {
            "id": 5,
            "mapStateStartedEventDetails": {
              "length": 5
            },
            "previousEventId": 4,
            "timestamp": "timestamp",
            "type": "MapStateStarted"
          },
          {
            "id": 6,
            "mapIterationStartedEventDetails": {
              "index": 0,
              "name": "MapState"
            },
            "previousEventId": 5,
            "timestamp": "timestamp",
            "type": "MapIterationStarted"
          },
          {
            "id": 7,
            "previousEventId": 6,
            "stateEnteredEventDetails": {
              "input": {
                "constant_value": "HelloWorld",
                "iteration_input_value": {
                  "prod": "R31",
                  "dest-code": 9511,
                  "quantity": 1344
                },
                "from_input_constant": "UQS",
                "iteration_index": 0,
                "original_input": {
                  "delivery-partner": "UQS",
                  "shipped": [
                    {
                      "prod": "R31",
                      "dest-code": 9511,
                      "quantity": 1344
                    },
                    {
                      "prod": "S39",
                      "dest-code": 9511,
                      "quantity": 40
                    },
                    {
                      "prod": "R31",
                      "dest-code": 9833,
                      "quantity": 12
                    },
                    {
                      "prod": "R40",
                      "dest-code": 9860,
                      "quantity": 887
                    },
                    {
                      "prod": "R40",
                      "dest-code": 9511,
                      "quantity": 1220
                    }
                  ]
                }
              },
              "inputDetails": {
                "truncated": false
              },
              "name": "HandleItem"
            },
            "timestamp": "timestamp",
            "type": "PassStateEntered"
          },
          {
            "id": 8,
            "previousEventId": 7,
            "stateExitedEventDetails": {
              "name": "HandleItem",
              "output": {
                "constant_value": "HelloWorld",
                "iteration_input_value": {
                  "prod": "R31",
                  "dest-code": 9511,
                  "quantity": 1344
                },
                "from_input_constant": "UQS",
                "iteration_index": 0,
                "original_input": {
                  "delivery-partner": "UQS",
                  "shipped": [
                    {
                      "prod": "R31",
                      "dest-code": 9511,
                      "quantity": 1344
                    },
                    {
                      "prod": "S39",
                      "dest-code": 9511,
                      "quantity": 40
                    },
                    {
                      "prod": "R31",
                      "dest-code": 9833,
                      "quantity": 12
                    },
                    {
                      "prod": "R40",
                      "dest-code": 9860,
                      "quantity": 887
                    },
                    {
                      "prod": "R40",
                      "dest-code": 9511,
                      "quantity": 1220
                    }
                  ]
                }
              },
              "outputDetails": {
                "truncated": false
              }
            },
            "timestamp": "timestamp",
            "type": "PassStateExited"
          },
          {
            "id": 9,
            "mapIterationSucceededEventDetails": {
              "index": 0,
              "name": "MapState"
            },
            "previousEventId": 8,
            "timestamp": "timestamp",
            "type": "MapIterationSucceeded"
          },
          {
            "id": 10,
            "mapIterationStartedEventDetails": {
              "index": 1,
              "name": "MapState"
            },
            "previousEventId": 8,
            "timestamp": "timestamp",
            "type": "MapIterationStarted"
          },
          {
            "id": 11,
            "previousEventId": 10,
            "stateEnteredEventDetails": {
              "input": {
                "constant_value": "HelloWorld",
                "iteration_input_value": {
                  "prod": "S39",
                  "dest-code": 9511,
                  "quantity": 40
                },
                "from_input_constant": "UQS",
                "iteration_index": 1,
                "original_input": {
                  "delivery-partner": "UQS",
                  "shipped": [
                    {
                      "prod": "R31",
                      "dest-code": 9511,
                      "quantity": 1344
                    },
                    {
                      "prod": "S39",
                      "dest-code": 9511,
                      "quantity": 40
                    },
                    {
                      "prod": "R31",
                      "dest-code": 9833,
                      "quantity": 12
                    },
                    {
                      "prod": "R40",
                      "dest-code": 9860,
                      "quantity": 887
                    },
                    {
                      "prod": "R40",
                      "dest-code": 9511,
                      "quantity": 1220
                    }
                  ]
                }
              },
              "inputDetails": {
                "truncated": false
              },
              "name": "HandleItem"
            },
            "timestamp": "timestamp",
            "type": "PassStateEntered"
          },
          {
            "id": 12,
            "previousEventId": 11,
            "stateExitedEventDetails": {
              "name": "HandleItem",
              "output": {
                "constant_value": "HelloWorld",
                "iteration_input_value": {
                  "prod": "S39",
                  "dest-code": 9511,
                  "quantity": 40
                },
                "from_input_constant": "UQS",
                "iteration_index": 1,
                "original_input": {
                  "delivery-partner": "UQS",
                  "shipped": [
                    {
                      "prod": "R31",
                      "dest-code": 9511,
                      "quantity": 1344
                    },
                    {
                      "prod": "S39",
                      "dest-code": 9511,
                      "quantity": 40
                    },
                    {
                      "prod": "R31",
                      "dest-code": 9833,
                      "quantity": 12
                    },
                    {
                      "prod": "R40",
                      "dest-code": 9860,
                      "quantity": 887
                    },
                    {
                      "prod": "R40",
                      "dest-code": 9511,
                      "quantity": 1220
                    }
                  ]
                }
              },
              "outputDetails": {
                "truncated": false
              }
            },
            "timestamp": "timestamp",
            "type": "PassStateExited"
          },
          {
            "id": 13,
            "mapIterationSucceededEventDetails": {
              "index": 1,
              "name": "MapState"
            },
            "previousEventId": 12,
            "timestamp": "timestamp",
            "type": "MapIterationSucceeded"
          },
          {
            "id": 14,
            "mapIterationStartedEventDetails": {
              "index": 2,
              "name": "MapState"
            },
            "previousEventId": 12,
            "timestamp": "timestamp",
            "type": "MapIterationStarted"
          },
          {
            "id": 15,
            "previousEventId": 14,
            "stateEnteredEventDetails": {
              "input": {
                "constant_value": "HelloWorld",
                "iteration_input_value": {
                  "prod": "R31",
                  "dest-code": 9833,
                  "quantity": 12
                },
                "from_input_constant": "UQS",
                "iteration_index": 2,
                "original_input": {
                  "delivery-partner": "UQS",
                  "shipped": [
                    {
                      "prod": "R31",
                      "dest-code": 9511,
                      "quantity": 1344
                    },
                    {
                      "prod": "S39",
                      "dest-code": 9511,
                      "quantity": 40
                    },
                    {
                      "prod": "R31",
                      "dest-code": 9833,
                      "quantity": 12
                    },
                    {
                      "prod": "R40",
                      "dest-code": 9860,
                      "quantity": 887
                    },
                    {
                      "prod": "R40",
                      "dest-code": 9511,
                      "quantity": 1220
                    }
                  ]
                }
              },
              "inputDetails": {
                "truncated": false
              },
              "name": "HandleItem"
            },
            "timestamp": "timestamp",
            "type": "PassStateEntered"
          },
          {
            "id": 16,
            "previousEventId": 15,
            "stateExitedEventDetails": {
              "name": "HandleItem",
              "output": {
                "constant_value": "HelloWorld",
                "iteration_input_value": {
                  "prod": "R31",
                  "dest-code": 9833,
                  "quantity": 12
                },
                "from_input_constant": "UQS",
                "iteration_index": 2,
                "original_input": {
                  "delivery-partner": "UQS",
                  "shipped": [
                    {
                      "prod": "R31",
                      "dest-code": 9511,
                      "quantity": 1344
                    },
                    {
                      "prod": "S39",
                      "dest-code": 9511,
                      "quantity": 40
                    },
                    {
                      "prod": "R31",
                      "dest-code": 9833,
                      "quantity": 12
                    },
                    {
                      "prod": "R40",
                      "dest-code": 9860,
                      "quantity": 887
                    },
                    {
                      "prod": "R40",
                      "dest-code": 9511,
                      "quantity": 1220
                    }
                  ]
                }
              },
              "outputDetails": {
                "truncated": false
              }
            },
            "timestamp": "timestamp",
            "type": "PassStateExited"
          },
          {
            "id": 17,
            "mapIterationSucceededEventDetails": {
              "index": 2,
              "name": "MapState"
            },
            "previousEventId": 16,
            "timestamp": "timestamp",
            "type": "MapIterationSucceeded"
          },
          {
            "id": 18,
            "mapIterationStartedEventDetails": {
              "index": 3,
              "name": "MapState"
            },
            "previousEventId": 16,
            "timestamp": "timestamp",
            "type": "MapIterationStarted"
          },
          {
            "id": 19,
            "previousEventId": 18,
            "stateEnteredEventDetails": {
              "input": {
                "constant_value": "HelloWorld",
                "iteration_input_value": {
                  "prod": "R40",
                  "dest-code": 9860,
                  "quantity": 887
                },
                "from_input_constant": "UQS",
                "iteration_index": 3,
                "original_input": {
                  "delivery-partner": "UQS",
                  "shipped": [
                    {
                      "prod": "R31",
                      "dest-code": 9511,
                      "quantity": 1344
                    },
                    {
                      "prod": "S39",
                      "dest-code": 9511,
                      "quantity": 40
                    },
                    {
                      "prod": "R31",
                      "dest-code": 9833,
                      "quantity": 12
                    },
                    {
                      "prod": "R40",
                      "dest-code": 9860,
                      "quantity": 887
                    },
                    {
                      "prod": "R40",
                      "dest-code": 9511,
                      "quantity": 1220
                    }
                  ]
                }
              },
              "inputDetails": {
                "truncated": false
              },
              "name": "HandleItem"
            },
            "timestamp": "timestamp",
            "type": "PassStateEntered"
          },
          {
            "id": 20,
            "previousEventId": 19,
            "stateExitedEventDetails": {
              "name": "HandleItem",
              "output": {
                "constant_value": "HelloWorld",
                "iteration_input_value": {
                  "prod": "R40",
                  "dest-code": 9860,
                  "quantity": 887
                },
                "from_input_constant": "UQS",
                "iteration_index": 3,
                "original_input": {
                  "delivery-partner": "UQS",
                  "shipped": [
                    {
                      "prod": "R31",
                      "dest-code": 9511,
                      "quantity": 1344
                    },
                    {
                      "prod": "S39",
                      "dest-code": 9511,
                      "quantity": 40
                    },
                    {
                      "prod": "R31",
                      "dest-code": 9833,
                      "quantity": 12
                    },
                    {
                      "prod": "R40",
                      "dest-code": 9860,
                      "quantity": 887
                    },
                    {
                      "prod": "R40",
                      "dest-code": 9511,
                      "quantity": 1220
                    }
                  ]
                }
              },
              "outputDetails": {
                "truncated": false
              }
            },
            "timestamp": "timestamp",
            "type": "PassStateExited"
          },
          {
            "id": 21,
            "mapIterationSucceededEventDetails": {
              "index": 3,
              "name": "MapState"
            },
            "previousEventId": 20,
            "timestamp": "timestamp",
            "type": "MapIterationSucceeded"
          },
          {
            "id": 22,
            "mapIterationStartedEventDetails": {
              "index": 4,
              "name": "MapState"
            },
            "previousEventId": 20,
            "timestamp": "timestamp",
            "type": "MapIterationStarted"
          },
          {
            "id": 23,
            "previousEventId": 22,
            "stateEnteredEventDetails": {
              "input": {
                "constant_value": "HelloWorld",
                "iteration_input_value": {
                  "prod": "R40",
                  "dest-code": 9511,
                  "quantity": 1220
                },
                "from_input_constant": "UQS",
                "iteration_index": 4,
                "original_input": {
                  "delivery-partner": "UQS",
                  "shipped": [
                    {
                      "prod": "R31",
                      "dest-code": 9511,
                      "quantity": 1344
                    },
                    {
                      "prod": "S39",
                      "dest-code": 9511,
                      "quantity": 40
                    },
                    {
                      "prod": "R31",
                      "dest-code": 9833,
                      "quantity": 12
                    },
                    {
                      "prod": "R40",
                      "dest-code": 9860,
                      "quantity": 887
                    },
                    {
                      "prod": "R40",
                      "dest-code": 9511,
                      "quantity": 1220
                    }
                  ]
                }
              },
              "inputDetails": {
                "truncated": false
              },
              "name": "HandleItem"
            },
            "timestamp": "timestamp",
            "type": "PassStateEntered"
          },
          {
            "id": 24,
            "previousEventId": 23,
            "stateExitedEventDetails": {
              "name": "HandleItem",
              "output": {
                "constant_value": "HelloWorld",
                "iteration_input_value": {
                  "prod": "R40",
                  "dest-code": 9511,
                  "quantity": 1220
                },
                "from_input_constant": "UQS",
                "iteration_index": 4,
                "original_input": {
                  "delivery-partner": "UQS",
                  "shipped": [
                    {
                      "prod": "R31",
                      "dest-code": 9511,
                      "quantity": 1344
                    },
                    {
                      "prod": "S39",
                      "dest-code": 9511,
                      "quantity": 40
                    },
                    {
                      "prod": "R31",
                      "dest-code": 9833,
                      "quantity": 12
                    },
                    {
                      "prod": "R40",
                      "dest-code": 9860,
                      "quantity": 887
                    },
                    {
                      "prod": "R40",
                      "dest-code": 9511,
                      "quantity": 1220
                    }
                  ]
                }
              },
              "outputDetails": {
                "truncated": false
              }
            },
            "timestamp": "timestamp",
            "type": "PassStateExited"
          },
          {
            "id": 25,
            "mapIterationSucceededEventDetails": {
              "index": 4,
              "name": "MapState"
            },
            "previousEventId": 24,
            "timestamp": "timestamp",
            "type": "MapIterationSucceeded"
          },
          {
            "id": 26,
            "previousEventId": 25,
            "timestamp": "timestamp",
            "type": "MapStateSucceeded"
          },
          {
            "id": 27,
            "previousEventId": 25,
            "stateExitedEventDetails": {
              "name": "MapState",
              "output": {
                "detail": {
                  "delivery-partner": "UQS",
                  "shipped": [
                    {
                      "prod": "R31",
                      "dest-code": 9511,
                      "quantity": 1344
                    },
                    {
                      "prod": "S39",
                      "dest-code": 9511,
                      "quantity": 40
                    },
                    {
                      "prod": "R31",
                      "dest-code": 9833,
                      "quantity": 12
                    },
                    {
                      "prod": "R40",
                      "dest-code": 9860,
                      "quantity": 887
                    },
                    {
                      "prod": "R40",
                      "dest-code": 9511,
                      "quantity": 1220
                    }
                  ],
                  "shipped_output": [
                    {
                      "constant_value": "HelloWorld",
                      "iteration_input_value": {
                        "prod": "R31",
                        "dest-code": 9511,
                        "quantity": 1344
                      },
                      "from_input_constant": "UQS",
                      "iteration_index": 0,
                      "original_input": {
                        "delivery-partner": "UQS",
                        "shipped": [
                          {
                            "prod": "R31",
                            "dest-code": 9511,
                            "quantity": 1344
                          },
                          {
                            "prod": "S39",
                            "dest-code": 9511,
                            "quantity": 40
                          },
                          {
                            "prod": "R31",
                            "dest-code": 9833,
                            "quantity": 12
                          },
                          {
                            "prod": "R40",
                            "dest-code": 9860,
                            "quantity": 887
                          },
                          {
                            "prod": "R40",
                            "dest-code": 9511,
                            "quantity": 1220
                          }
                        ]
                      }
                    },
                    {
                      "constant_value": "HelloWorld",
                      "iteration_input_value": {
                        "prod": "S39",
                        "dest-code": 9511,
                        "quantity": 40
                      },
                      "from_input_constant": "UQS",
                      "iteration_index": 1,
                      "original_input": {
                        "delivery-partner": "UQS",
                        "shipped": [
                          {
                            "prod": "R31",
                            "dest-code": 9511,
                            "quantity": 1344
                          },
                          {
                            "prod": "S39",
                            "dest-code": 9511,
                            "quantity": 40
                          },
                          {
                            "prod": "R31",
                            "dest-code": 9833,
                            "quantity": 12
                          },
                          {
                            "prod": "R40",
                            "dest-code": 9860,
                            "quantity": 887
                          },
                          {
                            "prod": "R40",
                            "dest-code": 9511,
                            "quantity": 1220
                          }
                        ]
                      }
                    },
                    {
                      "constant_value": "HelloWorld",
                      "iteration_input_value": {
                        "prod": "R31",
                        "dest-code": 9833,
                        "quantity": 12
                      },
                      "from_input_constant": "UQS",
                      "iteration_index": 2,
                      "original_input": {
                        "delivery-partner": "UQS",
                        "shipped": [
                          {
                            "prod": "R31",
                            "dest-code": 9511,
                            "quantity": 1344
                          },
                          {
                            "prod": "S39",
                            "dest-code": 9511,
                            "quantity": 40
                          },
                          {
                            "prod": "R31",
                            "dest-code": 9833,
                            "quantity": 12
                          },
                          {
                            "prod": "R40",
                            "dest-code": 9860,
                            "quantity": 887
                          },
                          {
                            "prod": "R40",
                            "dest-code": 9511,
                            "quantity": 1220
                          }
                        ]
                      }
                    },
                    {
                      "constant_value": "HelloWorld",
                      "iteration_input_value": {
                        "prod": "R40",
                        "dest-code": 9860,
                        "quantity": 887
                      },
                      "from_input_constant": "UQS",
                      "iteration_index": 3,
                      "original_input": {
                        "delivery-partner": "UQS",
                        "shipped": [
                          {
                            "prod": "R31",
                            "dest-code": 9511,
                            "quantity": 1344
                          },
                          {
                            "prod": "S39",
                            "dest-code": 9511,
                            "quantity": 40
                          },
                          {
                            "prod": "R31",
                            "dest-code": 9833,
                            "quantity": 12
                          },
                          {
                            "prod": "R40",
                            "dest-code": 9860,
                            "quantity": 887
                          },
                          {
                            "prod": "R40",
                            "dest-code": 9511,
                            "quantity": 1220
                          }
                        ]
                      }
                    },
                    {
                      "constant_value": "HelloWorld",
                      "iteration_input_value": {
                        "prod": "R40",
                        "dest-code": 9511,
                        "quantity": 1220
                      },
                      "from_input_constant": "UQS",
                      "iteration_index": 4,
                      "original_input": {
                        "delivery-partner": "UQS",
                        "shipped": [
                          {
                            "prod": "R31",
                            "dest-code": 9511,
                            "quantity": 1344
                          },
                          {
                            "prod": "S39",
                            "dest-code": 9511,
                            "quantity": 40
                          },
                          {
                            "prod": "R31",
                            "dest-code": 9833,
                            "quantity": 12
                          },
                          {
                            "prod": "R40",
                            "dest-code": 9860,
                            "quantity": 887
                          },
                          {
                            "prod": "R40",
                            "dest-code": 9511,
                            "quantity": 1220
                          }
                        ]
                      }
                    }
                  ]
                }
              },
              "outputDetails": {
                "truncated": false
              }
            },
            "timestamp": "timestamp",
            "type": "MapStateExited"
          },
          {
            "id": 28,
            "previousEventId": 27,
            "stateEnteredEventDetails": {
              "input": {
                "detail": {
                  "delivery-partner": "UQS",
                  "shipped": [
                    {
                      "prod": "R31",
                      "dest-code": 9511,
                      "quantity": 1344
                    },
                    {
                      "prod": "S39",
                      "dest-code": 9511,
                      "quantity": 40
                    },
                    {
                      "prod": "R31",
                      "dest-code": 9833,
                      "quantity": 12
                    },
                    {
                      "prod": "R40",
                      "dest-code": 9860,
                      "quantity": 887
                    },
                    {
                      "prod": "R40",
                      "dest-code": 9511,
                      "quantity": 1220
                    }
                  ],
                  "shipped_output": [
                    {
                      "constant_value": "HelloWorld",
                      "iteration_input_value": {
                        "prod": "R31",
                        "dest-code": 9511,
                        "quantity": 1344
                      },
                      "from_input_constant": "UQS",
                      "iteration_index": 0,
                      "original_input": {
                        "delivery-partner": "UQS",
                        "shipped": [
                          {
                            "prod": "R31",
                            "dest-code": 9511,
                            "quantity": 1344
                          },
                          {
                            "prod": "S39",
                            "dest-code": 9511,
                            "quantity": 40
                          },
                          {
                            "prod": "R31",
                            "dest-code": 9833,
                            "quantity": 12
                          },
                          {
                            "prod": "R40",
                            "dest-code": 9860,
                            "quantity": 887
                          },
                          {
                            "prod": "R40",
                            "dest-code": 9511,
                            "quantity": 1220
                          }
                        ]
                      }
                    },
                    {
                      "constant_value": "HelloWorld",
                      "iteration_input_value": {
                        "prod": "S39",
                        "dest-code": 9511,
                        "quantity": 40
                      },
                      "from_input_constant": "UQS",
                      "iteration_index": 1,
                      "original_input": {
                        "delivery-partner": "UQS",
                        "shipped": [
                          {
                            "prod": "R31",
                            "dest-code": 9511,
                            "quantity": 1344
                          },
                          {
                            "prod": "S39",
                            "dest-code": 9511,
                            "quantity": 40
                          },
                          {
                            "prod": "R31",
                            "dest-code": 9833,
                            "quantity": 12
                          },
                          {
                            "prod": "R40",
                            "dest-code": 9860,
                            "quantity": 887
                          },
                          {
                            "prod": "R40",
                            "dest-code": 9511,
                            "quantity": 1220
                          }
                        ]
                      }
                    },
                    {
                      "constant_value": "HelloWorld",
                      "iteration_input_value": {
                        "prod": "R31",
                        "dest-code": 9833,
                        "quantity": 12
                      },
                      "from_input_constant": "UQS",
                      "iteration_index": 2,
                      "original_input": {
                        "delivery-partner": "UQS",
                        "shipped": [
                          {
                            "prod": "R31",
                            "dest-code": 9511,
                            "quantity": 1344
                          },
                          {
                            "prod": "S39",
                            "dest-code": 9511,
                            "quantity": 40
                          },
                          {
                            "prod": "R31",
                            "dest-code": 9833,
                            "quantity": 12
                          },
                          {
                            "prod": "R40",
                            "dest-code": 9860,
                            "quantity": 887
                          },
                          {
                            "prod": "R40",
                            "dest-code": 9511,
                            "quantity": 1220
                          }
                        ]
                      }
                    },
                    {
                      "constant_value": "HelloWorld",
                      "iteration_input_value": {
                        "prod": "R40",
                        "dest-code": 9860,
                        "quantity": 887
                      },
                      "from_input_constant": "UQS",
                      "iteration_index": 3,
                      "original_input": {
                        "delivery-partner": "UQS",
                        "shipped": [
                          {
                            "prod": "R31",
                            "dest-code": 9511,
                            "quantity": 1344
                          },
                          {
                            "prod": "S39",
                            "dest-code": 9511,
                            "quantity": 40
                          },
                          {
                            "prod": "R31",
                            "dest-code": 9833,
                            "quantity": 12
                          },
                          {
                            "prod": "R40",
                            "dest-code": 9860,
                            "quantity": 887
                          },
                          {
                            "prod": "R40",
                            "dest-code": 9511,
                            "quantity": 1220
                          }
                        ]
                      }
                    },
                    {
                      "constant_value": "HelloWorld",
                      "iteration_input_value": {
                        "prod": "R40",
                        "dest-code": 9511,
                        "quantity": 1220
                      },
                      "from_input_constant": "UQS",
                      "iteration_index": 4,
                      "original_input": {
                        "delivery-partner": "UQS",
                        "shipped": [
                          {
                            "prod": "R31",
                            "dest-code": 9511,
                            "quantity": 1344
                          },
                          {
                            "prod": "S39",
                            "dest-code": 9511,
                            "quantity": 40
                          },
                          {
                            "prod": "R31",
                            "dest-code": 9833,
                            "quantity": 12
                          },
                          {
                            "prod": "R40",
                            "dest-code": 9860,
                            "quantity": 887
                          },
                          {
                            "prod": "R40",
                            "dest-code": 9511,
                            "quantity": 1220
                          }
                        ]
                      }
                    }
                  ]
                }
              },
              "inputDetails": {
                "truncated": false
              },
              "name": "Final"
            },
            "timestamp": "timestamp",
            "type": "PassStateEntered"
          },
          {
            "id": 29,
            "previousEventId": 28,
            "stateExitedEventDetails": {
              "name": "Final",
              "output": {
                "detail": {
                  "delivery-partner": "UQS",
                  "shipped": [
                    {
                      "prod": "R31",
                      "dest-code": 9511,
                      "quantity": 1344
                    },
                    {
                      "prod": "S39",
                      "dest-code": 9511,
                      "quantity": 40
                    },
                    {
                      "prod": "R31",
                      "dest-code": 9833,
                      "quantity": 12
                    },
                    {
                      "prod": "R40",
                      "dest-code": 9860,
                      "quantity": 887
                    },
                    {
                      "prod": "R40",
                      "dest-code": 9511,
                      "quantity": 1220
                    }
                  ],
                  "shipped_output": [
                    {
                      "constant_value": "HelloWorld",
                      "iteration_input_value": {
                        "prod": "R31",
                        "dest-code": 9511,
                        "quantity": 1344
                      },
                      "from_input_constant": "UQS",
                      "iteration_index": 0,
                      "original_input": {
                        "delivery-partner": "UQS",
                        "shipped": [
                          {
                            "prod": "R31",
                            "dest-code": 9511,
                            "quantity": 1344
                          },
                          {
                            "prod": "S39",
                            "dest-code": 9511,
                            "quantity": 40
                          },
                          {
                            "prod": "R31",
                            "dest-code": 9833,
                            "quantity": 12
                          },
                          {
                            "prod": "R40",
                            "dest-code": 9860,
                            "quantity": 887
                          },
                          {
                            "prod": "R40",
                            "dest-code": 9511,
                            "quantity": 1220
                          }
                        ]
                      }
                    },
                    {
                      "constant_value": "HelloWorld",
                      "iteration_input_value": {
                        "prod": "S39",
                        "dest-code": 9511,
                        "quantity": 40
                      },
                      "from_input_constant": "UQS",
                      "iteration_index": 1,
                      "original_input": {
                        "delivery-partner": "UQS",
                        "shipped": [
                          {
                            "prod": "R31",
                            "dest-code": 9511,
                            "quantity": 1344
                          },
                          {
                            "prod": "S39",
                            "dest-code": 9511,
                            "quantity": 40
                          },
                          {
                            "prod": "R31",
                            "dest-code": 9833,
                            "quantity": 12
                          },
                          {
                            "prod": "R40",
                            "dest-code": 9860,
                            "quantity": 887
                          },
                          {
                            "prod": "R40",
                            "dest-code": 9511,
                            "quantity": 1220
                          }
                        ]
                      }
                    },
                    {
                      "constant_value": "HelloWorld",
                      "iteration_input_value": {
                        "prod": "R31",
                        "dest-code": 9833,
                        "quantity": 12
                      },
                      "from_input_constant": "UQS",
                      "iteration_index": 2,
                      "original_input": {
                        "delivery-partner": "UQS",
                        "shipped": [
                          {
                            "prod": "R31",
                            "dest-code": 9511,
                            "quantity": 1344
                          },
                          {
                            "prod": "S39",
                            "dest-code": 9511,
                            "quantity": 40
                          },
                          {
                            "prod": "R31",
                            "dest-code": 9833,
                            "quantity": 12
                          },
                          {
                            "prod": "R40",
                            "dest-code": 9860,
                            "quantity": 887
                          },
                          {
                            "prod": "R40",
                            "dest-code": 9511,
                            "quantity": 1220
                          }
                        ]
                      }
                    },
                    {
                      "constant_value": "HelloWorld",
                      "iteration_input_value": {
                        "prod": "R40",
                        "dest-code": 9860,
                        "quantity": 887
                      },
                      "from_input_constant": "UQS",
                      "iteration_index": 3,
                      "original_input": {
                        "delivery-partner": "UQS",
                        "shipped": [
                          {
                            "prod": "R31",
                            "dest-code": 9511,
                            "quantity": 1344
                          },
                          {
                            "prod": "S39",
                            "dest-code": 9511,
                            "quantity": 40
                          },
                          {
                            "prod": "R31",
                            "dest-code": 9833,
                            "quantity": 12
                          },
                          {
                            "prod": "R40",
                            "dest-code": 9860,
                            "quantity": 887
                          },
                          {
                            "prod": "R40",
                            "dest-code": 9511,
                            "quantity": 1220
                          }
                        ]
                      }
                    },
                    {
                      "constant_value": "HelloWorld",
                      "iteration_input_value": {
                        "prod": "R40",
                        "dest-code": 9511,
                        "quantity": 1220
                      },
                      "from_input_constant": "UQS",
                      "iteration_index": 4,
                      "original_input": {
                        "delivery-partner": "UQS",
                        "shipped": [
                          {
                            "prod": "R31",
                            "dest-code": 9511,
                            "quantity": 1344
                          },
                          {
                            "prod": "S39",
                            "dest-code": 9511,
                            "quantity": 40
                          },
                          {
                            "prod": "R31",
                            "dest-code": 9833,
                            "quantity": 12
                          },
                          {
                            "prod": "R40",
                            "dest-code": 9860,
                            "quantity": 887
                          },
                          {
                            "prod": "R40",
                            "dest-code": 9511,
                            "quantity": 1220
                          }
                        ]
                      }
                    }
                  ]
                }
              },
              "outputDetails": {
                "truncated": false
              }
            },
            "timestamp": "timestamp",
            "type": "PassStateExited"
          },
          {
            "executionSucceededEventDetails": {
              "output": {
                "detail": {
                  "delivery-partner": "UQS",
                  "shipped": [
                    {
                      "prod": "R31",
                      "dest-code": 9511,
                      "quantity": 1344
                    },
                    {
                      "prod": "S39",
                      "dest-code": 9511,
                      "quantity": 40
                    },
                    {
                      "prod": "R31",
                      "dest-code": 9833,
                      "quantity": 12
                    },
                    {
                      "prod": "R40",
                      "dest-code": 9860,
                      "quantity": 887
                    },
                    {
                      "prod": "R40",
                      "dest-code": 9511,
                      "quantity": 1220
                    }
                  ],
                  "shipped_output": [
                    {
                      "constant_value": "HelloWorld",
                      "iteration_input_value": {
                        "prod": "R31",
                        "dest-code": 9511,
                        "quantity": 1344
                      },
                      "from_input_constant": "UQS",
                      "iteration_index": 0,
                      "original_input": {
                        "delivery-partner": "UQS",
                        "shipped": [
                          {
                            "prod": "R31",
                            "dest-code": 9511,
                            "quantity": 1344
                          },
                          {
                            "prod": "S39",
                            "dest-code": 9511,
                            "quantity": 40
                          },
                          {
                            "prod": "R31",
                            "dest-code": 9833,
                            "quantity": 12
                          },
                          {
                            "prod": "R40",
                            "dest-code": 9860,
                            "quantity": 887
                          },
                          {
                            "prod": "R40",
                            "dest-code": 9511,
                            "quantity": 1220
                          }
                        ]
                      }
                    },
                    {
                      "constant_value": "HelloWorld",
                      "iteration_input_value": {
                        "prod": "S39",
                        "dest-code": 9511,
                        "quantity": 40
                      },
                      "from_input_constant": "UQS",
                      "iteration_index": 1,
                      "original_input": {
                        "delivery-partner": "UQS",
                        "shipped": [
                          {
                            "prod": "R31",
                            "dest-code": 9511,
                            "quantity": 1344
                          },
                          {
                            "prod": "S39",
                            "dest-code": 9511,
                            "quantity": 40
                          },
                          {
                            "prod": "R31",
                            "dest-code": 9833,
                            "quantity": 12
                          },
                          {
                            "prod": "R40",
                            "dest-code": 9860,
                            "quantity": 887
                          },
                          {
                            "prod": "R40",
                            "dest-code": 9511,
                            "quantity": 1220
                          }
                        ]
                      }
                    },
                    {
                      "constant_value": "HelloWorld",
                      "iteration_input_value": {
                        "prod": "R31",
                        "dest-code": 9833,
                        "quantity": 12
                      },
                      "from_input_constant": "UQS",
                      "iteration_index": 2,
                      "original_input": {
                        "delivery-partner": "UQS",
                        "shipped": [
                          {
                            "prod": "R31",
                            "dest-code": 9511,
                            "quantity": 1344
                          },
                          {
                            "prod": "S39",
                            "dest-code": 9511,
                            "quantity": 40
                          },
                          {
                            "prod": "R31",
                            "dest-code": 9833,
                            "quantity": 12
                          },
                          {
                            "prod": "R40",
                            "dest-code": 9860,
                            "quantity": 887
                          },
                          {
                            "prod": "R40",
                            "dest-code": 9511,
                            "quantity": 1220
                          }
                        ]
                      }
                    },
                    {
                      "constant_value": "HelloWorld",
                      "iteration_input_value": {
                        "prod": "R40",
                        "dest-code": 9860,
                        "quantity": 887
                      },
                      "from_input_constant": "UQS",
                      "iteration_index": 3,
                      "original_input": {
                        "delivery-partner": "UQS",
                        "shipped": [
                          {
                            "prod": "R31",
                            "dest-code": 9511,
                            "quantity": 1344
                          },
                          {
                            "prod": "S39",
                            "dest-code": 9511,
                            "quantity": 40
                          },
                          {
                            "prod": "R31",
                            "dest-code": 9833,
                            "quantity": 12
                          },
                          {
                            "prod": "R40",
                            "dest-code": 9860,
                            "quantity": 887
                          },
                          {
                            "prod": "R40",
                            "dest-code": 9511,
                            "quantity": 1220
                          }
                        ]
                      }
                    },
                    {
                      "constant_value": "HelloWorld",
                      "iteration_input_value": {
                        "prod": "R40",
                        "dest-code": 9511,
                        "quantity": 1220
                      },
                      "from_input_constant": "UQS",
                      "iteration_index": 4,
                      "original_input": {
                        "delivery-partner": "UQS",
                        "shipped": [
                          {
                            "prod": "R31",
                            "dest-code": 9511,
                            "quantity": 1344
                          },
                          {
                            "prod": "S39",
                            "dest-code": 9511,
                            "quantity": 40
                          },
                          {
                            "prod": "R31",
                            "dest-code": 9833,
                            "quantity": 12
                          },
                          {
                            "prod": "R40",
                            "dest-code": 9860,
                            "quantity": 887
                          },
                          {
                            "prod": "R40",
                            "dest-code": 9511,
                            "quantity": 1220
                          }
                        ]
                      }
                    }
                  ]
                }
              },
              "outputDetails": {
                "truncated": false
              }
            },
            "id": 30,
            "previousEventId": 29,
            "timestamp": "timestamp",
            "type": "ExecutionSucceeded"
          }
        ],
        "ResponseMetadata": {
          "HTTPHeaders": {},
          "HTTPStatusCode": 200
        }
      }
    }
  },
  "tests/integration/stepfunctions/v2/scenarios/test_base_scenarios.py::TestBaseScenarios::test_map_state_item_selector_singleton": {
    "recorded-date": "19-07-2023, 14:11:14",
    "recorded-content": {
      "get_execution_history": {
        "events": [
          {
            "executionStartedEventDetails": {
              "input": {},
              "inputDetails": {
                "truncated": false
              },
              "roleArn": "snf_role_arn"
            },
            "id": 1,
            "previousEventId": 0,
            "timestamp": "timestamp",
            "type": "ExecutionStarted"
          },
          {
            "id": 2,
            "previousEventId": 0,
            "stateEnteredEventDetails": {
              "input": {},
              "inputDetails": {
                "truncated": false
              },
              "name": "StartState"
            },
            "timestamp": "timestamp",
            "type": "PassStateEntered"
          },
          {
            "id": 3,
            "previousEventId": 2,
            "stateExitedEventDetails": {
              "name": "StartState",
              "output": {
                "detail": {
                  "delivery-partner": "UQS",
                  "shipped": [
                    "A",
                    "B",
                    "C"
                  ]
                }
              },
              "outputDetails": {
                "truncated": false
              }
            },
            "timestamp": "timestamp",
            "type": "PassStateExited"
          },
          {
            "id": 4,
            "previousEventId": 3,
            "stateEnteredEventDetails": {
              "input": {
                "detail": {
                  "delivery-partner": "UQS",
                  "shipped": [
                    "A",
                    "B",
                    "C"
                  ]
                }
              },
              "inputDetails": {
                "truncated": false
              },
              "name": "MapState"
            },
            "timestamp": "timestamp",
            "type": "MapStateEntered"
          },
          {
            "id": 5,
            "mapStateStartedEventDetails": {
              "length": 3
            },
            "previousEventId": 4,
            "timestamp": "timestamp",
            "type": "MapStateStarted"
          },
          {
            "id": 6,
            "mapIterationStartedEventDetails": {
              "index": 0,
              "name": "MapState"
            },
            "previousEventId": 5,
            "timestamp": "timestamp",
            "type": "MapIterationStarted"
          },
          {
            "id": 7,
            "previousEventId": 6,
            "stateEnteredEventDetails": {
              "input": {
                "constant_value": "HelloWorld",
                "iteration_input_value": "A",
                "from_input_constant": "UQS",
                "iteration_index": 0,
                "original_input": {
                  "delivery-partner": "UQS",
                  "shipped": [
                    "A",
                    "B",
                    "C"
                  ]
                }
              },
              "inputDetails": {
                "truncated": false
              },
              "name": "HandleItem"
            },
            "timestamp": "timestamp",
            "type": "PassStateEntered"
          },
          {
            "id": 8,
            "previousEventId": 7,
            "stateExitedEventDetails": {
              "name": "HandleItem",
              "output": {
                "constant_value": "HelloWorld",
                "iteration_input_value": "A",
                "from_input_constant": "UQS",
                "iteration_index": 0,
                "original_input": {
                  "delivery-partner": "UQS",
                  "shipped": [
                    "A",
                    "B",
                    "C"
                  ]
                }
              },
              "outputDetails": {
                "truncated": false
              }
            },
            "timestamp": "timestamp",
            "type": "PassStateExited"
          },
          {
            "id": 9,
            "mapIterationSucceededEventDetails": {
              "index": 0,
              "name": "MapState"
            },
            "previousEventId": 8,
            "timestamp": "timestamp",
            "type": "MapIterationSucceeded"
          },
          {
            "id": 10,
            "mapIterationStartedEventDetails": {
              "index": 1,
              "name": "MapState"
            },
            "previousEventId": 8,
            "timestamp": "timestamp",
            "type": "MapIterationStarted"
          },
          {
            "id": 11,
            "previousEventId": 10,
            "stateEnteredEventDetails": {
              "input": {
                "constant_value": "HelloWorld",
                "iteration_input_value": "B",
                "from_input_constant": "UQS",
                "iteration_index": 1,
                "original_input": {
                  "delivery-partner": "UQS",
                  "shipped": [
                    "A",
                    "B",
                    "C"
                  ]
                }
              },
              "inputDetails": {
                "truncated": false
              },
              "name": "HandleItem"
            },
            "timestamp": "timestamp",
            "type": "PassStateEntered"
          },
          {
            "id": 12,
            "previousEventId": 11,
            "stateExitedEventDetails": {
              "name": "HandleItem",
              "output": {
                "constant_value": "HelloWorld",
                "iteration_input_value": "B",
                "from_input_constant": "UQS",
                "iteration_index": 1,
                "original_input": {
                  "delivery-partner": "UQS",
                  "shipped": [
                    "A",
                    "B",
                    "C"
                  ]
                }
              },
              "outputDetails": {
                "truncated": false
              }
            },
            "timestamp": "timestamp",
            "type": "PassStateExited"
          },
          {
            "id": 13,
            "mapIterationSucceededEventDetails": {
              "index": 1,
              "name": "MapState"
            },
            "previousEventId": 12,
            "timestamp": "timestamp",
            "type": "MapIterationSucceeded"
          },
          {
            "id": 14,
            "mapIterationStartedEventDetails": {
              "index": 2,
              "name": "MapState"
            },
            "previousEventId": 12,
            "timestamp": "timestamp",
            "type": "MapIterationStarted"
          },
          {
            "id": 15,
            "previousEventId": 14,
            "stateEnteredEventDetails": {
              "input": {
                "constant_value": "HelloWorld",
                "iteration_input_value": "C",
                "from_input_constant": "UQS",
                "iteration_index": 2,
                "original_input": {
                  "delivery-partner": "UQS",
                  "shipped": [
                    "A",
                    "B",
                    "C"
                  ]
                }
              },
              "inputDetails": {
                "truncated": false
              },
              "name": "HandleItem"
            },
            "timestamp": "timestamp",
            "type": "PassStateEntered"
          },
          {
            "id": 16,
            "previousEventId": 15,
            "stateExitedEventDetails": {
              "name": "HandleItem",
              "output": {
                "constant_value": "HelloWorld",
                "iteration_input_value": "C",
                "from_input_constant": "UQS",
                "iteration_index": 2,
                "original_input": {
                  "delivery-partner": "UQS",
                  "shipped": [
                    "A",
                    "B",
                    "C"
                  ]
                }
              },
              "outputDetails": {
                "truncated": false
              }
            },
            "timestamp": "timestamp",
            "type": "PassStateExited"
          },
          {
            "id": 17,
            "mapIterationSucceededEventDetails": {
              "index": 2,
              "name": "MapState"
            },
            "previousEventId": 16,
            "timestamp": "timestamp",
            "type": "MapIterationSucceeded"
          },
          {
            "id": 18,
            "previousEventId": 17,
            "timestamp": "timestamp",
            "type": "MapStateSucceeded"
          },
          {
            "id": 19,
            "previousEventId": 17,
            "stateExitedEventDetails": {
              "name": "MapState",
              "output": {
                "detail": {
                  "delivery-partner": "UQS",
                  "shipped": [
                    "A",
                    "B",
                    "C"
                  ],
                  "shipped_output": [
                    {
                      "constant_value": "HelloWorld",
                      "iteration_input_value": "A",
                      "from_input_constant": "UQS",
                      "iteration_index": 0,
                      "original_input": {
                        "delivery-partner": "UQS",
                        "shipped": [
                          "A",
                          "B",
                          "C"
                        ]
                      }
                    },
                    {
                      "constant_value": "HelloWorld",
                      "iteration_input_value": "B",
                      "from_input_constant": "UQS",
                      "iteration_index": 1,
                      "original_input": {
                        "delivery-partner": "UQS",
                        "shipped": [
                          "A",
                          "B",
                          "C"
                        ]
                      }
                    },
                    {
                      "constant_value": "HelloWorld",
                      "iteration_input_value": "C",
                      "from_input_constant": "UQS",
                      "iteration_index": 2,
                      "original_input": {
                        "delivery-partner": "UQS",
                        "shipped": [
                          "A",
                          "B",
                          "C"
                        ]
                      }
                    }
                  ]
                }
              },
              "outputDetails": {
                "truncated": false
              }
            },
            "timestamp": "timestamp",
            "type": "MapStateExited"
          },
          {
            "id": 20,
            "previousEventId": 19,
            "stateEnteredEventDetails": {
              "input": {
                "detail": {
                  "delivery-partner": "UQS",
                  "shipped": [
                    "A",
                    "B",
                    "C"
                  ],
                  "shipped_output": [
                    {
                      "constant_value": "HelloWorld",
                      "iteration_input_value": "A",
                      "from_input_constant": "UQS",
                      "iteration_index": 0,
                      "original_input": {
                        "delivery-partner": "UQS",
                        "shipped": [
                          "A",
                          "B",
                          "C"
                        ]
                      }
                    },
                    {
                      "constant_value": "HelloWorld",
                      "iteration_input_value": "B",
                      "from_input_constant": "UQS",
                      "iteration_index": 1,
                      "original_input": {
                        "delivery-partner": "UQS",
                        "shipped": [
                          "A",
                          "B",
                          "C"
                        ]
                      }
                    },
                    {
                      "constant_value": "HelloWorld",
                      "iteration_input_value": "C",
                      "from_input_constant": "UQS",
                      "iteration_index": 2,
                      "original_input": {
                        "delivery-partner": "UQS",
                        "shipped": [
                          "A",
                          "B",
                          "C"
                        ]
                      }
                    }
                  ]
                }
              },
              "inputDetails": {
                "truncated": false
              },
              "name": "Final"
            },
            "timestamp": "timestamp",
            "type": "PassStateEntered"
          },
          {
            "id": 21,
            "previousEventId": 20,
            "stateExitedEventDetails": {
              "name": "Final",
              "output": {
                "detail": {
                  "delivery-partner": "UQS",
                  "shipped": [
                    "A",
                    "B",
                    "C"
                  ],
                  "shipped_output": [
                    {
                      "constant_value": "HelloWorld",
                      "iteration_input_value": "A",
                      "from_input_constant": "UQS",
                      "iteration_index": 0,
                      "original_input": {
                        "delivery-partner": "UQS",
                        "shipped": [
                          "A",
                          "B",
                          "C"
                        ]
                      }
                    },
                    {
                      "constant_value": "HelloWorld",
                      "iteration_input_value": "B",
                      "from_input_constant": "UQS",
                      "iteration_index": 1,
                      "original_input": {
                        "delivery-partner": "UQS",
                        "shipped": [
                          "A",
                          "B",
                          "C"
                        ]
                      }
                    },
                    {
                      "constant_value": "HelloWorld",
                      "iteration_input_value": "C",
                      "from_input_constant": "UQS",
                      "iteration_index": 2,
                      "original_input": {
                        "delivery-partner": "UQS",
                        "shipped": [
                          "A",
                          "B",
                          "C"
                        ]
                      }
                    }
                  ]
                }
              },
              "outputDetails": {
                "truncated": false
              }
            },
            "timestamp": "timestamp",
            "type": "PassStateExited"
          },
          {
            "executionSucceededEventDetails": {
              "output": {
                "detail": {
                  "delivery-partner": "UQS",
                  "shipped": [
                    "A",
                    "B",
                    "C"
                  ],
                  "shipped_output": [
                    {
                      "constant_value": "HelloWorld",
                      "iteration_input_value": "A",
                      "from_input_constant": "UQS",
                      "iteration_index": 0,
                      "original_input": {
                        "delivery-partner": "UQS",
                        "shipped": [
                          "A",
                          "B",
                          "C"
                        ]
                      }
                    },
                    {
                      "constant_value": "HelloWorld",
                      "iteration_input_value": "B",
                      "from_input_constant": "UQS",
                      "iteration_index": 1,
                      "original_input": {
                        "delivery-partner": "UQS",
                        "shipped": [
                          "A",
                          "B",
                          "C"
                        ]
                      }
                    },
                    {
                      "constant_value": "HelloWorld",
                      "iteration_input_value": "C",
                      "from_input_constant": "UQS",
                      "iteration_index": 2,
                      "original_input": {
                        "delivery-partner": "UQS",
                        "shipped": [
                          "A",
                          "B",
                          "C"
                        ]
                      }
                    }
                  ]
                }
              },
              "outputDetails": {
                "truncated": false
              }
            },
            "id": 22,
            "previousEventId": 21,
            "timestamp": "timestamp",
            "type": "ExecutionSucceeded"
          }
        ],
        "ResponseMetadata": {
          "HTTPHeaders": {},
          "HTTPStatusCode": 200
        }
      }
    }
  },
  "tests/integration/stepfunctions/v2/scenarios/test_base_scenarios.py::TestBaseScenarios::test_map_state_legacy": {
    "recorded-date": "23-07-2023, 20:46:31",
    "recorded-content": {
      "get_execution_history": {
        "events": [
          {
            "executionStartedEventDetails": {
              "input": {},
              "inputDetails": {
                "truncated": false
              },
              "roleArn": "snf_role_arn"
            },
            "id": 1,
            "previousEventId": 0,
            "timestamp": "timestamp",
            "type": "ExecutionStarted"
          },
          {
            "id": 2,
            "previousEventId": 0,
            "stateEnteredEventDetails": {
              "input": {},
              "inputDetails": {
                "truncated": false
              },
              "name": "StartState"
            },
            "timestamp": "timestamp",
            "type": "PassStateEntered"
          },
          {
            "id": 3,
            "previousEventId": 2,
            "stateExitedEventDetails": {
              "name": "StartState",
              "output": {
                "arr": [
                  1,
                  "Hello",
                  {},
                  null,
                  3.3,
                  3,
                  4,
                  5
                ]
              },
              "outputDetails": {
                "truncated": false
              }
            },
            "timestamp": "timestamp",
            "type": "PassStateExited"
          },
          {
            "id": 4,
            "previousEventId": 3,
            "stateEnteredEventDetails": {
              "input": {
                "arr": [
                  1,
                  "Hello",
                  {},
                  null,
                  3.3,
                  3,
                  4,
                  5
                ]
              },
              "inputDetails": {
                "truncated": false
              },
              "name": "MapState"
            },
            "timestamp": "timestamp",
            "type": "MapStateEntered"
          },
          {
            "id": 5,
            "mapStateStartedEventDetails": {
              "length": 8
            },
            "previousEventId": 4,
            "timestamp": "timestamp",
            "type": "MapStateStarted"
          },
          {
            "id": 6,
            "mapIterationStartedEventDetails": {
              "index": 0,
              "name": "MapState"
            },
            "previousEventId": 5,
            "timestamp": "timestamp",
            "type": "MapIterationStarted"
          },
          {
            "id": 7,
            "previousEventId": 6,
            "stateEnteredEventDetails": {
              "input": "1",
              "inputDetails": {
                "truncated": false
              },
              "name": "HandleItem"
            },
            "timestamp": "timestamp",
            "type": "PassStateEntered"
          },
          {
            "id": 8,
            "previousEventId": 7,
            "stateExitedEventDetails": {
              "name": "HandleItem",
              "output": "1",
              "outputDetails": {
                "truncated": false
              }
            },
            "timestamp": "timestamp",
            "type": "PassStateExited"
          },
          {
            "id": 9,
            "mapIterationSucceededEventDetails": {
              "index": 0,
              "name": "MapState"
            },
            "previousEventId": 8,
            "timestamp": "timestamp",
            "type": "MapIterationSucceeded"
          },
          {
            "id": 10,
            "mapIterationStartedEventDetails": {
              "index": 1,
              "name": "MapState"
            },
            "previousEventId": 8,
            "timestamp": "timestamp",
            "type": "MapIterationStarted"
          },
          {
            "id": 11,
            "previousEventId": 10,
            "stateEnteredEventDetails": {
              "input": "\"Hello\"",
              "inputDetails": {
                "truncated": false
              },
              "name": "HandleItem"
            },
            "timestamp": "timestamp",
            "type": "PassStateEntered"
          },
          {
            "id": 12,
            "previousEventId": 11,
            "stateExitedEventDetails": {
              "name": "HandleItem",
              "output": "\"Hello\"",
              "outputDetails": {
                "truncated": false
              }
            },
            "timestamp": "timestamp",
            "type": "PassStateExited"
          },
          {
            "id": 13,
            "mapIterationSucceededEventDetails": {
              "index": 1,
              "name": "MapState"
            },
            "previousEventId": 12,
            "timestamp": "timestamp",
            "type": "MapIterationSucceeded"
          },
          {
            "id": 14,
            "mapIterationStartedEventDetails": {
              "index": 2,
              "name": "MapState"
            },
            "previousEventId": 12,
            "timestamp": "timestamp",
            "type": "MapIterationStarted"
          },
          {
            "id": 15,
            "previousEventId": 14,
            "stateEnteredEventDetails": {
              "input": {},
              "inputDetails": {
                "truncated": false
              },
              "name": "HandleItem"
            },
            "timestamp": "timestamp",
            "type": "PassStateEntered"
          },
          {
            "id": 16,
            "previousEventId": 15,
            "stateExitedEventDetails": {
              "name": "HandleItem",
              "output": {},
              "outputDetails": {
                "truncated": false
              }
            },
            "timestamp": "timestamp",
            "type": "PassStateExited"
          },
          {
            "id": 17,
            "mapIterationSucceededEventDetails": {
              "index": 2,
              "name": "MapState"
            },
            "previousEventId": 16,
            "timestamp": "timestamp",
            "type": "MapIterationSucceeded"
          },
          {
            "id": 18,
            "mapIterationStartedEventDetails": {
              "index": 3,
              "name": "MapState"
            },
            "previousEventId": 16,
            "timestamp": "timestamp",
            "type": "MapIterationStarted"
          },
          {
            "id": 19,
            "previousEventId": 18,
            "stateEnteredEventDetails": {
              "input": "null",
              "inputDetails": {
                "truncated": false
              },
              "name": "HandleItem"
            },
            "timestamp": "timestamp",
            "type": "PassStateEntered"
          },
          {
            "id": 20,
            "previousEventId": 19,
            "stateExitedEventDetails": {
              "name": "HandleItem",
              "output": "null",
              "outputDetails": {
                "truncated": false
              }
            },
            "timestamp": "timestamp",
            "type": "PassStateExited"
          },
          {
            "id": 21,
            "mapIterationSucceededEventDetails": {
              "index": 3,
              "name": "MapState"
            },
            "previousEventId": 20,
            "timestamp": "timestamp",
            "type": "MapIterationSucceeded"
          },
          {
            "id": 22,
            "mapIterationStartedEventDetails": {
              "index": 4,
              "name": "MapState"
            },
            "previousEventId": 20,
            "timestamp": "timestamp",
            "type": "MapIterationStarted"
          },
          {
            "id": 23,
            "previousEventId": 22,
            "stateEnteredEventDetails": {
              "input": "3.3",
              "inputDetails": {
                "truncated": false
              },
              "name": "HandleItem"
            },
            "timestamp": "timestamp",
            "type": "PassStateEntered"
          },
          {
            "id": 24,
            "previousEventId": 23,
            "stateExitedEventDetails": {
              "name": "HandleItem",
              "output": "3.3",
              "outputDetails": {
                "truncated": false
              }
            },
            "timestamp": "timestamp",
            "type": "PassStateExited"
          },
          {
            "id": 25,
            "mapIterationSucceededEventDetails": {
              "index": 4,
              "name": "MapState"
            },
            "previousEventId": 24,
            "timestamp": "timestamp",
            "type": "MapIterationSucceeded"
          },
          {
            "id": 26,
            "mapIterationStartedEventDetails": {
              "index": 5,
              "name": "MapState"
            },
            "previousEventId": 24,
            "timestamp": "timestamp",
            "type": "MapIterationStarted"
          },
          {
            "id": 27,
            "previousEventId": 26,
            "stateEnteredEventDetails": {
              "input": "3",
              "inputDetails": {
                "truncated": false
              },
              "name": "HandleItem"
            },
            "timestamp": "timestamp",
            "type": "PassStateEntered"
          },
          {
            "id": 28,
            "previousEventId": 27,
            "stateExitedEventDetails": {
              "name": "HandleItem",
              "output": "3",
              "outputDetails": {
                "truncated": false
              }
            },
            "timestamp": "timestamp",
            "type": "PassStateExited"
          },
          {
            "id": 29,
            "mapIterationSucceededEventDetails": {
              "index": 5,
              "name": "MapState"
            },
            "previousEventId": 28,
            "timestamp": "timestamp",
            "type": "MapIterationSucceeded"
          },
          {
            "id": 30,
            "mapIterationStartedEventDetails": {
              "index": 6,
              "name": "MapState"
            },
            "previousEventId": 28,
            "timestamp": "timestamp",
            "type": "MapIterationStarted"
          },
          {
            "id": 31,
            "previousEventId": 30,
            "stateEnteredEventDetails": {
              "input": "4",
              "inputDetails": {
                "truncated": false
              },
              "name": "HandleItem"
            },
            "timestamp": "timestamp",
            "type": "PassStateEntered"
          },
          {
            "id": 32,
            "previousEventId": 31,
            "stateExitedEventDetails": {
              "name": "HandleItem",
              "output": "4",
              "outputDetails": {
                "truncated": false
              }
            },
            "timestamp": "timestamp",
            "type": "PassStateExited"
          },
          {
            "id": 33,
            "mapIterationSucceededEventDetails": {
              "index": 6,
              "name": "MapState"
            },
            "previousEventId": 32,
            "timestamp": "timestamp",
            "type": "MapIterationSucceeded"
          },
          {
            "id": 34,
            "mapIterationStartedEventDetails": {
              "index": 7,
              "name": "MapState"
            },
            "previousEventId": 32,
            "timestamp": "timestamp",
            "type": "MapIterationStarted"
          },
          {
            "id": 35,
            "previousEventId": 34,
            "stateEnteredEventDetails": {
              "input": "5",
              "inputDetails": {
                "truncated": false
              },
              "name": "HandleItem"
            },
            "timestamp": "timestamp",
            "type": "PassStateEntered"
          },
          {
            "id": 36,
            "previousEventId": 35,
            "stateExitedEventDetails": {
              "name": "HandleItem",
              "output": "5",
              "outputDetails": {
                "truncated": false
              }
            },
            "timestamp": "timestamp",
            "type": "PassStateExited"
          },
          {
            "id": 37,
            "mapIterationSucceededEventDetails": {
              "index": 7,
              "name": "MapState"
            },
            "previousEventId": 36,
            "timestamp": "timestamp",
            "type": "MapIterationSucceeded"
          },
          {
            "id": 38,
            "previousEventId": 37,
            "timestamp": "timestamp",
            "type": "MapStateSucceeded"
          },
          {
            "id": 39,
            "previousEventId": 37,
            "stateExitedEventDetails": {
              "name": "MapState",
              "output": {
                "arr": [
                  1,
                  "Hello",
                  {},
                  null,
                  3.3,
                  3,
                  4,
                  5
                ]
              },
              "outputDetails": {
                "truncated": false
              }
            },
            "timestamp": "timestamp",
            "type": "MapStateExited"
          },
          {
            "id": 40,
            "previousEventId": 39,
            "stateEnteredEventDetails": {
              "input": {
                "arr": [
                  1,
                  "Hello",
                  {},
                  null,
                  3.3,
                  3,
                  4,
                  5
                ]
              },
              "inputDetails": {
                "truncated": false
              },
              "name": "Final"
            },
            "timestamp": "timestamp",
            "type": "PassStateEntered"
          },
          {
            "id": 41,
            "previousEventId": 40,
            "stateExitedEventDetails": {
              "name": "Final",
              "output": {
                "arr": [
                  1,
                  "Hello",
                  {},
                  null,
                  3.3,
                  3,
                  4,
                  5
                ]
              },
              "outputDetails": {
                "truncated": false
              }
            },
            "timestamp": "timestamp",
            "type": "PassStateExited"
          },
          {
            "executionSucceededEventDetails": {
              "output": {
                "arr": [
                  1,
                  "Hello",
                  {},
                  null,
                  3.3,
                  3,
                  4,
                  5
                ]
              },
              "outputDetails": {
                "truncated": false
              }
            },
            "id": 42,
            "previousEventId": 41,
            "timestamp": "timestamp",
            "type": "ExecutionSucceeded"
          }
        ],
        "ResponseMetadata": {
          "HTTPHeaders": {},
          "HTTPStatusCode": 200
        }
      }
    }
  },
  "tests/integration/stepfunctions/v2/scenarios/test_base_scenarios.py::TestBaseScenarios::test_map_state_break_condition_legacy": {
    "recorded-date": "24-07-2023, 10:38:44",
    "recorded-content": {
      "get_execution_history": {
        "events": [
          {
            "executionStartedEventDetails": {
              "input": {},
              "inputDetails": {
                "truncated": false
              },
              "roleArn": "snf_role_arn"
            },
            "id": 1,
            "previousEventId": 0,
            "timestamp": "timestamp",
            "type": "ExecutionStarted"
          },
          {
            "id": 2,
            "previousEventId": 0,
            "stateEnteredEventDetails": {
              "input": {},
              "inputDetails": {
                "truncated": false
              },
              "name": "StartState"
            },
            "timestamp": "timestamp",
            "type": "PassStateEntered"
          },
          {
            "id": 3,
            "previousEventId": 2,
            "stateExitedEventDetails": {
              "name": "StartState",
              "output": {
                "arr": [
                  1,
                  "Hello",
                  {},
                  3.3,
                  3,
                  4,
                  5
                ]
              },
              "outputDetails": {
                "truncated": false
              }
            },
            "timestamp": "timestamp",
            "type": "PassStateExited"
          },
          {
            "id": 4,
            "previousEventId": 3,
            "stateEnteredEventDetails": {
              "input": {
                "arr": [
                  1,
                  "Hello",
                  {},
                  3.3,
                  3,
                  4,
                  5
                ]
              },
              "inputDetails": {
                "truncated": false
              },
              "name": "MapState"
            },
            "timestamp": "timestamp",
            "type": "MapStateEntered"
          },
          {
            "id": 5,
            "mapStateStartedEventDetails": {
              "length": 7
            },
            "previousEventId": 4,
            "timestamp": "timestamp",
            "type": "MapStateStarted"
          },
          {
            "id": 6,
            "mapIterationStartedEventDetails": {
              "index": 0,
              "name": "MapState"
            },
            "previousEventId": 5,
            "timestamp": "timestamp",
            "type": "MapIterationStarted"
          },
          {
            "id": 7,
            "previousEventId": 6,
            "stateEnteredEventDetails": {
              "input": "1",
              "inputDetails": {
                "truncated": false
              },
              "name": "Equals3"
            },
            "timestamp": "timestamp",
            "type": "ChoiceStateEntered"
          },
          {
            "id": 8,
            "previousEventId": 7,
            "stateExitedEventDetails": {
              "name": "Equals3",
              "output": "1",
              "outputDetails": {
                "truncated": false
              }
            },
            "timestamp": "timestamp",
            "type": "ChoiceStateExited"
          },
          {
            "id": 9,
            "previousEventId": 8,
            "stateEnteredEventDetails": {
              "input": "1",
              "inputDetails": {
                "truncated": false
              },
              "name": "Pass"
            },
            "timestamp": "timestamp",
            "type": "PassStateEntered"
          },
          {
            "id": 10,
            "previousEventId": 9,
            "stateExitedEventDetails": {
              "name": "Pass",
              "output": "1",
              "outputDetails": {
                "truncated": false
              }
            },
            "timestamp": "timestamp",
            "type": "PassStateExited"
          },
          {
            "id": 11,
            "mapIterationSucceededEventDetails": {
              "index": 0,
              "name": "MapState"
            },
            "previousEventId": 10,
            "timestamp": "timestamp",
            "type": "MapIterationSucceeded"
          },
          {
            "id": 12,
            "mapIterationStartedEventDetails": {
              "index": 1,
              "name": "MapState"
            },
            "previousEventId": 10,
            "timestamp": "timestamp",
            "type": "MapIterationStarted"
          },
          {
            "id": 13,
            "previousEventId": 12,
            "stateEnteredEventDetails": {
              "input": "\"Hello\"",
              "inputDetails": {
                "truncated": false
              },
              "name": "Equals3"
            },
            "timestamp": "timestamp",
            "type": "ChoiceStateEntered"
          },
          {
            "id": 14,
            "previousEventId": 13,
            "stateExitedEventDetails": {
              "name": "Equals3",
              "output": "\"Hello\"",
              "outputDetails": {
                "truncated": false
              }
            },
            "timestamp": "timestamp",
            "type": "ChoiceStateExited"
          },
          {
            "id": 15,
            "previousEventId": 14,
            "stateEnteredEventDetails": {
              "input": "\"Hello\"",
              "inputDetails": {
                "truncated": false
              },
              "name": "Pass"
            },
            "timestamp": "timestamp",
            "type": "PassStateEntered"
          },
          {
            "id": 16,
            "previousEventId": 15,
            "stateExitedEventDetails": {
              "name": "Pass",
              "output": "\"Hello\"",
              "outputDetails": {
                "truncated": false
              }
            },
            "timestamp": "timestamp",
            "type": "PassStateExited"
          },
          {
            "id": 17,
            "mapIterationSucceededEventDetails": {
              "index": 1,
              "name": "MapState"
            },
            "previousEventId": 16,
            "timestamp": "timestamp",
            "type": "MapIterationSucceeded"
          },
          {
            "id": 18,
            "mapIterationStartedEventDetails": {
              "index": 2,
              "name": "MapState"
            },
            "previousEventId": 16,
            "timestamp": "timestamp",
            "type": "MapIterationStarted"
          },
          {
            "id": 19,
            "previousEventId": 18,
            "stateEnteredEventDetails": {
              "input": {},
              "inputDetails": {
                "truncated": false
              },
              "name": "Equals3"
            },
            "timestamp": "timestamp",
            "type": "ChoiceStateEntered"
          },
          {
            "id": 20,
            "previousEventId": 19,
            "stateExitedEventDetails": {
              "name": "Equals3",
              "output": {},
              "outputDetails": {
                "truncated": false
              }
            },
            "timestamp": "timestamp",
            "type": "ChoiceStateExited"
          },
          {
            "id": 21,
            "previousEventId": 20,
            "stateEnteredEventDetails": {
              "input": {},
              "inputDetails": {
                "truncated": false
              },
              "name": "Pass"
            },
            "timestamp": "timestamp",
            "type": "PassStateEntered"
          },
          {
            "id": 22,
            "previousEventId": 21,
            "stateExitedEventDetails": {
              "name": "Pass",
              "output": {},
              "outputDetails": {
                "truncated": false
              }
            },
            "timestamp": "timestamp",
            "type": "PassStateExited"
          },
          {
            "id": 23,
            "mapIterationSucceededEventDetails": {
              "index": 2,
              "name": "MapState"
            },
            "previousEventId": 22,
            "timestamp": "timestamp",
            "type": "MapIterationSucceeded"
          },
          {
            "id": 24,
            "mapIterationStartedEventDetails": {
              "index": 3,
              "name": "MapState"
            },
            "previousEventId": 22,
            "timestamp": "timestamp",
            "type": "MapIterationStarted"
          },
          {
            "id": 25,
            "previousEventId": 24,
            "stateEnteredEventDetails": {
              "input": "3.3",
              "inputDetails": {
                "truncated": false
              },
              "name": "Equals3"
            },
            "timestamp": "timestamp",
            "type": "ChoiceStateEntered"
          },
          {
            "id": 26,
            "previousEventId": 25,
            "stateExitedEventDetails": {
              "name": "Equals3",
              "output": "3.3",
              "outputDetails": {
                "truncated": false
              }
            },
            "timestamp": "timestamp",
            "type": "ChoiceStateExited"
          },
          {
            "id": 27,
            "previousEventId": 26,
            "stateEnteredEventDetails": {
              "input": "3.3",
              "inputDetails": {
                "truncated": false
              },
              "name": "Pass"
            },
            "timestamp": "timestamp",
            "type": "PassStateEntered"
          },
          {
            "id": 28,
            "previousEventId": 27,
            "stateExitedEventDetails": {
              "name": "Pass",
              "output": "3.3",
              "outputDetails": {
                "truncated": false
              }
            },
            "timestamp": "timestamp",
            "type": "PassStateExited"
          },
          {
            "id": 29,
            "mapIterationSucceededEventDetails": {
              "index": 3,
              "name": "MapState"
            },
            "previousEventId": 28,
            "timestamp": "timestamp",
            "type": "MapIterationSucceeded"
          },
          {
            "id": 30,
            "mapIterationStartedEventDetails": {
              "index": 4,
              "name": "MapState"
            },
            "previousEventId": 28,
            "timestamp": "timestamp",
            "type": "MapIterationStarted"
          },
          {
            "id": 31,
            "previousEventId": 30,
            "stateEnteredEventDetails": {
              "input": "3",
              "inputDetails": {
                "truncated": false
              },
              "name": "Equals3"
            },
            "timestamp": "timestamp",
            "type": "ChoiceStateEntered"
          },
          {
            "id": 32,
            "previousEventId": 31,
            "stateExitedEventDetails": {
              "name": "Equals3",
              "output": "3",
              "outputDetails": {
                "truncated": false
              }
            },
            "timestamp": "timestamp",
            "type": "ChoiceStateExited"
          },
          {
            "id": 33,
            "previousEventId": 32,
            "stateEnteredEventDetails": {
              "input": "3",
              "inputDetails": {
                "truncated": false
              },
              "name": "Break"
            },
            "timestamp": "timestamp",
            "type": "FailStateEntered"
          },
          {
            "id": 34,
            "mapIterationFailedEventDetails": {
              "index": 4,
              "name": "MapState"
            },
            "previousEventId": 33,
            "timestamp": "timestamp",
            "type": "MapIterationFailed"
          },
          {
            "id": 35,
            "previousEventId": 33,
            "timestamp": "timestamp",
            "type": "MapStateFailed"
          },
          {
            "executionFailedEventDetails": {
              "cause": "This state machines raises a 'SomeFailure' failure.",
              "error": "SomeFailure"
            },
            "id": 36,
            "previousEventId": 35,
            "timestamp": "timestamp",
            "type": "ExecutionFailed"
          }
        ],
        "ResponseMetadata": {
          "HTTPHeaders": {},
          "HTTPStatusCode": 200
        }
      }
    }
  },
  "tests/integration/stepfunctions/v2/scenarios/test_base_scenarios.py::TestBaseScenarios::test_map_state_parameters_legacy": {
    "recorded-date": "24-07-2023, 10:53:41",
    "recorded-content": {
      "get_execution_history": {
        "events": [
          {
            "executionStartedEventDetails": {
              "input": {},
              "inputDetails": {
                "truncated": false
              },
              "roleArn": "snf_role_arn"
            },
            "id": 1,
            "previousEventId": 0,
            "timestamp": "timestamp",
            "type": "ExecutionStarted"
          },
          {
            "id": 2,
            "previousEventId": 0,
            "stateEnteredEventDetails": {
              "input": {},
              "inputDetails": {
                "truncated": false
              },
              "name": "StartState"
            },
            "timestamp": "timestamp",
            "type": "PassStateEntered"
          },
          {
            "id": 3,
            "previousEventId": 2,
            "stateExitedEventDetails": {
              "name": "StartState",
              "output": {
                "detail": {
                  "delivery-partner": "UQS",
                  "shipped": [
                    {
                      "prod": "R31",
                      "dest-code": 9511,
                      "quantity": 1344
                    },
                    {
                      "prod": "S39",
                      "dest-code": 9511,
                      "quantity": 40
                    },
                    {
                      "prod": "R31",
                      "dest-code": 9833,
                      "quantity": 12
                    },
                    {
                      "prod": "R40",
                      "dest-code": 9860,
                      "quantity": 887
                    },
                    {
                      "prod": "R40",
                      "dest-code": 9511,
                      "quantity": 1220
                    }
                  ]
                }
              },
              "outputDetails": {
                "truncated": false
              }
            },
            "timestamp": "timestamp",
            "type": "PassStateExited"
          },
          {
            "id": 4,
            "previousEventId": 3,
            "stateEnteredEventDetails": {
              "input": {
                "detail": {
                  "delivery-partner": "UQS",
                  "shipped": [
                    {
                      "prod": "R31",
                      "dest-code": 9511,
                      "quantity": 1344
                    },
                    {
                      "prod": "S39",
                      "dest-code": 9511,
                      "quantity": 40
                    },
                    {
                      "prod": "R31",
                      "dest-code": 9833,
                      "quantity": 12
                    },
                    {
                      "prod": "R40",
                      "dest-code": 9860,
                      "quantity": 887
                    },
                    {
                      "prod": "R40",
                      "dest-code": 9511,
                      "quantity": 1220
                    }
                  ]
                }
              },
              "inputDetails": {
                "truncated": false
              },
              "name": "MapState"
            },
            "timestamp": "timestamp",
            "type": "MapStateEntered"
          },
          {
            "id": 5,
            "mapStateStartedEventDetails": {
              "length": 5
            },
            "previousEventId": 4,
            "timestamp": "timestamp",
            "type": "MapStateStarted"
          },
          {
            "id": 6,
            "mapIterationStartedEventDetails": {
              "index": 0,
              "name": "MapState"
            },
            "previousEventId": 5,
            "timestamp": "timestamp",
            "type": "MapIterationStarted"
          },
          {
            "id": 7,
            "previousEventId": 6,
            "stateEnteredEventDetails": {
              "input": {
                "constant_value": "HelloWorld",
                "iteration_input_value": {
                  "prod": "R31",
                  "dest-code": 9511,
                  "quantity": 1344
                },
                "from_input_constant": "UQS",
                "iteration_index": 0,
                "original_input": {
                  "delivery-partner": "UQS",
                  "shipped": [
                    {
                      "prod": "R31",
                      "dest-code": 9511,
                      "quantity": 1344
                    },
                    {
                      "prod": "S39",
                      "dest-code": 9511,
                      "quantity": 40
                    },
                    {
                      "prod": "R31",
                      "dest-code": 9833,
                      "quantity": 12
                    },
                    {
                      "prod": "R40",
                      "dest-code": 9860,
                      "quantity": 887
                    },
                    {
                      "prod": "R40",
                      "dest-code": 9511,
                      "quantity": 1220
                    }
                  ]
                }
              },
              "inputDetails": {
                "truncated": false
              },
              "name": "HandleItem"
            },
            "timestamp": "timestamp",
            "type": "PassStateEntered"
          },
          {
            "id": 8,
            "previousEventId": 7,
            "stateExitedEventDetails": {
              "name": "HandleItem",
              "output": {
                "constant_value": "HelloWorld",
                "iteration_input_value": {
                  "prod": "R31",
                  "dest-code": 9511,
                  "quantity": 1344
                },
                "from_input_constant": "UQS",
                "iteration_index": 0,
                "original_input": {
                  "delivery-partner": "UQS",
                  "shipped": [
                    {
                      "prod": "R31",
                      "dest-code": 9511,
                      "quantity": 1344
                    },
                    {
                      "prod": "S39",
                      "dest-code": 9511,
                      "quantity": 40
                    },
                    {
                      "prod": "R31",
                      "dest-code": 9833,
                      "quantity": 12
                    },
                    {
                      "prod": "R40",
                      "dest-code": 9860,
                      "quantity": 887
                    },
                    {
                      "prod": "R40",
                      "dest-code": 9511,
                      "quantity": 1220
                    }
                  ]
                }
              },
              "outputDetails": {
                "truncated": false
              }
            },
            "timestamp": "timestamp",
            "type": "PassStateExited"
          },
          {
            "id": 9,
            "mapIterationSucceededEventDetails": {
              "index": 0,
              "name": "MapState"
            },
            "previousEventId": 8,
            "timestamp": "timestamp",
            "type": "MapIterationSucceeded"
          },
          {
            "id": 10,
            "mapIterationStartedEventDetails": {
              "index": 1,
              "name": "MapState"
            },
            "previousEventId": 8,
            "timestamp": "timestamp",
            "type": "MapIterationStarted"
          },
          {
            "id": 11,
            "previousEventId": 10,
            "stateEnteredEventDetails": {
              "input": {
                "constant_value": "HelloWorld",
                "iteration_input_value": {
                  "prod": "S39",
                  "dest-code": 9511,
                  "quantity": 40
                },
                "from_input_constant": "UQS",
                "iteration_index": 1,
                "original_input": {
                  "delivery-partner": "UQS",
                  "shipped": [
                    {
                      "prod": "R31",
                      "dest-code": 9511,
                      "quantity": 1344
                    },
                    {
                      "prod": "S39",
                      "dest-code": 9511,
                      "quantity": 40
                    },
                    {
                      "prod": "R31",
                      "dest-code": 9833,
                      "quantity": 12
                    },
                    {
                      "prod": "R40",
                      "dest-code": 9860,
                      "quantity": 887
                    },
                    {
                      "prod": "R40",
                      "dest-code": 9511,
                      "quantity": 1220
                    }
                  ]
                }
              },
              "inputDetails": {
                "truncated": false
              },
              "name": "HandleItem"
            },
            "timestamp": "timestamp",
            "type": "PassStateEntered"
          },
          {
            "id": 12,
            "previousEventId": 11,
            "stateExitedEventDetails": {
              "name": "HandleItem",
              "output": {
                "constant_value": "HelloWorld",
                "iteration_input_value": {
                  "prod": "S39",
                  "dest-code": 9511,
                  "quantity": 40
                },
                "from_input_constant": "UQS",
                "iteration_index": 1,
                "original_input": {
                  "delivery-partner": "UQS",
                  "shipped": [
                    {
                      "prod": "R31",
                      "dest-code": 9511,
                      "quantity": 1344
                    },
                    {
                      "prod": "S39",
                      "dest-code": 9511,
                      "quantity": 40
                    },
                    {
                      "prod": "R31",
                      "dest-code": 9833,
                      "quantity": 12
                    },
                    {
                      "prod": "R40",
                      "dest-code": 9860,
                      "quantity": 887
                    },
                    {
                      "prod": "R40",
                      "dest-code": 9511,
                      "quantity": 1220
                    }
                  ]
                }
              },
              "outputDetails": {
                "truncated": false
              }
            },
            "timestamp": "timestamp",
            "type": "PassStateExited"
          },
          {
            "id": 13,
            "mapIterationSucceededEventDetails": {
              "index": 1,
              "name": "MapState"
            },
            "previousEventId": 12,
            "timestamp": "timestamp",
            "type": "MapIterationSucceeded"
          },
          {
            "id": 14,
            "mapIterationStartedEventDetails": {
              "index": 2,
              "name": "MapState"
            },
            "previousEventId": 12,
            "timestamp": "timestamp",
            "type": "MapIterationStarted"
          },
          {
            "id": 15,
            "previousEventId": 14,
            "stateEnteredEventDetails": {
              "input": {
                "constant_value": "HelloWorld",
                "iteration_input_value": {
                  "prod": "R31",
                  "dest-code": 9833,
                  "quantity": 12
                },
                "from_input_constant": "UQS",
                "iteration_index": 2,
                "original_input": {
                  "delivery-partner": "UQS",
                  "shipped": [
                    {
                      "prod": "R31",
                      "dest-code": 9511,
                      "quantity": 1344
                    },
                    {
                      "prod": "S39",
                      "dest-code": 9511,
                      "quantity": 40
                    },
                    {
                      "prod": "R31",
                      "dest-code": 9833,
                      "quantity": 12
                    },
                    {
                      "prod": "R40",
                      "dest-code": 9860,
                      "quantity": 887
                    },
                    {
                      "prod": "R40",
                      "dest-code": 9511,
                      "quantity": 1220
                    }
                  ]
                }
              },
              "inputDetails": {
                "truncated": false
              },
              "name": "HandleItem"
            },
            "timestamp": "timestamp",
            "type": "PassStateEntered"
          },
          {
            "id": 16,
            "previousEventId": 15,
            "stateExitedEventDetails": {
              "name": "HandleItem",
              "output": {
                "constant_value": "HelloWorld",
                "iteration_input_value": {
                  "prod": "R31",
                  "dest-code": 9833,
                  "quantity": 12
                },
                "from_input_constant": "UQS",
                "iteration_index": 2,
                "original_input": {
                  "delivery-partner": "UQS",
                  "shipped": [
                    {
                      "prod": "R31",
                      "dest-code": 9511,
                      "quantity": 1344
                    },
                    {
                      "prod": "S39",
                      "dest-code": 9511,
                      "quantity": 40
                    },
                    {
                      "prod": "R31",
                      "dest-code": 9833,
                      "quantity": 12
                    },
                    {
                      "prod": "R40",
                      "dest-code": 9860,
                      "quantity": 887
                    },
                    {
                      "prod": "R40",
                      "dest-code": 9511,
                      "quantity": 1220
                    }
                  ]
                }
              },
              "outputDetails": {
                "truncated": false
              }
            },
            "timestamp": "timestamp",
            "type": "PassStateExited"
          },
          {
            "id": 17,
            "mapIterationSucceededEventDetails": {
              "index": 2,
              "name": "MapState"
            },
            "previousEventId": 16,
            "timestamp": "timestamp",
            "type": "MapIterationSucceeded"
          },
          {
            "id": 18,
            "mapIterationStartedEventDetails": {
              "index": 3,
              "name": "MapState"
            },
            "previousEventId": 16,
            "timestamp": "timestamp",
            "type": "MapIterationStarted"
          },
          {
            "id": 19,
            "previousEventId": 18,
            "stateEnteredEventDetails": {
              "input": {
                "constant_value": "HelloWorld",
                "iteration_input_value": {
                  "prod": "R40",
                  "dest-code": 9860,
                  "quantity": 887
                },
                "from_input_constant": "UQS",
                "iteration_index": 3,
                "original_input": {
                  "delivery-partner": "UQS",
                  "shipped": [
                    {
                      "prod": "R31",
                      "dest-code": 9511,
                      "quantity": 1344
                    },
                    {
                      "prod": "S39",
                      "dest-code": 9511,
                      "quantity": 40
                    },
                    {
                      "prod": "R31",
                      "dest-code": 9833,
                      "quantity": 12
                    },
                    {
                      "prod": "R40",
                      "dest-code": 9860,
                      "quantity": 887
                    },
                    {
                      "prod": "R40",
                      "dest-code": 9511,
                      "quantity": 1220
                    }
                  ]
                }
              },
              "inputDetails": {
                "truncated": false
              },
              "name": "HandleItem"
            },
            "timestamp": "timestamp",
            "type": "PassStateEntered"
          },
          {
            "id": 20,
            "previousEventId": 19,
            "stateExitedEventDetails": {
              "name": "HandleItem",
              "output": {
                "constant_value": "HelloWorld",
                "iteration_input_value": {
                  "prod": "R40",
                  "dest-code": 9860,
                  "quantity": 887
                },
                "from_input_constant": "UQS",
                "iteration_index": 3,
                "original_input": {
                  "delivery-partner": "UQS",
                  "shipped": [
                    {
                      "prod": "R31",
                      "dest-code": 9511,
                      "quantity": 1344
                    },
                    {
                      "prod": "S39",
                      "dest-code": 9511,
                      "quantity": 40
                    },
                    {
                      "prod": "R31",
                      "dest-code": 9833,
                      "quantity": 12
                    },
                    {
                      "prod": "R40",
                      "dest-code": 9860,
                      "quantity": 887
                    },
                    {
                      "prod": "R40",
                      "dest-code": 9511,
                      "quantity": 1220
                    }
                  ]
                }
              },
              "outputDetails": {
                "truncated": false
              }
            },
            "timestamp": "timestamp",
            "type": "PassStateExited"
          },
          {
            "id": 21,
            "mapIterationSucceededEventDetails": {
              "index": 3,
              "name": "MapState"
            },
            "previousEventId": 20,
            "timestamp": "timestamp",
            "type": "MapIterationSucceeded"
          },
          {
            "id": 22,
            "mapIterationStartedEventDetails": {
              "index": 4,
              "name": "MapState"
            },
            "previousEventId": 20,
            "timestamp": "timestamp",
            "type": "MapIterationStarted"
          },
          {
            "id": 23,
            "previousEventId": 22,
            "stateEnteredEventDetails": {
              "input": {
                "constant_value": "HelloWorld",
                "iteration_input_value": {
                  "prod": "R40",
                  "dest-code": 9511,
                  "quantity": 1220
                },
                "from_input_constant": "UQS",
                "iteration_index": 4,
                "original_input": {
                  "delivery-partner": "UQS",
                  "shipped": [
                    {
                      "prod": "R31",
                      "dest-code": 9511,
                      "quantity": 1344
                    },
                    {
                      "prod": "S39",
                      "dest-code": 9511,
                      "quantity": 40
                    },
                    {
                      "prod": "R31",
                      "dest-code": 9833,
                      "quantity": 12
                    },
                    {
                      "prod": "R40",
                      "dest-code": 9860,
                      "quantity": 887
                    },
                    {
                      "prod": "R40",
                      "dest-code": 9511,
                      "quantity": 1220
                    }
                  ]
                }
              },
              "inputDetails": {
                "truncated": false
              },
              "name": "HandleItem"
            },
            "timestamp": "timestamp",
            "type": "PassStateEntered"
          },
          {
            "id": 24,
            "previousEventId": 23,
            "stateExitedEventDetails": {
              "name": "HandleItem",
              "output": {
                "constant_value": "HelloWorld",
                "iteration_input_value": {
                  "prod": "R40",
                  "dest-code": 9511,
                  "quantity": 1220
                },
                "from_input_constant": "UQS",
                "iteration_index": 4,
                "original_input": {
                  "delivery-partner": "UQS",
                  "shipped": [
                    {
                      "prod": "R31",
                      "dest-code": 9511,
                      "quantity": 1344
                    },
                    {
                      "prod": "S39",
                      "dest-code": 9511,
                      "quantity": 40
                    },
                    {
                      "prod": "R31",
                      "dest-code": 9833,
                      "quantity": 12
                    },
                    {
                      "prod": "R40",
                      "dest-code": 9860,
                      "quantity": 887
                    },
                    {
                      "prod": "R40",
                      "dest-code": 9511,
                      "quantity": 1220
                    }
                  ]
                }
              },
              "outputDetails": {
                "truncated": false
              }
            },
            "timestamp": "timestamp",
            "type": "PassStateExited"
          },
          {
            "id": 25,
            "mapIterationSucceededEventDetails": {
              "index": 4,
              "name": "MapState"
            },
            "previousEventId": 24,
            "timestamp": "timestamp",
            "type": "MapIterationSucceeded"
          },
          {
            "id": 26,
            "previousEventId": 25,
            "timestamp": "timestamp",
            "type": "MapStateSucceeded"
          },
          {
            "id": 27,
            "previousEventId": 25,
            "stateExitedEventDetails": {
              "name": "MapState",
              "output": {
                "detail": {
                  "delivery-partner": "UQS",
                  "shipped": [
                    {
                      "prod": "R31",
                      "dest-code": 9511,
                      "quantity": 1344
                    },
                    {
                      "prod": "S39",
                      "dest-code": 9511,
                      "quantity": 40
                    },
                    {
                      "prod": "R31",
                      "dest-code": 9833,
                      "quantity": 12
                    },
                    {
                      "prod": "R40",
                      "dest-code": 9860,
                      "quantity": 887
                    },
                    {
                      "prod": "R40",
                      "dest-code": 9511,
                      "quantity": 1220
                    }
                  ],
                  "shipped_output": [
                    {
                      "constant_value": "HelloWorld",
                      "iteration_input_value": {
                        "prod": "R31",
                        "dest-code": 9511,
                        "quantity": 1344
                      },
                      "from_input_constant": "UQS",
                      "iteration_index": 0,
                      "original_input": {
                        "delivery-partner": "UQS",
                        "shipped": [
                          {
                            "prod": "R31",
                            "dest-code": 9511,
                            "quantity": 1344
                          },
                          {
                            "prod": "S39",
                            "dest-code": 9511,
                            "quantity": 40
                          },
                          {
                            "prod": "R31",
                            "dest-code": 9833,
                            "quantity": 12
                          },
                          {
                            "prod": "R40",
                            "dest-code": 9860,
                            "quantity": 887
                          },
                          {
                            "prod": "R40",
                            "dest-code": 9511,
                            "quantity": 1220
                          }
                        ]
                      }
                    },
                    {
                      "constant_value": "HelloWorld",
                      "iteration_input_value": {
                        "prod": "S39",
                        "dest-code": 9511,
                        "quantity": 40
                      },
                      "from_input_constant": "UQS",
                      "iteration_index": 1,
                      "original_input": {
                        "delivery-partner": "UQS",
                        "shipped": [
                          {
                            "prod": "R31",
                            "dest-code": 9511,
                            "quantity": 1344
                          },
                          {
                            "prod": "S39",
                            "dest-code": 9511,
                            "quantity": 40
                          },
                          {
                            "prod": "R31",
                            "dest-code": 9833,
                            "quantity": 12
                          },
                          {
                            "prod": "R40",
                            "dest-code": 9860,
                            "quantity": 887
                          },
                          {
                            "prod": "R40",
                            "dest-code": 9511,
                            "quantity": 1220
                          }
                        ]
                      }
                    },
                    {
                      "constant_value": "HelloWorld",
                      "iteration_input_value": {
                        "prod": "R31",
                        "dest-code": 9833,
                        "quantity": 12
                      },
                      "from_input_constant": "UQS",
                      "iteration_index": 2,
                      "original_input": {
                        "delivery-partner": "UQS",
                        "shipped": [
                          {
                            "prod": "R31",
                            "dest-code": 9511,
                            "quantity": 1344
                          },
                          {
                            "prod": "S39",
                            "dest-code": 9511,
                            "quantity": 40
                          },
                          {
                            "prod": "R31",
                            "dest-code": 9833,
                            "quantity": 12
                          },
                          {
                            "prod": "R40",
                            "dest-code": 9860,
                            "quantity": 887
                          },
                          {
                            "prod": "R40",
                            "dest-code": 9511,
                            "quantity": 1220
                          }
                        ]
                      }
                    },
                    {
                      "constant_value": "HelloWorld",
                      "iteration_input_value": {
                        "prod": "R40",
                        "dest-code": 9860,
                        "quantity": 887
                      },
                      "from_input_constant": "UQS",
                      "iteration_index": 3,
                      "original_input": {
                        "delivery-partner": "UQS",
                        "shipped": [
                          {
                            "prod": "R31",
                            "dest-code": 9511,
                            "quantity": 1344
                          },
                          {
                            "prod": "S39",
                            "dest-code": 9511,
                            "quantity": 40
                          },
                          {
                            "prod": "R31",
                            "dest-code": 9833,
                            "quantity": 12
                          },
                          {
                            "prod": "R40",
                            "dest-code": 9860,
                            "quantity": 887
                          },
                          {
                            "prod": "R40",
                            "dest-code": 9511,
                            "quantity": 1220
                          }
                        ]
                      }
                    },
                    {
                      "constant_value": "HelloWorld",
                      "iteration_input_value": {
                        "prod": "R40",
                        "dest-code": 9511,
                        "quantity": 1220
                      },
                      "from_input_constant": "UQS",
                      "iteration_index": 4,
                      "original_input": {
                        "delivery-partner": "UQS",
                        "shipped": [
                          {
                            "prod": "R31",
                            "dest-code": 9511,
                            "quantity": 1344
                          },
                          {
                            "prod": "S39",
                            "dest-code": 9511,
                            "quantity": 40
                          },
                          {
                            "prod": "R31",
                            "dest-code": 9833,
                            "quantity": 12
                          },
                          {
                            "prod": "R40",
                            "dest-code": 9860,
                            "quantity": 887
                          },
                          {
                            "prod": "R40",
                            "dest-code": 9511,
                            "quantity": 1220
                          }
                        ]
                      }
                    }
                  ]
                }
              },
              "outputDetails": {
                "truncated": false
              }
            },
            "timestamp": "timestamp",
            "type": "MapStateExited"
          },
          {
            "id": 28,
            "previousEventId": 27,
            "stateEnteredEventDetails": {
              "input": {
                "detail": {
                  "delivery-partner": "UQS",
                  "shipped": [
                    {
                      "prod": "R31",
                      "dest-code": 9511,
                      "quantity": 1344
                    },
                    {
                      "prod": "S39",
                      "dest-code": 9511,
                      "quantity": 40
                    },
                    {
                      "prod": "R31",
                      "dest-code": 9833,
                      "quantity": 12
                    },
                    {
                      "prod": "R40",
                      "dest-code": 9860,
                      "quantity": 887
                    },
                    {
                      "prod": "R40",
                      "dest-code": 9511,
                      "quantity": 1220
                    }
                  ],
                  "shipped_output": [
                    {
                      "constant_value": "HelloWorld",
                      "iteration_input_value": {
                        "prod": "R31",
                        "dest-code": 9511,
                        "quantity": 1344
                      },
                      "from_input_constant": "UQS",
                      "iteration_index": 0,
                      "original_input": {
                        "delivery-partner": "UQS",
                        "shipped": [
                          {
                            "prod": "R31",
                            "dest-code": 9511,
                            "quantity": 1344
                          },
                          {
                            "prod": "S39",
                            "dest-code": 9511,
                            "quantity": 40
                          },
                          {
                            "prod": "R31",
                            "dest-code": 9833,
                            "quantity": 12
                          },
                          {
                            "prod": "R40",
                            "dest-code": 9860,
                            "quantity": 887
                          },
                          {
                            "prod": "R40",
                            "dest-code": 9511,
                            "quantity": 1220
                          }
                        ]
                      }
                    },
                    {
                      "constant_value": "HelloWorld",
                      "iteration_input_value": {
                        "prod": "S39",
                        "dest-code": 9511,
                        "quantity": 40
                      },
                      "from_input_constant": "UQS",
                      "iteration_index": 1,
                      "original_input": {
                        "delivery-partner": "UQS",
                        "shipped": [
                          {
                            "prod": "R31",
                            "dest-code": 9511,
                            "quantity": 1344
                          },
                          {
                            "prod": "S39",
                            "dest-code": 9511,
                            "quantity": 40
                          },
                          {
                            "prod": "R31",
                            "dest-code": 9833,
                            "quantity": 12
                          },
                          {
                            "prod": "R40",
                            "dest-code": 9860,
                            "quantity": 887
                          },
                          {
                            "prod": "R40",
                            "dest-code": 9511,
                            "quantity": 1220
                          }
                        ]
                      }
                    },
                    {
                      "constant_value": "HelloWorld",
                      "iteration_input_value": {
                        "prod": "R31",
                        "dest-code": 9833,
                        "quantity": 12
                      },
                      "from_input_constant": "UQS",
                      "iteration_index": 2,
                      "original_input": {
                        "delivery-partner": "UQS",
                        "shipped": [
                          {
                            "prod": "R31",
                            "dest-code": 9511,
                            "quantity": 1344
                          },
                          {
                            "prod": "S39",
                            "dest-code": 9511,
                            "quantity": 40
                          },
                          {
                            "prod": "R31",
                            "dest-code": 9833,
                            "quantity": 12
                          },
                          {
                            "prod": "R40",
                            "dest-code": 9860,
                            "quantity": 887
                          },
                          {
                            "prod": "R40",
                            "dest-code": 9511,
                            "quantity": 1220
                          }
                        ]
                      }
                    },
                    {
                      "constant_value": "HelloWorld",
                      "iteration_input_value": {
                        "prod": "R40",
                        "dest-code": 9860,
                        "quantity": 887
                      },
                      "from_input_constant": "UQS",
                      "iteration_index": 3,
                      "original_input": {
                        "delivery-partner": "UQS",
                        "shipped": [
                          {
                            "prod": "R31",
                            "dest-code": 9511,
                            "quantity": 1344
                          },
                          {
                            "prod": "S39",
                            "dest-code": 9511,
                            "quantity": 40
                          },
                          {
                            "prod": "R31",
                            "dest-code": 9833,
                            "quantity": 12
                          },
                          {
                            "prod": "R40",
                            "dest-code": 9860,
                            "quantity": 887
                          },
                          {
                            "prod": "R40",
                            "dest-code": 9511,
                            "quantity": 1220
                          }
                        ]
                      }
                    },
                    {
                      "constant_value": "HelloWorld",
                      "iteration_input_value": {
                        "prod": "R40",
                        "dest-code": 9511,
                        "quantity": 1220
                      },
                      "from_input_constant": "UQS",
                      "iteration_index": 4,
                      "original_input": {
                        "delivery-partner": "UQS",
                        "shipped": [
                          {
                            "prod": "R31",
                            "dest-code": 9511,
                            "quantity": 1344
                          },
                          {
                            "prod": "S39",
                            "dest-code": 9511,
                            "quantity": 40
                          },
                          {
                            "prod": "R31",
                            "dest-code": 9833,
                            "quantity": 12
                          },
                          {
                            "prod": "R40",
                            "dest-code": 9860,
                            "quantity": 887
                          },
                          {
                            "prod": "R40",
                            "dest-code": 9511,
                            "quantity": 1220
                          }
                        ]
                      }
                    }
                  ]
                }
              },
              "inputDetails": {
                "truncated": false
              },
              "name": "Final"
            },
            "timestamp": "timestamp",
            "type": "PassStateEntered"
          },
          {
            "id": 29,
            "previousEventId": 28,
            "stateExitedEventDetails": {
              "name": "Final",
              "output": {
                "detail": {
                  "delivery-partner": "UQS",
                  "shipped": [
                    {
                      "prod": "R31",
                      "dest-code": 9511,
                      "quantity": 1344
                    },
                    {
                      "prod": "S39",
                      "dest-code": 9511,
                      "quantity": 40
                    },
                    {
                      "prod": "R31",
                      "dest-code": 9833,
                      "quantity": 12
                    },
                    {
                      "prod": "R40",
                      "dest-code": 9860,
                      "quantity": 887
                    },
                    {
                      "prod": "R40",
                      "dest-code": 9511,
                      "quantity": 1220
                    }
                  ],
                  "shipped_output": [
                    {
                      "constant_value": "HelloWorld",
                      "iteration_input_value": {
                        "prod": "R31",
                        "dest-code": 9511,
                        "quantity": 1344
                      },
                      "from_input_constant": "UQS",
                      "iteration_index": 0,
                      "original_input": {
                        "delivery-partner": "UQS",
                        "shipped": [
                          {
                            "prod": "R31",
                            "dest-code": 9511,
                            "quantity": 1344
                          },
                          {
                            "prod": "S39",
                            "dest-code": 9511,
                            "quantity": 40
                          },
                          {
                            "prod": "R31",
                            "dest-code": 9833,
                            "quantity": 12
                          },
                          {
                            "prod": "R40",
                            "dest-code": 9860,
                            "quantity": 887
                          },
                          {
                            "prod": "R40",
                            "dest-code": 9511,
                            "quantity": 1220
                          }
                        ]
                      }
                    },
                    {
                      "constant_value": "HelloWorld",
                      "iteration_input_value": {
                        "prod": "S39",
                        "dest-code": 9511,
                        "quantity": 40
                      },
                      "from_input_constant": "UQS",
                      "iteration_index": 1,
                      "original_input": {
                        "delivery-partner": "UQS",
                        "shipped": [
                          {
                            "prod": "R31",
                            "dest-code": 9511,
                            "quantity": 1344
                          },
                          {
                            "prod": "S39",
                            "dest-code": 9511,
                            "quantity": 40
                          },
                          {
                            "prod": "R31",
                            "dest-code": 9833,
                            "quantity": 12
                          },
                          {
                            "prod": "R40",
                            "dest-code": 9860,
                            "quantity": 887
                          },
                          {
                            "prod": "R40",
                            "dest-code": 9511,
                            "quantity": 1220
                          }
                        ]
                      }
                    },
                    {
                      "constant_value": "HelloWorld",
                      "iteration_input_value": {
                        "prod": "R31",
                        "dest-code": 9833,
                        "quantity": 12
                      },
                      "from_input_constant": "UQS",
                      "iteration_index": 2,
                      "original_input": {
                        "delivery-partner": "UQS",
                        "shipped": [
                          {
                            "prod": "R31",
                            "dest-code": 9511,
                            "quantity": 1344
                          },
                          {
                            "prod": "S39",
                            "dest-code": 9511,
                            "quantity": 40
                          },
                          {
                            "prod": "R31",
                            "dest-code": 9833,
                            "quantity": 12
                          },
                          {
                            "prod": "R40",
                            "dest-code": 9860,
                            "quantity": 887
                          },
                          {
                            "prod": "R40",
                            "dest-code": 9511,
                            "quantity": 1220
                          }
                        ]
                      }
                    },
                    {
                      "constant_value": "HelloWorld",
                      "iteration_input_value": {
                        "prod": "R40",
                        "dest-code": 9860,
                        "quantity": 887
                      },
                      "from_input_constant": "UQS",
                      "iteration_index": 3,
                      "original_input": {
                        "delivery-partner": "UQS",
                        "shipped": [
                          {
                            "prod": "R31",
                            "dest-code": 9511,
                            "quantity": 1344
                          },
                          {
                            "prod": "S39",
                            "dest-code": 9511,
                            "quantity": 40
                          },
                          {
                            "prod": "R31",
                            "dest-code": 9833,
                            "quantity": 12
                          },
                          {
                            "prod": "R40",
                            "dest-code": 9860,
                            "quantity": 887
                          },
                          {
                            "prod": "R40",
                            "dest-code": 9511,
                            "quantity": 1220
                          }
                        ]
                      }
                    },
                    {
                      "constant_value": "HelloWorld",
                      "iteration_input_value": {
                        "prod": "R40",
                        "dest-code": 9511,
                        "quantity": 1220
                      },
                      "from_input_constant": "UQS",
                      "iteration_index": 4,
                      "original_input": {
                        "delivery-partner": "UQS",
                        "shipped": [
                          {
                            "prod": "R31",
                            "dest-code": 9511,
                            "quantity": 1344
                          },
                          {
                            "prod": "S39",
                            "dest-code": 9511,
                            "quantity": 40
                          },
                          {
                            "prod": "R31",
                            "dest-code": 9833,
                            "quantity": 12
                          },
                          {
                            "prod": "R40",
                            "dest-code": 9860,
                            "quantity": 887
                          },
                          {
                            "prod": "R40",
                            "dest-code": 9511,
                            "quantity": 1220
                          }
                        ]
                      }
                    }
                  ]
                }
              },
              "outputDetails": {
                "truncated": false
              }
            },
            "timestamp": "timestamp",
            "type": "PassStateExited"
          },
          {
            "executionSucceededEventDetails": {
              "output": {
                "detail": {
                  "delivery-partner": "UQS",
                  "shipped": [
                    {
                      "prod": "R31",
                      "dest-code": 9511,
                      "quantity": 1344
                    },
                    {
                      "prod": "S39",
                      "dest-code": 9511,
                      "quantity": 40
                    },
                    {
                      "prod": "R31",
                      "dest-code": 9833,
                      "quantity": 12
                    },
                    {
                      "prod": "R40",
                      "dest-code": 9860,
                      "quantity": 887
                    },
                    {
                      "prod": "R40",
                      "dest-code": 9511,
                      "quantity": 1220
                    }
                  ],
                  "shipped_output": [
                    {
                      "constant_value": "HelloWorld",
                      "iteration_input_value": {
                        "prod": "R31",
                        "dest-code": 9511,
                        "quantity": 1344
                      },
                      "from_input_constant": "UQS",
                      "iteration_index": 0,
                      "original_input": {
                        "delivery-partner": "UQS",
                        "shipped": [
                          {
                            "prod": "R31",
                            "dest-code": 9511,
                            "quantity": 1344
                          },
                          {
                            "prod": "S39",
                            "dest-code": 9511,
                            "quantity": 40
                          },
                          {
                            "prod": "R31",
                            "dest-code": 9833,
                            "quantity": 12
                          },
                          {
                            "prod": "R40",
                            "dest-code": 9860,
                            "quantity": 887
                          },
                          {
                            "prod": "R40",
                            "dest-code": 9511,
                            "quantity": 1220
                          }
                        ]
                      }
                    },
                    {
                      "constant_value": "HelloWorld",
                      "iteration_input_value": {
                        "prod": "S39",
                        "dest-code": 9511,
                        "quantity": 40
                      },
                      "from_input_constant": "UQS",
                      "iteration_index": 1,
                      "original_input": {
                        "delivery-partner": "UQS",
                        "shipped": [
                          {
                            "prod": "R31",
                            "dest-code": 9511,
                            "quantity": 1344
                          },
                          {
                            "prod": "S39",
                            "dest-code": 9511,
                            "quantity": 40
                          },
                          {
                            "prod": "R31",
                            "dest-code": 9833,
                            "quantity": 12
                          },
                          {
                            "prod": "R40",
                            "dest-code": 9860,
                            "quantity": 887
                          },
                          {
                            "prod": "R40",
                            "dest-code": 9511,
                            "quantity": 1220
                          }
                        ]
                      }
                    },
                    {
                      "constant_value": "HelloWorld",
                      "iteration_input_value": {
                        "prod": "R31",
                        "dest-code": 9833,
                        "quantity": 12
                      },
                      "from_input_constant": "UQS",
                      "iteration_index": 2,
                      "original_input": {
                        "delivery-partner": "UQS",
                        "shipped": [
                          {
                            "prod": "R31",
                            "dest-code": 9511,
                            "quantity": 1344
                          },
                          {
                            "prod": "S39",
                            "dest-code": 9511,
                            "quantity": 40
                          },
                          {
                            "prod": "R31",
                            "dest-code": 9833,
                            "quantity": 12
                          },
                          {
                            "prod": "R40",
                            "dest-code": 9860,
                            "quantity": 887
                          },
                          {
                            "prod": "R40",
                            "dest-code": 9511,
                            "quantity": 1220
                          }
                        ]
                      }
                    },
                    {
                      "constant_value": "HelloWorld",
                      "iteration_input_value": {
                        "prod": "R40",
                        "dest-code": 9860,
                        "quantity": 887
                      },
                      "from_input_constant": "UQS",
                      "iteration_index": 3,
                      "original_input": {
                        "delivery-partner": "UQS",
                        "shipped": [
                          {
                            "prod": "R31",
                            "dest-code": 9511,
                            "quantity": 1344
                          },
                          {
                            "prod": "S39",
                            "dest-code": 9511,
                            "quantity": 40
                          },
                          {
                            "prod": "R31",
                            "dest-code": 9833,
                            "quantity": 12
                          },
                          {
                            "prod": "R40",
                            "dest-code": 9860,
                            "quantity": 887
                          },
                          {
                            "prod": "R40",
                            "dest-code": 9511,
                            "quantity": 1220
                          }
                        ]
                      }
                    },
                    {
                      "constant_value": "HelloWorld",
                      "iteration_input_value": {
                        "prod": "R40",
                        "dest-code": 9511,
                        "quantity": 1220
                      },
                      "from_input_constant": "UQS",
                      "iteration_index": 4,
                      "original_input": {
                        "delivery-partner": "UQS",
                        "shipped": [
                          {
                            "prod": "R31",
                            "dest-code": 9511,
                            "quantity": 1344
                          },
                          {
                            "prod": "S39",
                            "dest-code": 9511,
                            "quantity": 40
                          },
                          {
                            "prod": "R31",
                            "dest-code": 9833,
                            "quantity": 12
                          },
                          {
                            "prod": "R40",
                            "dest-code": 9860,
                            "quantity": 887
                          },
                          {
                            "prod": "R40",
                            "dest-code": 9511,
                            "quantity": 1220
                          }
                        ]
                      }
                    }
                  ]
                }
              },
              "outputDetails": {
                "truncated": false
              }
            },
            "id": 30,
            "previousEventId": 29,
            "timestamp": "timestamp",
            "type": "ExecutionSucceeded"
          }
        ],
        "ResponseMetadata": {
          "HTTPHeaders": {},
          "HTTPStatusCode": 200
        }
      }
    }
  },
  "tests/integration/stepfunctions/v2/scenarios/test_base_scenarios.py::TestBaseScenarios::test_map_state_parameters_singleton_legacy": {
    "recorded-date": "24-07-2023, 10:56:32",
    "recorded-content": {
      "get_execution_history": {
        "events": [
          {
            "executionStartedEventDetails": {
              "input": {},
              "inputDetails": {
                "truncated": false
              },
              "roleArn": "snf_role_arn"
            },
            "id": 1,
            "previousEventId": 0,
            "timestamp": "timestamp",
            "type": "ExecutionStarted"
          },
          {
            "id": 2,
            "previousEventId": 0,
            "stateEnteredEventDetails": {
              "input": {},
              "inputDetails": {
                "truncated": false
              },
              "name": "StartState"
            },
            "timestamp": "timestamp",
            "type": "PassStateEntered"
          },
          {
            "id": 3,
            "previousEventId": 2,
            "stateExitedEventDetails": {
              "name": "StartState",
              "output": {
                "detail": {
                  "delivery-partner": "UQS",
                  "shipped": [
                    "A",
                    "B",
                    "C"
                  ]
                }
              },
              "outputDetails": {
                "truncated": false
              }
            },
            "timestamp": "timestamp",
            "type": "PassStateExited"
          },
          {
            "id": 4,
            "previousEventId": 3,
            "stateEnteredEventDetails": {
              "input": {
                "detail": {
                  "delivery-partner": "UQS",
                  "shipped": [
                    "A",
                    "B",
                    "C"
                  ]
                }
              },
              "inputDetails": {
                "truncated": false
              },
              "name": "MapState"
            },
            "timestamp": "timestamp",
            "type": "MapStateEntered"
          },
          {
            "id": 5,
            "mapStateStartedEventDetails": {
              "length": 3
            },
            "previousEventId": 4,
            "timestamp": "timestamp",
            "type": "MapStateStarted"
          },
          {
            "id": 6,
            "mapIterationStartedEventDetails": {
              "index": 0,
              "name": "MapState"
            },
            "previousEventId": 5,
            "timestamp": "timestamp",
            "type": "MapIterationStarted"
          },
          {
            "id": 7,
            "previousEventId": 6,
            "stateEnteredEventDetails": {
              "input": {
                "constant_value": "HelloWorld",
                "iteration_input_value": "A",
                "from_input_constant": "UQS",
                "iteration_index": 0,
                "original_input": {
                  "delivery-partner": "UQS",
                  "shipped": [
                    "A",
                    "B",
                    "C"
                  ]
                }
              },
              "inputDetails": {
                "truncated": false
              },
              "name": "HandleItem"
            },
            "timestamp": "timestamp",
            "type": "PassStateEntered"
          },
          {
            "id": 8,
            "previousEventId": 7,
            "stateExitedEventDetails": {
              "name": "HandleItem",
              "output": {
                "constant_value": "HelloWorld",
                "iteration_input_value": "A",
                "from_input_constant": "UQS",
                "iteration_index": 0,
                "original_input": {
                  "delivery-partner": "UQS",
                  "shipped": [
                    "A",
                    "B",
                    "C"
                  ]
                }
              },
              "outputDetails": {
                "truncated": false
              }
            },
            "timestamp": "timestamp",
            "type": "PassStateExited"
          },
          {
            "id": 9,
            "mapIterationSucceededEventDetails": {
              "index": 0,
              "name": "MapState"
            },
            "previousEventId": 8,
            "timestamp": "timestamp",
            "type": "MapIterationSucceeded"
          },
          {
            "id": 10,
            "mapIterationStartedEventDetails": {
              "index": 1,
              "name": "MapState"
            },
            "previousEventId": 8,
            "timestamp": "timestamp",
            "type": "MapIterationStarted"
          },
          {
            "id": 11,
            "previousEventId": 10,
            "stateEnteredEventDetails": {
              "input": {
                "constant_value": "HelloWorld",
                "iteration_input_value": "B",
                "from_input_constant": "UQS",
                "iteration_index": 1,
                "original_input": {
                  "delivery-partner": "UQS",
                  "shipped": [
                    "A",
                    "B",
                    "C"
                  ]
                }
              },
              "inputDetails": {
                "truncated": false
              },
              "name": "HandleItem"
            },
            "timestamp": "timestamp",
            "type": "PassStateEntered"
          },
          {
            "id": 12,
            "previousEventId": 11,
            "stateExitedEventDetails": {
              "name": "HandleItem",
              "output": {
                "constant_value": "HelloWorld",
                "iteration_input_value": "B",
                "from_input_constant": "UQS",
                "iteration_index": 1,
                "original_input": {
                  "delivery-partner": "UQS",
                  "shipped": [
                    "A",
                    "B",
                    "C"
                  ]
                }
              },
              "outputDetails": {
                "truncated": false
              }
            },
            "timestamp": "timestamp",
            "type": "PassStateExited"
          },
          {
            "id": 13,
            "mapIterationSucceededEventDetails": {
              "index": 1,
              "name": "MapState"
            },
            "previousEventId": 12,
            "timestamp": "timestamp",
            "type": "MapIterationSucceeded"
          },
          {
            "id": 14,
            "mapIterationStartedEventDetails": {
              "index": 2,
              "name": "MapState"
            },
            "previousEventId": 12,
            "timestamp": "timestamp",
            "type": "MapIterationStarted"
          },
          {
            "id": 15,
            "previousEventId": 14,
            "stateEnteredEventDetails": {
              "input": {
                "constant_value": "HelloWorld",
                "iteration_input_value": "C",
                "from_input_constant": "UQS",
                "iteration_index": 2,
                "original_input": {
                  "delivery-partner": "UQS",
                  "shipped": [
                    "A",
                    "B",
                    "C"
                  ]
                }
              },
              "inputDetails": {
                "truncated": false
              },
              "name": "HandleItem"
            },
            "timestamp": "timestamp",
            "type": "PassStateEntered"
          },
          {
            "id": 16,
            "previousEventId": 15,
            "stateExitedEventDetails": {
              "name": "HandleItem",
              "output": {
                "constant_value": "HelloWorld",
                "iteration_input_value": "C",
                "from_input_constant": "UQS",
                "iteration_index": 2,
                "original_input": {
                  "delivery-partner": "UQS",
                  "shipped": [
                    "A",
                    "B",
                    "C"
                  ]
                }
              },
              "outputDetails": {
                "truncated": false
              }
            },
            "timestamp": "timestamp",
            "type": "PassStateExited"
          },
          {
            "id": 17,
            "mapIterationSucceededEventDetails": {
              "index": 2,
              "name": "MapState"
            },
            "previousEventId": 16,
            "timestamp": "timestamp",
            "type": "MapIterationSucceeded"
          },
          {
            "id": 18,
            "previousEventId": 17,
            "timestamp": "timestamp",
            "type": "MapStateSucceeded"
          },
          {
            "id": 19,
            "previousEventId": 17,
            "stateExitedEventDetails": {
              "name": "MapState",
              "output": {
                "detail": {
                  "delivery-partner": "UQS",
                  "shipped": [
                    "A",
                    "B",
                    "C"
                  ],
                  "shipped_output": [
                    {
                      "constant_value": "HelloWorld",
                      "iteration_input_value": "A",
                      "from_input_constant": "UQS",
                      "iteration_index": 0,
                      "original_input": {
                        "delivery-partner": "UQS",
                        "shipped": [
                          "A",
                          "B",
                          "C"
                        ]
                      }
                    },
                    {
                      "constant_value": "HelloWorld",
                      "iteration_input_value": "B",
                      "from_input_constant": "UQS",
                      "iteration_index": 1,
                      "original_input": {
                        "delivery-partner": "UQS",
                        "shipped": [
                          "A",
                          "B",
                          "C"
                        ]
                      }
                    },
                    {
                      "constant_value": "HelloWorld",
                      "iteration_input_value": "C",
                      "from_input_constant": "UQS",
                      "iteration_index": 2,
                      "original_input": {
                        "delivery-partner": "UQS",
                        "shipped": [
                          "A",
                          "B",
                          "C"
                        ]
                      }
                    }
                  ]
                }
              },
              "outputDetails": {
                "truncated": false
              }
            },
            "timestamp": "timestamp",
            "type": "MapStateExited"
          },
          {
            "id": 20,
            "previousEventId": 19,
            "stateEnteredEventDetails": {
              "input": {
                "detail": {
                  "delivery-partner": "UQS",
                  "shipped": [
                    "A",
                    "B",
                    "C"
                  ],
                  "shipped_output": [
                    {
                      "constant_value": "HelloWorld",
                      "iteration_input_value": "A",
                      "from_input_constant": "UQS",
                      "iteration_index": 0,
                      "original_input": {
                        "delivery-partner": "UQS",
                        "shipped": [
                          "A",
                          "B",
                          "C"
                        ]
                      }
                    },
                    {
                      "constant_value": "HelloWorld",
                      "iteration_input_value": "B",
                      "from_input_constant": "UQS",
                      "iteration_index": 1,
                      "original_input": {
                        "delivery-partner": "UQS",
                        "shipped": [
                          "A",
                          "B",
                          "C"
                        ]
                      }
                    },
                    {
                      "constant_value": "HelloWorld",
                      "iteration_input_value": "C",
                      "from_input_constant": "UQS",
                      "iteration_index": 2,
                      "original_input": {
                        "delivery-partner": "UQS",
                        "shipped": [
                          "A",
                          "B",
                          "C"
                        ]
                      }
                    }
                  ]
                }
              },
              "inputDetails": {
                "truncated": false
              },
              "name": "Final"
            },
            "timestamp": "timestamp",
            "type": "PassStateEntered"
          },
          {
            "id": 21,
            "previousEventId": 20,
            "stateExitedEventDetails": {
              "name": "Final",
              "output": {
                "detail": {
                  "delivery-partner": "UQS",
                  "shipped": [
                    "A",
                    "B",
                    "C"
                  ],
                  "shipped_output": [
                    {
                      "constant_value": "HelloWorld",
                      "iteration_input_value": "A",
                      "from_input_constant": "UQS",
                      "iteration_index": 0,
                      "original_input": {
                        "delivery-partner": "UQS",
                        "shipped": [
                          "A",
                          "B",
                          "C"
                        ]
                      }
                    },
                    {
                      "constant_value": "HelloWorld",
                      "iteration_input_value": "B",
                      "from_input_constant": "UQS",
                      "iteration_index": 1,
                      "original_input": {
                        "delivery-partner": "UQS",
                        "shipped": [
                          "A",
                          "B",
                          "C"
                        ]
                      }
                    },
                    {
                      "constant_value": "HelloWorld",
                      "iteration_input_value": "C",
                      "from_input_constant": "UQS",
                      "iteration_index": 2,
                      "original_input": {
                        "delivery-partner": "UQS",
                        "shipped": [
                          "A",
                          "B",
                          "C"
                        ]
                      }
                    }
                  ]
                }
              },
              "outputDetails": {
                "truncated": false
              }
            },
            "timestamp": "timestamp",
            "type": "PassStateExited"
          },
          {
            "executionSucceededEventDetails": {
              "output": {
                "detail": {
                  "delivery-partner": "UQS",
                  "shipped": [
                    "A",
                    "B",
                    "C"
                  ],
                  "shipped_output": [
                    {
                      "constant_value": "HelloWorld",
                      "iteration_input_value": "A",
                      "from_input_constant": "UQS",
                      "iteration_index": 0,
                      "original_input": {
                        "delivery-partner": "UQS",
                        "shipped": [
                          "A",
                          "B",
                          "C"
                        ]
                      }
                    },
                    {
                      "constant_value": "HelloWorld",
                      "iteration_input_value": "B",
                      "from_input_constant": "UQS",
                      "iteration_index": 1,
                      "original_input": {
                        "delivery-partner": "UQS",
                        "shipped": [
                          "A",
                          "B",
                          "C"
                        ]
                      }
                    },
                    {
                      "constant_value": "HelloWorld",
                      "iteration_input_value": "C",
                      "from_input_constant": "UQS",
                      "iteration_index": 2,
                      "original_input": {
                        "delivery-partner": "UQS",
                        "shipped": [
                          "A",
                          "B",
                          "C"
                        ]
                      }
                    }
                  ]
                }
              },
              "outputDetails": {
                "truncated": false
              }
            },
            "id": 22,
            "previousEventId": 21,
            "timestamp": "timestamp",
            "type": "ExecutionSucceeded"
          }
        ],
        "ResponseMetadata": {
          "HTTPHeaders": {},
          "HTTPStatusCode": 200
        }
      }
    }
  },
  "tests/integration/stepfunctions/v2/scenarios/test_base_scenarios.py::TestBaseScenarios::test_map_state_catch_legacy": {
    "recorded-date": "24-07-2023, 11:19:21",
    "recorded-content": {
      "get_execution_history": {
        "events": [
          {
            "executionStartedEventDetails": {
              "input": {},
              "inputDetails": {
                "truncated": false
              },
              "roleArn": "snf_role_arn"
            },
            "id": 1,
            "previousEventId": 0,
            "timestamp": "timestamp",
            "type": "ExecutionStarted"
          },
          {
            "id": 2,
            "previousEventId": 0,
            "stateEnteredEventDetails": {
              "input": {},
              "inputDetails": {
                "truncated": false
              },
              "name": "StartState"
            },
            "timestamp": "timestamp",
            "type": "PassStateEntered"
          },
          {
            "id": 3,
            "previousEventId": 2,
            "stateExitedEventDetails": {
              "name": "StartState",
              "output": {
                "arr": [
                  1
                ]
              },
              "outputDetails": {
                "truncated": false
              }
            },
            "timestamp": "timestamp",
            "type": "PassStateExited"
          },
          {
            "id": 4,
            "previousEventId": 3,
            "stateEnteredEventDetails": {
              "input": {
                "arr": [
                  1
                ]
              },
              "inputDetails": {
                "truncated": false
              },
              "name": "MapState"
            },
            "timestamp": "timestamp",
            "type": "MapStateEntered"
          },
          {
            "id": 5,
            "mapStateStartedEventDetails": {
              "length": 1
            },
            "previousEventId": 4,
            "timestamp": "timestamp",
            "type": "MapStateStarted"
          },
          {
            "id": 6,
            "mapIterationStartedEventDetails": {
              "index": 0,
              "name": "MapState"
            },
            "previousEventId": 5,
            "timestamp": "timestamp",
            "type": "MapIterationStarted"
          },
          {
            "id": 7,
            "previousEventId": 6,
            "stateEnteredEventDetails": {
              "input": "1",
              "inputDetails": {
                "truncated": false
              },
              "name": "HandleItemFail"
            },
            "timestamp": "timestamp",
            "type": "FailStateEntered"
          },
          {
            "id": 8,
            "mapIterationFailedEventDetails": {
              "index": 0,
              "name": "MapState"
            },
            "previousEventId": 7,
            "timestamp": "timestamp",
            "type": "MapIterationFailed"
          },
          {
            "id": 9,
            "previousEventId": 7,
            "timestamp": "timestamp",
            "type": "MapStateFailed"
          },
          {
            "id": 10,
            "previousEventId": 9,
            "stateExitedEventDetails": {
              "name": "MapState",
              "output": {
                "Error": "HandleItemFailError",
                "Cause": "HandleItemFailCause"
              },
              "outputDetails": {
                "truncated": false
              }
            },
            "timestamp": "timestamp",
            "type": "MapStateExited"
          },
          {
            "id": 11,
            "previousEventId": 10,
            "stateEnteredEventDetails": {
              "input": {
                "Error": "HandleItemFailError",
                "Cause": "HandleItemFailCause"
              },
              "inputDetails": {
                "truncated": false
              },
              "name": "FinalCaught"
            },
            "timestamp": "timestamp",
            "type": "PassStateEntered"
          },
          {
            "id": 12,
            "previousEventId": 11,
            "stateExitedEventDetails": {
              "name": "FinalCaught",
              "output": {
                "Error": "HandleItemFailError",
                "Cause": "HandleItemFailCause"
              },
              "outputDetails": {
                "truncated": false
              }
            },
            "timestamp": "timestamp",
            "type": "PassStateExited"
          },
          {
            "executionSucceededEventDetails": {
              "output": {
                "Error": "HandleItemFailError",
                "Cause": "HandleItemFailCause"
              },
              "outputDetails": {
                "truncated": false
              }
            },
            "id": 13,
            "previousEventId": 12,
            "timestamp": "timestamp",
            "type": "ExecutionSucceeded"
          }
        ],
        "ResponseMetadata": {
          "HTTPHeaders": {},
          "HTTPStatusCode": 200
        }
      }
    }
  },
  "tests/integration/stepfunctions/v2/scenarios/test_base_scenarios.py::TestBaseScenarios::test_map_state_retry_legacy": {
    "recorded-date": "24-07-2023, 11:22:16",
    "recorded-content": {
      "get_execution_history": {
        "events": [
          {
            "executionStartedEventDetails": {
              "input": {},
              "inputDetails": {
                "truncated": false
              },
              "roleArn": "snf_role_arn"
            },
            "id": 1,
            "previousEventId": 0,
            "timestamp": "timestamp",
            "type": "ExecutionStarted"
          },
          {
            "id": 2,
            "previousEventId": 0,
            "stateEnteredEventDetails": {
              "input": {},
              "inputDetails": {
                "truncated": false
              },
              "name": "StartState"
            },
            "timestamp": "timestamp",
            "type": "PassStateEntered"
          },
          {
            "id": 3,
            "previousEventId": 2,
            "stateExitedEventDetails": {
              "name": "StartState",
              "output": {
                "arr": [
                  1
                ]
              },
              "outputDetails": {
                "truncated": false
              }
            },
            "timestamp": "timestamp",
            "type": "PassStateExited"
          },
          {
            "id": 4,
            "previousEventId": 3,
            "stateEnteredEventDetails": {
              "input": {
                "arr": [
                  1
                ]
              },
              "inputDetails": {
                "truncated": false
              },
              "name": "MapState"
            },
            "timestamp": "timestamp",
            "type": "MapStateEntered"
          },
          {
            "id": 5,
            "mapStateStartedEventDetails": {
              "length": 1
            },
            "previousEventId": 4,
            "timestamp": "timestamp",
            "type": "MapStateStarted"
          },
          {
            "id": 6,
            "mapIterationStartedEventDetails": {
              "index": 0,
              "name": "MapState"
            },
            "previousEventId": 5,
            "timestamp": "timestamp",
            "type": "MapIterationStarted"
          },
          {
            "id": 7,
            "previousEventId": 6,
            "stateEnteredEventDetails": {
              "input": "1",
              "inputDetails": {
                "truncated": false
              },
              "name": "HandleItemFail"
            },
            "timestamp": "timestamp",
            "type": "FailStateEntered"
          },
          {
            "id": 8,
            "mapIterationFailedEventDetails": {
              "index": 0,
              "name": "MapState"
            },
            "previousEventId": 7,
            "timestamp": "timestamp",
            "type": "MapIterationFailed"
          },
          {
            "id": 9,
            "mapStateStartedEventDetails": {
              "length": 1
            },
            "previousEventId": 7,
            "timestamp": "timestamp",
            "type": "MapStateStarted"
          },
          {
            "id": 10,
            "mapIterationStartedEventDetails": {
              "index": 0,
              "name": "MapState"
            },
            "previousEventId": 9,
            "timestamp": "timestamp",
            "type": "MapIterationStarted"
          },
          {
            "id": 11,
            "previousEventId": 10,
            "stateEnteredEventDetails": {
              "input": "1",
              "inputDetails": {
                "truncated": false
              },
              "name": "HandleItemFail"
            },
            "timestamp": "timestamp",
            "type": "FailStateEntered"
          },
          {
            "id": 12,
            "mapIterationFailedEventDetails": {
              "index": 0,
              "name": "MapState"
            },
            "previousEventId": 11,
            "timestamp": "timestamp",
            "type": "MapIterationFailed"
          },
          {
            "id": 13,
            "mapStateStartedEventDetails": {
              "length": 1
            },
            "previousEventId": 11,
            "timestamp": "timestamp",
            "type": "MapStateStarted"
          },
          {
            "id": 14,
            "mapIterationStartedEventDetails": {
              "index": 0,
              "name": "MapState"
            },
            "previousEventId": 13,
            "timestamp": "timestamp",
            "type": "MapIterationStarted"
          },
          {
            "id": 15,
            "previousEventId": 14,
            "stateEnteredEventDetails": {
              "input": "1",
              "inputDetails": {
                "truncated": false
              },
              "name": "HandleItemFail"
            },
            "timestamp": "timestamp",
            "type": "FailStateEntered"
          },
          {
            "id": 16,
            "mapIterationFailedEventDetails": {
              "index": 0,
              "name": "MapState"
            },
            "previousEventId": 15,
            "timestamp": "timestamp",
            "type": "MapIterationFailed"
          },
          {
            "id": 17,
            "previousEventId": 15,
            "timestamp": "timestamp",
            "type": "MapStateFailed"
          },
          {
            "executionFailedEventDetails": {
              "cause": "HandleItemFailCause",
              "error": "HandleItemFailError"
            },
            "id": 18,
            "previousEventId": 17,
            "timestamp": "timestamp",
            "type": "ExecutionFailed"
          }
        ],
        "ResponseMetadata": {
          "HTTPHeaders": {},
          "HTTPStatusCode": 200
        }
      }
    }
  },
<<<<<<< HEAD
  "tests/integration/stepfunctions/v2/scenarios/test_base_scenarios.py::TestBaseScenarios::test_map_state_catch_empty_fail": {
    "recorded-date": "04-08-2023, 20:56:48",
=======
  "tests/integration/stepfunctions/v2/scenarios/test_base_scenarios.py::TestBaseScenarios::test_map_state_retry_multiple_retriers": {
    "recorded-date": "04-08-2023, 16:43:53",
>>>>>>> 220c4581
    "recorded-content": {
      "get_execution_history": {
        "events": [
          {
            "executionStartedEventDetails": {
              "input": {},
              "inputDetails": {
                "truncated": false
              },
              "roleArn": "snf_role_arn"
            },
            "id": 1,
            "previousEventId": 0,
            "timestamp": "timestamp",
            "type": "ExecutionStarted"
          },
          {
            "id": 2,
            "previousEventId": 0,
            "stateEnteredEventDetails": {
              "input": {},
              "inputDetails": {
                "truncated": false
              },
              "name": "StartState"
            },
            "timestamp": "timestamp",
            "type": "PassStateEntered"
          },
          {
            "id": 3,
            "previousEventId": 2,
            "stateExitedEventDetails": {
              "name": "StartState",
              "output": {
                "arr": [
                  1
                ]
              },
              "outputDetails": {
                "truncated": false
              }
            },
            "timestamp": "timestamp",
            "type": "PassStateExited"
          },
          {
            "id": 4,
            "previousEventId": 3,
            "stateEnteredEventDetails": {
              "input": {
                "arr": [
                  1
                ]
              },
              "inputDetails": {
                "truncated": false
              },
              "name": "MapState"
            },
            "timestamp": "timestamp",
            "type": "MapStateEntered"
          },
          {
            "id": 5,
            "mapStateStartedEventDetails": {
              "length": 1
            },
            "previousEventId": 4,
            "timestamp": "timestamp",
            "type": "MapStateStarted"
          },
          {
            "id": 6,
            "mapIterationStartedEventDetails": {
              "index": 0,
              "name": "MapState"
            },
            "previousEventId": 5,
            "timestamp": "timestamp",
            "type": "MapIterationStarted"
          },
          {
            "id": 7,
            "previousEventId": 6,
            "stateEnteredEventDetails": {
              "input": "1",
              "inputDetails": {
                "truncated": false
              },
              "name": "HandleItemFail"
            },
            "timestamp": "timestamp",
            "type": "FailStateEntered"
          },
          {
            "id": 8,
            "mapIterationFailedEventDetails": {
              "index": 0,
              "name": "MapState"
            },
            "previousEventId": 7,
            "timestamp": "timestamp",
            "type": "MapIterationFailed"
          },
          {
            "id": 9,
<<<<<<< HEAD
            "previousEventId": 7,
            "timestamp": "timestamp",
            "type": "MapStateFailed"
          },
          {
            "executionFailedEventDetails": {},
            "id": 10,
            "previousEventId": 9,
            "timestamp": "timestamp",
=======
            "mapStateStartedEventDetails": {
              "length": 1
            },
            "previousEventId": 7,
            "timestamp": "timestamp",
            "type": "MapStateStarted"
          },
          {
            "id": 10,
            "mapIterationStartedEventDetails": {
              "index": 0,
              "name": "MapState"
            },
            "previousEventId": 9,
            "timestamp": "timestamp",
            "type": "MapIterationStarted"
          },
          {
            "id": 11,
            "previousEventId": 10,
            "stateEnteredEventDetails": {
              "input": "1",
              "inputDetails": {
                "truncated": false
              },
              "name": "HandleItemFail"
            },
            "timestamp": "timestamp",
            "type": "FailStateEntered"
          },
          {
            "id": 12,
            "mapIterationFailedEventDetails": {
              "index": 0,
              "name": "MapState"
            },
            "previousEventId": 11,
            "timestamp": "timestamp",
            "type": "MapIterationFailed"
          },
          {
            "id": 13,
            "mapStateStartedEventDetails": {
              "length": 1
            },
            "previousEventId": 11,
            "timestamp": "timestamp",
            "type": "MapStateStarted"
          },
          {
            "id": 14,
            "mapIterationStartedEventDetails": {
              "index": 0,
              "name": "MapState"
            },
            "previousEventId": 13,
            "timestamp": "timestamp",
            "type": "MapIterationStarted"
          },
          {
            "id": 15,
            "previousEventId": 14,
            "stateEnteredEventDetails": {
              "input": "1",
              "inputDetails": {
                "truncated": false
              },
              "name": "HandleItemFail"
            },
            "timestamp": "timestamp",
            "type": "FailStateEntered"
          },
          {
            "id": 16,
            "mapIterationFailedEventDetails": {
              "index": 0,
              "name": "MapState"
            },
            "previousEventId": 15,
            "timestamp": "timestamp",
            "type": "MapIterationFailed"
          },
          {
            "id": 17,
            "mapStateStartedEventDetails": {
              "length": 1
            },
            "previousEventId": 15,
            "timestamp": "timestamp",
            "type": "MapStateStarted"
          },
          {
            "id": 18,
            "mapIterationStartedEventDetails": {
              "index": 0,
              "name": "MapState"
            },
            "previousEventId": 17,
            "timestamp": "timestamp",
            "type": "MapIterationStarted"
          },
          {
            "id": 19,
            "previousEventId": 18,
            "stateEnteredEventDetails": {
              "input": "1",
              "inputDetails": {
                "truncated": false
              },
              "name": "HandleItemFail"
            },
            "timestamp": "timestamp",
            "type": "FailStateEntered"
          },
          {
            "id": 20,
            "mapIterationFailedEventDetails": {
              "index": 0,
              "name": "MapState"
            },
            "previousEventId": 19,
            "timestamp": "timestamp",
            "type": "MapIterationFailed"
          },
          {
            "id": 21,
            "previousEventId": 19,
            "timestamp": "timestamp",
            "type": "MapStateFailed"
          },
          {
            "executionFailedEventDetails": {
              "cause": "HandleItemFailCause",
              "error": "HandleItemFailError"
            },
            "id": 22,
            "previousEventId": 21,
            "timestamp": "timestamp",
>>>>>>> 220c4581
            "type": "ExecutionFailed"
          }
        ],
        "ResponseMetadata": {
          "HTTPHeaders": {},
          "HTTPStatusCode": 200
        }
      }
    }
  }
}<|MERGE_RESOLUTION|>--- conflicted
+++ resolved
@@ -7758,13 +7758,8 @@
       }
     }
   },
-<<<<<<< HEAD
-  "tests/integration/stepfunctions/v2/scenarios/test_base_scenarios.py::TestBaseScenarios::test_map_state_catch_empty_fail": {
-    "recorded-date": "04-08-2023, 20:56:48",
-=======
   "tests/integration/stepfunctions/v2/scenarios/test_base_scenarios.py::TestBaseScenarios::test_map_state_retry_multiple_retriers": {
-    "recorded-date": "04-08-2023, 16:43:53",
->>>>>>> 220c4581
+    "recorded-date": "04-08-2023, 21:48:00",
     "recorded-content": {
       "get_execution_history": {
         "events": [
@@ -7872,7 +7867,263 @@
           },
           {
             "id": 9,
-<<<<<<< HEAD
+            "mapStateStartedEventDetails": {
+              "length": 1
+            },
+            "previousEventId": 7,
+            "timestamp": "timestamp",
+            "type": "MapStateStarted"
+          },
+          {
+            "id": 10,
+            "mapIterationStartedEventDetails": {
+              "index": 0,
+              "name": "MapState"
+            },
+            "previousEventId": 9,
+            "timestamp": "timestamp",
+            "type": "MapIterationStarted"
+          },
+          {
+            "id": 11,
+            "previousEventId": 10,
+            "stateEnteredEventDetails": {
+              "input": "1",
+              "inputDetails": {
+                "truncated": false
+              },
+              "name": "HandleItemFail"
+            },
+            "timestamp": "timestamp",
+            "type": "FailStateEntered"
+          },
+          {
+            "id": 12,
+            "mapIterationFailedEventDetails": {
+              "index": 0,
+              "name": "MapState"
+            },
+            "previousEventId": 11,
+            "timestamp": "timestamp",
+            "type": "MapIterationFailed"
+          },
+          {
+            "id": 13,
+            "mapStateStartedEventDetails": {
+              "length": 1
+            },
+            "previousEventId": 11,
+            "timestamp": "timestamp",
+            "type": "MapStateStarted"
+          },
+          {
+            "id": 14,
+            "mapIterationStartedEventDetails": {
+              "index": 0,
+              "name": "MapState"
+            },
+            "previousEventId": 13,
+            "timestamp": "timestamp",
+            "type": "MapIterationStarted"
+          },
+          {
+            "id": 15,
+            "previousEventId": 14,
+            "stateEnteredEventDetails": {
+              "input": "1",
+              "inputDetails": {
+                "truncated": false
+              },
+              "name": "HandleItemFail"
+            },
+            "timestamp": "timestamp",
+            "type": "FailStateEntered"
+          },
+          {
+            "id": 16,
+            "mapIterationFailedEventDetails": {
+              "index": 0,
+              "name": "MapState"
+            },
+            "previousEventId": 15,
+            "timestamp": "timestamp",
+            "type": "MapIterationFailed"
+          },
+          {
+            "id": 17,
+            "mapStateStartedEventDetails": {
+              "length": 1
+            },
+            "previousEventId": 15,
+            "timestamp": "timestamp",
+            "type": "MapStateStarted"
+          },
+          {
+            "id": 18,
+            "mapIterationStartedEventDetails": {
+              "index": 0,
+              "name": "MapState"
+            },
+            "previousEventId": 17,
+            "timestamp": "timestamp",
+            "type": "MapIterationStarted"
+          },
+          {
+            "id": 19,
+            "previousEventId": 18,
+            "stateEnteredEventDetails": {
+              "input": "1",
+              "inputDetails": {
+                "truncated": false
+              },
+              "name": "HandleItemFail"
+            },
+            "timestamp": "timestamp",
+            "type": "FailStateEntered"
+          },
+          {
+            "id": 20,
+            "mapIterationFailedEventDetails": {
+              "index": 0,
+              "name": "MapState"
+            },
+            "previousEventId": 19,
+            "timestamp": "timestamp",
+            "type": "MapIterationFailed"
+          },
+          {
+            "id": 21,
+            "previousEventId": 19,
+            "timestamp": "timestamp",
+            "type": "MapStateFailed"
+          },
+          {
+            "executionFailedEventDetails": {
+              "cause": "HandleItemFailCause",
+              "error": "HandleItemFailError"
+            },
+            "id": 22,
+            "previousEventId": 21,
+            "timestamp": "timestamp",
+            "type": "ExecutionFailed"
+          }
+        ],
+        "ResponseMetadata": {
+          "HTTPHeaders": {},
+          "HTTPStatusCode": 200
+        }
+      }
+    }
+  },
+  "tests/integration/stepfunctions/v2/scenarios/test_base_scenarios.py::TestBaseScenarios::test_map_state_catch_empty_fail": {
+    "recorded-date": "04-08-2023, 21:48:17",
+    "recorded-content": {
+      "get_execution_history": {
+        "events": [
+          {
+            "executionStartedEventDetails": {
+              "input": {},
+              "inputDetails": {
+                "truncated": false
+              },
+              "roleArn": "snf_role_arn"
+            },
+            "id": 1,
+            "previousEventId": 0,
+            "timestamp": "timestamp",
+            "type": "ExecutionStarted"
+          },
+          {
+            "id": 2,
+            "previousEventId": 0,
+            "stateEnteredEventDetails": {
+              "input": {},
+              "inputDetails": {
+                "truncated": false
+              },
+              "name": "StartState"
+            },
+            "timestamp": "timestamp",
+            "type": "PassStateEntered"
+          },
+          {
+            "id": 3,
+            "previousEventId": 2,
+            "stateExitedEventDetails": {
+              "name": "StartState",
+              "output": {
+                "arr": [
+                  1
+                ]
+              },
+              "outputDetails": {
+                "truncated": false
+              }
+            },
+            "timestamp": "timestamp",
+            "type": "PassStateExited"
+          },
+          {
+            "id": 4,
+            "previousEventId": 3,
+            "stateEnteredEventDetails": {
+              "input": {
+                "arr": [
+                  1
+                ]
+              },
+              "inputDetails": {
+                "truncated": false
+              },
+              "name": "MapState"
+            },
+            "timestamp": "timestamp",
+            "type": "MapStateEntered"
+          },
+          {
+            "id": 5,
+            "mapStateStartedEventDetails": {
+              "length": 1
+            },
+            "previousEventId": 4,
+            "timestamp": "timestamp",
+            "type": "MapStateStarted"
+          },
+          {
+            "id": 6,
+            "mapIterationStartedEventDetails": {
+              "index": 0,
+              "name": "MapState"
+            },
+            "previousEventId": 5,
+            "timestamp": "timestamp",
+            "type": "MapIterationStarted"
+          },
+          {
+            "id": 7,
+            "previousEventId": 6,
+            "stateEnteredEventDetails": {
+              "input": "1",
+              "inputDetails": {
+                "truncated": false
+              },
+              "name": "HandleItemFail"
+            },
+            "timestamp": "timestamp",
+            "type": "FailStateEntered"
+          },
+          {
+            "id": 8,
+            "mapIterationFailedEventDetails": {
+              "index": 0,
+              "name": "MapState"
+            },
+            "previousEventId": 7,
+            "timestamp": "timestamp",
+            "type": "MapIterationFailed"
+          },
+          {
+            "id": 9,
             "previousEventId": 7,
             "timestamp": "timestamp",
             "type": "MapStateFailed"
@@ -7882,146 +8133,6 @@
             "id": 10,
             "previousEventId": 9,
             "timestamp": "timestamp",
-=======
-            "mapStateStartedEventDetails": {
-              "length": 1
-            },
-            "previousEventId": 7,
-            "timestamp": "timestamp",
-            "type": "MapStateStarted"
-          },
-          {
-            "id": 10,
-            "mapIterationStartedEventDetails": {
-              "index": 0,
-              "name": "MapState"
-            },
-            "previousEventId": 9,
-            "timestamp": "timestamp",
-            "type": "MapIterationStarted"
-          },
-          {
-            "id": 11,
-            "previousEventId": 10,
-            "stateEnteredEventDetails": {
-              "input": "1",
-              "inputDetails": {
-                "truncated": false
-              },
-              "name": "HandleItemFail"
-            },
-            "timestamp": "timestamp",
-            "type": "FailStateEntered"
-          },
-          {
-            "id": 12,
-            "mapIterationFailedEventDetails": {
-              "index": 0,
-              "name": "MapState"
-            },
-            "previousEventId": 11,
-            "timestamp": "timestamp",
-            "type": "MapIterationFailed"
-          },
-          {
-            "id": 13,
-            "mapStateStartedEventDetails": {
-              "length": 1
-            },
-            "previousEventId": 11,
-            "timestamp": "timestamp",
-            "type": "MapStateStarted"
-          },
-          {
-            "id": 14,
-            "mapIterationStartedEventDetails": {
-              "index": 0,
-              "name": "MapState"
-            },
-            "previousEventId": 13,
-            "timestamp": "timestamp",
-            "type": "MapIterationStarted"
-          },
-          {
-            "id": 15,
-            "previousEventId": 14,
-            "stateEnteredEventDetails": {
-              "input": "1",
-              "inputDetails": {
-                "truncated": false
-              },
-              "name": "HandleItemFail"
-            },
-            "timestamp": "timestamp",
-            "type": "FailStateEntered"
-          },
-          {
-            "id": 16,
-            "mapIterationFailedEventDetails": {
-              "index": 0,
-              "name": "MapState"
-            },
-            "previousEventId": 15,
-            "timestamp": "timestamp",
-            "type": "MapIterationFailed"
-          },
-          {
-            "id": 17,
-            "mapStateStartedEventDetails": {
-              "length": 1
-            },
-            "previousEventId": 15,
-            "timestamp": "timestamp",
-            "type": "MapStateStarted"
-          },
-          {
-            "id": 18,
-            "mapIterationStartedEventDetails": {
-              "index": 0,
-              "name": "MapState"
-            },
-            "previousEventId": 17,
-            "timestamp": "timestamp",
-            "type": "MapIterationStarted"
-          },
-          {
-            "id": 19,
-            "previousEventId": 18,
-            "stateEnteredEventDetails": {
-              "input": "1",
-              "inputDetails": {
-                "truncated": false
-              },
-              "name": "HandleItemFail"
-            },
-            "timestamp": "timestamp",
-            "type": "FailStateEntered"
-          },
-          {
-            "id": 20,
-            "mapIterationFailedEventDetails": {
-              "index": 0,
-              "name": "MapState"
-            },
-            "previousEventId": 19,
-            "timestamp": "timestamp",
-            "type": "MapIterationFailed"
-          },
-          {
-            "id": 21,
-            "previousEventId": 19,
-            "timestamp": "timestamp",
-            "type": "MapStateFailed"
-          },
-          {
-            "executionFailedEventDetails": {
-              "cause": "HandleItemFailCause",
-              "error": "HandleItemFailError"
-            },
-            "id": 22,
-            "previousEventId": 21,
-            "timestamp": "timestamp",
->>>>>>> 220c4581
             "type": "ExecutionFailed"
           }
         ],
