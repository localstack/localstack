import json
import logging
import os

import pytest

from localstack.services.events.provider import TEST_EVENTS_CACHE
from localstack.services.stepfunctions.stepfunctions_utils import await_sfn_execution_result
from localstack.utils import testutil
from localstack.utils.aws import arns, aws_stack
from localstack.utils.files import load_file
from localstack.utils.json import clone
from localstack.utils.strings import short_uid
from localstack.utils.sync import ShortCircuitWaitException, retry, wait_until
from localstack.utils.threads import parallelize
from tests.integration.awslambda.functions import lambda_environment
from tests.integration.awslambda.test_lambda import TEST_LAMBDA_ENV, TEST_LAMBDA_PYTHON_ECHO
from tests.integration.stepfunctions.utils import is_new_provider

THIS_FOLDER = os.path.dirname(os.path.realpath(__file__))
TEST_LAMBDA_NAME_1 = "lambda_sfn_1"
TEST_LAMBDA_NAME_2 = "lambda_sfn_2"
TEST_RESULT_VALUE = "testresult1"
TEST_RESULT_VALUE_2 = "testresult2"
TEST_RESULT_VALUE_4 = "testresult4"
STATE_MACHINE_BASIC = {
    "Comment": "Hello World example",
    "StartAt": "step1",
    "States": {
        "step1": {"Type": "Task", "Resource": "__tbd__", "Next": "step2"},
        "step2": {
            "Type": "Task",
            "Resource": "__tbd__",
            "ResultPath": "$.result_value",
            "End": True,
        },
    },
}
TEST_LAMBDA_NAME_3 = "lambda_map_sfn_3"
STATE_MACHINE_MAP = {
    "Comment": "Hello Map State",
    "StartAt": "ExampleMapState",
    "States": {
        "ExampleMapState": {
            "Type": "Map",
            "Iterator": {
                "StartAt": "CallLambda",
                "States": {"CallLambda": {"Type": "Task", "Resource": "__tbd__", "End": True}},
            },
            "End": True,
        }
    },
}
TEST_LAMBDA_NAME_4 = "lambda_choice_sfn_4"
STATE_MACHINE_CHOICE = {
    "StartAt": "CheckValues",
    "States": {
        "CheckValues": {
            "Type": "Choice",
            "Choices": [
                {
                    "And": [
                        {"Variable": "$.x", "IsPresent": True},
                        {"Variable": "$.y", "IsPresent": True},
                    ],
                    "Next": "Add",
                }
            ],
            "Default": "MissingValue",
        },
        "MissingValue": {"Type": "Fail", "Cause": "test"},
        "Add": {
            "Type": "Task",
            "Resource": "__tbd__",
            "ResultPath": "$.added",
            "TimeoutSeconds": 10,
            "End": True,
        },
    },
}
STATE_MACHINE_CATCH = {
    "StartAt": "Start",
    "States": {
        "Start": {
            "Type": "Task",
            "Resource": "arn:aws:states:::lambda:invoke",
            "Parameters": {
                "FunctionName": "__tbd__",
                "Payload": {lambda_environment.MSG_BODY_RAISE_ERROR_FLAG: 1},
            },
            "Catch": [
                {
                    "ErrorEquals": [
                        "Exception",
                        "Lambda.Unknown",
                        "ValueError",
                    ],
                    "ResultPath": "$.error",
                    "Next": "ErrorHandler",
                }
            ],
            "Next": "Final",
        },
        "ErrorHandler": {
            "Type": "Task",
            "Resource": "__tbd__",
            "ResultPath": "$.handled",
            "Next": "Final",
        },
        "Final": {
            "Type": "Task",
            "Resource": "__tbd__",
            "ResultPath": "$.final",
            "End": True,
        },
    },
}
TEST_LAMBDA_NAME_5 = "lambda_intrinsic_sfn_5"
STATE_MACHINE_INTRINSIC_FUNCS = {
    "StartAt": "state0",
    "States": {
        "state0": {"Type": "Pass", "Result": {"v1": 1, "v2": "v2"}, "Next": "state1"},
        "state1": {
            "Type": "Pass",
            "Parameters": {
                "lambda_params": {
                    "FunctionName": "__tbd__",
                    "Payload": {"values.$": "States.Array($.v1, $.v2)"},
                }
            },
            "Next": "state2",
        },
        "state2": {
            "Type": "Task",
            "Resource": "arn:aws:states:::lambda:invoke",
            "Parameters": {
                "FunctionName.$": "$.lambda_params.FunctionName",
                "Payload.$": "States.StringToJson(States.JsonToString($.lambda_params.Payload))",
            },
            "Next": "state3",
        },
        "state3": {
            "Type": "Task",
            "Resource": "__tbd__",
            "ResultSelector": {"payload.$": "$"},
            "ResultPath": "$.result_value",
            "End": True,
        },
    },
}
STATE_MACHINE_EVENTS = {
    "StartAt": "step1",
    "States": {
        "step1": {
            "Type": "Task",
            "Resource": "arn:aws:states:::events:putEvents",
            "Parameters": {
                "Entries": [
                    {
                        "DetailType": "TestMessage",
                        "Source": "TestSource",
                        "EventBusName": "__tbd__",
                        "Detail": {"Message": "Hello from Step Functions!"},
                    }
                ]
            },
            "End": True,
        },
    },
}

LOG = logging.getLogger(__name__)


@pytest.fixture(scope="module")
def setup_and_tear_down():
    lambda_client = aws_stack.create_external_boto_client("lambda")

    zip_file = testutil.create_lambda_archive(load_file(TEST_LAMBDA_ENV), get_content=True)
    zip_file2 = testutil.create_lambda_archive(load_file(TEST_LAMBDA_PYTHON_ECHO), get_content=True)
    testutil.create_lambda_function(
        func_name=TEST_LAMBDA_NAME_1,
        zip_file=zip_file,
        envvars={"Hello": TEST_RESULT_VALUE},
    )
    testutil.create_lambda_function(
        func_name=TEST_LAMBDA_NAME_2,
        zip_file=zip_file,
        envvars={"Hello": TEST_RESULT_VALUE_2},
    )
    testutil.create_lambda_function(
        func_name=TEST_LAMBDA_NAME_3,
        zip_file=zip_file,
        envvars={"Hello": "Replace Value"},
    )
    testutil.create_lambda_function(
        func_name=TEST_LAMBDA_NAME_4,
        zip_file=zip_file,
        envvars={"Hello": TEST_RESULT_VALUE_4},
    )
    testutil.create_lambda_function(func_name=TEST_LAMBDA_NAME_5, zip_file=zip_file2)

    active_waiter = lambda_client.get_waiter("function_active_v2")
    active_waiter.wait(FunctionName=TEST_LAMBDA_NAME_1)
    active_waiter.wait(FunctionName=TEST_LAMBDA_NAME_2)
    active_waiter.wait(FunctionName=TEST_LAMBDA_NAME_3)
    active_waiter.wait(FunctionName=TEST_LAMBDA_NAME_4)
    active_waiter.wait(FunctionName=TEST_LAMBDA_NAME_5)

    yield

    testutil.delete_lambda_function(name=TEST_LAMBDA_NAME_1)
    testutil.delete_lambda_function(name=TEST_LAMBDA_NAME_2)
    testutil.delete_lambda_function(name=TEST_LAMBDA_NAME_3)
    testutil.delete_lambda_function(name=TEST_LAMBDA_NAME_4)
    testutil.delete_lambda_function(name=TEST_LAMBDA_NAME_5)


@pytest.fixture
def sfn_execution_role(iam_client):
    role_name = f"role-{short_uid()}"
    result = iam_client.create_role(
        RoleName=role_name,
        AssumeRolePolicyDocument='{"Version": "2012-10-17", "Statement": {"Action": "sts:AssumeRole", "Effect": "Allow", "Principal": {"Service": "states.amazonaws.com"}}}',
    )
    return result["Role"]


def _assert_machine_instances(expected_instances, sfn_client):
    def check():
        state_machines_after = sfn_client.list_state_machines()["stateMachines"]
        assert expected_instances == len(state_machines_after)
        return state_machines_after

    return retry(check, sleep=1, retries=4)


def _get_execution_results(sm_arn, sfn_client):
    response = sfn_client.list_executions(stateMachineArn=sm_arn)
    executions = sorted(response["executions"], key=lambda x: x["startDate"])
    execution = executions[-1]
    result = sfn_client.get_execution_history(executionArn=execution["executionArn"])
    events = sorted(result["events"], key=lambda event: event["timestamp"])
    result = json.loads(events[-1]["executionSucceededEventDetails"]["output"])
    return result


def assert_machine_deleted(state_machines_before, sfn_client):
    return _assert_machine_instances(len(state_machines_before), sfn_client)


def assert_machine_created(state_machines_before, sfn_client):
    return _assert_machine_instances(len(state_machines_before) + 1, sfn_client=sfn_client)


def cleanup(sm_arn, state_machines_before, sfn_client):
    sfn_client.delete_state_machine(stateMachineArn=sm_arn)
    assert_machine_deleted(state_machines_before, sfn_client=sfn_client)


def get_machine_arn(sm_name, sfn_client):
    state_machines = sfn_client.list_state_machines()["stateMachines"]
    return [m["stateMachineArn"] for m in state_machines if m["name"] == sm_name][0]


pytestmark = pytest.mark.skipif(
    condition=is_new_provider(), reason="Test suite only for legacy provider."
)


@pytest.mark.usefixtures("setup_and_tear_down")
class TestStateMachine:
    def test_create_choice_state_machine(self, aws_client):
        state_machines_before = aws_client.stepfunctions.list_state_machines()["stateMachines"]
        role_arn = arns.role_arn("sfn_role")

        definition = clone(STATE_MACHINE_CHOICE)
        lambda_arn_4 = arns.lambda_function_arn(TEST_LAMBDA_NAME_4)
        definition["States"]["Add"]["Resource"] = lambda_arn_4
        definition = json.dumps(definition)
        sm_name = f"choice-{short_uid()}"
        aws_client.stepfunctions.create_state_machine(
            name=sm_name, definition=definition, roleArn=role_arn
        )

        # assert that the SM has been created
        assert_machine_created(state_machines_before, aws_client.stepfunctions)

        # run state machine
        sm_arn = get_machine_arn(sm_name, aws_client.stepfunctions)
        input = {"x": "1", "y": "2"}
        result = aws_client.stepfunctions.start_execution(
            stateMachineArn=sm_arn, input=json.dumps(input)
        )
        assert result.get("executionArn")

        # define expected output
        test_output = {**input, "added": {"Hello": TEST_RESULT_VALUE_4}}

        def check_result():
            result = _get_execution_results(sm_arn, aws_client.stepfunctions)
            assert test_output == result

        # assert that the result is correct
        retry(check_result, sleep=2, retries=10)

        # clean up
        cleanup(sm_arn, state_machines_before, sfn_client=aws_client.stepfunctions)

    def test_create_run_map_state_machine(self, aws_client):
        names = ["Bob", "Meg", "Joe"]
        test_input = [{"map": name} for name in names]
        test_output = [{"Hello": name} for name in names]
        state_machines_before = aws_client.stepfunctions.list_state_machines()["stateMachines"]

        role_arn = arns.role_arn("sfn_role")
        definition = clone(STATE_MACHINE_MAP)
        lambda_arn_3 = arns.lambda_function_arn(TEST_LAMBDA_NAME_3)
        definition["States"]["ExampleMapState"]["Iterator"]["States"]["CallLambda"][
            "Resource"
        ] = lambda_arn_3
        definition = json.dumps(definition)
        sm_name = f"map-{short_uid()}"
        aws_client.stepfunctions.create_state_machine(
            name=sm_name, definition=definition, roleArn=role_arn
        )

        # assert that the SM has been created
        assert_machine_created(state_machines_before, aws_client.stepfunctions)

        # run state machine
        sm_arn = get_machine_arn(sm_name, aws_client.stepfunctions)
        result = aws_client.stepfunctions.start_execution(
            stateMachineArn=sm_arn, input=json.dumps(test_input)
        )
        assert result.get("executionArn")

        def check_invocations():
            # assert that the result is correct
            result = _get_execution_results(sm_arn, aws_client.stepfunctions)
            assert test_output == result

        # assert that the lambda has been invoked by the SM execution
        retry(check_invocations, sleep=1, retries=10)

        # clean up
        cleanup(sm_arn, state_machines_before, aws_client.stepfunctions)

    def test_create_run_state_machine(self, aws_client):
        state_machines_before = aws_client.stepfunctions.list_state_machines()["stateMachines"]

        # create state machine
        role_arn = arns.role_arn("sfn_role")
        definition = clone(STATE_MACHINE_BASIC)
        lambda_arn_1 = arns.lambda_function_arn(TEST_LAMBDA_NAME_1)
        lambda_arn_2 = arns.lambda_function_arn(TEST_LAMBDA_NAME_2)
        definition["States"]["step1"]["Resource"] = lambda_arn_1
        definition["States"]["step2"]["Resource"] = lambda_arn_2
        definition = json.dumps(definition)
        sm_name = f"basic-{short_uid()}"
        aws_client.stepfunctions.create_state_machine(
            name=sm_name, definition=definition, roleArn=role_arn
        )

        # assert that the SM has been created
        assert_machine_created(state_machines_before, aws_client.stepfunctions)

        # run state machine
        sm_arn = get_machine_arn(sm_name, aws_client.stepfunctions)
        result = aws_client.stepfunctions.start_execution(stateMachineArn=sm_arn)
        assert result.get("executionArn")

        def check_invocations():
            # assert that the result is correct
            result = _get_execution_results(sm_arn, aws_client.stepfunctions)
            assert {"Hello": TEST_RESULT_VALUE_2} == result["result_value"]

        # assert that the lambda has been invoked by the SM execution
        retry(check_invocations, sleep=0.7, retries=25)

        # clean up
        cleanup(sm_arn, state_machines_before, aws_client.stepfunctions)

    def test_try_catch_state_machine(self, aws_client):
        if os.environ.get("AWS_DEFAULT_REGION") != "us-east-1":
            pytest.skip("skipping non us-east-1 temporarily")

        state_machines_before = aws_client.stepfunctions.list_state_machines()["stateMachines"]

        # create state machine
        role_arn = arns.role_arn("sfn_role")
        definition = clone(STATE_MACHINE_CATCH)
        lambda_arn_1 = arns.lambda_function_arn(TEST_LAMBDA_NAME_1)
        lambda_arn_2 = arns.lambda_function_arn(TEST_LAMBDA_NAME_2)
        definition["States"]["Start"]["Parameters"]["FunctionName"] = lambda_arn_1
        definition["States"]["ErrorHandler"]["Resource"] = lambda_arn_2
        definition["States"]["Final"]["Resource"] = lambda_arn_2
        definition = json.dumps(definition)
        sm_name = f"catch-{short_uid()}"
        aws_client.stepfunctions.create_state_machine(
            name=sm_name, definition=definition, roleArn=role_arn
        )

        # run state machine
        sm_arn = get_machine_arn(sm_name, aws_client.stepfunctions)
        result = aws_client.stepfunctions.start_execution(stateMachineArn=sm_arn)
        assert result.get("executionArn")

        def check_invocations():
            # assert that the result is correct
            result = _get_execution_results(sm_arn, aws_client.stepfunctions)
            assert {"Hello": TEST_RESULT_VALUE_2} == result.get("handled")

        # assert that the lambda has been invoked by the SM execution
        retry(check_invocations, sleep=1, retries=10)

        # clean up
        cleanup(sm_arn, state_machines_before, aws_client.stepfunctions)

<<<<<<< HEAD
    def test_intrinsic_functions(self, stepfunctions_client):
=======
    # TODO: validate against AWS
    def test_intrinsic_functions(self, aws_client):
>>>>>>> 3d119513
        if os.environ.get("AWS_DEFAULT_REGION") != "us-east-1":
            pytest.skip("skipping non us-east-1 temporarily")

        state_machines_before = aws_client.stepfunctions.list_state_machines()["stateMachines"]

        # create state machine
        role_arn = arns.role_arn("sfn_role")
        definition = clone(STATE_MACHINE_INTRINSIC_FUNCS)
        lambda_arn_1 = arns.lambda_function_arn(TEST_LAMBDA_NAME_5)
        lambda_arn_2 = arns.lambda_function_arn(TEST_LAMBDA_NAME_5)
        if isinstance(definition["States"]["state1"].get("Parameters"), dict):
            definition["States"]["state1"]["Parameters"]["lambda_params"][
                "FunctionName"
            ] = lambda_arn_1
            definition["States"]["state3"]["Resource"] = lambda_arn_2
        definition = json.dumps(definition)
        sm_name = f"intrinsic-{short_uid()}"
        aws_client.stepfunctions.create_state_machine(
            name=sm_name, definition=definition, roleArn=role_arn
        )

        # run state machine
        sm_arn = get_machine_arn(sm_name, aws_client.stepfunctions)
        input = {}
        result = aws_client.stepfunctions.start_execution(
            stateMachineArn=sm_arn, input=json.dumps(input)
        )
        assert result.get("executionArn")

        def check_invocations():
            # assert that the result is correct
            result = _get_execution_results(sm_arn, aws_client.stepfunctions)
            assert {"payload": {"values": [1, "v2"]}} == result.get("result_value")

        # assert that the lambda has been invoked by the SM execution
        retry(check_invocations, sleep=1, retries=10)

        # clean up
        cleanup(sm_arn, state_machines_before, aws_client.stepfunctions)

    def test_events_state_machine(self, aws_client):
        events = aws_stack.create_external_boto_client("events")
        state_machines_before = aws_client.stepfunctions.list_state_machines()["stateMachines"]

        # create event bus
        bus_name = f"bus-{short_uid()}"
        events.create_event_bus(Name=bus_name)

        # create state machine
        definition = clone(STATE_MACHINE_EVENTS)
        definition["States"]["step1"]["Parameters"]["Entries"][0]["EventBusName"] = bus_name
        definition = json.dumps(definition)
        sm_name = f"events-{short_uid()}"
        role_arn = arns.role_arn("sfn_role")
        aws_client.stepfunctions.create_state_machine(
            name=sm_name, definition=definition, roleArn=role_arn
        )

        # run state machine
        events_before = len(TEST_EVENTS_CACHE)
        sm_arn = get_machine_arn(sm_name, aws_client.stepfunctions)
        result = aws_client.stepfunctions.start_execution(stateMachineArn=sm_arn)
        assert result.get("executionArn")

        def check_invocations():
            # assert that the event is received
            assert events_before + 1 == len(TEST_EVENTS_CACHE)
            last_event = TEST_EVENTS_CACHE[-1]
            assert bus_name == last_event["EventBusName"]
            assert "TestSource" == last_event["Source"]
            assert "TestMessage" == last_event["DetailType"]
            assert {"Message": "Hello from Step Functions!"} == json.loads(last_event["Detail"])

        # assert that the event bus has received an event from the SM execution
        retry(check_invocations, sleep=1, retries=10)

        # clean up
        cleanup(sm_arn, state_machines_before, aws_client.stepfunctions)
        events.delete_event_bus(Name=bus_name)

    def test_create_state_machines_in_parallel(self, cleanups, aws_client):
        """
        Perform a test that creates a series of state machines in parallel. Without concurrency control, using
        StepFunctions-Local, the following error is pretty consistently reproducible:

        botocore.errorfactory.InvalidDefinition: An error occurred (InvalidDefinition) when calling the
        CreateStateMachine operation: Invalid State Machine Definition: ''DUPLICATE_STATE_NAME: Duplicate State name:
        MissingValue at /States/MissingValue', 'DUPLICATE_STATE_NAME: Duplicate State name: Add at /States/Add''
        """
        role_arn = arns.role_arn("sfn_role")
        definition = clone(STATE_MACHINE_CHOICE)
        lambda_arn_4 = arns.lambda_function_arn(TEST_LAMBDA_NAME_4)
        definition["States"]["Add"]["Resource"] = lambda_arn_4
        definition = json.dumps(definition)
        results = []

        def _create_sm(*_):
            sm_name = f"sm-{short_uid()}"
            result = aws_client.stepfunctions.create_state_machine(
                name=sm_name, definition=definition, roleArn=role_arn
            )
            assert result["ResponseMetadata"]["HTTPStatusCode"] == 200
            cleanups.append(
                lambda: aws_client.stepfunctions.delete_state_machine(
                    stateMachineArn=result["stateMachineArn"]
                )
            )
            results.append(result)
            aws_client.stepfunctions.describe_state_machine(
                stateMachineArn=result["stateMachineArn"]
            )
            aws_client.stepfunctions.list_tags_for_resource(resourceArn=result["stateMachineArn"])

        num_machines = 30
        parallelize(_create_sm, list(range(num_machines)), size=2)
        assert len(results) == num_machines


TEST_STATE_MACHINE = {
    "StartAt": "s0",
    "States": {"s0": {"Type": "Pass", "Result": {}, "End": True}},
}

TEST_STATE_MACHINE_2 = {
    "StartAt": "s1",
    "States": {
        "s1": {
            "Type": "Task",
            "Resource": "arn:aws:states:::states:startExecution.sync",
            "Parameters": {
                "Input": {"Comment": "Hello world!"},
                "StateMachineArn": "__machine_arn__",
                "Name": "ExecutionName",
            },
            "End": True,
        }
    },
}

TEST_STATE_MACHINE_3 = {
    "StartAt": "s1",
    "States": {
        "s1": {
            "Type": "Task",
            "Resource": "arn:aws:states:::states:startExecution.sync",
            "Parameters": {
                "Input": {"Comment": "Hello world!"},
                "StateMachineArn": "__machine_arn__",
                "Name": "ExecutionName",
            },
            "End": True,
        }
    },
}

STS_ROLE_POLICY_DOC = {
    "Version": "2012-10-17",
    "Statement": [
        {
            "Effect": "Allow",
            "Principal": {"Service": ["states.amazonaws.com"]},
            "Action": "sts:AssumeRole",
        }
    ],
}


@pytest.mark.parametrize("region_name", ("us-east-1", "us-east-2", "eu-west-1", "eu-central-1"))
@pytest.mark.parametrize("statemachine_definition", (TEST_STATE_MACHINE_3,))  # TODO: add sync2 test
def test_multiregion_nested(region_name, statemachine_definition):
    client1 = aws_stack.create_external_boto_client("stepfunctions", region_name=region_name)
    # create state machine
    child_machine_name = f"sf-child-{short_uid()}"
    role = arns.role_arn("sfn_role")
    child_machine_result = client1.create_state_machine(
        name=child_machine_name, definition=json.dumps(TEST_STATE_MACHINE), roleArn=role
    )
    child_machine_arn = child_machine_result["stateMachineArn"]

    # create parent state machine
    name = f"sf-parent-{short_uid()}"
    role = arns.role_arn("sfn_role")
    result = client1.create_state_machine(
        name=name,
        definition=json.dumps(statemachine_definition).replace(
            "__machine_arn__", child_machine_arn
        ),
        roleArn=role,
    )
    machine_arn = result["stateMachineArn"]
    try:
        # list state machine
        result = client1.list_state_machines()["stateMachines"]
        assert len(result) > 0
        assert len([sm for sm in result if sm["name"] == name]) == 1
        assert len([sm for sm in result if sm["name"] == child_machine_name]) == 1

        # start state machine execution
        result = client1.start_execution(stateMachineArn=machine_arn)

        execution = client1.describe_execution(executionArn=result["executionArn"])
        assert execution["stateMachineArn"] == machine_arn
        assert execution["status"] in ["RUNNING", "SUCCEEDED"]

        def assert_success():
            return (
                client1.describe_execution(executionArn=result["executionArn"])["status"]
                == "SUCCEEDED"
            )

        wait_until(assert_success)

        result = client1.describe_state_machine_for_execution(executionArn=result["executionArn"])
        assert result["stateMachineArn"] == machine_arn

    finally:
        client1.delete_state_machine(stateMachineArn=machine_arn)
        client1.delete_state_machine(stateMachineArn=child_machine_arn)


@pytest.mark.aws_validated
def test_default_logging_configuration(create_state_machine, aws_client):
    role_name = f"role_name-{short_uid()}"
    try:
        role_arn = aws_client.iam.create_role(
            RoleName=role_name,
            AssumeRolePolicyDocument=json.dumps(STS_ROLE_POLICY_DOC),
        )["Role"]["Arn"]

        definition = clone(TEST_STATE_MACHINE)
        definition = json.dumps(definition)

        sm_name = f"sts-logging-{short_uid()}"
        result = create_state_machine(name=sm_name, definition=definition, roleArn=role_arn)

        assert result["ResponseMetadata"]["HTTPStatusCode"] == 200
        result = aws_client.stepfunctions.describe_state_machine(
            stateMachineArn=result["stateMachineArn"]
        )
        assert result["ResponseMetadata"]["HTTPStatusCode"] == 200
        assert result["loggingConfiguration"] == {"level": "OFF", "includeExecutionData": False}
    finally:
        aws_client.iam.delete_role(RoleName=role_name)


<<<<<<< HEAD
def test_aws_sdk_task(sfn_execution_role, stepfunctions_client, iam_client, sns_client):
=======
@pytest.mark.skip("Does not work against Pro in new pipeline.")
def test_aws_sdk_task(sfn_execution_role, aws_client):
>>>>>>> 3d119513
    statemachine_definition = {
        "StartAt": "CreateTopicTask",
        "States": {
            "CreateTopicTask": {
                "End": True,
                "Type": "Task",
                "Resource": "arn:aws:states:::aws-sdk:sns:createTopic",
                "Parameters": {"Name.$": "$.Name"},
            }
        },
    }

    # create parent state machine
    name = f"statemachine-{short_uid()}"
    policy_name = f"policy-{short_uid()}"
    topic_name = f"topic-{short_uid()}"

    policy = aws_client.iam.create_policy(
        PolicyDocument='{"Version": "2012-10-17", "Statement": {"Action": "sns:createTopic", "Effect": "Allow", "Resource": "*"}}',
        PolicyName=policy_name,
    )
    aws_client.iam.attach_role_policy(
        RoleName=sfn_execution_role["RoleName"], PolicyArn=policy["Policy"]["Arn"]
    )

    result = aws_client.stepfunctions.create_state_machine(
        name=name,
        definition=json.dumps(statemachine_definition),
        roleArn=sfn_execution_role["Arn"],
    )
    machine_arn = result["stateMachineArn"]

    try:
        result = aws_client.stepfunctions.list_state_machines()["stateMachines"]
        assert len(result) > 0
        assert len([sm for sm in result if sm["name"] == name]) == 1

        def assert_execution_success(executionArn: str):
            def _assert_execution_success():
                status = aws_client.stepfunctions.describe_execution(executionArn=executionArn)[
                    "status"
                ]
                if status == "FAILED":
                    raise ShortCircuitWaitException("Statemachine execution failed")
                else:
                    return status == "SUCCEEDED"

            return _assert_execution_success

        def _retry_execution():
            # start state machine execution
            # AWS initially straight up fails until the permissions seem to take effect
            # so we wait until the statemachine is at least running
            result = aws_client.stepfunctions.start_execution(
                stateMachineArn=machine_arn, input='{"Name": "' f"{topic_name}" '"}'
            )
            assert wait_until(assert_execution_success(result["executionArn"]))
            describe_result = aws_client.stepfunctions.describe_execution(
                executionArn=result["executionArn"]
            )
            output = describe_result["output"]
            assert topic_name in output
            result = aws_client.stepfunctions.describe_state_machine_for_execution(
                executionArn=result["executionArn"]
            )
            assert result["stateMachineArn"] == machine_arn
            topic_arn = json.loads(describe_result["output"])["TopicArn"]
            topics = aws_client.sns.list_topics()
            assert topic_arn in [t["TopicArn"] for t in topics["Topics"]]
            aws_client.sns.delete_topic(TopicArn=topic_arn)
            return True

        assert wait_until(_retry_execution, max_retries=3, strategy="linear", wait=3.0)

    finally:
        aws_client.iam.delete_policy(PolicyArn=policy["Policy"]["Arn"])
        aws_client.stepfunctions.delete_state_machine(stateMachineArn=machine_arn)


<<<<<<< HEAD
def test_aws_sdk_task_delete_s3_object(
    stepfunctions_client, s3_bucket, iam_client, sns_client, s3_client, sfn_execution_role
):
=======
@pytest.mark.skip("Does not work against Pro in new pipeline.")
def test_aws_sdk_task_delete_s3_object(s3_bucket, sfn_execution_role, aws_client):
>>>>>>> 3d119513
    s3_key = "test-key"
    statemachine_definition = {
        "StartAt": "CreateTopicTask",
        "States": {
            "CreateTopicTask": {
                "Type": "Task",
                "Parameters": {"Bucket": s3_bucket, "Key": s3_key},
                "Resource": "arn:aws:states:::aws-sdk:s3:deleteObject",
                "End": True,
            }
        },
    }

    # create state machine
    aws_client.s3.put_object(Bucket=s3_bucket, Key=s3_key, Body=b"")
    name = f"statemachine-{short_uid()}"

    result = aws_client.stepfunctions.create_state_machine(
        name=name,
        definition=json.dumps(statemachine_definition),
        roleArn=sfn_execution_role["Arn"],
    )
    machine_arn = result["stateMachineArn"]

    result = aws_client.stepfunctions.start_execution(stateMachineArn=machine_arn, input="{}")
    execution_arn = result["executionArn"]

    await_sfn_execution_result(execution_arn)

    with pytest.raises(Exception) as exc:
        aws_client.s3.head_object(Bucket=s3_bucket, Key=s3_key)
    assert "Not Found" in str(exc)<|MERGE_RESOLUTION|>--- conflicted
+++ resolved
@@ -142,7 +142,7 @@
         "state3": {
             "Type": "Task",
             "Resource": "__tbd__",
-            "ResultSelector": {"payload.$": "$"},
+            "ResultSelector": {"payload.$": "$.Payload"},
             "ResultPath": "$.result_value",
             "End": True,
         },
@@ -417,12 +417,8 @@
         # clean up
         cleanup(sm_arn, state_machines_before, aws_client.stepfunctions)
 
-<<<<<<< HEAD
-    def test_intrinsic_functions(self, stepfunctions_client):
-=======
     # TODO: validate against AWS
     def test_intrinsic_functions(self, aws_client):
->>>>>>> 3d119513
         if os.environ.get("AWS_DEFAULT_REGION") != "us-east-1":
             pytest.skip("skipping non us-east-1 temporarily")
 
@@ -668,12 +664,8 @@
         aws_client.iam.delete_role(RoleName=role_name)
 
 
-<<<<<<< HEAD
-def test_aws_sdk_task(sfn_execution_role, stepfunctions_client, iam_client, sns_client):
-=======
 @pytest.mark.skip("Does not work against Pro in new pipeline.")
 def test_aws_sdk_task(sfn_execution_role, aws_client):
->>>>>>> 3d119513
     statemachine_definition = {
         "StartAt": "CreateTopicTask",
         "States": {
@@ -753,14 +745,8 @@
         aws_client.stepfunctions.delete_state_machine(stateMachineArn=machine_arn)
 
 
-<<<<<<< HEAD
-def test_aws_sdk_task_delete_s3_object(
-    stepfunctions_client, s3_bucket, iam_client, sns_client, s3_client, sfn_execution_role
-):
-=======
 @pytest.mark.skip("Does not work against Pro in new pipeline.")
 def test_aws_sdk_task_delete_s3_object(s3_bucket, sfn_execution_role, aws_client):
->>>>>>> 3d119513
     s3_key = "test-key"
     statemachine_definition = {
         "StartAt": "CreateTopicTask",
