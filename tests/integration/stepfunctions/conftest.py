import json
import logging
from typing import Final

import pytest

from localstack.utils.strings import short_uid
from tests.integration.stepfunctions.templates.callbacks.callback_templates import CallbackTemplates
from tests.integration.stepfunctions.utils import await_execution_success

LOG = logging.getLogger(__name__)


@pytest.fixture
def sfn_snapshot(snapshot):
    snapshot.add_transformers_list(snapshot.transform.stepfunctions_api())
    return snapshot


@pytest.fixture
def create_iam_role_for_sfn(aws_client, cleanups, create_state_machine):
    iam_client = aws_client.iam
    stepfunctions_client = aws_client.stepfunctions

    def _create():
        role_name = f"test-sfn-role-{short_uid()}"
        policy_name = f"test-sfn-policy-{short_uid()}"
        role = iam_client.create_role(
            RoleName=role_name,
            AssumeRolePolicyDocument=json.dumps(
                {
                    "Version": "2012-10-17",
                    "Statement": [
                        {
                            "Effect": "Allow",
                            "Principal": {"Service": ["states.amazonaws.com"]},
                            "Action": ["sts:AssumeRole"],
                        }
                    ],
                }
            ),
        )
        cleanups.append(lambda: iam_client.delete_role(RoleName=role_name))
        role_arn = role["Role"]["Arn"]

        policy = iam_client.create_policy(
            PolicyName=policy_name,
            PolicyDocument=json.dumps(
                {
                    "Version": "2012-10-17",
                    "Statement": [
                        {
                            "Effect": "Allow",
                            "Action": ["*"],
                            "Resource": ["*"],
                        }
                    ],
                }
            ),
        )
        cleanups.append(lambda: iam_client.delete_policy(PolicyArn=policy["Policy"]["Arn"]))
        iam_client.attach_role_policy(RoleName=role_name, PolicyArn=policy["Policy"]["Arn"])
        cleanups.append(
            lambda: iam_client.detach_role_policy(
                RoleName=role_name, PolicyArn=policy["Policy"]["Arn"]
            )
        )

        def _wait_sfn_can_assume_role():
            sm_name = f"test-wait-sfn-can-assume-role-{short_uid()}"
            sm_def = {
                "Comment": "_wait_sfn_can_assume_role",
                "StartAt": "PullAssumeRole",
                "States": {
                    "PullAssumeRole": {
                        "Type": "Task",
                        "Parameters": {},
                        "Resource": "arn:aws:states:::aws-sdk:s3:listBuckets",
                        "Catch": [
                            {
                                "ErrorEquals": ["States.TaskFailed"],
                                "Next": "WaitAndPull",
                            }
                        ],
                        "End": True,
                    },
                    "WaitAndPull": {"Type": "Wait", "Seconds": 5, "Next": "PullAssumeRole"},
                },
            }
            creation_resp = create_state_machine(
                name=sm_name, definition=json.dumps(sm_def), roleArn=role_arn
            )
            state_machine_arn = creation_resp["stateMachineArn"]

            exec_resp = stepfunctions_client.start_execution(
                stateMachineArn=state_machine_arn, input="{}"
            )
            execution_arn = exec_resp["executionArn"]

            await_execution_success(
                stepfunctions_client=stepfunctions_client, execution_arn=execution_arn
            )

            stepfunctions_client.delete_state_machine(stateMachineArn=state_machine_arn)

        _wait_sfn_can_assume_role()

        return role_arn

    return _create


@pytest.fixture
def create_state_machine(aws_client):
    _state_machine_arns: Final[list[str]] = list()

    def _create_state_machine(**kwargs):
        create_output = aws_client.stepfunctions.create_state_machine(**kwargs)
        create_output_arn = create_output["stateMachineArn"]
        _state_machine_arns.append(create_output_arn)
        return create_output

    yield _create_state_machine

    for state_machine_arn in _state_machine_arns:
        try:
            aws_client.stepfunctions.delete_state_machine(stateMachineArn=state_machine_arn)
        except Exception:
            LOG.debug(f"Unable to delete state machine '{state_machine_arn}' during cleanup.")


@pytest.fixture
def sqs_send_task_success_state_machine(aws_client, create_state_machine, create_iam_role_for_sfn):
    def _create_state_machine(sqs_queue_url):
        snf_role_arn = create_iam_role_for_sfn()
        sm_name: str = f"sqs_send_task_success_state_machine_{short_uid()}"
        template = CallbackTemplates.load_sfn_template(CallbackTemplates.SQS_SUCCESS_ON_TASK_TOKEN)
        definition = json.dumps(template)

        creation_resp = create_state_machine(
            name=sm_name, definition=definition, roleArn=snf_role_arn
        )
        state_machine_arn = creation_resp["stateMachineArn"]

        aws_client.stepfunctions.start_execution(
            stateMachineArn=state_machine_arn, input=json.dumps({"QueueUrl": sqs_queue_url})
        )

<<<<<<< HEAD
    return _create_state_machine


@pytest.fixture
def sqs_send_task_failure_state_machine(aws_client, create_state_machine, create_iam_role_for_sfn):
    def _create_state_machine(sqs_queue_url):
        snf_role_arn = create_iam_role_for_sfn()
        sm_name: str = f"sqs_send_task_failure_state_machine_{short_uid()}"
        template = CallbackTemplates.load_sfn_template(CallbackTemplates.SQS_FAILURE_ON_TASK_TOKEN)
        definition = json.dumps(template)

        creation_resp = create_state_machine(
            name=sm_name, definition=definition, roleArn=snf_role_arn
        )
        state_machine_arn = creation_resp["stateMachineArn"]

        aws_client.stepfunctions.start_execution(
            stateMachineArn=state_machine_arn, input=json.dumps({"QueueUrl": sqs_queue_url})
        )

=======
>>>>>>> 95ee8e00
    return _create_state_machine<|MERGE_RESOLUTION|>--- conflicted
+++ resolved
@@ -146,7 +146,6 @@
             stateMachineArn=state_machine_arn, input=json.dumps({"QueueUrl": sqs_queue_url})
         )
 
-<<<<<<< HEAD
     return _create_state_machine
 
 
@@ -167,6 +166,4 @@
             stateMachineArn=state_machine_arn, input=json.dumps({"QueueUrl": sqs_queue_url})
         )
 
-=======
->>>>>>> 95ee8e00
     return _create_state_machine