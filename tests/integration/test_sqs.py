--- conflicted
+++ resolved
@@ -97,71 +97,6 @@
         queue_url = client.get_queue_url(QueueName=queue_name)["QueueUrl"]
         assert queue_url == f"{host}/{TEST_AWS_ACCOUNT_ID}/{queue_name}"
 
-<<<<<<< HEAD
-=======
-    @pytest.mark.parametrize("strategy", ["domain", "path"])
-    def test_cross_account_access(
-        self, monkeypatch, sqs_create_queue, aws_client_factory, strategy
-    ):
-        monkeypatch.setattr(config, "SQS_ENDPOINT_STRATEGY", strategy)
-        queue_url = sqs_create_queue()
-
-        # Ensure SQS operations work across accounts
-        client = aws_client_factory.get_client(
-            "sqs",
-            "ap-south-1",
-            aws_access_key_id=SECONDARY_TEST_AWS_ACCESS_KEY_ID,
-            aws_secret_access_key=SECONDARY_TEST_AWS_SECRET_ACCESS_KEY,
-        )
-
-        assert client.get_queue_attributes(QueueUrl=queue_url)
-        assert client.send_message(QueueUrl=queue_url, MessageBody="foo")["MessageId"]
-        response = client.receive_message(QueueUrl=queue_url)
-        assert len(response["Messages"]) == 1
-        assert client.delete_message(
-            QueueUrl=queue_url, ReceiptHandle=response["Messages"][0]["ReceiptHandle"]
-        )
-        assert client.purge_queue(QueueUrl=queue_url)
-
-        # On production AWS, cross-account access is not applicable for following operations,
-        # but this is not enforced in LocalStack
-        # - AddPermission
-        # - CreateQueue
-        # - DeleteQueue
-        # - ListQueues
-        # - ListQueueTags
-        # - RemovePermission
-        # - SetQueueAttributes
-        # - TagQueue
-        # - UntagQueue
-
-    @pytest.mark.parametrize("strategy", ["domain", "path"])
-    def test_cross_account_get_queue_url(
-        self, monkeypatch, sqs_create_queue, aws_client_factory, strategy
-    ):
-        monkeypatch.setattr(config, "SQS_ENDPOINT_STRATEGY", strategy)
-        queue_name = f"test-queue-cross-account-{short_uid()}"
-        queue_url = sqs_create_queue(QueueName=queue_name)
-        account_id, region_name, queue_name_from_url = parse_queue_url(queue_url)
-        assert account_id == DEFAULT_AWS_ACCOUNT_ID
-        assert region_name == TEST_AWS_REGION_NAME
-        assert queue_name_from_url == queue_name
-
-        # Get another client in the same region
-        client = aws_client_factory.get_client(
-            "sqs",
-            TEST_AWS_REGION_NAME,
-            aws_access_key_id=SECONDARY_TEST_AWS_ACCESS_KEY_ID,
-            aws_secret_access_key=SECONDARY_TEST_AWS_SECRET_ACCESS_KEY,
-        )
-
-        # test that you can get the queue url from another account, if you set the owner
-        queue_url_2 = client.get_queue_url(QueueName=queue_name, QueueOwnerAWSAccountId=account_id)[
-            "QueueUrl"
-        ]
-        assert queue_url == queue_url_2
-
->>>>>>> b411df56
     @pytest.mark.aws_validated
     def test_list_queues(self, sqs_create_queue, aws_client):
         queue_names = [
@@ -3774,67 +3709,6 @@
 
         assert poll_condition(lambda: not sqs_queue_exists(queue_url), timeout=5)
 
-<<<<<<< HEAD
-=======
-    @pytest.mark.only_localstack
-    def test_delete_queue_multi_account(
-        self, aws_client_factory, aws_http_client_factory, cleanups
-    ):
-        # set up regular boto clients for creating the queues
-        client1 = aws_client_factory.get_client(
-            service_name="sqs",
-            region_name=TEST_AWS_REGION_NAME,
-            aws_access_key_id=TEST_AWS_ACCESS_KEY_ID,
-            aws_secret_access_key=TEST_AWS_SECRET_ACCESS_KEY,
-        )
-        client2 = aws_client_factory.get_client(
-            service_name="sqs",
-            region_name=TEST_AWS_REGION_NAME,
-            aws_access_key_id=SECONDARY_TEST_AWS_ACCESS_KEY_ID,
-            aws_secret_access_key=SECONDARY_TEST_AWS_SECRET_ACCESS_KEY,
-        )
-
-        # set up the queues in the two accounts
-        prefix = f"test-{short_uid()}-"
-        queue1_name = f"{prefix}-queue-{short_uid()}"
-        queue2_name = f"{prefix}-queue-{short_uid()}"
-        response = client1.create_queue(QueueName=queue1_name)
-        queue1_url = response["QueueUrl"]
-        assert parse_queue_url(queue1_url)[0] == TEST_AWS_ACCOUNT_ID
-
-        response = client2.create_queue(QueueName=queue2_name)
-        queue2_url = response["QueueUrl"]
-        assert parse_queue_url(queue2_url)[0] == SECONDARY_TEST_AWS_ACCOUNT_ID
-
-        # now prepare the query api clients
-        client1_http = aws_http_client_factory(
-            service="sqs",
-            region=TEST_AWS_REGION_NAME,
-            aws_access_key_id=TEST_AWS_ACCESS_KEY_ID,
-            aws_secret_access_key=TEST_AWS_SECRET_ACCESS_KEY,
-        )
-
-        client2_http = aws_http_client_factory(
-            service="sqs",
-            region=TEST_AWS_REGION_NAME,
-            aws_access_key_id=SECONDARY_TEST_AWS_ACCESS_KEY_ID,
-            aws_secret_access_key=SECONDARY_TEST_AWS_SECRET_ACCESS_KEY,
-        )
-
-        # try and delete the queue from one account using the query API and make sure a) it works, and b) it's not deleting the queue from the other account
-        assert len(client1.list_queues(QueueNamePrefix=prefix).get("QueueUrls", [])) == 1
-        assert len(client2.list_queues(QueueNamePrefix=prefix).get("QueueUrls", [])) == 1
-        response = client1_http.post(queue1_url, params={"Action": "DeleteQueue"})
-        assert response.ok
-        assert len(client1.list_queues(QueueNamePrefix=prefix).get("QueueUrls", [])) == 0
-        assert queue2_url in client2.list_queues(QueueNamePrefix=prefix).get("QueueUrls", [])
-
-        # now delete the second one
-        client2_http.post(queue2_url, params={"Action": "DeleteQueue"})
-        assert response.ok
-        assert len(client2.list_queues(QueueNamePrefix=prefix).get("QueueUrls", [])) == 0
-
->>>>>>> b411df56
     @pytest.mark.aws_validated
     def test_get_send_and_receive_messages(self, sqs_create_queue, sqs_http_client):
         queue1_url = sqs_create_queue()
@@ -4167,7 +4041,7 @@
         queue_url = sqs_create_queue(QueueName=queue_name)
         account_id, region_name, queue_name_from_url = parse_queue_url(queue_url)
         assert account_id == DEFAULT_AWS_ACCOUNT_ID
-        assert region_name == TEST_REGION
+        assert region_name == TEST_AWS_REGION_NAME
         assert queue_name_from_url == queue_name
 
         # Get another client in the same region
