import json
import os

from localstack.testing.pytest import markers
from localstack.utils.aws import arns, aws_stack
from localstack.utils.common import retry, run
from localstack.utils.testutil import get_lambda_log_events


def get_base_dir() -> str:
    return os.path.join(os.path.dirname(__file__), "serverless")


class TestServerless:
    @pytest.fixture
    def setup(self):
        base_dir = get_base_dir()
        if not os.path.exists(os.path.join(base_dir, "node_modules")):
            # install dependencies
            run(["npm", "install"], cwd=base_dir)

        # list apigateway before sls deployment
        apigw_client = aws_stack.create_external_boto_client("apigateway")
        apis = apigw_client.get_rest_apis()["items"]

        existing_api_ids = [api["id"] for api in apis]

        # deploy serverless app
        run(["npm", "run", "deploy", "--", f"--region={aws_stack.get_region()}"], cwd=base_dir)

        yield existing_api_ids

        # TODO uncomment once removal via the sls plugin is fixed
        # run('cd %s; npm run undeploy -- --region=%s' % (cls.get_base_dir(), aws_stack.get_region()))

    @markers.skip_offline
    def test_event_rules_deployed(self):
        events = aws_stack.create_external_boto_client("events")
        rules = events.list_rules()["Rules"]

        rule = ([r for r in rules if r["Name"] == "sls-test-cf-event"] or [None])[0]
        assert rule
        assert "Arn" in rule
        pattern = json.loads(rule["EventPattern"])
        assert ["aws.cloudformation"] == pattern["source"]
        assert "detail-type" in pattern

        event_bus_name = "customBus"
        rule = events.list_rules(EventBusName=event_bus_name)["Rules"][0]
        assert rule
        assert {"source": ["customSource"]} == json.loads(rule["EventPattern"])

    @markers.skip_offline
    def test_dynamodb_stream_handler_deployed(self):
        function_name = "sls-test-local-dynamodbStreamHandler"
        table_name = "Test"

        lambda_client = aws_stack.create_external_boto_client("lambda")
        dynamodb_client = aws_stack.create_external_boto_client("dynamodb")

        resp = lambda_client.list_functions()
        function = [fn for fn in resp["Functions"] if fn["FunctionName"] == function_name][0]
        assert "handler.processItem" == function["Handler"]

        resp = lambda_client.list_event_source_mappings(FunctionName=function_name)
        events = resp["EventSourceMappings"]
        assert 1 == len(events)
        event_source_arn = events[0]["EventSourceArn"]

        resp = dynamodb_client.describe_table(TableName=table_name)
        assert event_source_arn == resp["Table"]["LatestStreamArn"]

    @markers.skip_offline
    def test_kinesis_stream_handler_deployed(self):
        function_name = "sls-test-local-kinesisStreamHandler"
        function_name2 = "sls-test-local-kinesisConsumerHandler"
        stream_name = "KinesisTestStream"

        lambda_client = aws_stack.create_external_boto_client("lambda")
        kinesis_client = aws_stack.create_external_boto_client("kinesis")

        resp = lambda_client.list_functions()
        function = [fn for fn in resp["Functions"] if fn["FunctionName"] == function_name][0]
        assert "handler.processKinesis" == function["Handler"]

        resp = lambda_client.list_event_source_mappings(FunctionName=function_name)
        mappings = resp["EventSourceMappings"]
        assert len(mappings) == 1
        event_source_arn = mappings[0]["EventSourceArn"]

        resp = kinesis_client.describe_stream(StreamName=stream_name)
        assert event_source_arn == resp["StreamDescription"]["StreamARN"]

        # assert that stream consumer is properly connected and Lambda gets invoked
        def assert_invocations():
            events = get_lambda_log_events(function_name2)
            assert len(events) == 1

        kinesis_client.put_record(StreamName=stream_name, Data=b"test123", PartitionKey="key1")
        retry(assert_invocations, sleep=2, retries=20)

    @markers.skip_offline
    def test_queue_handler_deployed(self):
        function_name = "sls-test-local-queueHandler"
        queue_name = "sls-test-local-CreateQueue"

        lambda_client = aws_stack.create_external_boto_client("lambda")
        sqs_client = aws_stack.create_external_boto_client("sqs")

        resp = lambda_client.list_functions()
        function = [fn for fn in resp["Functions"] if fn["FunctionName"] == function_name][0]
        assert "handler.createQueue" == function["Handler"]

        resp = lambda_client.list_event_source_mappings(FunctionName=function_name)
        events = resp["EventSourceMappings"]
        assert 1 == len(events)
        event_source_arn = events[0]["EventSourceArn"]

        assert event_source_arn == arns.sqs_queue_arn(queue_name)
        result = sqs_client.get_queue_attributes(
            QueueUrl=arns.get_sqs_queue_url(queue_name),
            AttributeNames=[
                "RedrivePolicy",
            ],
        )
        redrive_policy = json.loads(result["Attributes"]["RedrivePolicy"])
        assert 3 == redrive_policy["maxReceiveCount"]

    @markers.skip_offline
    def test_lambda_with_configs_deployed(self):
        function_name = "sls-test-local-test"

        lambda_client = aws_stack.create_external_boto_client("lambda")

        resp = lambda_client.list_functions()
        function = [fn for fn in resp["Functions"] if fn["FunctionName"] == function_name][0]
        assert "Version" in function
        version = function["Version"]

        resp = lambda_client.get_function_event_invoke_config(
            FunctionName=function_name, Qualifier=version
        )
        assert 2 == resp.get("MaximumRetryAttempts")
        assert 7200 == resp.get("MaximumEventAgeInSeconds")

<<<<<<< HEAD
    @pytest.mark.skip_offline
    def test_apigateway_deployed(self, setup):
=======
    @markers.skip_offline
    def test_apigateway_deployed(self):
>>>>>>> efb72d13
        function_name = "sls-test-local-router"
        existing_api_ids = setup

        lambda_client = aws_stack.create_external_boto_client("lambda")

        resp = lambda_client.list_functions()
        function = [fn for fn in resp["Functions"] if fn["FunctionName"] == function_name][0]
        assert "handler.createHttpRouter" == function["Handler"]

        apigw_client = aws_stack.create_external_boto_client("apigateway")
        apis = apigw_client.get_rest_apis()["items"]
        api_ids = [api["id"] for api in apis if api["id"] not in existing_api_ids]
        assert 1 == len(api_ids)

        resources = apigw_client.get_resources(restApiId=api_ids[0])["items"]
        proxy_resources = [res for res in resources if res["path"] == "/foo/bar"]
        assert 1 == len(proxy_resources)

        proxy_resource = proxy_resources[0]
        for method in ["DELETE", "POST", "PUT"]:
            assert method in proxy_resource["resourceMethods"]
            resource_method = proxy_resource["resourceMethods"][method]
            assert (
                arns.lambda_function_arn(function_name)
                in resource_method["methodIntegration"]["uri"]
            )

    @markers.skip_offline
    def test_s3_bucket_deployed(self):
        s3_client = aws_stack.create_external_boto_client("s3")
        bucket_name = "testing-bucket"
        response = s3_client.head_bucket(Bucket=bucket_name)
        assert response["ResponseMetadata"]["HTTPStatusCode"] == 200<|MERGE_RESOLUTION|>--- conflicted
+++ resolved
@@ -1,5 +1,7 @@
 import json
 import os
+
+import pytest
 
 from localstack.testing.pytest import markers
 from localstack.utils.aws import arns, aws_stack
@@ -143,13 +145,8 @@
         assert 2 == resp.get("MaximumRetryAttempts")
         assert 7200 == resp.get("MaximumEventAgeInSeconds")
 
-<<<<<<< HEAD
-    @pytest.mark.skip_offline
+    @markers.skip_offline
     def test_apigateway_deployed(self, setup):
-=======
-    @markers.skip_offline
-    def test_apigateway_deployed(self):
->>>>>>> efb72d13
         function_name = "sls-test-local-router"
         existing_api_ids = setup
 
