import pytest

from localstack.testing.pytest.fixtures import _client
from localstack.utils.strings import short_uid


@pytest.fixture
def client_factory():
    def _client_factory(service: str, aws_access_key_id: str, region_name: str = "eu-central-1"):
        return _client(service, region_name=region_name, aws_access_key_id=aws_access_key_id)

    yield _client_factory


class TestMultiAccounts:
    def test_account_id_namespacing_for_moto_backends(self, client_factory):
        #
        # ACM
        #

        account_id1 = "420420420420"
        account_id2 = "133713371337"

        # Ensure resources are isolated by account ID namespaces
        acm_client1 = client_factory("acm", account_id1)
        acm_client2 = client_factory("acm", account_id2)

        acm_client1.request_certificate(DomainName="example.com")

        certs = acm_client1.list_certificates()
        assert len(certs["CertificateSummaryList"]) == 1

        certs = acm_client2.list_certificates()
        assert len(certs["CertificateSummaryList"]) == 0

        #
        # EC2
        #

        ec2_client1 = client_factory("ec2", account_id1)
        ec2_client2 = client_factory("ec2", account_id2)

        # Ensure resources are namespaced by account ID
        ec2_client1.create_key_pair(KeyName="lorem")
        pairs = ec2_client1.describe_key_pairs()
        assert len(pairs["KeyPairs"]) == 1

        pairs = ec2_client2.describe_key_pairs()
        assert len(pairs["KeyPairs"]) == 0

        # Ensure name conflicts don't happen across namespaces
        ec2_client2.create_key_pair(KeyName="lorem")
        ec2_client2.create_key_pair(KeyName="ipsum")

        pairs = ec2_client2.describe_key_pairs()
        assert len(pairs["KeyPairs"]) == 2

        pairs = ec2_client1.describe_key_pairs()
        assert len(pairs["KeyPairs"]) == 1

        # Ensure account ID resolver is correctly patched in Moto
        # Calls originating in Moto must make use of client provided account ID
        ec2_client1.create_vpc(CidrBlock="10.1.0.0/16")
        vpcs = ec2_client1.describe_vpcs()["Vpcs"]
        assert all([vpc["OwnerId"] == account_id1 for vpc in vpcs])

    def test_account_id_namespacing_for_localstack_backends(self, client_factory):
        # Ensure resources are isolated by account ID namespaces
        account_id1 = "420420420420"
        account_id2 = "133713371337"

        sns_client1 = client_factory("sns", account_id1)
        sns_client2 = client_factory("sns", account_id2)

        arn1 = sns_client1.create_topic(Name="foo")["TopicArn"]

        assert len(sns_client1.list_topics()["Topics"]) == 1
        assert len(sns_client2.list_topics()["Topics"]) == 0

        arn2 = sns_client2.create_topic(Name="foo")["TopicArn"]
        arn3 = sns_client2.create_topic(Name="bar")["TopicArn"]

        assert len(sns_client1.list_topics()["Topics"]) == 1
        assert len(sns_client2.list_topics()["Topics"]) == 2

        sns_client1.tag_resource(ResourceArn=arn1, Tags=[{"Key": "foo", "Value": "1"}])

        assert len(sns_client1.list_tags_for_resource(ResourceArn=arn1)["Tags"]) == 1
        assert len(sns_client2.list_tags_for_resource(ResourceArn=arn2)["Tags"]) == 0
        assert len(sns_client2.list_tags_for_resource(ResourceArn=arn3)["Tags"]) == 0

        sns_client2.tag_resource(ResourceArn=arn2, Tags=[{"Key": "foo", "Value": "1"}])
        sns_client2.tag_resource(ResourceArn=arn2, Tags=[{"Key": "bar", "Value": "1"}])
        sns_client2.tag_resource(ResourceArn=arn3, Tags=[{"Key": "foo", "Value": "1"}])

        assert len(sns_client1.list_tags_for_resource(ResourceArn=arn1)["Tags"]) == 1
        assert len(sns_client2.list_tags_for_resource(ResourceArn=arn2)["Tags"]) == 2
        assert len(sns_client2.list_tags_for_resource(ResourceArn=arn3)["Tags"]) == 1

    def test_multi_accounts_dynamodb(self, client_factory, cleanups):
        """DynamoDB depends on an external service - DynamoDB Local"""
        account_id1 = "420420420420"
        account_id2 = "133713371337"

        ddb_client1 = client_factory("dynamodb", account_id1, region_name="ap-south-1")
        ddb_client2 = client_factory("dynamodb", account_id1)
        ddb_client3 = client_factory("dynamodb", account_id2)

        tab1 = f"table-{short_uid()}"

        # The CreateTable call gets forwarded to DDBLocal.
        # The assertions below test whether DDBLocal correctly namespaces the tables.

        response1 = ddb_client1.create_table(
            TableName=tab1,
            KeySchema=[{"AttributeName": "Username", "KeyType": "HASH"}],
            AttributeDefinitions=[{"AttributeName": "Username", "AttributeType": "S"}],
            ProvisionedThroughput={"ReadCapacityUnits": 5, "WriteCapacityUnits": 5},
        )
        cleanups.append(lambda: ddb_client1.delete_table(TableName=tab1))
        assert (
            response1["TableDescription"]["TableArn"]
            == f"arn:aws:dynamodb:ap-south-1:{account_id1}:table/{tab1}"
        )

        # Create table with the same name in a different region
        response2 = ddb_client2.create_table(
            TableName=tab1,
            KeySchema=[{"AttributeName": "Username", "KeyType": "HASH"}],
            AttributeDefinitions=[{"AttributeName": "Username", "AttributeType": "S"}],
            ProvisionedThroughput={"ReadCapacityUnits": 5, "WriteCapacityUnits": 5},
        )
        cleanups.append(lambda: ddb_client2.delete_table(TableName=tab1))
        assert (
            response2["TableDescription"]["TableArn"]
            == f"arn:aws:dynamodb:eu-central-1:{account_id1}:table/{tab1}"
        )

        # Create table with the same name in a different account
        response3 = ddb_client3.create_table(
            TableName=tab1,
            KeySchema=[{"AttributeName": "Username", "KeyType": "HASH"}],
            AttributeDefinitions=[{"AttributeName": "Username", "AttributeType": "S"}],
            ProvisionedThroughput={"ReadCapacityUnits": 5, "WriteCapacityUnits": 5},
        )
        cleanups.append(lambda: ddb_client3.delete_table(TableName=tab1))
        assert (
            response3["TableDescription"]["TableArn"]
            == f"arn:aws:dynamodb:eu-central-1:{account_id2}:table/{tab1}"
        )

<<<<<<< HEAD
    def test_multi_accounts_kinesis(self, client_factory):
        """Test that multi-accounts work with external dependency, Kinesis Mock."""
        account_id1 = "420420420420"
        account_id2 = "133713371337"

        kin_client1 = client_factory("kinesis", account_id1, region_name="ap-south-1")
        kin_client2 = client_factory("kinesis", account_id1)
        kin_client3 = client_factory("kinesis", account_id2)

        stream_name = f"stream-{short_uid()}"

        # In Kinesis, calls are forwarded to Kinesis Mock
        # The assertions below test whether resources are correctly namespaced

        kin_client1.create_stream(
            StreamName=stream_name,
        )
        response1 = kin_client1.describe_stream(
            StreamName=stream_name,
        )
        assert (
            response1["StreamDescription"]["StreamARN"]
            == f"arn:aws:kinesis:ap-south-1:{account_id1}:stream/{stream_name}"
        )

        # Create stream with the same name in a different region
        kin_client2.create_stream(
            StreamName=stream_name,
        )
        response2 = kin_client2.describe_stream(
            StreamName=stream_name,
        )
        assert (
            response2["StreamDescription"]["StreamARN"]
            == f"arn:aws:kinesis:eu-central-1:{account_id1}:stream/{stream_name}"
        )

        # Create stream with the same name in a different account
        kin_client3.create_stream(
            StreamName=stream_name,
        )
        response3 = kin_client3.describe_stream(
            StreamName=stream_name,
        )
        assert (
            response3["StreamDescription"]["StreamARN"]
            == f"arn:aws:kinesis:eu-central-1:{account_id2}:stream/{stream_name}"
        )
=======
        ddb_client1.delete_table(TableName=tab1)
        ddb_client2.delete_table(TableName=tab1)

        # CreateTable uses a different mechanism than other calls. Test that other mechanisms work;
        # Ensure PutWriteItems work in multi-accounts
        ddb_client3.batch_write_item(
            RequestItems={
                tab1: [
                    {"PutRequest": {"Item": {"Username": {"S": "Alice"}}}},
                    {"PutRequest": {"Item": {"Username": {"S": "Bob"}}}},
                    {"PutRequest": {"Item": {"Username": {"S": "Fred"}}}},
                ]
            }
        )
        # Ensure items are inserted to correct namespace resource
        response = ddb_client3.describe_table(TableName=tab1)
        assert response["Table"]["ItemCount"] == 3
>>>>>>> 6e5ed4a6
<|MERGE_RESOLUTION|>--- conflicted
+++ resolved
@@ -149,56 +149,6 @@
             == f"arn:aws:dynamodb:eu-central-1:{account_id2}:table/{tab1}"
         )
 
-<<<<<<< HEAD
-    def test_multi_accounts_kinesis(self, client_factory):
-        """Test that multi-accounts work with external dependency, Kinesis Mock."""
-        account_id1 = "420420420420"
-        account_id2 = "133713371337"
-
-        kin_client1 = client_factory("kinesis", account_id1, region_name="ap-south-1")
-        kin_client2 = client_factory("kinesis", account_id1)
-        kin_client3 = client_factory("kinesis", account_id2)
-
-        stream_name = f"stream-{short_uid()}"
-
-        # In Kinesis, calls are forwarded to Kinesis Mock
-        # The assertions below test whether resources are correctly namespaced
-
-        kin_client1.create_stream(
-            StreamName=stream_name,
-        )
-        response1 = kin_client1.describe_stream(
-            StreamName=stream_name,
-        )
-        assert (
-            response1["StreamDescription"]["StreamARN"]
-            == f"arn:aws:kinesis:ap-south-1:{account_id1}:stream/{stream_name}"
-        )
-
-        # Create stream with the same name in a different region
-        kin_client2.create_stream(
-            StreamName=stream_name,
-        )
-        response2 = kin_client2.describe_stream(
-            StreamName=stream_name,
-        )
-        assert (
-            response2["StreamDescription"]["StreamARN"]
-            == f"arn:aws:kinesis:eu-central-1:{account_id1}:stream/{stream_name}"
-        )
-
-        # Create stream with the same name in a different account
-        kin_client3.create_stream(
-            StreamName=stream_name,
-        )
-        response3 = kin_client3.describe_stream(
-            StreamName=stream_name,
-        )
-        assert (
-            response3["StreamDescription"]["StreamARN"]
-            == f"arn:aws:kinesis:eu-central-1:{account_id2}:stream/{stream_name}"
-        )
-=======
         ddb_client1.delete_table(TableName=tab1)
         ddb_client2.delete_table(TableName=tab1)
 
@@ -216,4 +166,52 @@
         # Ensure items are inserted to correct namespace resource
         response = ddb_client3.describe_table(TableName=tab1)
         assert response["Table"]["ItemCount"] == 3
->>>>>>> 6e5ed4a6
+
+    def test_multi_accounts_kinesis(self, client_factory):
+        """Test that multi-accounts work with external dependency, Kinesis Mock."""
+        account_id1 = "420420420420"
+        account_id2 = "133713371337"
+
+        kin_client1 = client_factory("kinesis", account_id1, region_name="ap-south-1")
+        kin_client2 = client_factory("kinesis", account_id1)
+        kin_client3 = client_factory("kinesis", account_id2)
+
+        stream_name = f"stream-{short_uid()}"
+
+        # In Kinesis, calls are forwarded to Kinesis Mock
+        # The assertions below test whether resources are correctly namespaced
+
+        kin_client1.create_stream(
+            StreamName=stream_name,
+        )
+        response1 = kin_client1.describe_stream(
+            StreamName=stream_name,
+        )
+        assert (
+            response1["StreamDescription"]["StreamARN"]
+            == f"arn:aws:kinesis:ap-south-1:{account_id1}:stream/{stream_name}"
+        )
+
+        # Create stream with the same name in a different region
+        kin_client2.create_stream(
+            StreamName=stream_name,
+        )
+        response2 = kin_client2.describe_stream(
+            StreamName=stream_name,
+        )
+        assert (
+            response2["StreamDescription"]["StreamARN"]
+            == f"arn:aws:kinesis:eu-central-1:{account_id1}:stream/{stream_name}"
+        )
+
+        # Create stream with the same name in a different account
+        kin_client3.create_stream(
+            StreamName=stream_name,
+        )
+        response3 = kin_client3.describe_stream(
+            StreamName=stream_name,
+        )
+        assert (
+            response3["StreamDescription"]["StreamARN"]
+            == f"arn:aws:kinesis:eu-central-1:{account_id2}:stream/{stream_name}"
+        )