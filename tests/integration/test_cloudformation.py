--- conflicted
+++ resolved
@@ -655,7 +655,6 @@
 
 TEST_TEMPLATE_20 = """
 AWSTemplateFormatVersion: 2010-09-09
-<<<<<<< HEAD
 Resources:
   S3Setup:
     Type: AWS::S3::Bucket
@@ -679,7 +678,9 @@
         deadLetterTargetArn:
           Fn::GetAtt: [SQSQueueDLQ, Arn]
         maxReceiveCount: 5
-=======
+"""
+
+TEST_TEMPLATE_22 = """
 Description: Test template
 Resources:
   LambdaFunction:
@@ -690,7 +691,6 @@
       Role: %s
       Code:
         ZipFile: 'file.zip'
->>>>>>> 9c56c0f0
 """
 
 
@@ -1721,7 +1721,7 @@
         role_arn = response['Role']['Arn']
         response = cloudformation.create_stack(
             StackName=stack_name,
-            TemplateBody=TEST_TEMPLATE_20 % role_arn,
+            TemplateBody=TEST_TEMPLATE_22 % role_arn,
         )
         self.assertEqual(200, response['ResponseMetadata']['HTTPStatusCode'])
 
