--- conflicted
+++ resolved
@@ -557,8 +557,8 @@
       - AttributeName: startTime
         KeyType: RANGE
       ProvisionedThroughput:
-        ReadCapacityUnits: '5'
-        WriteCapacityUnits: '5'
+        ReadCapacityUnits: 5
+        WriteCapacityUnits: 5
       StreamSpecification:
         StreamViewType: NEW_IMAGE
       GlobalSecondaryIndexes:
@@ -571,8 +571,8 @@
         Projection:
           ProjectionType: ALL
         ProvisionedThroughput:
-          ReadCapacityUnits: '5'
-          WriteCapacityUnits: '5'
+          ReadCapacityUnits: 5
+          WriteCapacityUnits: 5
 Outputs:
   Name:
     Value:
@@ -1793,45 +1793,6 @@
 
         cloudformation.delete_stack(StackName='myteststack')
 
-<<<<<<< HEAD
-    def test_globalindex_read_write_provisioned_throughput_dynamodb_table(self):
-        cf_client = aws_stack.connect_to_service('cloudformation')
-        ddb_client = aws_stack.connect_to_service('dynamodb')
-        stack_name = 'test_dynamodb'
-
-        response = cf_client.create_stack(
-            StackName=stack_name,
-            TemplateBody=TEST_DEPLOY_BODY_3,
-            Parameters=[
-                {
-                    'ParameterKey': 'tableName',
-                    'ParameterValue': 'dynamodb'
-                },
-                {
-                    'ParameterKey': 'env',
-                    'ParameterValue': 'test'
-                }
-            ]
-        )
-        self.assertEqual(response['ResponseMetadata']['HTTPStatusCode'], 200)
-        response = ddb_client.describe_table(
-            TableName='dynamodb-test'
-        )
-
-        if response['Table']['ProvisionedThroughput']:
-            throughput = response['Table']['ProvisionedThroughput']
-            self.assertTrue(isinstance(throughput['ReadCapacityUnits'], int))
-            self.assertTrue(isinstance(throughput['WriteCapacityUnits'], int))
-
-        for global_index in response['Table']['GlobalSecondaryIndexes']:
-            index_provisioned = global_index['ProvisionedThroughput']
-            test_read_capacity = index_provisioned['ReadCapacityUnits']
-            test_write_capacity = index_provisioned['WriteCapacityUnits']
-
-            self.assertTrue(isinstance(test_read_capacity, int))
-            self.assertTrue(isinstance(test_write_capacity, int))
-        cf_client.delete_stack(StackName=stack_name)
-=======
     def test_cft_with_on_deman_dynamodb_resource(self):
         cloudformation = aws_stack.connect_to_service('cloudformation', region_name='eu-central-1')
 
@@ -1842,5 +1803,4 @@
         self.assertIn('StackId', response)
         self.assertEqual(200, response['ResponseMetadata']['HTTPStatusCode'])
 
-        cloudformation.delete_stack(StackName='myteststack')
->>>>>>> af3683a0
+        cloudformation.delete_stack(StackName='myteststack')