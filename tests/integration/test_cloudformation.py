import os
import json
import time
import unittest
from botocore.exceptions import ClientError
from botocore.parsers import ResponseParserError
from localstack import config
from localstack.constants import TEST_AWS_ACCOUNT_ID
from localstack.utils.aws import aws_stack
from localstack.utils.common import load_file, retry, short_uid, to_str
from localstack.utils.testutil import create_zip_file
from localstack.utils.aws.aws_stack import await_stack_completion, deploy_cf_stack
from localstack.utils.cloudformation import template_preparer

THIS_FOLDER = os.path.dirname(os.path.realpath(__file__))

TEST_TEMPLATE_1 = os.path.join(THIS_FOLDER, 'templates', 'template1.yaml')

TEST_TEMPLATE_2 = os.path.join(THIS_FOLDER, 'templates', 'template2.yaml')

APIGW_INTEGRATION_TEMPLATE = os.path.join(THIS_FOLDER, 'templates', 'apigateway_integration.json')

TEST_VALID_TEMPLATE = os.path.join(THIS_FOLDER, 'templates', 'valid_template.json')

TEST_TEMPLATE_3 = """
AWSTemplateFormatVersion: 2010-09-09
Resources:
  S3Setup:
    Type: AWS::S3::Bucket
    Properties:
      BucketName: test-%s
""" % short_uid()

TEST_TEMPLATE_4 = os.path.join(THIS_FOLDER, 'templates', 'template4.yaml')

TEST_TEMPLATE_5 = os.path.join(THIS_FOLDER, 'templates', 'template5.yaml')

TEST_ARTIFACTS_BUCKET = 'cf-artifacts'
TEST_ARTIFACTS_PATH = 'stack.yaml'

TEST_TEMPLATE_6 = os.path.join(THIS_FOLDER, 'templates', 'template6.yaml')

TEST_TEMPLATE_7 = os.path.join(THIS_FOLDER, 'templates', 'template7.json')

TEST_TEMPLATE_8 = {
    'AWSTemplateFormatVersion': '2010-09-09',
    'Description': 'Template for AWS::AWS::Function.',
    'Resources': {
        'S3Bucket': {
            'Type': 'AWS::S3::Bucket',
            'Properties': {
                'BucketName': ''
            }
        },
        'S3BucketPolicy': {
            'Type': 'AWS::S3::BucketPolicy',
            'Properties': {
                'Bucket': {
                    'Ref': 'S3Bucket'
                },
                'PolicyDocument': {
                    'Statement': [
                        {
                            'Effect': 'Allow',
                            'Action': [
                                's3:GetObject',
                                's3:PutObject'
                            ],
                            'Resource': ['*']
                        }
                    ]
                }
            }
        }
    }
}

TEST_TEMPLATE_9 = """
Parameters:
  FeatureBranch:
    Type: String
    Default: false
    AllowedValues: ["true", "false"]
  gitBranch:
    Type: String
    Default: dev

Mappings:
  AccountInfo:
    "%s":
      ID: 10000000
      ENV: dev

Conditions:
  FeatureBranch:
    Fn::Equals:
      - Ref: gitBranch
      - 'dev'

Resources:
  HeartbeatHandlerLogGroup:
    Type: AWS::Logs::LogGroup
    Properties:
      RetentionInDays: 1
      LogGroupName:
        Fn::Join:
          - '_'
          - - '/aws/lambda/AWS_DUB_LAM'
            - !FindInMap [ AccountInfo, !Ref "AWS::AccountId", ID ]
            - !If [ FeatureBranch, !Ref "gitBranch", !Ref "AWS::NoValue" ]
            - 'MessageFooHandler'
            - !FindInMap [ AccountInfo, !Ref "AWS::AccountId", ENV ]
""" % TEST_AWS_ACCOUNT_ID

TEST_TEMPLATE_10 = """
AWSTemplateFormatVersion: 2010-09-09
Parameters:
  DomainName:
    Type: String
    Default: dev
Resources:
  MyElasticsearchDomain:
    Type: AWS::Elasticsearch::Domain
    Properties:
      DomainName: !Ref "DomainName"
      Tags:
        - Key: k1
          Value: v1
        - Key: k2
          Value: v2
Outputs:
  MyElasticsearchDomainEndpoint:
    Value: !GetAtt MyElasticsearchDomain.DomainEndpoint

  MyElasticsearchArn:
    Value: !GetAtt MyElasticsearchDomain.Arn

  MyElasticsearchDomainArn:
    Value: !GetAtt MyElasticsearchDomain.DomainArn

  MyElasticsearchRef:
    Value: !Ref MyElasticsearchDomain
"""

TEST_TEMPLATE_11 = """
AWSTemplateFormatVersion: 2010-09-09
Parameters:
  SecretName:
    Type: String
Resources:
  MySecret:
    Type: AWS::SecretsManager::Secret
    Properties:
      Name: !Ref "SecretName"
      Tags:
        - Key: AppName
          Value: AppA
"""

TEST_TEMPLATE_12 = """
AWSTemplateFormatVersion: 2010-09-09
Parameters:
  KinesisStreamName:
    Type: String
  DeliveryStreamName:
    Type: String
Resources:
  MyRole:
    Type: AWS::IAM::Role
    Properties:
      RoleName: %s
      AssumeRolePolicyDocument:
        Statement:
          - Effect: Allow
            Action: "*"
            Resource: "*"
  MyBucket:
      Type: AWS::S3::Bucket
      Properties:
        BucketName: !Ref "DeliveryStreamName"
  KinesisStream:
    Type: AWS::Kinesis::Stream
    Properties:
      Name : !Ref "KinesisStreamName"
      ShardCount : 5
  DeliveryStream:
    Type: AWS::KinesisFirehose::DeliveryStream
    Properties:
      DeliveryStreamName: !Ref "DeliveryStreamName"
      DeliveryStreamType: DirectPut
      S3DestinationConfiguration:
        BucketARN: !Ref MyBucket
        BufferingHints:
          IntervalInSeconds: 600
          SizeInMBs: 50
        CompressionFormat: UNCOMPRESSED
        Prefix: raw/
        RoleARN: !GetAtt "MyRole.Arn"
Outputs:
  MyStreamArn:
    Value: !GetAtt "DeliveryStream.Arn"
"""

TEST_TEMPLATE_13 = """
AWSTemplateFormatVersion: 2010-09-09
Resources:
  IamRoleLambdaExecution:
    Type: 'AWS::IAM::Role'
    Properties:
      RoleName: %s
      Path: %s
      AssumeRolePolicyDocument:
        Version: 2012-10-17
        Statement:
          - Effect: Allow
            Principal:
              Service:
                - lambda.amazonaws.com
            Action:
              - 'sts:AssumeRole'
            Resource:
              - !Sub >-
                arn:${AWS::Partition}:logs:${AWS::Region}:${AWS::AccountId}:log-group:/aws/lambda/aws-dev-log:*
  ManagedRolePolicy:
    Type: 'AWS::IAM::ManagedPolicy'
    Properties:
      ManagedPolicyName: %s
      Roles: [!GetAtt IamRoleLambdaExecution.RoleName]
      PolicyDocument:
        Version: 2012-10-17
        Statement:
          - Effect: Allow
            Action: '*'
            Resource: '*'
"""

TEST_TEMPLATE_14 = """
AWSTemplateFormatVersion: 2010-09-09
Resources:
  IamRoleLambdaExecution:
    Type: 'AWS::IAM::Role'
    Properties:
      AssumeRolePolicyDocument: {}
      Path: %s
"""

TEST_TEMPLATE_15 = """
AWSTemplateFormatVersion: 2010-09-09
Resources:
  FifoQueue:
    Type: 'AWS::SQS::Queue'
    Properties:
        QueueName: %s
        ContentBasedDeduplication: "false"
        FifoQueue: "true"
  NormalQueue:
    Type: 'AWS::SQS::Queue'
    Properties:
        ReceiveMessageWaitTimeSeconds: 1
"""

TEST_TEMPLATE_16 = """
AWSTemplateFormatVersion: 2010-09-09
Resources:
  MyBucket:
    Type: 'AWS::S3::Bucket'
    Properties:
      BucketName: %s
  ScheduledRule:
    Type: 'AWS::Events::Rule'
    Properties:
      Name: %s
      ScheduleExpression: rate(10 minutes)
      State: ENABLED
      Targets:
        - Id: TargetBucketV1
          Arn: !GetAtt "MyBucket.Arn"
"""

TEST_TEMPLATE_17 = """
AWSTemplateFormatVersion: 2010-09-09
Resources:
  TestQueue:
    Type: AWS::SQS::Queue
    Properties:
      QueueName: %s
      ReceiveMessageWaitTimeSeconds: 0
      VisibilityTimeout: 30
      MessageRetentionPeriod: 1209600

  TestBucket:
    Type: AWS::S3::Bucket
    Properties:
      BucketName: %s
      NotificationConfiguration:
        QueueConfigurations:
          - Event: s3:ObjectCreated:*
            Queue: %s
"""

TEST_TEMPLATE_18 = """
AWSTemplateFormatVersion: 2010-09-09
Resources:
  TestStateMachine:
    Type: "AWS::StepFunctions::StateMachine"
    Properties:
      RoleArn: %s
      DefinitionString:
        !Sub
        - |-
          {
            "StartAt": "state1",
            "States": {
              "state1": {
                "Type": "Pass",
                "Result": "Hello World",
                "End": true
              }
            }
          }
        - {}
  ScheduledRule:
    Type: AWS::Events::Rule
    Properties:
      ScheduleExpression: "cron(0/1 * * * ? *)"
      State: ENABLED
      Targets:
        - Id: TestStateMachine
          Arn: !Ref TestStateMachine
"""

TEST_CHANGE_SET_BODY = """
Parameters:
  EnvironmentType:
    Type: String
    Default: local
    AllowedValues:
      - prod
      - stage
      - dev
      - local

Conditions:
  IsProd:
    !Equals [ !Ref EnvironmentType, prod ]

Resources:
  MyBucket:
    Type: AWS::S3::Bucket
    Properties:
      BucketName: {'Fn::If': [IsProd, '_invalid_', '%s']}
"""

TEST_DEPLOY_BODY_1 = os.path.join(THIS_FOLDER, 'templates', 'deploy_template_1.yaml')

TEST_DEPLOY_BODY_2 = os.path.join(THIS_FOLDER, 'templates', 'deploy_template_2.yaml')

TEST_DEPLOY_BODY_3 = os.path.join(THIS_FOLDER, 'templates', 'deploy_template_3.yaml')

TEST_DEPLOY_BODY_4 = os.path.join(THIS_FOLDER, 'templates', 'deploy_template_4.yaml')

TEST_TEMPLATE_19 = """
Conditions:
  IsPRD:
    Fn::Equals:
    - !Ref AWS::AccountId
    - xxxxxxxxxxxxxx
  IsDEV:
    Fn::Equals:
    - !Ref AWS::AccountId
    - "%s"

Resources:
  TestBucketDev:
    Type: AWS::S3::Bucket
    Condition: IsDEV
    Properties:
      BucketName: cf-dev-{id}
  TestBucketProd:
    Type: AWS::S3::Bucket
    Condition: IsPRD
    Properties:
      BucketName: cf-prd-{id}
""" % TEST_AWS_ACCOUNT_ID

TEST_TEMPLATE_20 = """
AWSTemplateFormatVersion: 2010-09-09
Resources:
  S3Setup:
    Type: AWS::S3::Bucket
    Properties:
      BucketName: test-bucket
"""

TEST_TEMPLATE_21 = """
Resources:
  S3Setup:
    Type: AWS::S3::Bucket
    Properties:
      BucketName: test-bucket
  SQSQueueDLQ:
    Type: 'AWS::SQS::Queue'
  SQSQueue:
    Type: 'AWS::SQS::Queue'
    DependsOn: SQSQueueDLQ
    Properties:
      RedrivePolicy:
        deadLetterTargetArn:
          Fn::GetAtt: [SQSQueueDLQ, Arn]
        maxReceiveCount: 5
"""

TEST_TEMPLATE_22 = """
Description: Test template
Resources:
  LambdaFunction:
    Type: AWS::Lambda::Function
    Properties:
      Runtime: nodejs10.x
      Handler: index.handler
      Role: %s
      Code:
        ZipFile: 'file.zip'
"""

TEST_TEMPLATE_21 = os.path.join(THIS_FOLDER, 'templates', 'template21.json')

TEST_TEMPLATE_22 = """
AWSTemplateFormatVersion: '2010-09-09'
Transform: AWS::Serverless-2016-10-31
Description: AWS SAM template with a simple API definition
Resources:
  Api:
    Type: AWS::Serverless::Api
    Properties:
      StageName: prod
  Lambda:
    Type: AWS::Serverless::Function
    Properties:
      Events:
        ApiEvent:
          Type: Api
          Properties:
            Path: /
            Method: get
            RestApiId:
              Ref: Api
      Runtime: python3.7
      Handler: index.handler
      InlineCode: |
        def handler(event, context):
            return {'body': 'Hello World!', 'statusCode': 200}
"""

TEST_TEMPLATE_23 = os.path.join(THIS_FOLDER, 'templates', 'template23.yaml')

TEST_TEMPLATE_24 = os.path.join(THIS_FOLDER, 'templates', 'template24.yaml')

TEST_TEMPLATE_25 = os.path.join(THIS_FOLDER, 'templates', 'template25.yaml')

TEST_TEMPLATE_27 = os.path.join(THIS_FOLDER, 'templates', 'template27.yaml')

TEST_UPDATE_LAMBDA_FUNCTION_TEMPLATE = os.path.join(THIS_FOLDER, 'templates', 'update_lambda_template.json')

SQS_TEMPLATE = os.path.join(THIS_FOLDER, 'templates', 'fifo_queue.json')

TEST_TEMPLATE_26_1 = """
AWSTemplateFormatVersion: 2010-09-09
Resources:
  MyQueue:
    Type: 'AWS::SQS::Queue'
    Properties:
      QueueName: %s
Outputs:
  TestOutput26:
    Value: !GetAtt MyQueue.Arn
    Export:
      Name: TestQueueArn26
"""
TEST_TEMPLATE_26_2 = """
AWSTemplateFormatVersion: 2010-09-09
Resources:
  MessageQueue:
    Type: 'AWS::SQS::Queue'
    Properties:
      QueueName: %s
      RedrivePolicy:
        deadLetterTargetArn: !ImportValue TestQueueArn26
        maxReceiveCount: 3
Outputs:
  MessageQueueUrl1:
    Value: !ImportValue TestQueueArn26
  MessageQueueUrl2:
    Value: !Ref MessageQueue
"""


def bucket_exists(name):
    s3_client = aws_stack.connect_to_service('s3')
    buckets = s3_client.list_buckets()
    for bucket in buckets['Buckets']:
        if bucket['Name'] == name:
            return True


def queue_exists(name):
    sqs_client = aws_stack.connect_to_service('sqs')
    queues = sqs_client.list_queues()
    try:
        url = name if '://' in name else aws_stack.get_sqs_queue_url(name)
    except Exception:
        return False
    for queue_url in queues['QueueUrls']:
        if queue_url == url:
            return queue_url


def topic_exists(name):
    sns_client = aws_stack.connect_to_service('sns')
    topics = sns_client.list_topics()
    for topic in topics['Topics']:
        topic_arn = topic['TopicArn']
        if topic_arn.endswith(':%s' % name):
            return topic_arn


def queue_url_exists(queue_url):
    sqs_client = aws_stack.connect_to_service('sqs')
    queues = sqs_client.list_queues()
    return queue_url in queues['QueueUrls']


def stream_exists(name):
    kinesis_client = aws_stack.connect_to_service('kinesis')
    streams = kinesis_client.list_streams()
    return name in streams['StreamNames']


def stream_consumer_exists(stream_name, consumer_name):
    kinesis_client = aws_stack.connect_to_service('kinesis')
    consumers = kinesis_client.list_stream_consumers(StreamARN=aws_stack.kinesis_stream_arn(stream_name))
    consumers = [c['ConsumerName'] for c in consumers['Consumers']]
    return consumer_name in consumers


def ssm_param_exists(name):
    client = aws_stack.connect_to_service('ssm')
    params = client.describe_parameters(Filters=[{'Key': 'Name', 'Values': [name]}])['Parameters']
    param = (params or [{}])[0]
    return param.get('Name') == name and param


def describe_stack_resource(stack_name, resource_logical_id):
    cloudformation = aws_stack.connect_to_service('cloudformation')
    response = cloudformation.describe_stack_resources(StackName=stack_name)
    for resource in response['StackResources']:
        if resource['LogicalResourceId'] == resource_logical_id:
            return resource


def list_stack_resources(stack_name):
    cloudformation = aws_stack.connect_to_service('cloudformation')
    response = cloudformation.list_stack_resources(StackName=stack_name)
    return response['StackResourceSummaries']


def get_queue_urls():
    sqs = aws_stack.connect_to_service('sqs')
    response = sqs.list_queues()
    return response['QueueUrls']


def get_topic_arns():
    sqs = aws_stack.connect_to_service('sns')
    response = sqs.list_topics()
    return [t['TopicArn'] for t in response['Topics']]


def expected_change_set_status():
    return 'CREATE_COMPLETE'


class CloudFormationTest(unittest.TestCase):
    def cleanup(self, stack_name, change_set_name=None):
        cloudformation = aws_stack.connect_to_service('cloudformation')
        if change_set_name:
            cloudformation.delete_change_set(StackName=stack_name, ChangeSetName=change_set_name)

        resp = cloudformation.delete_stack(StackName=stack_name)
        self.assertEqual(resp['ResponseMetadata']['HTTPStatusCode'], 200)

<<<<<<< HEAD
def _await_stack_update_completion(stack_name, retries=3, sleep=2):
    return _await_stack_status(stack_name, 'UPDATE_COMPLETE', retries=retries, sleep=sleep)


class CloudFormationTest(unittest.TestCase):
=======
>>>>>>> cd98ee35
    def test_create_delete_stack(self):
        cloudformation = aws_stack.connect_to_resource('cloudformation')
        cf_client = aws_stack.connect_to_service('cloudformation')
        s3 = aws_stack.connect_to_service('s3')
        sns = aws_stack.connect_to_service('sns')
        sqs = aws_stack.connect_to_service('sqs')
        apigateway = aws_stack.connect_to_service('apigateway')
        template = template_preparer.template_to_json(load_file(TEST_TEMPLATE_1))

        # deploy template
        stack_name = 'stack-%s' % short_uid()
        cloudformation.create_stack(StackName=stack_name, TemplateBody=template)

        await_stack_completion(stack_name)

        # assert that resources have been created
        self.assertTrue(bucket_exists('cf-test-bucket-1'))
        queue_url = queue_exists('cf-test-queue-1')
        self.assertTrue(queue_url)
        topic_arn = topic_exists('%s-test-topic-1-1' % stack_name)
        self.assertTrue(topic_arn)
        self.assertTrue(stream_exists('cf-test-stream-1'))
        self.assertTrue(stream_consumer_exists('cf-test-stream-1', 'c1'))
        resource = describe_stack_resource(stack_name, 'SQSQueueNoNameProperty')
        self.assertTrue(queue_exists(resource['PhysicalResourceId']))
        self.assertTrue(ssm_param_exists('cf-test-param-1'))

        # assert that tags have been created
        tags = s3.get_bucket_tagging(Bucket='cf-test-bucket-1')['TagSet']
        self.assertEqual(tags, [{'Key': 'foobar', 'Value': aws_stack.get_sqs_queue_url('cf-test-queue-1')}])
        tags = sns.list_tags_for_resource(ResourceArn=topic_arn)['Tags']
        self.assertEqual(tags, [
            {'Key': 'foo', 'Value': 'cf-test-bucket-1'},
            {'Key': 'bar', 'Value': aws_stack.s3_bucket_arn('cf-test-bucket-1')}
        ])
        queue_tags = sqs.list_queue_tags(QueueUrl=queue_url)
        self.assertIn('Tags', queue_tags)
        self.assertEqual(queue_tags['Tags'], {'key1': 'value1', 'key2': 'value2'})

        # assert that bucket notifications have been created
        notifications = s3.get_bucket_notification_configuration(Bucket='cf-test-bucket-1')
        self.assertIn('QueueConfigurations', notifications)
        self.assertIn('LambdaFunctionConfigurations', notifications)
        self.assertEqual(notifications['QueueConfigurations'][0]['QueueArn'], 'aws:arn:sqs:test:testqueue')
        self.assertEqual(notifications['QueueConfigurations'][0]['Events'], ['s3:ObjectDeleted:*'])
        self.assertEqual(
            notifications['LambdaFunctionConfigurations'][0]['LambdaFunctionArn'],
            'aws:arn:lambda:test:testfunc'
        )
        self.assertEqual(notifications['LambdaFunctionConfigurations'][0]['Events'], ['s3:ObjectCreated:*'])

        # assert that subscriptions have been created
        subs = sns.list_subscriptions()['Subscriptions']
        subs = [s for s in subs if (':%s:cf-test-queue-1' % TEST_AWS_ACCOUNT_ID) in s['Endpoint']]
        self.assertEqual(len(subs), 1)
        self.assertIn(':%s:%s-test-topic-1-1' % (TEST_AWS_ACCOUNT_ID, stack_name), subs[0]['TopicArn'])
        # assert that subscription attributes are added properly
        attrs = sns.get_subscription_attributes(SubscriptionArn=subs[0]['SubscriptionArn'])['Attributes']
        self.assertEqual(attrs, {'Endpoint': subs[0]['Endpoint'], 'Protocol': 'sqs',
                                 'SubscriptionArn': subs[0]['SubscriptionArn'], 'TopicArn': subs[0]['TopicArn'],
                                 'FilterPolicy': json.dumps({'eventType': ['created']})})

        # assert that Gateway responses have been created
        test_api_name = 'test-api'
        api = [a for a in apigateway.get_rest_apis()['items'] if a['name'] == test_api_name][0]
        responses = apigateway.get_gateway_responses(restApiId=api['id'])['items']
        self.assertEqual(len(responses), 2)
        types = [r['responseType'] for r in responses]
        self.assertEqual(set(types), set(['UNAUTHORIZED', 'DEFAULT_5XX']))

        # delete the stack
        cf_client.delete_stack(StackName=stack_name)

        # assert that resources have been deleted
        self.assertFalse(bucket_exists('cf-test-bucket-1'))
        self.assertFalse(queue_exists('cf-test-queue-1'))
        self.assertFalse(topic_exists('%s-test-topic-1-1' % stack_name))
        retry(lambda: self.assertFalse(stream_exists('cf-test-stream-1')))
        self.assertFalse(stream_consumer_exists('cf-test-stream-1', 'c1'))

    def test_list_stack_events(self):
        cloudformation = aws_stack.connect_to_service('cloudformation')
        response = cloudformation.describe_stack_events()
        self.assertEqual(response['ResponseMetadata']['HTTPStatusCode'], 200)

    def test_validate_template(self):
        cloudformation = aws_stack.connect_to_service('cloudformation')

        template = template_preparer.template_to_json(load_file(TEST_VALID_TEMPLATE))
        resp = cloudformation.validate_template(TemplateBody=template)

        self.assertEqual(resp['ResponseMetadata']['HTTPStatusCode'], 200)
        self.assertIn('Parameters', resp)
        self.assertEqual(len(resp['Parameters']), 1)
        self.assertEqual(resp['Parameters'][0]['ParameterKey'], 'KeyExample')
        self.assertEqual(resp['Parameters'][0]['Description'], 'The EC2 Key Pair to allow SSH access to the instance')

    def test_validate_invalid_json_template_should_fail(self):
        cloudformation = aws_stack.connect_to_service('cloudformation')
        invalid_json = '{"this is invalid JSON"="bobbins"}'

        try:
            cloudformation.validate_template(TemplateBody=invalid_json)
            self.fail('Should raise ValidationError')
        except (ClientError, ResponseParserError) as err:
            if isinstance(err, ClientError):
                self.assertEqual(err.response['ResponseMetadata']['HTTPStatusCode'], 400)
                self.assertEqual(err.response['Error']['Message'], 'Template Validation Error')

    def test_list_stack_resources_returns_queue_urls(self):
        cloudformation = aws_stack.connect_to_resource('cloudformation')
        template = template_preparer.template_to_json(load_file(TEST_TEMPLATE_2))
        stack_name = 'stack-%s' % short_uid()
        cloudformation.create_stack(StackName=stack_name, TemplateBody=template)

        details = await_stack_completion(stack_name)

        stack_summaries = list_stack_resources(stack_name)
        queue_urls = get_queue_urls()
        topic_arns = get_topic_arns()

        stack_queues = [r for r in stack_summaries if r['ResourceType'] == 'AWS::SQS::Queue']
        for resource in stack_queues:
            self.assertIn(resource['PhysicalResourceId'], queue_urls)

        stack_topics = [r for r in stack_summaries if r['ResourceType'] == 'AWS::SNS::Topic']
        for resource in stack_topics:
            self.assertIn(resource['PhysicalResourceId'], topic_arns)

        # assert that stack outputs are returned properly
        outputs = details.get('Outputs', [])
        self.assertEqual(len(outputs), 1)
        self.assertEqual(outputs[0]['ExportName'], 'SQSQueue1-URL')

    def test_create_change_set(self):
        cloudformation = aws_stack.connect_to_service('cloudformation')

        # deploy template
        stack_name = 'stack-%s' % short_uid()
        cloudformation.create_stack(StackName=stack_name, TemplateBody=TEST_TEMPLATE_3)

        # create change set with the same template (no changes)
        response = cloudformation.create_change_set(
            StackName=stack_name,
            TemplateBody=TEST_TEMPLATE_3,
            ChangeSetName='nochanges'
        )
        self.assertIn(':%s:changeSet/nochanges/' % TEST_AWS_ACCOUNT_ID, response['Id'])
        self.assertIn(':%s:stack/' % TEST_AWS_ACCOUNT_ID, response['StackId'])

    def test_sam_template(self):
        cloudformation = aws_stack.connect_to_service('cloudformation')
        awslambda = aws_stack.connect_to_service('lambda')

        # deploy template
        stack_name = 'stack-%s' % short_uid()
        func_name = 'test-%s' % short_uid()
        template = load_file(TEST_TEMPLATE_4) % func_name
        cloudformation.create_stack(StackName=stack_name, TemplateBody=template)

        # run Lambda test invocation
        result = awslambda.invoke(FunctionName=func_name)
        result = json.loads(to_str(result['Payload'].read()))
        self.assertEqual(result, {'hello': 'world'})

        # delete lambda function
        awslambda.delete_function(FunctionName=func_name)

    def test_nested_stack(self):
        s3 = aws_stack.connect_to_service('s3')
        cloudformation = aws_stack.connect_to_service('cloudformation')

        # upload template to S3
        s3.create_bucket(Bucket=TEST_ARTIFACTS_BUCKET, ACL='public-read')
        s3.put_object(Bucket=TEST_ARTIFACTS_BUCKET, Key=TEST_ARTIFACTS_PATH, Body=load_file(TEST_TEMPLATE_5))

        # deploy template
        buckets_before = len(s3.list_buckets()['Buckets'])
        stack_name = 'stack-%s' % short_uid()
        param_value = short_uid()
        cloudformation.create_stack(
            StackName=stack_name,
            TemplateBody=load_file(TEST_TEMPLATE_6) % (TEST_ARTIFACTS_BUCKET, TEST_ARTIFACTS_PATH),
            Parameters=[{'ParameterKey': 'GlobalParam', 'ParameterValue': param_value}]
        )

        # assert that nested resources have been created
        buckets_after = s3.list_buckets()['Buckets']
        num_buckets_after = len(buckets_after)
        self.assertEqual(num_buckets_after, buckets_before + 1)
        bucket_names = [b['Name'] for b in buckets_after]
        self.assertIn('test-%s' % param_value, bucket_names)

        # delete the stack
        cloudformation.delete_stack(StackName=stack_name)

    def test_create_cfn_lambda_without_function_name(self):
        lambda_client = aws_stack.connect_to_service('lambda')
        cloudformation = aws_stack.connect_to_service('cloudformation')

        rs = lambda_client.list_functions()
        # Number of lambdas before of stack creation
        lambdas_before = len(rs['Functions'])

        stack_name = 'stack-%s' % short_uid()
        lambda_role_name = 'lambda-role-%s' % short_uid()

        template = json.loads(load_file(TEST_TEMPLATE_7))
        template['Resources']['LambdaExecutionRole']['Properties']['RoleName'] = lambda_role_name
        rs = cloudformation.create_stack(StackName=stack_name, TemplateBody=json.dumps(template))
        self.assertEqual(rs['ResponseMetadata']['HTTPStatusCode'], 200)
        self.assertIn('StackId', rs)
        self.assertIn(stack_name, rs['StackId'])

        await_stack_completion(stack_name)

        rs = lambda_client.list_functions()

        # There is 1 new lambda function
        self.assertEqual(lambdas_before + 1, len(rs['Functions']))

        # delete the stack
        cloudformation.delete_stack(StackName=stack_name)

        rs = lambda_client.list_functions()

        # Back to what we had before
        self.assertEqual(lambdas_before, len(rs['Functions']))

    def test_deploy_stack_change_set(self):
        cloudformation = aws_stack.connect_to_service('cloudformation')
        stack_name = 'stack-%s' % short_uid()
        change_set_name = 'change-set-%s' % short_uid()
        bucket_name = 'bucket-%s' % short_uid()

        with self.assertRaises(ClientError) as ctx:
            cloudformation.describe_stacks(StackName=stack_name)
        self.assertEqual(ctx.exception.response['Error']['Code'], 'ValidationError')

        rs = cloudformation.create_change_set(
            StackName=stack_name,
            ChangeSetName=change_set_name,
            TemplateBody=TEST_CHANGE_SET_BODY % bucket_name,
            Parameters=[{
                'ParameterKey': 'EnvironmentType',
                'ParameterValue': 'stage'
            }],
            Capabilities=['CAPABILITY_IAM'],
        )

        self.assertEqual(rs['ResponseMetadata']['HTTPStatusCode'], 200)

        change_set_id = rs['Id']

        rs = cloudformation.describe_change_set(
            StackName=stack_name,
            ChangeSetName=change_set_id
        )
        self.assertEqual(rs['ResponseMetadata']['HTTPStatusCode'], 200)
        self.assertEqual(rs['ChangeSetName'], change_set_name)
        self.assertEqual(rs['ChangeSetId'], change_set_id)
        self.assertEqual(rs['Status'], expected_change_set_status())

        rs = cloudformation.execute_change_set(
            StackName=stack_name,
            ChangeSetName=change_set_name
        )
        self.assertEqual(rs['ResponseMetadata']['HTTPStatusCode'], 200)

        await_stack_completion(stack_name)

        rs = cloudformation.describe_stacks(StackName=stack_name)
        stack = rs['Stacks'][0]
        parameters = stack['Parameters']

        self.assertEqual(stack['StackName'], stack_name)
        self.assertEqual(parameters[0]['ParameterKey'], 'EnvironmentType')
        self.assertEqual(parameters[0]['ParameterValue'], 'stage')

        self.assertTrue(bucket_exists(bucket_name))

        # clean up
        self.cleanup(stack_name, change_set_name)

    def test_deploy_stack_with_iam_role(self):
        stack_name = 'stack-%s' % short_uid()
        change_set_name = 'change-set-%s' % short_uid()
        role_name = 'role-%s' % short_uid()

        cloudformation = aws_stack.connect_to_service('cloudformation')
        iam_client = aws_stack.connect_to_service('iam')
        roles_before = iam_client.list_roles()['Roles']

        with self.assertRaises(ClientError) as ctx:
            cloudformation.describe_stacks(StackName=stack_name)
        self.assertEqual(ctx.exception.response['Error']['Code'], 'ValidationError')

        rs = cloudformation.create_change_set(
            StackName=stack_name,
            ChangeSetName=change_set_name,
            TemplateBody=load_file(TEST_DEPLOY_BODY_1) % role_name
        )

        self.assertEqual(rs['ResponseMetadata']['HTTPStatusCode'], 200)
        change_set_id = rs['Id']

        rs = cloudformation.describe_change_set(StackName=stack_name, ChangeSetName=change_set_id)
        self.assertEqual(rs['ResponseMetadata']['HTTPStatusCode'], 200)
        self.assertEqual(rs['ChangeSetName'], change_set_name)
        self.assertEqual(rs['ChangeSetId'], change_set_id)
        self.assertEqual(rs['Status'], expected_change_set_status())

        rs = cloudformation.execute_change_set(StackName=stack_name, ChangeSetName=change_set_name)
        self.assertEqual(rs['ResponseMetadata']['HTTPStatusCode'], 200)

        await_stack_completion(stack_name)

        rs = cloudformation.describe_stacks(StackName=stack_name)
        stack = rs['Stacks'][0]
        self.assertEqual(stack['StackName'], stack_name)

        rs = iam_client.list_roles()
        self.assertEqual(len(rs['Roles']), len(roles_before) + 1)
        self.assertEqual(rs['Roles'][-1]['RoleName'], role_name)

        rs = iam_client.list_role_policies(RoleName=role_name)
        iam_client.delete_role_policy(RoleName=role_name, PolicyName=rs['PolicyNames'][0])

        # clean up
        self.cleanup(stack_name, change_set_name)
        rs = iam_client.list_roles(PathPrefix=role_name)
        self.assertEqual(len(rs['Roles']), 0)

    def test_deploy_stack_with_sns_topic(self):
        stack_name = 'stack-%s' % short_uid()
        change_set_name = 'change-set-%s' % short_uid()

        cloudformation = aws_stack.connect_to_service('cloudformation')

        rs = cloudformation.create_change_set(
            StackName=stack_name,
            ChangeSetName=change_set_name,
            TemplateBody=load_file(TEST_DEPLOY_BODY_2),
            Parameters=[
                {
                    'ParameterKey': 'CompanyName',
                    'ParameterValue': 'MyCompany'
                },
                {
                    'ParameterKey': 'MyEmail1',
                    'ParameterValue': 'my@email.com'
                }
            ]
        )
        self.assertEqual(rs['ResponseMetadata']['HTTPStatusCode'], 200)

        rs = cloudformation.execute_change_set(StackName=stack_name, ChangeSetName=change_set_name)
        self.assertEqual(rs['ResponseMetadata']['HTTPStatusCode'], 200)

        await_stack_completion(stack_name)

        rs = cloudformation.describe_stacks(StackName=stack_name)
        stack = rs['Stacks'][0]
        self.assertEqual(stack['StackName'], stack_name)
        outputs = stack['Outputs']
        self.assertEqual(len(outputs), 3)

        topic_arn = None
        for op in outputs:
            if op['OutputKey'] == 'MyTopic':
                topic_arn = op['OutputValue']

        sns_client = aws_stack.connect_to_service('sns')
        rs = sns_client.list_topics()

        # Topic resource created
        topics = [tp for tp in rs['Topics'] if tp['TopicArn'] == topic_arn]
        self.assertEqual(len(topics), 1)

        # clean up
        self.cleanup(stack_name, change_set_name)
        # assert topic resource removed
        rs = sns_client.list_topics()
        topics = [tp for tp in rs['Topics'] if tp['TopicArn'] == topic_arn]
        self.assertEqual(len(topics), 0)

    def test_deploy_stack_with_dynamodb_table(self):
        stack_name = 'stack-%s' % short_uid()
        change_set_name = 'change-set-%s' % short_uid()
        env = 'Staging'
        ddb_table_name_prefix = 'ddb-table-%s' % short_uid()
        ddb_table_name = '{}-{}'.format(ddb_table_name_prefix, env)

        cloudformation = aws_stack.connect_to_service('cloudformation')

        rs = cloudformation.create_change_set(
            StackName=stack_name,
            ChangeSetName=change_set_name,
            TemplateBody=load_file(TEST_DEPLOY_BODY_3),
            Parameters=[
                {
                    'ParameterKey': 'tableName',
                    'ParameterValue': ddb_table_name_prefix
                },
                {
                    'ParameterKey': 'env',
                    'ParameterValue': env
                }
            ]
        )
        self.assertEqual(rs['ResponseMetadata']['HTTPStatusCode'], 200)
        change_set_id = rs['Id']

        rs = cloudformation.execute_change_set(StackName=stack_name, ChangeSetName=change_set_name)
        self.assertEqual(rs['ResponseMetadata']['HTTPStatusCode'], 200)

        await_stack_completion(stack_name)
        rs = cloudformation.describe_stacks(StackName=stack_name)

        stacks = [stack for stack in rs['Stacks'] if stack['StackName'] == stack_name]
        self.assertEqual(len(stacks), 1)
        self.assertEqual(stacks[0]['ChangeSetId'], change_set_id)

        outputs = {
            output['OutputKey']: output['OutputValue']
            for output in stacks[0]['Outputs']
        }
        self.assertIn('Arn', outputs)
        self.assertEqual(outputs['Arn'], 'arn:aws:dynamodb:{}:{}:table/{}'.format(
            aws_stack.get_region(), TEST_AWS_ACCOUNT_ID, ddb_table_name))

        self.assertIn('Name', outputs)
        self.assertEqual(outputs['Name'], ddb_table_name)

        ddb_client = aws_stack.connect_to_service('dynamodb')
        rs = ddb_client.list_tables()
        self.assertIn(ddb_table_name, rs['TableNames'])

        # clean up
        self.cleanup(stack_name, change_set_name)
        rs = ddb_client.list_tables()
        self.assertNotIn(ddb_table_name, rs['TableNames'])

    def test_deploy_stack_with_iam_nested_policy(self):
        stack_name = 'stack-%s' % short_uid()
        change_set_name = 'change-set-%s' % short_uid()

        cloudformation = aws_stack.connect_to_service('cloudformation')

        rs = cloudformation.create_change_set(
            StackName=stack_name,
            ChangeSetName=change_set_name,
            TemplateBody=load_file(TEST_DEPLOY_BODY_4)
        )

        self.assertEqual(rs['ResponseMetadata']['HTTPStatusCode'], 200)
        change_set_id = rs['Id']

        rs = cloudformation.describe_change_set(StackName=stack_name, ChangeSetName=change_set_id)
        self.assertEqual(rs['ResponseMetadata']['HTTPStatusCode'], 200)
        self.assertEqual(rs['ChangeSetId'], change_set_id)
        self.assertEqual(rs['Status'], expected_change_set_status())

        iam_client = aws_stack.connect_to_service('iam')
        rs = iam_client.list_roles()
        number_of_roles = len(rs['Roles'])

        rs = cloudformation.execute_change_set(StackName=stack_name, ChangeSetName=change_set_name)
        self.assertEqual(rs['ResponseMetadata']['HTTPStatusCode'], 200)

        await_stack_completion(stack_name)

        rs = iam_client.list_roles()
        # 1 role was created
        self.assertEqual(number_of_roles + 1, len(rs['Roles']))

        # clean up
        self.cleanup(stack_name, change_set_name)
        # assert role was removed
        rs = iam_client.list_roles()
        self.assertEqual(number_of_roles, len(rs['Roles']))

    def test_cfn_handle_s3_bucket_resources(self):
        stack_name = 'stack-%s' % short_uid()
        bucket_name = 's3-bucket-%s' % short_uid()

        TEST_TEMPLATE_8['Resources']['S3Bucket']['Properties']['BucketName'] = bucket_name

        self.assertFalse(bucket_exists(bucket_name))

        s3 = aws_stack.connect_to_service('s3')
        cfn = aws_stack.connect_to_service('cloudformation')

        deploy_cf_stack(stack_name=stack_name, template_body=json.dumps(TEST_TEMPLATE_8))

        self.assertTrue(bucket_exists(bucket_name))
        rs = s3.get_bucket_policy(Bucket=bucket_name)
        self.assertIn('Policy', rs)
        policy_doc = TEST_TEMPLATE_8['Resources']['S3BucketPolicy']['Properties']['PolicyDocument']
        self.assertEqual(json.loads(rs['Policy']), policy_doc)

        # clean up, assert resources deleted
        self.cleanup(stack_name)

        self.assertFalse(bucket_exists(bucket_name))
        with self.assertRaises(ClientError) as ctx:
            s3.get_bucket_policy(Bucket=bucket_name)
        self.assertEqual(ctx.exception.response['Error']['Code'], 'NoSuchBucket')

        # recreate stack
        rs = cfn.create_stack(StackName=stack_name, TemplateBody=json.dumps(TEST_TEMPLATE_8))
        self.assertEqual(rs['ResponseMetadata']['HTTPStatusCode'], 200)

        # clean up
        self.cleanup(stack_name)

    def test_cfn_handle_log_group_resource(self):
        stack_name = 'stack-%s' % short_uid()
        log_group_prefix = '/aws/lambda/AWS_DUB_LAM_10000000'

        deploy_cf_stack(stack_name=stack_name, template_body=TEST_TEMPLATE_9)

        logs_client = aws_stack.connect_to_service('logs')
        rs = logs_client.describe_log_groups(logGroupNamePrefix=log_group_prefix)

        self.assertEqual(len(rs['logGroups']), 1)
        self.assertEqual(rs['logGroups'][0]['logGroupName'],
                         '/aws/lambda/AWS_DUB_LAM_10000000_dev_MessageFooHandler_dev')

        # clean up and assert deletion
        self.cleanup(stack_name)
        rs = logs_client.describe_log_groups(logGroupNamePrefix=log_group_prefix)
        self.assertEqual(len(rs['logGroups']), 0)

    def test_cfn_handle_elasticsearch_domain(self):
        stack_name = 'stack-%s' % short_uid()
        domain_name = 'es-%s' % short_uid()

        cloudformation = aws_stack.connect_to_service('cloudformation')
        es_client = aws_stack.connect_to_service('es')

        cloudformation.create_stack(
            StackName=stack_name,
            TemplateBody=TEST_TEMPLATE_10,
            Parameters=[{'ParameterKey': 'DomainName', 'ParameterValue': domain_name}]
        )

        details = await_stack_completion(stack_name)
        outputs = details.get('Outputs', [])
        self.assertEqual(len(outputs), 4)

        rs = es_client.describe_elasticsearch_domain(DomainName=domain_name)
        status = rs['DomainStatus']
        self.assertEqual(domain_name, status['DomainName'])

        tags = es_client.list_tags(ARN=status['ARN'])['TagList']
        self.assertEqual([{'Key': 'k1', 'Value': 'v1'}, {'Key': 'k2', 'Value': 'v2'}], tags)

        for o in outputs:
            if o['OutputKey'] in ['MyElasticsearchArn', 'MyElasticsearchDomainArn']:
                self.assertEqual(o['OutputValue'], status['ARN'])
            elif o['OutputKey'] == 'MyElasticsearchDomainEndpoint':
                self.assertEqual(o['OutputValue'], status['Endpoint'])
            elif o['OutputKey'] == 'MyElasticsearchRef':
                self.assertEqual(o['OutputValue'], status['DomainName'])
            else:
                self.fail('Unexpected output: %s' % o)

        # clean up
        self.cleanup(stack_name)

    def test_cfn_handle_secretsmanager_secret(self):
        stack_name = 'stack-%s' % short_uid()
        secret_name = 'secret-%s' % short_uid()

        cloudformation = aws_stack.connect_to_service('cloudformation')
        params = [{'ParameterKey': 'SecretName', 'ParameterValue': secret_name}]
        cloudformation.create_stack(StackName=stack_name, TemplateBody=TEST_TEMPLATE_11, Parameters=params)

        await_stack_completion(stack_name)

        secretsmanager_client = aws_stack.connect_to_service('secretsmanager')

        rs = secretsmanager_client.describe_secret(SecretId=secret_name)
        self.assertEqual(secret_name, rs['Name'])
        self.assertNotIn('DeletedDate', rs)

        # clean up
        self.cleanup(stack_name)
        rs = secretsmanager_client.describe_secret(SecretId=secret_name)
        self.assertIn('DeletedDate', rs)

    def test_cfn_handle_kinesis_firehose_resources(self):
        stack_name = 'stack-%s' % short_uid()
        kinesis_stream_name = 'kinesis-stream-%s' % short_uid()
        firehose_role_name = 'firehose-role-%s' % short_uid()
        firehose_stream_name = 'firehose-stream-%s' % short_uid()

        cloudformation = aws_stack.connect_to_service('cloudformation')
        cloudformation.create_stack(
            StackName=stack_name,
            TemplateBody=TEST_TEMPLATE_12 % firehose_role_name,
            Parameters=[
                {'ParameterKey': 'KinesisStreamName', 'ParameterValue': kinesis_stream_name},
                {'ParameterKey': 'DeliveryStreamName', 'ParameterValue': firehose_stream_name}
            ]
        )

        details = await_stack_completion(stack_name)

        outputs = details.get('Outputs', [])
        self.assertEqual(len(outputs), 1)

        kinesis_client = aws_stack.connect_to_service('kinesis')
        firehose_client = aws_stack.connect_to_service('firehose')

        rs = firehose_client.describe_delivery_stream(
            DeliveryStreamName=firehose_stream_name
        )
        self.assertEqual(outputs[0]['OutputValue'], rs['DeliveryStreamDescription']['DeliveryStreamARN'])
        self.assertEqual(firehose_stream_name, rs['DeliveryStreamDescription']['DeliveryStreamName'])

        rs = kinesis_client.describe_stream(StreamName=kinesis_stream_name)
        self.assertEqual(rs['StreamDescription']['StreamName'], kinesis_stream_name)

        # clean up
        self.cleanup(stack_name)
        time.sleep(1)
        rs = kinesis_client.list_streams()
        self.assertNotIn(kinesis_stream_name, rs['StreamNames'])
        rs = firehose_client.list_delivery_streams()
        self.assertNotIn(firehose_stream_name, rs['DeliveryStreamNames'])

    def test_cfn_handle_iam_role_resource(self):
        stack_name = 'stack-%s' % short_uid()
        role_name = 'role-%s' % short_uid()
        policy_name = 'policy-%s' % short_uid()
        role_path_prefix = '/role-prefix-%s/' % short_uid()

        template_body = TEST_TEMPLATE_13 % (role_name, role_path_prefix, policy_name)
        deploy_cf_stack(stack_name=stack_name, template_body=template_body)

        iam = aws_stack.connect_to_service('iam')
        rs = iam.list_roles(PathPrefix=role_path_prefix)

        self.assertEqual(len(rs['Roles']), 1)
        role = rs['Roles'][0]
        self.assertEqual(role['RoleName'], role_name)

        result = iam.get_policy(PolicyArn=aws_stack.policy_arn(policy_name))
        self.assertEqual(result['Policy']['PolicyName'], policy_name)

        # clean up
        self.cleanup(stack_name)
        rs = iam.list_roles(PathPrefix=role_path_prefix)
        self.assertEqual(len(rs['Roles']), 0)

    def test_cfn_handle_iam_role_resource_no_role_name(self):
        iam = aws_stack.connect_to_service('iam')

        stack_name = 'stack-%s' % short_uid()
        role_path_prefix = '/role-prefix-%s/' % short_uid()

        deploy_cf_stack(stack_name=stack_name, template_body=TEST_TEMPLATE_14 % role_path_prefix)

        rs = iam.list_roles(PathPrefix=role_path_prefix)
        self.assertEqual(len(rs['Roles']), 1)

        # clean up
        self.cleanup(stack_name)
        rs = iam.list_roles(PathPrefix=role_path_prefix)
        self.assertEqual(len(rs['Roles']), 0)

    def test_describe_template(self):
        s3 = aws_stack.connect_to_service('s3')
        cloudformation = aws_stack.connect_to_service('cloudformation')

        bucket_name = 'b-%s' % short_uid()
        template_body = TEST_TEMPLATE_12 % 'test-firehose-role-name'
        s3.create_bucket(Bucket=bucket_name, ACL='public-read')
        s3.put_object(Bucket=bucket_name, Key='template.yml', Body=template_body)

        template_url = '%s/%s/template.yml' % (config.get_edge_url(), bucket_name)

        params = [{'ParameterKey': 'KinesisStreamName'}, {'ParameterKey': 'DeliveryStreamName'}]
        # get summary by template URL
        result = cloudformation.get_template_summary(TemplateURL=template_url)
        self.assertEqual(result.get('Parameters'), params)
        self.assertIn('AWS::S3::Bucket', result['ResourceTypes'])
        self.assertTrue(result.get('ResourceIdentifierSummaries'))
        # get summary by template body
        result = cloudformation.get_template_summary(TemplateBody=template_body)
        self.assertEqual(result.get('Parameters'), params)
        self.assertIn('AWS::Kinesis::Stream', result['ResourceTypes'])
        self.assertTrue(result.get('ResourceIdentifierSummaries'))

    def test_stack_imports(self):
        cloudformation = aws_stack.connect_to_service('cloudformation')
        result = cloudformation.list_imports(ExportName='_unknown_')
        self.assertEqual(result['ResponseMetadata']['HTTPStatusCode'], 200)
        self.assertEqual(result['Imports'], [])  # TODO: create test with actual import values!

        queue_name1 = 'q-%s' % short_uid()
        queue_name2 = 'q-%s' % short_uid()
        template1 = TEST_TEMPLATE_26_1 % queue_name1
        template2 = TEST_TEMPLATE_26_2 % queue_name2
        stack_name1 = 'stack-%s' % short_uid()
        deploy_cf_stack(stack_name=stack_name1, template_body=template1)
        stack_name2 = 'stack-%s' % short_uid()
        deploy_cf_stack(stack_name=stack_name2, template_body=template2)

        sqs = aws_stack.connect_to_service('sqs')
        queue_url1 = sqs.get_queue_url(QueueName=queue_name1)['QueueUrl']
        queue_url2 = sqs.get_queue_url(QueueName=queue_name2)['QueueUrl']
        queues = sqs.list_queues().get('QueueUrls', [])
        self.assertIn(queue_url1, queues)
        self.assertIn(queue_url2, queues)

        outputs = cloudformation.describe_stacks(StackName=stack_name2)['Stacks'][0]['Outputs']
        output = [out['OutputValue'] for out in outputs if out['OutputKey'] == 'MessageQueueUrl1'][0]
        self.assertEqual(output, aws_stack.sqs_queue_arn(queue_url1))
        output = [out['OutputValue'] for out in outputs if out['OutputKey'] == 'MessageQueueUrl2'][0]
        self.assertEqual(output, queue_url2)

    def test_cfn_conditional_deployment(self):
        s3 = aws_stack.connect_to_service('s3')

        bucket_id = short_uid()
        template = TEST_TEMPLATE_19.format(id=bucket_id)
        stack_name = 'stack-%s' % short_uid()
        deploy_cf_stack(stack_name=stack_name, template_body=template)

        buckets = s3.list_buckets()['Buckets']
        dev_bucket = 'cf-dev-%s' % bucket_id
        prd_bucket = 'cf-prd-%s' % bucket_id
        dev_bucket = [b for b in buckets if b['Name'] == dev_bucket]
        prd_bucket = [b for b in buckets if b['Name'] == prd_bucket]

        self.assertFalse(prd_bucket)
        self.assertTrue(dev_bucket)

        # clean up
        self.cleanup(stack_name)

    def test_cfn_handle_sqs_resource(self):
        stack_name = 'stack-%s' % short_uid()
        fifo_queue = 'queue-%s.fifo' % short_uid()

        sqs = aws_stack.connect_to_service('sqs')

        deploy_cf_stack(stack_name=stack_name, template_body=TEST_TEMPLATE_15 % fifo_queue)

        rs = sqs.get_queue_url(QueueName=fifo_queue)
        self.assertEqual(rs['ResponseMetadata']['HTTPStatusCode'], 200)

        queue_url = rs['QueueUrl']

        rs = sqs.get_queue_attributes(QueueUrl=queue_url, AttributeNames=['All'])
        attributes = rs['Attributes']
        self.assertIn('ContentBasedDeduplication', attributes)
        self.assertIn('FifoQueue', attributes)
        self.assertEqual(attributes['ContentBasedDeduplication'], 'false')
        self.assertEqual(attributes['FifoQueue'], 'true')

        # clean up
        self.cleanup(stack_name)
        with self.assertRaises(ClientError) as ctx:
            sqs.get_queue_url(QueueName=fifo_queue)
        self.assertEqual(ctx.exception.response['Error']['Code'], 'AWS.SimpleQueueService.NonExistentQueue')

    def test_cfn_handle_events_rule(self):
        stack_name = 'stack-%s' % short_uid()
        bucket_name = 'target-%s' % short_uid()
        rule_prefix = 's3-rule-%s' % short_uid()
        rule_name = '%s-%s' % (rule_prefix, short_uid())

        events = aws_stack.connect_to_service('events')

        deploy_cf_stack(stack_name=stack_name, template_body=TEST_TEMPLATE_16 % (bucket_name, rule_name))

        rs = events.list_rules(NamePrefix=rule_prefix)
        self.assertIn(rule_name, [rule['Name'] for rule in rs['Rules']])

        target_arn = aws_stack.s3_bucket_arn(bucket_name)
        rs = events.list_targets_by_rule(Rule=rule_name)
        self.assertIn(target_arn, [target['Arn'] for target in rs['Targets']])

        # clean up
        self.cleanup(stack_name)
        rs = events.list_rules(NamePrefix=rule_prefix)
        self.assertNotIn(rule_name, [rule['Name'] for rule in rs['Rules']])

    def test_cfn_handle_events_rule_without_name(self):
        events = aws_stack.connect_to_service('events')

        rs = events.list_rules()
        rule_names = [rule['Name'] for rule in rs['Rules']]

        stack_name = 'stack-%s' % short_uid()
        deploy_cf_stack(stack_name=stack_name, template_body=TEST_TEMPLATE_18 % aws_stack.role_arn('sfn_role'))

        rs = events.list_rules()
        new_rules = [rule for rule in rs['Rules'] if rule['Name'] not in rule_names]
        self.assertEqual(len(new_rules), 1)
        rule = new_rules[0]

        self.assertEqual(rule['ScheduleExpression'], 'cron(0/1 * * * ? *)')

        # clean up
        self.cleanup(stack_name)
        time.sleep(1)
        rs = events.list_rules()
        self.assertNotIn(rule['Name'], [r['Name'] for r in rs['Rules']])

    def test_cfn_handle_s3_notification_configuration(self):
        stack_name = 'stack-%s' % short_uid()
        bucket_name = 'target-%s' % short_uid()
        queue_name = 'queue-%s' % short_uid()
        queue_arn = aws_stack.sqs_queue_arn(queue_name)

        s3 = aws_stack.connect_to_service('s3')

        deploy_cf_stack(
            stack_name=stack_name, template_body=TEST_TEMPLATE_17 % (queue_name, bucket_name, queue_arn))

        rs = s3.get_bucket_notification_configuration(Bucket=bucket_name)
        self.assertIn('QueueConfigurations', rs)
        self.assertEqual(len(rs['QueueConfigurations']), 1)
        self.assertEqual(rs['QueueConfigurations'][0]['QueueArn'], queue_arn)

        # clean up
        self.cleanup(stack_name)
        rs = s3.get_bucket_notification_configuration(Bucket=bucket_name)
        self.assertNotIn('QueueConfigurations', rs)

    def test_cfn_lambda_function_with_iam_role(self):
        stack_name = 'stack-%s' % short_uid()
        role_name = 'lambda-ex'

        iam = aws_stack.connect_to_service('iam')
        cloudformation = aws_stack.connect_to_service('cloudformation')

        response = iam.create_role(
            RoleName=role_name,
            AssumeRolePolicyDocument='{"Version": "2012-10-17","Statement": [{ "Effect": "Allow", "Principal": {'
                                     '"Service": "lambda.amazonaws.com"}, "Action": "sts:AssumeRole"}]} '
        )
        self.assertEqual(role_name, response['Role']['RoleName'])

        response = iam.get_role(RoleName=role_name)
        self.assertEqual(role_name, response['Role']['RoleName'])

        role_arn = response['Role']['Arn']
        response = cloudformation.create_stack(
            StackName=stack_name,
            TemplateBody=TEST_TEMPLATE_22 % role_arn,
        )
        self.assertEqual(200, response['ResponseMetadata']['HTTPStatusCode'])

        # clean up
        self.cleanup(stack_name)
        iam.delete_role(RoleName=role_name)

    def test_cfn_handle_serverless_api_resource(self):
        stack_name = 'stack-%s' % short_uid()

        cloudformation = aws_stack.connect_to_service('cloudformation')

        deploy_cf_stack(stack_name=stack_name, template_body=TEST_TEMPLATE_22)

        res = cloudformation.list_stack_resources(StackName=stack_name)['StackResourceSummaries']
        rest_api_ids = [r['PhysicalResourceId'] for r in res if r['ResourceType'] == 'AWS::ApiGateway::RestApi']
        lambda_func_names = [r['PhysicalResourceId'] for r in res if r['ResourceType'] == 'AWS::Lambda::Function']

        self.assertEqual(len(rest_api_ids), 1)
        self.assertEqual(len(lambda_func_names), 1)

        apigw_client = aws_stack.connect_to_service('apigateway')
        rs = apigw_client.get_resources(
            restApiId=rest_api_ids[0]
        )
        self.assertEqual(len(rs['items']), 1)
        resource = rs['items'][0]

        uri = resource['resourceMethods']['GET']['methodIntegration']['uri']
        lambda_arn = aws_stack.lambda_function_arn(lambda_func_names[0])
        self.assertIn(lambda_arn, uri)

        # clean up
        self.cleanup(stack_name)

    def test_delete_stack(self):
        domain_name = 'es-%s' % short_uid()
        stack_name1 = 's1-%s' % short_uid()
        stack_name2 = 's2-%s' % short_uid()

        cloudformation = aws_stack.connect_to_service('cloudformation')
        cloudformation.create_stack(
            StackName=stack_name1, TemplateBody=TEST_TEMPLATE_3,
            Parameters=[{'ParameterKey': 'DomainName', 'ParameterValue': domain_name}]
        )

        cloudformation.create_stack(
            StackName=stack_name2, TemplateBody=TEST_TEMPLATE_3,
            Parameters=[{'ParameterKey': 'DomainName', 'ParameterValue': domain_name}]
        )

        # clean up
        cloudformation.delete_stack(StackName=stack_name1)
        cloudformation.delete_stack(StackName=stack_name2)

    def test_cfn_with_on_demand_dynamodb_resource(self):
        cloudformation = aws_stack.connect_to_service('cloudformation')

        stack_name = 'test-%s' % short_uid()
        response = cloudformation.create_stack(StackName=stack_name, TemplateBody=load_file(TEST_TEMPLATE_21))

        self.assertIn('StackId', response)
        self.assertEqual(200, response['ResponseMetadata']['HTTPStatusCode'])

        # clean up
        self.cleanup(stack_name)

    def test_update_lambda_function(self):
        bucket_name = 'bucket-{}'.format(short_uid())
        key_name = 'lambda-package'
        role_name = 'role-{}'.format(short_uid())
        function_name = 'func-{}'.format(short_uid())

        package_path = os.path.join(THIS_FOLDER, 'lambdas', 'lambda_echo.js')

        stack_name = 'stack-{}'.format(short_uid())
        cloudformation = aws_stack.connect_to_service('cloudformation')

        template = json.loads(load_file(TEST_UPDATE_LAMBDA_FUNCTION_TEMPLATE))
        template['Resources']['PullMarketsRole']['Properties']['RoleName'] = role_name

        props = template['Resources']['SomeNameFunction']['Properties']
        props['Code']['S3Bucket'] = bucket_name
        props['Code']['S3Key'] = key_name
        props['FunctionName'] = function_name

        s3 = aws_stack.connect_to_service('s3')
        s3.create_bucket(Bucket=bucket_name, ACL='public-read')
        s3.put_object(Bucket=bucket_name, Key=key_name, Body=create_zip_file(package_path, get_content=True))
        time.sleep(1)

        rs = cloudformation.create_stack(StackName=stack_name, TemplateBody=json.dumps(template))
        self.assertEqual(200, rs['ResponseMetadata']['HTTPStatusCode'])

        props.update({
            'Environment': {'Variables': {'AWS_NODEJS_CONNECTION_REUSE_ENABLED': 1}}
        })

        rs = cloudformation.update_stack(StackName=stack_name, TemplateBody=json.dumps(template))
        self.assertEqual(200, rs['ResponseMetadata']['HTTPStatusCode'])
        lambda_client = aws_stack.connect_to_service('lambda')

        rs = lambda_client.get_function(FunctionName=function_name)
        self.assertEqual(rs['Configuration']['FunctionName'], function_name)
        self.assertIn('AWS_NODEJS_CONNECTION_REUSE_ENABLED', rs['Configuration']['Environment']['Variables'])

        # clean up
        self.cleanup(stack_name)

    def test_cfn_deploy_apigateway_integration(self):
        stack_name = 'stack-%s' % short_uid()
        bucket_name = 'hofund-local-deployment'
        key_name = 'serverless/hofund/local/1599143878432/authorizer.zip'
        package_path = os.path.join(THIS_FOLDER, 'lambdas', 'lambda_echo.js')

        template = template_preparer.template_to_json(load_file(APIGW_INTEGRATION_TEMPLATE))

        s3 = aws_stack.connect_to_service('s3')
        s3.create_bucket(Bucket=bucket_name, ACL='public-read')
        s3.put_object(Bucket=bucket_name, Key=key_name, Body=create_zip_file(package_path, get_content=True))

        cloudformation = aws_stack.connect_to_service('cloudformation')
        apigw_client = aws_stack.connect_to_service('apigateway')

        rs = cloudformation.create_stack(StackName=stack_name, TemplateBody=template)
        self.assertEqual(rs['ResponseMetadata']['HTTPStatusCode'], 200)

        stack_resources = cloudformation.list_stack_resources(StackName=stack_name)['StackResourceSummaries']
        rest_apis = [res for res in stack_resources if res['ResourceType'] == 'AWS::ApiGateway::RestApi']

        rs = apigw_client.get_rest_api(restApiId=rest_apis[0]['PhysicalResourceId'])
        self.assertEqual(rs['name'], 'ApiGatewayRestApi')

        # clean up
        self.cleanup(stack_name)

    def test_globalindex_read_write_provisioned_throughput_dynamodb_table(self):
        cf_client = aws_stack.connect_to_service('cloudformation')
        ddb_client = aws_stack.connect_to_service('dynamodb')
        stack_name = 'test_dynamodb'

        response = cf_client.create_stack(
            StackName=stack_name,
            TemplateBody=load_file(TEST_DEPLOY_BODY_3),
            Parameters=[{
                'ParameterKey': 'tableName',
                'ParameterValue': 'dynamodb'
            }, {
                'ParameterKey': 'env',
                'ParameterValue': 'test'
            }]
        )
        self.assertEqual(response['ResponseMetadata']['HTTPStatusCode'], 200)
        response = ddb_client.describe_table(TableName='dynamodb-test')

        if response['Table']['ProvisionedThroughput']:
            throughput = response['Table']['ProvisionedThroughput']
            self.assertTrue(isinstance(throughput['ReadCapacityUnits'], int))
            self.assertTrue(isinstance(throughput['WriteCapacityUnits'], int))

        for global_index in response['Table']['GlobalSecondaryIndexes']:
            index_provisioned = global_index['ProvisionedThroughput']
            test_read_capacity = index_provisioned['ReadCapacityUnits']
            test_write_capacity = index_provisioned['WriteCapacityUnits']
            self.assertTrue(isinstance(test_read_capacity, int))
            self.assertTrue(isinstance(test_write_capacity, int))

        # clean up
        self.cleanup(stack_name)

    def test_delete_stack_across_regions(self):
        domain_name = 'es-%s' % short_uid()
        stack_name = 'stack-%s' % short_uid()

        s3 = aws_stack.connect_to_service('s3', region_name='eu-central-1')
        cloudformation = aws_stack.connect_to_service('cloudformation', region_name='eu-central-1')

        cloudformation.create_stack(
            StackName=stack_name,
            TemplateBody=TEST_TEMPLATE_3,
            Parameters=[{'ParameterKey': 'DomainName', 'ParameterValue': domain_name}]
        )
        await_stack_completion(stack_name)
        bucket_name = TEST_TEMPLATE_3.split('BucketName:')[1].split('\n')[0].strip()
        response = s3.head_bucket(Bucket=bucket_name)
        self.assertEqual(response['ResponseMetadata']['HTTPStatusCode'], 200)

        # clean up
        self.cleanup(stack_name)
        with self.assertRaises(Exception):
            s3.head_bucket(Bucket=bucket_name)

    def test_update_stack_with_same_template(self):
        stack_name = 'stack-%s' % short_uid()
        template_data = load_file(SQS_TEMPLATE)
        cloudformation = aws_stack.connect_to_service('cloudformation')

        params = {
            'StackName': stack_name,
            'TemplateBody': template_data
        }
        cloudformation.create_stack(**params)

        with self.assertRaises(Exception) as ctx:
            cloudformation.update_stack(**params)
            waiter = cloudformation.get_waiter('stack_update_complete')
            waiter.wait(StackName=stack_name)

        error_message = str(ctx.exception)
        self.assertIn('UpdateStack', error_message)
        self.assertIn('No updates are to be performed.', error_message)

        # clean up
        self.cleanup(stack_name)

    def test_cdk_template(self):
        stack_name = 'stack-%s' % short_uid()
        bucket = 'bucket-%s' % short_uid()
        key = 'key-%s' % short_uid()
        path = os.path.join(THIS_FOLDER, 'templates', 'asset')

        s3_client = aws_stack.connect_to_service('s3')
        s3_client.create_bucket(Bucket=bucket)
        s3_client.put_object(Bucket=bucket, Key=key, Body=create_zip_file(path, get_content=True))

        template = load_file(os.path.join(THIS_FOLDER, 'templates', 'cdktemplate.json'))

        cloudformation = aws_stack.connect_to_service('cloudformation')
        cloudformation.create_stack(
            StackName=stack_name,
            TemplateBody=template,
            Parameters=[{
                'ParameterKey': 'AssetParameters1S3BucketEE4ED9A8',
                'ParameterValue': bucket
            }, {
                'ParameterKey': 'AssetParameters1S3VersionKeyE160C88A',
                'ParameterValue': key
            }]
        )
        await_stack_completion(stack_name)

        lambda_client = aws_stack.connect_to_service('lambda')

        resp = lambda_client.list_functions()
        functions = [func for func in resp['Functions'] if stack_name in func['FunctionName']]

        self.assertEqual(len(functions), 2)
        self.assertEqual(len([func for func in functions if func['Handler'] == 'index.createUserHandler']), 1)
        self.assertEqual(len([func for func in functions if func['Handler'] == 'index.authenticateUserHandler']), 1)

        # clean up
        self.cleanup(stack_name)

    def test_cfn_template_with_short_form_fn_sub(self):
        stack_name = 'stack-%s' % short_uid()
        environment = 'env-%s' % short_uid()

        cloudformation = aws_stack.connect_to_service('cloudformation')
        cloudformation.create_stack(
            StackName=stack_name,
            TemplateBody=load_file(TEST_TEMPLATE_23),
            Parameters=[{
                'ParameterKey': 'Environment',
                'ParameterValue': environment
            }, {
                'ParameterKey': 'ApiKey',
                'ParameterValue': '12345'
            }]
        )
        iam_client = aws_stack.connect_to_service('iam')
        rs = iam_client.list_roles()

        # 2 roles created successfully
        roles = [role for role in rs['Roles']
                 if role['RoleName'] in ['cf-{}-Role'.format(stack_name),
                                         'cf-{}-StateMachineExecutionRole'.format(stack_name)]]

        self.assertEqual(len(roles), 2)

        sfn_client = aws_stack.connect_to_service('stepfunctions')
        state_machines_after = sfn_client.list_state_machines()['stateMachines']

        state_machines = [sm for sm in state_machines_after if '{}-StateMachine-'.format(stack_name) in sm['name']]

        self.assertEqual(len(state_machines), 1)
        rs = sfn_client.describe_state_machine(stateMachineArn=state_machines[0]['stateMachineArn'])

        definition = json.loads(rs['definition'].replace('\n', ''))
        payload = definition['States']['time-series-update']['Parameters']['Payload']
        self.assertEqual(payload, {'key': '12345'})

        # clean up
        self.cleanup(stack_name)

    def test_sub_in_lambda_function_name(self):
        stack_name = 'stack-%s' % short_uid()
        environment = 'env-%s' % short_uid()
        bucket = 'bucket-%s' % short_uid()
        key = 'key-%s' % short_uid()

        package_path = os.path.join(THIS_FOLDER, 'lambdas', 'lambda_echo.js')

        s3 = aws_stack.connect_to_service('s3')
        s3.create_bucket(Bucket=bucket, ACL='public-read')
        s3.put_object(Bucket=bucket, Key=key, Body=create_zip_file(package_path, get_content=True))
        time.sleep(1)

        template = load_file(TEST_TEMPLATE_24) % (bucket, key, bucket, key)

        cloudformation = aws_stack.connect_to_service('cloudformation')
        cloudformation.create_stack(
            StackName=stack_name,
            TemplateBody=template,
            Parameters=[{
                'ParameterKey': 'Environment',
                'ParameterValue': environment
            }]
        )
        await_stack_completion(stack_name)

        lambda_client = aws_stack.connect_to_service('lambda')
        functions = lambda_client.list_functions()['Functions']

        # assert Lambda functions created with expected name and ARN
        func_prefix = 'test-{}-connectionHandler'.format(environment)
        functions = [func for func in functions if func['FunctionName'].startswith(func_prefix)]
        self.assertEqual(len(functions), 2)
        func1 = [f for f in functions if f['FunctionName'].endswith('connectionHandler1')][0]
        func2 = [f for f in functions if f['FunctionName'].endswith('connectionHandler2')][0]
        self.assertTrue(func1['FunctionArn'].endswith(func1['FunctionName']))
        self.assertTrue(func2['FunctionArn'].endswith(func2['FunctionName']))

        # assert buckets which reference Lambda names have been created
        s3_client = aws_stack.connect_to_service('s3')
        buckets = s3_client.list_buckets()['Buckets']
        buckets = [b for b in buckets if b['Name'].startswith(func_prefix.lower())]
        # assert buckets are created correctly
        self.assertEqual(len(functions), 2)
        tags1 = s3_client.get_bucket_tagging(Bucket=buckets[0]['Name'])
        tags2 = s3_client.get_bucket_tagging(Bucket=buckets[1]['Name'])
        # assert correct tags - they reference the function names and should equal the bucket names (lower case)
        self.assertEqual(tags1['TagSet'][0]['Value'].lower(), buckets[0]['Name'])
        self.assertEqual(tags2['TagSet'][0]['Value'].lower(), buckets[1]['Name'])

        # clean up
        self.cleanup(stack_name)

    def test_lambda_dependency(self):
        lambda_client = aws_stack.connect_to_service('lambda')
        stack_name = 'stack-%s' % short_uid()

        template = load_file(TEST_TEMPLATE_25)

        details = deploy_cf_stack(stack_name, template_body=template)

        # assert Lambda function created properly
        resp = lambda_client.list_functions()
        func_name = 'test-forward-sns'
        functions = [func for func in resp['Functions'] if func['FunctionName'] == func_name]
        self.assertEqual(len(functions), 1)

        # assert that stack outputs are returned properly
        outputs = details.get('Outputs', [])
        self.assertEqual(len(outputs), 1)
        self.assertEqual(outputs[0]['ExportName'], 'FuncArnExportName123')

        # clean up
        self.cleanup(stack_name)

    def test_functions_in_output_export_name(self):
        stack_name = 'stack-%s' % short_uid()
        environment = 'env-%s' % short_uid()
        template = load_file(os.path.join(THIS_FOLDER, 'templates', 'template26.yaml'))

        cfn = aws_stack.connect_to_service('cloudformation')
        cfn.create_stack(
            StackName=stack_name,
            TemplateBody=template,
            Parameters=[
                {
                    'ParameterKey': 'Environment',
                    'ParameterValue': environment
                }
            ]
        )
        await_stack_completion(stack_name)

        resp = cfn.describe_stacks(StackName=stack_name)
        stack_outputs = [stack['Outputs'] for stack in resp['Stacks'] if stack['StackName'] == stack_name]
        self.assertEqual(len(stack_outputs), 1)

        outputs = {o['OutputKey']: {'value': o['OutputValue'], 'export': o['ExportName']} for o in stack_outputs[0]}

        self.assertIn('VpcId', outputs)
        self.assertEqual(outputs['VpcId'].get('export'), '{}-vpc-id'.format(environment))

        topic_arn = aws_stack.sns_topic_arn('{}-slack-sns-topic'.format(environment))
        self.assertIn('TopicArn', outputs)
        self.assertEqual(outputs['TopicArn'].get('export'), topic_arn)

        # clean up
        self.cleanup(stack_name)

    def test_list_exports_correctly_returns_exports(self):
        cloudformation = aws_stack.connect_to_service('cloudformation')

        # fetch initial list of exports
        exports_before = cloudformation.list_exports()['Exports']

        template = load_file(TEST_TEMPLATE_27)
        stack_name = 'stack-%s' % short_uid()
        deploy_cf_stack(stack_name, template_body=template)

        response = cloudformation.list_exports()

        exports = response['Exports']
        self.assertEqual(len(exports), len(exports_before) + 1)
        export_names = [e['Name'] for e in exports]
        self.assertIn('T27SQSQueue1-URL', export_names)

        # clean up
        self.cleanup(stack_name)

    def test_deploy_stack_with_kms(self):
        stack_name = 'stack-%s' % short_uid()
        environment = 'env-%s' % short_uid()
        template = load_file(os.path.join(THIS_FOLDER, 'templates', 'cdk_template_with_kms.json'))

        cfn = aws_stack.connect_to_service('cloudformation')
        cfn.create_stack(
            StackName=stack_name,
            TemplateBody=template,
            Parameters=[
                {
                    'ParameterKey': 'Environment',
                    'ParameterValue': environment
                }
            ]
        )
        await_stack_completion(stack_name)

        resources = cfn.list_stack_resources(StackName=stack_name)['StackResourceSummaries']
        kmskeys = [res for res in resources if res['ResourceType'] == 'AWS::KMS::Key']

        self.assertEqual(len(kmskeys), 1)
        self.assertEqual(kmskeys[0]['LogicalResourceId'], 'kmskeystack8A5DBE89')
        key_id = kmskeys[0]['PhysicalResourceId']

        self.cleanup(stack_name)

        kms = aws_stack.connect_to_service('kms')
        resp = kms.describe_key(KeyId=key_id)['KeyMetadata']
        self.assertEqual(resp['KeyState'], 'PendingDeletion')

    def test_deploy_stack_with_sub_select_and_sub_getaz(self):
        stack_name = 'stack-%s' % short_uid()
        template = load_file(os.path.join(THIS_FOLDER, 'templates', 'template28.yaml'))

        cfn = aws_stack.connect_to_service('cloudformation')
        cfn.create_stack(
            StackName=stack_name,
            TemplateBody=template
        )
        await_stack_completion(stack_name)

        exports = cfn.list_exports()['Exports']

        subnets = [export for export in exports if export['Name'] == 'public-sn-a']
        instances = [export for export in exports if export['Name'] == 'RegmonEc2InstanceId']

        self.assertEqual(len(subnets), 1)
        self.assertEqual(len(instances), 1)

        subnet_id = subnets[0]['Value']
        instance_id = instances[0]['Value']

        ec2_client = aws_stack.connect_to_service('ec2')
        resp = ec2_client.describe_subnets(SubnetIds=[subnet_id])
        self.assertEqual(len(resp['Subnets']), 1)

        resp = ec2_client.describe_instances(
            InstanceIds=[
                instance_id
            ]
        )
        self.assertEqual(len(resp['Reservations'][0]['Instances']), 1)

        sns_client = aws_stack.connect_to_service('sns')
        resp = sns_client.list_topics()
        topic_arns = [tp['TopicArn'] for tp in resp['Topics']]
        self.assertIn(aws_stack.sns_topic_arn('companyname-slack-topic'), topic_arns)

        self.cleanup(stack_name)

    def test_cfn_update_ec2_instance_type(self):
        stack_name = 'stack-%s' % short_uid()
        template = load_file(os.path.join(THIS_FOLDER, 'templates', 'template30.yaml'))

        cfn = aws_stack.connect_to_service('cloudformation')
        cfn.create_stack(
            StackName=stack_name,
            TemplateBody=template,
            Parameters=[
                {
                    'ParameterKey': 'KeyName',
                    'ParameterValue': 'testkey'
                }
            ]
        )
        await_stack_completion(stack_name)
        resources = cfn.list_stack_resources(StackName=stack_name)['StackResourceSummaries']

        instances = [res for res in resources if res['ResourceType'] == 'AWS::EC2::Instance']
        self.assertEqual(len(instances), 1)

        ec2_client = aws_stack.connect_to_service('ec2')

        resp = ec2_client.describe_instances(
            InstanceIds=[
                instances[0]['PhysicalResourceId']
            ]
        )
        self.assertEqual(len(resp['Reservations'][0]['Instances']), 1)

        self.assertEqual(resp['Reservations'][0]['Instances'][0]['InstanceType'], 't2.nano')

        cfn.update_stack(
            StackName=stack_name,
            TemplateBody=load_file(os.path.join(THIS_FOLDER, 'templates', 'template30.yaml')),
            Parameters=[
                {
                    'ParameterKey': 'InstanceType',
                    'ParameterValue': 't2.medium'
                }
            ]
        )
        await_stack_completion(stack_name)

        resp = ec2_client.describe_instances(
            InstanceIds=[
                instances[0]['PhysicalResourceId']
            ]
        )

        self.assertEqual(resp['Reservations'][0]['Instances'][0]['InstanceType'], 't2.medium')

<<<<<<< HEAD
        cloudformation.delete_stack(StackName='myteststack2')
        cloudformation.delete_stack(StackName='myteststack')

    def test_update_stack_with_sqs_dlq(self):
        cloudformation = aws_stack.connect_to_service('cloudformation')
        stack_name = 'stack-%s' % short_uid()

        cloudformation.create_stack(StackName=stack_name, TemplateBody=TEST_TEMPLATE_20)
        _await_stack_completion(stack_name)

        update_res = cloudformation.update_stack(StackName=stack_name, TemplateBody=TEST_TEMPLATE_21)
        _await_stack_update_completion(stack_name)

        # wait until background loop job finishes, maybe there is better way to do this?
        time.sleep(2)

        stack_id = update_res['StackId']
        describe_response = cloudformation.describe_stack_events(StackName=stack_id)
        self.assertEqual(describe_response['StackEvents'][0]['ResourceStatus'], 'UPDATE_COMPLETE')

        cloudformation.delete_stack(StackName=stack_name)
=======
        self.cleanup(stack_name)
>>>>>>> cd98ee35
<|MERGE_RESOLUTION|>--- conflicted
+++ resolved
@@ -580,6 +580,10 @@
     return 'CREATE_COMPLETE'
 
 
+def _await_stack_update_completion(stack_name, retries=3, sleep=2):
+    return _await_stack_status(stack_name, 'UPDATE_COMPLETE', retries=retries, sleep=sleep)
+
+
 class CloudFormationTest(unittest.TestCase):
     def cleanup(self, stack_name, change_set_name=None):
         cloudformation = aws_stack.connect_to_service('cloudformation')
@@ -589,14 +593,6 @@
         resp = cloudformation.delete_stack(StackName=stack_name)
         self.assertEqual(resp['ResponseMetadata']['HTTPStatusCode'], 200)
 
-<<<<<<< HEAD
-def _await_stack_update_completion(stack_name, retries=3, sleep=2):
-    return _await_stack_status(stack_name, 'UPDATE_COMPLETE', retries=retries, sleep=sleep)
-
-
-class CloudFormationTest(unittest.TestCase):
-=======
->>>>>>> cd98ee35
     def test_create_delete_stack(self):
         cloudformation = aws_stack.connect_to_resource('cloudformation')
         cf_client = aws_stack.connect_to_service('cloudformation')
@@ -1999,9 +1995,7 @@
 
         self.assertEqual(resp['Reservations'][0]['Instances'][0]['InstanceType'], 't2.medium')
 
-<<<<<<< HEAD
-        cloudformation.delete_stack(StackName='myteststack2')
-        cloudformation.delete_stack(StackName='myteststack')
+        self.cleanup(stack_name)
 
     def test_update_stack_with_sqs_dlq(self):
         cloudformation = aws_stack.connect_to_service('cloudformation')
@@ -2020,7 +2014,4 @@
         describe_response = cloudformation.describe_stack_events(StackName=stack_id)
         self.assertEqual(describe_response['StackEvents'][0]['ResourceStatus'], 'UPDATE_COMPLETE')
 
-        cloudformation.delete_stack(StackName=stack_name)
-=======
-        self.cleanup(stack_name)
->>>>>>> cd98ee35
+        cloudformation.delete_stack(StackName=stack_name)