--- conflicted
+++ resolved
@@ -1852,8 +1852,6 @@
 
         cloudformation.delete_stack(StackName='myteststack')
 
-<<<<<<< HEAD
-=======
     def test_cft_with_on_demand_dynamodb_resource(self):
         cloudformation = aws_stack.connect_to_service('cloudformation')
 
@@ -1866,7 +1864,6 @@
 
         cloudformation.delete_stack(StackName='myteststack')
 
->>>>>>> 3b305894
     def test_globalindex_read_write_provisioned_throughput_dynamodb_table(self):
         cf_client = aws_stack.connect_to_service('cloudformation')
         ddb_client = aws_stack.connect_to_service('dynamodb')
