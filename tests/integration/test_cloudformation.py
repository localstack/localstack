--- conflicted
+++ resolved
@@ -164,29 +164,6 @@
             - !FindInMap [ AccountInfo, !Ref "AWS::AccountId", ENV ]
 """ % MOTO_ACCOUNT_ID
 
-<<<<<<< HEAD
-TEST_TEMPLATE_10 = """
-AWSTemplateFormatVersion: 2010-09-09
-Resources:
-  IamRoleLambdaExecution:
-    Type: 'AWS::IAM::Role'
-    Properties:
-      RoleName: %s
-      Path: %s
-      AssumeRolePolicyDocument:
-        Version: 2012-10-17
-        Statement:
-          - Effect: Allow
-            Principal:
-              Service:
-                - lambda.amazonaws.com
-            Action:
-              - 'sts:AssumeRole'
-            Resource:
-              - !Sub >-
-                arn:${AWS::Partition}:logs:${AWS::Region}:${AWS::AccountId}:log-group:/aws/lambda/aws-dev-hello:*
-=======
-
 TEST_TEMPLATE_10 = """
 AWSTemplateFormatVersion: 2010-09-09
 Parameters:
@@ -248,7 +225,28 @@
           CompressionFormat: UNCOMPRESSED
           Prefix: raw/
           RoleARN: !GetAtt "MyRole.Arn"
->>>>>>> 4a9e9029
+"""
+
+TEST_TEMPLATE_13 = """
+AWSTemplateFormatVersion: 2010-09-09
+Resources:
+  IamRoleLambdaExecution:
+    Type: 'AWS::IAM::Role'
+    Properties:
+      RoleName: %s
+      Path: %s
+      AssumeRolePolicyDocument:
+        Version: 2012-10-17
+        Statement:
+          - Effect: Allow
+            Principal:
+              Service:
+                - lambda.amazonaws.com
+            Action:
+              - 'sts:AssumeRole'
+            Resource:
+              - !Sub >-
+                arn:${AWS::Partition}:logs:${AWS::Region}:${AWS::AccountId}:log-group:/aws/lambda/aws-dev-hello:*
 """
 
 TEST_CHANGE_SET_BODY = """
@@ -361,26 +359,23 @@
 def _deploy_stack(stack_name, template_body):
     cfn = aws_stack.connect_to_service('cloudformation')
     cfn.create_stack(StackName=stack_name, TemplateBody=template_body)
-
     # wait for deployment to finish
-    def check_stack(stack_name):
+    return _await_stack_completion(stack_name)
+
+
+def _await_stack_status(self, stack_name, expected_status, retries=3, sleep=2):
+    def check_stack():
         stack = get_stack_details(stack_name)
-        assert stack['StackStatus'] == 'CREATE_COMPLETE'
-
-    retry(check_stack, retries=3, sleep=1, stack_name=stack_name)
+        assert stack['StackStatus'] == expected_status
+        return stack
+    return retry(check_stack, retries, sleep)
+
+
+def _await_stack_completion(stack_name, retries=3, sleep=2):
+    return _await_stack_status(stack_name, 'CREATE_COMPLETE', retries, sleep)
 
 
 class CloudFormationTest(unittest.TestCase):
-
-    def _await_stack_status(self, stack_name, expected_status, retries=3, sleep=2):
-        def check_stack():
-            stack = get_stack_details(stack_name)
-            self.assertEqual(stack['StackStatus'], expected_status)
-            return stack
-        return retry(check_stack, retries, sleep)
-
-    def _await_stack_completion(self, stack_name, retries=3, sleep=2):
-        return self._await_stack_status(stack_name, 'CREATE_COMPLETE', retries, sleep)
 
     def test_create_delete_stack(self):
         cloudformation = aws_stack.connect_to_resource('cloudformation')
@@ -395,7 +390,7 @@
         stack_name = 'stack-%s' % short_uid()
         cloudformation.create_stack(StackName=stack_name, TemplateBody=template)
 
-        self._await_stack_completion(stack_name)
+        _await_stack_completion(stack_name)
 
         # assert that resources have been created
         assert bucket_exists('cf-test-bucket-1')
@@ -489,7 +484,7 @@
         stack_name = 'stack-%s' % short_uid()
         cloudformation.create_stack(StackName=stack_name, TemplateBody=template)
 
-        details = self._await_stack_completion(stack_name)
+        details = _await_stack_completion(stack_name)
 
         stack_summaries = list_stack_resources(stack_name)
         queue_urls = get_queue_urls()
@@ -587,7 +582,7 @@
         self.assertIn('StackId', rs)
         self.assertIn(stack_name, rs['StackId'])
 
-        self._await_stack_completion(stack_name)
+        _await_stack_completion(stack_name)
 
         rs = lambda_client.list_functions()
 
@@ -673,14 +668,7 @@
         self.assertFalse(bucket_exists(bucket_name))
 
         cfn = aws_stack.connect_to_service('cloudformation')
-<<<<<<< HEAD
         _deploy_stack(stack_name=stack_name, template_body=json.dumps(TEST_TEMPLATE_8))
-=======
-
-        cfn.create_stack(StackName=stack_name, TemplateBody=json.dumps(TEST_TEMPLATE_8))
-
-        self._await_stack_completion(stack_name)
->>>>>>> 4a9e9029
 
         self.assertTrue(bucket_exists(bucket_name))
 
@@ -701,13 +689,7 @@
         cfn = aws_stack.connect_to_service('cloudformation')
         logs_client = aws_stack.connect_to_service('logs')
 
-<<<<<<< HEAD
         _deploy_stack(stack_name=stack_name, template_body=TEST_TEMPLATE_9)
-=======
-        cfn.create_stack(StackName=stack_name, TemplateBody=TEST_TEMPLATE_9)
-
-        self._await_stack_completion(stack_name)
->>>>>>> 4a9e9029
 
         rs = logs_client.describe_log_groups(
             logGroupNamePrefix=log_group_prefix
@@ -725,35 +707,6 @@
 
         self.assertEqual(len(rs['logGroups']), 0)
 
-<<<<<<< HEAD
-    def test_cfn_handle_iam_role_resource(self):
-        stack_name = 'stack-%s' % short_uid()
-        role_name = 'role-%s' % short_uid()
-        role_path_prefix = '/role-prefix-%s/' % short_uid()
-
-        _deploy_stack(stack_name=stack_name, template_body=TEST_TEMPLATE_10 % (role_name, role_path_prefix))
-
-        cfn = aws_stack.connect_to_service('cloudformation')
-        iam = aws_stack.connect_to_service('iam')
-
-        rs = iam.list_roles(
-            PathPrefix=role_path_prefix
-        )
-
-        self.assertEqual(len(rs['Roles']), 1)
-
-        role = rs['Roles'][0]
-
-        self.assertEqual(role['RoleName'], role_name)
-
-        cfn.delete_stack(StackName=stack_name)
-
-        rs = iam.list_roles(
-            PathPrefix=role_path_prefix
-        )
-
-        self.assertEqual(len(rs['Roles']), 0)
-=======
     def test_cfn_handle_elasticsearch_domain(self):
         stack_name = 'stack-%s' % short_uid()
         domain_name = 'es-%s' % short_uid()
@@ -767,7 +720,7 @@
             Parameters=[{'ParameterKey': 'DomainName', 'ParameterValue': domain_name}]
         )
 
-        self._await_stack_completion(stack_name)
+        _await_stack_completion(stack_name)
 
         rs = es_client.describe_elasticsearch_domain(
             DomainName=domain_name
@@ -784,7 +737,7 @@
         params = [{'ParameterKey': 'SecretName', 'ParameterValue': secret_name}]
         cloudformation.create_stack(StackName=stack_name, TemplateBody=TEST_TEMPLATE_11, Parameters=params)
 
-        self._await_stack_completion(stack_name)
+        _await_stack_completion(stack_name)
 
         secretsmanager_client = aws_stack.connect_to_service('secretsmanager')
 
@@ -809,7 +762,7 @@
         params = [{'ParameterKey': 'DeliveryStreamName', 'ParameterValue': firehose_name}]
         cloudformation.create_stack(StackName=stack_name, TemplateBody=TEST_TEMPLATE_12, Parameters=params)
 
-        self._await_stack_completion(stack_name)
+        _await_stack_completion(stack_name)
 
         firehose_client = aws_stack.connect_to_service('firehose')
 
@@ -820,4 +773,31 @@
         self.assertEqual(firehose_name, rs['DeliveryStreamDescription']['DeliveryStreamName'])
 
         cloudformation.delete_stack(StackName=stack_name)
->>>>>>> 4a9e9029
+
+    def test_cfn_handle_iam_role_resource(self):
+        stack_name = 'stack-%s' % short_uid()
+        role_name = 'role-%s' % short_uid()
+        role_path_prefix = '/role-prefix-%s/' % short_uid()
+
+        _deploy_stack(stack_name=stack_name, template_body=TEST_TEMPLATE_13 % (role_name, role_path_prefix))
+
+        cfn = aws_stack.connect_to_service('cloudformation')
+        iam = aws_stack.connect_to_service('iam')
+
+        rs = iam.list_roles(
+            PathPrefix=role_path_prefix
+        )
+
+        self.assertEqual(len(rs['Roles']), 1)
+
+        role = rs['Roles'][0]
+
+        self.assertEqual(role['RoleName'], role_name)
+
+        cfn.delete_stack(StackName=stack_name)
+
+        rs = iam.list_roles(
+            PathPrefix=role_path_prefix
+        )
+
+        self.assertEqual(len(rs['Roles']), 0)