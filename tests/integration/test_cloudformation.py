--- conflicted
+++ resolved
@@ -1796,20 +1796,6 @@
         return 'CREATE_COMPLETE'
 
     def test_list_exports_correctly_returns_exports(self):
-<<<<<<< HEAD
-        stack_name = 'stack-%s' % short_uid()
-
-        template = load_file(TEST_TEMPLATE_27)
-
-        deploy_cf_stack(stack_name, template_body=template)
-
-        cloudformation = aws_stack.connect_to_service('cloudformation')
-        response = cloudformation.list_exports()
-
-        exports = response['Exports']
-        self.assertEqual(len(exports), 1)
-        self.assertEqual(exports[0]['Name'], 'T27SQSQueue1-URL')
-=======
         cloudformation = aws_stack.connect_to_service('cloudformation')
 
         # fetch initial list of exports
@@ -1825,7 +1811,6 @@
         self.assertEqual(len(exports), len(exports_before) + 1)
         export_names = [e['Name'] for e in exports]
         self.assertIn('T27SQSQueue1-URL', export_names)
->>>>>>> 8bd66685
 
         # clean up
         self.cleanup(stack_name)