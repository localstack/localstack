import os
import json
import time
import unittest
from botocore.exceptions import ClientError
from botocore.parsers import ResponseParserError
from localstack import config
from localstack.constants import TEST_AWS_ACCOUNT_ID
from localstack.utils.aws import aws_stack
from localstack.utils.common import load_file, retry, short_uid, to_str
from localstack.utils.testutil import create_zip_file
from localstack.utils.aws.aws_stack import await_stack_completion, deploy_cf_stack
from localstack.utils.cloudformation import template_preparer

THIS_FOLDER = os.path.dirname(os.path.realpath(__file__))

TEST_TEMPLATE_1 = os.path.join(THIS_FOLDER, 'templates', 'template1.yaml')

TEST_TEMPLATE_2 = os.path.join(THIS_FOLDER, 'templates', 'template2.yaml')

APIGW_INTEGRATION_TEMPLATE = os.path.join(THIS_FOLDER, 'templates', 'apigateway_integration.json')

TEST_VALID_TEMPLATE = os.path.join(THIS_FOLDER, 'templates', 'valid_template.json')

TEST_TEMPLATE_3 = """
AWSTemplateFormatVersion: 2010-09-09
Resources:
  S3Setup:
    Type: AWS::S3::Bucket
    Properties:
      BucketName: test-%s
""" % short_uid()

TEST_TEMPLATE_4 = os.path.join(THIS_FOLDER, 'templates', 'template4.yaml')

TEST_TEMPLATE_5 = os.path.join(THIS_FOLDER, 'templates', 'template5.yaml')

TEST_ARTIFACTS_BUCKET = 'cf-artifacts'
TEST_ARTIFACTS_PATH = 'stack.yaml'

TEST_TEMPLATE_6 = os.path.join(THIS_FOLDER, 'templates', 'template6.yaml')

TEST_TEMPLATE_7 = os.path.join(THIS_FOLDER, 'templates', 'template7.json')

TEST_TEMPLATE_8 = {
    'AWSTemplateFormatVersion': '2010-09-09',
    'Description': 'Template for AWS::AWS::Function.',
    'Resources': {
        'S3Bucket': {
            'Type': 'AWS::S3::Bucket',
            'Properties': {
                'BucketName': ''
            }
        },
        'S3BucketPolicy': {
            'Type': 'AWS::S3::BucketPolicy',
            'Properties': {
                'Bucket': {
                    'Ref': 'S3Bucket'
                },
                'PolicyDocument': {
                    'Statement': [
                        {
                            'Effect': 'Allow',
                            'Action': [
                                's3:GetObject',
                                's3:PutObject'
                            ],
                            'Resource': ['*']
                        }
                    ]
                }
            }
        }
    }
}

TEST_TEMPLATE_9 = """
Parameters:
  FeatureBranch:
    Type: String
    Default: false
    AllowedValues: ["true", "false"]
  gitBranch:
    Type: String
    Default: dev

Mappings:
  AccountInfo:
    "%s":
      ID: 10000000
      ENV: dev

Conditions:
  FeatureBranch:
    Fn::Equals:
      - Ref: gitBranch
      - 'dev'

Resources:
  HeartbeatHandlerLogGroup:
    Type: AWS::Logs::LogGroup
    Properties:
      RetentionInDays: 1
      LogGroupName:
        Fn::Join:
          - '_'
          - - '/aws/lambda/AWS_DUB_LAM'
            - !FindInMap [ AccountInfo, !Ref "AWS::AccountId", ID ]
            - !If [ FeatureBranch, !Ref "gitBranch", !Ref "AWS::NoValue" ]
            - 'MessageFooHandler'
            - !FindInMap [ AccountInfo, !Ref "AWS::AccountId", ENV ]
""" % TEST_AWS_ACCOUNT_ID

TEST_TEMPLATE_10 = """
AWSTemplateFormatVersion: 2010-09-09
Parameters:
  DomainName:
    Type: String
    Default: dev
Resources:
  MyElasticsearchDomain:
    Type: AWS::Elasticsearch::Domain
    Properties:
      DomainName: !Ref "DomainName"
      Tags:
        - Key: k1
          Value: v1
        - Key: k2
          Value: v2
Outputs:
  MyElasticsearchDomainEndpoint:
    Value: !GetAtt MyElasticsearchDomain.DomainEndpoint

  MyElasticsearchArn:
    Value: !GetAtt MyElasticsearchDomain.Arn

  MyElasticsearchDomainArn:
    Value: !GetAtt MyElasticsearchDomain.DomainArn

  MyElasticsearchRef:
    Value: !Ref MyElasticsearchDomain
"""

TEST_TEMPLATE_11 = """
AWSTemplateFormatVersion: 2010-09-09
Parameters:
  SecretName:
    Type: String
Resources:
  MySecret:
    Type: AWS::SecretsManager::Secret
    Properties:
      Name: !Ref "SecretName"
      Tags:
        - Key: AppName
          Value: AppA
"""

TEST_TEMPLATE_12 = """
AWSTemplateFormatVersion: 2010-09-09
Parameters:
  KinesisStreamName:
    Type: String
  DeliveryStreamName:
    Type: String
Resources:
  MyRole:
    Type: AWS::IAM::Role
    Properties:
      RoleName: %s
      AssumeRolePolicyDocument:
        Statement:
          - Effect: Allow
            Action: "*"
            Resource: "*"
  MyBucket:
      Type: AWS::S3::Bucket
      Properties:
        BucketName: !Ref "DeliveryStreamName"
  KinesisStream:
    Type: AWS::Kinesis::Stream
    Properties:
      Name : !Ref "KinesisStreamName"
      ShardCount : 5
  DeliveryStream:
    Type: AWS::KinesisFirehose::DeliveryStream
    Properties:
      DeliveryStreamName: !Ref "DeliveryStreamName"
      DeliveryStreamType: DirectPut
      S3DestinationConfiguration:
        BucketARN: !Ref MyBucket
        BufferingHints:
          IntervalInSeconds: 600
          SizeInMBs: 50
        CompressionFormat: UNCOMPRESSED
        Prefix: raw/
        RoleARN: !GetAtt "MyRole.Arn"
Outputs:
  MyStreamArn:
    Value: !GetAtt "DeliveryStream.Arn"
"""

TEST_TEMPLATE_13 = """
AWSTemplateFormatVersion: 2010-09-09
Resources:
  IamRoleLambdaExecution:
    Type: 'AWS::IAM::Role'
    Properties:
      RoleName: %s
      Path: %s
      AssumeRolePolicyDocument:
        Version: 2012-10-17
        Statement:
          - Effect: Allow
            Principal:
              Service:
                - lambda.amazonaws.com
            Action:
              - 'sts:AssumeRole'
            Resource:
              - !Sub >-
                arn:${AWS::Partition}:logs:${AWS::Region}:${AWS::AccountId}:log-group:/aws/lambda/aws-dev-log:*
"""

TEST_TEMPLATE_14 = """
AWSTemplateFormatVersion: 2010-09-09
Resources:
  IamRoleLambdaExecution:
    Type: 'AWS::IAM::Role'
    Properties:
      AssumeRolePolicyDocument: {}
      Path: %s
"""

TEST_TEMPLATE_15 = """
AWSTemplateFormatVersion: 2010-09-09
Resources:
  FifoQueue:
    Type: 'AWS::SQS::Queue'
    Properties:
        QueueName: %s
        ContentBasedDeduplication: "false"
        FifoQueue: "true"
  NormalQueue:
    Type: 'AWS::SQS::Queue'
    Properties:
        ReceiveMessageWaitTimeSeconds: 1
"""

TEST_TEMPLATE_16 = """
AWSTemplateFormatVersion: 2010-09-09
Resources:
  MyBucket:
    Type: 'AWS::S3::Bucket'
    Properties:
      BucketName: %s
  ScheduledRule:
    Type: 'AWS::Events::Rule'
    Properties:
      Name: %s
      ScheduleExpression: rate(10 minutes)
      State: ENABLED
      Targets:
        - Id: TargetBucketV1
          Arn: !GetAtt "MyBucket.Arn"
"""

TEST_TEMPLATE_17 = """
AWSTemplateFormatVersion: 2010-09-09
Resources:
  TestQueue:
    Type: AWS::SQS::Queue
    Properties:
      QueueName: %s
      ReceiveMessageWaitTimeSeconds: 0
      VisibilityTimeout: 30
      MessageRetentionPeriod: 1209600

  TestBucket:
    Type: AWS::S3::Bucket
    Properties:
      BucketName: %s
      NotificationConfiguration:
        QueueConfigurations:
          - Event: s3:ObjectCreated:*
            Queue: %s
"""

TEST_TEMPLATE_18 = """
AWSTemplateFormatVersion: 2010-09-09
Resources:
  TestStateMachine:
    Type: "AWS::StepFunctions::StateMachine"
    Properties:
      RoleArn: %s
      DefinitionString:
        !Sub
        - |-
          {
            "StartAt": "state1",
            "States": {
              "state1": {
                "Type": "Pass",
                "Result": "Hello World",
                "End": true
              }
            }
          }
        - {}
  ScheduledRule:
    Type: AWS::Events::Rule
    Properties:
      ScheduleExpression: "cron(0/1 * * * ? *)"
      State: ENABLED
      Targets:
        - Id: TestStateMachine
          Arn: !Ref TestStateMachine
"""

TEST_CHANGE_SET_BODY = """
Parameters:
  EnvironmentType:
    Type: String
    Default: local
    AllowedValues:
      - prod
      - stage
      - dev
      - local

Conditions:
  IsProd:
    !Equals [ !Ref EnvironmentType, prod ]

Resources:
  MyBucket:
    Type: AWS::S3::Bucket
    Properties:
      BucketName: {'Fn::If': [IsProd, '_invalid_', '%s']}
"""

TEST_DEPLOY_BODY_1 = os.path.join(THIS_FOLDER, 'templates', 'deploy_template_1.yaml')

TEST_DEPLOY_BODY_2 = os.path.join(THIS_FOLDER, 'templates', 'deploy_template_2.yaml')

TEST_DEPLOY_BODY_3 = os.path.join(THIS_FOLDER, 'templates', 'deploy_template_3.yaml')

TEST_DEPLOY_BODY_4 = os.path.join(THIS_FOLDER, 'templates', 'deploy_template_4.yaml')

TEST_TEMPLATE_19 = """
Conditions:
  IsPRD:
    Fn::Equals:
    - !Ref AWS::AccountId
    - xxxxxxxxxxxxxx
  IsDEV:
    Fn::Equals:
    - !Ref AWS::AccountId
    - "%s"

Resources:
  TestBucketDev:
    Type: AWS::S3::Bucket
    Condition: IsDEV
    Properties:
      BucketName: cf-dev-{id}
  TestBucketProd:
    Type: AWS::S3::Bucket
    Condition: IsPRD
    Properties:
      BucketName: cf-prd-{id}
""" % TEST_AWS_ACCOUNT_ID

TEST_TEMPLATE_20 = """
AWSTemplateFormatVersion: 2010-09-09
Description: Test template
Resources:
  LambdaFunction:
    Type: AWS::Lambda::Function
    Properties:
      Runtime: nodejs10.x
      Handler: index.handler
      Role: %s
      Code:
        ZipFile: 'file.zip'
"""

TEST_TEMPLATE_21 = os.path.join(THIS_FOLDER, 'templates', 'template21.json')

TEST_TEMPLATE_22 = """
AWSTemplateFormatVersion: '2010-09-09'
Transform: AWS::Serverless-2016-10-31
Description: AWS SAM template with a simple API definition
Resources:
  Api:
    Type: AWS::Serverless::Api
    Properties:
      StageName: prod
  Lambda:
    Type: AWS::Serverless::Function
    Properties:
      Events:
        ApiEvent:
          Type: Api
          Properties:
            Path: /
            Method: get
            RestApiId:
              Ref: Api
      Runtime: python3.7
      Handler: index.handler
      InlineCode: |
        def handler(event, context):
            return {'body': 'Hello World!', 'statusCode': 200}
"""

TEST_TEMPLATE_23 = os.path.join(THIS_FOLDER, 'templates', 'template23.yaml')

TEST_TEMPLATE_24 = os.path.join(THIS_FOLDER, 'templates', 'template24.yaml')

TEST_TEMPLATE_25 = os.path.join(THIS_FOLDER, 'templates', 'template25.yaml')

TEST_TEMPLATE_27 = os.path.join(THIS_FOLDER, 'templates', 'template27.yaml')

TEST_UPDATE_LAMBDA_FUNCTION_TEMPLATE = os.path.join(THIS_FOLDER, 'templates', 'update_lambda_template.json')

SQS_TEMPLATE = os.path.join(THIS_FOLDER, 'templates', 'fifo_queue.json')

TEST_TEMPLATE_26_1 = """
AWSTemplateFormatVersion: 2010-09-09
Resources:
  MyQueue:
    Type: 'AWS::SQS::Queue'
    Properties:
      QueueName: %s
Outputs:
  TestOutput26:
    Value: !GetAtt MyQueue.Arn
    Export:
      Name: TestQueueArn26
"""
TEST_TEMPLATE_26_2 = """
AWSTemplateFormatVersion: 2010-09-09
Resources:
  MessageQueue:
    Type: 'AWS::SQS::Queue'
    Properties:
      QueueName: %s
      RedrivePolicy:
        deadLetterTargetArn: !ImportValue TestQueueArn26
        maxReceiveCount: 3
Outputs:
  MessageQueueUrl1:
    Value: !ImportValue TestQueueArn26
  MessageQueueUrl2:
    Value: !Ref MessageQueue
"""


def bucket_exists(name):
    s3_client = aws_stack.connect_to_service('s3')
    buckets = s3_client.list_buckets()
    for bucket in buckets['Buckets']:
        if bucket['Name'] == name:
            return True


def queue_exists(name):
    sqs_client = aws_stack.connect_to_service('sqs')
    queues = sqs_client.list_queues()
    try:
        url = name if '://' in name else aws_stack.get_sqs_queue_url(name)
    except Exception:
        return False
    for queue_url in queues['QueueUrls']:
        if queue_url == url:
            return queue_url


def topic_exists(name):
    sns_client = aws_stack.connect_to_service('sns')
    topics = sns_client.list_topics()
    for topic in topics['Topics']:
        topic_arn = topic['TopicArn']
        if topic_arn.endswith(':%s' % name):
            return topic_arn


def queue_url_exists(queue_url):
    sqs_client = aws_stack.connect_to_service('sqs')
    queues = sqs_client.list_queues()
    return queue_url in queues['QueueUrls']


def stream_exists(name):
    kinesis_client = aws_stack.connect_to_service('kinesis')
    streams = kinesis_client.list_streams()
    return name in streams['StreamNames']


def ssm_param_exists(name):
    client = aws_stack.connect_to_service('ssm')
    params = client.describe_parameters(Filters=[{'Key': 'Name', 'Values': [name]}])['Parameters']
    param = (params or [{}])[0]
    return param.get('Name') == name and param


def describe_stack_resource(stack_name, resource_logical_id):
    cloudformation = aws_stack.connect_to_service('cloudformation')
    response = cloudformation.describe_stack_resources(StackName=stack_name)
    for resource in response['StackResources']:
        if resource['LogicalResourceId'] == resource_logical_id:
            return resource


def list_stack_resources(stack_name):
    cloudformation = aws_stack.connect_to_service('cloudformation')
    response = cloudformation.list_stack_resources(StackName=stack_name)
    return response['StackResourceSummaries']


def get_queue_urls():
    sqs = aws_stack.connect_to_service('sqs')
    response = sqs.list_queues()
    return response['QueueUrls']


def get_topic_arns():
    sqs = aws_stack.connect_to_service('sns')
    response = sqs.list_topics()
    return [t['TopicArn'] for t in response['Topics']]


def expected_change_set_status():
    return 'CREATE_COMPLETE'


class CloudFormationTest(unittest.TestCase):
    def cleanup(self, stack_name, change_set_name=None):
        cloudformation = aws_stack.connect_to_service('cloudformation')
        if change_set_name:
            cloudformation.delete_change_set(StackName=stack_name, ChangeSetName=change_set_name)

        resp = cloudformation.delete_stack(StackName=stack_name)
        self.assertEqual(resp['ResponseMetadata']['HTTPStatusCode'], 200)

    def test_create_delete_stack(self):
        cloudformation = aws_stack.connect_to_resource('cloudformation')
        cf_client = aws_stack.connect_to_service('cloudformation')
        s3 = aws_stack.connect_to_service('s3')
        sns = aws_stack.connect_to_service('sns')
        sqs = aws_stack.connect_to_service('sqs')
        apigateway = aws_stack.connect_to_service('apigateway')
        template = template_preparer.template_to_json(load_file(TEST_TEMPLATE_1))

        # deploy template
        stack_name = 'stack-%s' % short_uid()
        cloudformation.create_stack(StackName=stack_name, TemplateBody=template)

        await_stack_completion(stack_name)

        # assert that resources have been created
        self.assertTrue(bucket_exists('cf-test-bucket-1'))
        queue_url = queue_exists('cf-test-queue-1')
        self.assertTrue(queue_url)
        topic_arn = topic_exists('%s-test-topic-1-1' % stack_name)
        self.assertTrue(topic_arn)
        self.assertTrue(stream_exists('cf-test-stream-1'))
        resource = describe_stack_resource(stack_name, 'SQSQueueNoNameProperty')
        self.assertTrue(queue_exists(resource['PhysicalResourceId']))
        self.assertTrue(ssm_param_exists('cf-test-param-1'))

        # assert that tags have been created
        tags = s3.get_bucket_tagging(Bucket='cf-test-bucket-1')['TagSet']
        self.assertEqual(tags, [{'Key': 'foobar', 'Value': aws_stack.get_sqs_queue_url('cf-test-queue-1')}])
        tags = sns.list_tags_for_resource(ResourceArn=topic_arn)['Tags']
        self.assertEqual(tags, [
            {'Key': 'foo', 'Value': 'cf-test-bucket-1'},
            {'Key': 'bar', 'Value': aws_stack.s3_bucket_arn('cf-test-bucket-1')}
        ])
        queue_tags = sqs.list_queue_tags(QueueUrl=queue_url)
        self.assertIn('Tags', queue_tags)
        self.assertEqual(queue_tags['Tags'], {'key1': 'value1', 'key2': 'value2'})

        # assert that bucket notifications have been created
        notifications = s3.get_bucket_notification_configuration(Bucket='cf-test-bucket-1')
        self.assertIn('QueueConfigurations', notifications)
        self.assertIn('LambdaFunctionConfigurations', notifications)
        self.assertEqual(notifications['QueueConfigurations'][0]['QueueArn'], 'aws:arn:sqs:test:testqueue')
        self.assertEqual(notifications['QueueConfigurations'][0]['Events'], ['s3:ObjectDeleted:*'])
        self.assertEqual(
            notifications['LambdaFunctionConfigurations'][0]['LambdaFunctionArn'],
            'aws:arn:lambda:test:testfunc'
        )
        self.assertEqual(notifications['LambdaFunctionConfigurations'][0]['Events'], ['s3:ObjectCreated:*'])

        # assert that subscriptions have been created
        subs = sns.list_subscriptions()['Subscriptions']
        subs = [s for s in subs if (':%s:cf-test-queue-1' % TEST_AWS_ACCOUNT_ID) in s['Endpoint']]
        self.assertEqual(len(subs), 1)
        self.assertIn(':%s:%s-test-topic-1-1' % (TEST_AWS_ACCOUNT_ID, stack_name), subs[0]['TopicArn'])
        # assert that subscription attributes are added properly
        attrs = sns.get_subscription_attributes(SubscriptionArn=subs[0]['SubscriptionArn'])['Attributes']
        self.assertEqual(attrs, {'Endpoint': subs[0]['Endpoint'], 'Protocol': 'sqs',
                                 'SubscriptionArn': subs[0]['SubscriptionArn'], 'TopicArn': subs[0]['TopicArn'],
                                 'FilterPolicy': json.dumps({'eventType': ['created']})})

        # assert that Gateway responses have been created
        test_api_name = 'test-api'
        api = [a for a in apigateway.get_rest_apis()['items'] if a['name'] == test_api_name][0]
        responses = apigateway.get_gateway_responses(restApiId=api['id'])['items']
        self.assertEqual(len(responses), 2)
        types = [r['responseType'] for r in responses]
        self.assertEqual(set(types), set(['UNAUTHORIZED', 'DEFAULT_5XX']))

        # delete the stack
        cf_client.delete_stack(StackName=stack_name)

        # assert that resources have been deleted
        self.assertFalse(bucket_exists('cf-test-bucket-1'))
        self.assertFalse(queue_exists('cf-test-queue-1'))
        self.assertFalse(topic_exists('%s-test-topic-1-1' % stack_name))
        retry(lambda: self.assertFalse(stream_exists('cf-test-stream-1')))

    def test_list_stack_events(self):
        cloudformation = aws_stack.connect_to_service('cloudformation')
        response = cloudformation.describe_stack_events()
        self.assertEqual(response['ResponseMetadata']['HTTPStatusCode'], 200)

    def test_validate_template(self):
        cloudformation = aws_stack.connect_to_service('cloudformation')

        template = template_preparer.template_to_json(load_file(TEST_VALID_TEMPLATE))
        resp = cloudformation.validate_template(TemplateBody=template)

        self.assertEqual(resp['ResponseMetadata']['HTTPStatusCode'], 200)
        self.assertIn('Parameters', resp)
        self.assertEqual(len(resp['Parameters']), 1)
        self.assertEqual(resp['Parameters'][0]['ParameterKey'], 'KeyExample')
        self.assertEqual(resp['Parameters'][0]['Description'], 'The EC2 Key Pair to allow SSH access to the instance')

    def test_validate_invalid_json_template_should_fail(self):
        cloudformation = aws_stack.connect_to_service('cloudformation')
        invalid_json = '{"this is invalid JSON"="bobbins"}'

        try:
            cloudformation.validate_template(TemplateBody=invalid_json)
            self.fail('Should raise ValidationError')
        except (ClientError, ResponseParserError) as err:
            if isinstance(err, ClientError):
                self.assertEqual(err.response['ResponseMetadata']['HTTPStatusCode'], 400)
                self.assertEqual(err.response['Error']['Message'], 'Template Validation Error')

    def test_list_stack_resources_returns_queue_urls(self):
        cloudformation = aws_stack.connect_to_resource('cloudformation')
        template = template_preparer.template_to_json(load_file(TEST_TEMPLATE_2))
        stack_name = 'stack-%s' % short_uid()
        cloudformation.create_stack(StackName=stack_name, TemplateBody=template)

        details = await_stack_completion(stack_name)

        stack_summaries = list_stack_resources(stack_name)
        queue_urls = get_queue_urls()
        topic_arns = get_topic_arns()

        stack_queues = [r for r in stack_summaries if r['ResourceType'] == 'AWS::SQS::Queue']
        for resource in stack_queues:
            self.assertIn(resource['PhysicalResourceId'], queue_urls)

        stack_topics = [r for r in stack_summaries if r['ResourceType'] == 'AWS::SNS::Topic']
        for resource in stack_topics:
            self.assertIn(resource['PhysicalResourceId'], topic_arns)

        # assert that stack outputs are returned properly
        outputs = details.get('Outputs', [])
        self.assertEqual(len(outputs), 1)
        self.assertEqual(outputs[0]['ExportName'], 'SQSQueue1-URL')

    def test_create_change_set(self):
        cloudformation = aws_stack.connect_to_service('cloudformation')

        # deploy template
        stack_name = 'stack-%s' % short_uid()
        cloudformation.create_stack(StackName=stack_name, TemplateBody=TEST_TEMPLATE_3)

        # create change set with the same template (no changes)
        response = cloudformation.create_change_set(
            StackName=stack_name,
            TemplateBody=TEST_TEMPLATE_3,
            ChangeSetName='nochanges'
        )
        self.assertIn(':%s:changeSet/nochanges/' % TEST_AWS_ACCOUNT_ID, response['Id'])
        self.assertIn(':%s:stack/' % TEST_AWS_ACCOUNT_ID, response['StackId'])

    def test_sam_template(self):
        cloudformation = aws_stack.connect_to_service('cloudformation')
        awslambda = aws_stack.connect_to_service('lambda')

        # deploy template
        stack_name = 'stack-%s' % short_uid()
        func_name = 'test-%s' % short_uid()
        template = load_file(TEST_TEMPLATE_4) % func_name
        cloudformation.create_stack(StackName=stack_name, TemplateBody=template)

        # run Lambda test invocation
        result = awslambda.invoke(FunctionName=func_name)
        result = json.loads(to_str(result['Payload'].read()))
        self.assertEqual(result, {'hello': 'world'})

        # delete lambda function
        awslambda.delete_function(FunctionName=func_name)

    def test_nested_stack(self):
        s3 = aws_stack.connect_to_service('s3')
        cloudformation = aws_stack.connect_to_service('cloudformation')

        # upload template to S3
        s3.create_bucket(Bucket=TEST_ARTIFACTS_BUCKET, ACL='public-read')
        s3.put_object(Bucket=TEST_ARTIFACTS_BUCKET, Key=TEST_ARTIFACTS_PATH, Body=load_file(TEST_TEMPLATE_5))

        # deploy template
        buckets_before = len(s3.list_buckets()['Buckets'])
        stack_name = 'stack-%s' % short_uid()
        param_value = short_uid()
        cloudformation.create_stack(
            StackName=stack_name,
            TemplateBody=load_file(TEST_TEMPLATE_6) % (TEST_ARTIFACTS_BUCKET, TEST_ARTIFACTS_PATH),
            Parameters=[{'ParameterKey': 'GlobalParam', 'ParameterValue': param_value}]
        )

        # assert that nested resources have been created
        buckets_after = s3.list_buckets()['Buckets']
        num_buckets_after = len(buckets_after)
        self.assertEqual(num_buckets_after, buckets_before + 1)
        bucket_names = [b['Name'] for b in buckets_after]
        self.assertIn('test-%s' % param_value, bucket_names)

        # delete the stack
        cloudformation.delete_stack(StackName=stack_name)

    def test_create_cfn_lambda_without_function_name(self):
        lambda_client = aws_stack.connect_to_service('lambda')
        cloudformation = aws_stack.connect_to_service('cloudformation')

        rs = lambda_client.list_functions()
        # Number of lambdas before of stack creation
        lambdas_before = len(rs['Functions'])

        stack_name = 'stack-%s' % short_uid()
        lambda_role_name = 'lambda-role-%s' % short_uid()

        template = json.loads(load_file(TEST_TEMPLATE_7))
        template['Resources']['LambdaExecutionRole']['Properties']['RoleName'] = lambda_role_name
        rs = cloudformation.create_stack(StackName=stack_name, TemplateBody=json.dumps(template))
        self.assertEqual(rs['ResponseMetadata']['HTTPStatusCode'], 200)
        self.assertIn('StackId', rs)
        self.assertIn(stack_name, rs['StackId'])

        await_stack_completion(stack_name)

        rs = lambda_client.list_functions()

        # There is 1 new lambda function
        self.assertEqual(lambdas_before + 1, len(rs['Functions']))

        # delete the stack
        cloudformation.delete_stack(StackName=stack_name)

        rs = lambda_client.list_functions()

        # Back to what we had before
        self.assertEqual(lambdas_before, len(rs['Functions']))

    def test_deploy_stack_change_set(self):
        cloudformation = aws_stack.connect_to_service('cloudformation')
        stack_name = 'stack-%s' % short_uid()
        change_set_name = 'change-set-%s' % short_uid()
        bucket_name = 'bucket-%s' % short_uid()

        with self.assertRaises(ClientError) as ctx:
            cloudformation.describe_stacks(StackName=stack_name)
        self.assertEqual(ctx.exception.response['Error']['Code'], 'ValidationError')

        rs = cloudformation.create_change_set(
            StackName=stack_name,
            ChangeSetName=change_set_name,
            TemplateBody=TEST_CHANGE_SET_BODY % bucket_name,
            Parameters=[{
                'ParameterKey': 'EnvironmentType',
                'ParameterValue': 'stage'
            }],
            Capabilities=['CAPABILITY_IAM'],
        )

        self.assertEqual(rs['ResponseMetadata']['HTTPStatusCode'], 200)

        change_set_id = rs['Id']

        rs = cloudformation.describe_change_set(
            StackName=stack_name,
            ChangeSetName=change_set_id
        )
        self.assertEqual(rs['ResponseMetadata']['HTTPStatusCode'], 200)
        self.assertEqual(rs['ChangeSetName'], change_set_name)
        self.assertEqual(rs['ChangeSetId'], change_set_id)
        self.assertEqual(rs['Status'], expected_change_set_status())

        rs = cloudformation.execute_change_set(
            StackName=stack_name,
            ChangeSetName=change_set_name
        )
        self.assertEqual(rs['ResponseMetadata']['HTTPStatusCode'], 200)

        await_stack_completion(stack_name)

        rs = cloudformation.describe_stacks(StackName=stack_name)
        stack = rs['Stacks'][0]
        parameters = stack['Parameters']

        self.assertEqual(stack['StackName'], stack_name)
        self.assertEqual(parameters[0]['ParameterKey'], 'EnvironmentType')
        self.assertEqual(parameters[0]['ParameterValue'], 'stage')

        self.assertTrue(bucket_exists(bucket_name))

        # clean up
        self.cleanup(stack_name, change_set_name)

    def test_deploy_stack_with_iam_role(self):
        stack_name = 'stack-%s' % short_uid()
        change_set_name = 'change-set-%s' % short_uid()
        role_name = 'role-%s' % short_uid()

        cloudformation = aws_stack.connect_to_service('cloudformation')
        iam_client = aws_stack.connect_to_service('iam')
        roles_before = iam_client.list_roles()['Roles']

        with self.assertRaises(ClientError) as ctx:
            cloudformation.describe_stacks(StackName=stack_name)
        self.assertEqual(ctx.exception.response['Error']['Code'], 'ValidationError')

        rs = cloudformation.create_change_set(
            StackName=stack_name,
            ChangeSetName=change_set_name,
            TemplateBody=load_file(TEST_DEPLOY_BODY_1) % role_name
        )

        self.assertEqual(rs['ResponseMetadata']['HTTPStatusCode'], 200)
        change_set_id = rs['Id']

        rs = cloudformation.describe_change_set(StackName=stack_name, ChangeSetName=change_set_id)
        self.assertEqual(rs['ResponseMetadata']['HTTPStatusCode'], 200)
        self.assertEqual(rs['ChangeSetName'], change_set_name)
        self.assertEqual(rs['ChangeSetId'], change_set_id)
        self.assertEqual(rs['Status'], expected_change_set_status())

        rs = cloudformation.execute_change_set(StackName=stack_name, ChangeSetName=change_set_name)
        self.assertEqual(rs['ResponseMetadata']['HTTPStatusCode'], 200)

        await_stack_completion(stack_name)

        rs = cloudformation.describe_stacks(StackName=stack_name)
        stack = rs['Stacks'][0]
        self.assertEqual(stack['StackName'], stack_name)

        rs = iam_client.list_roles()
        self.assertEqual(len(rs['Roles']), len(roles_before) + 1)
        self.assertEqual(rs['Roles'][-1]['RoleName'], role_name)

        rs = iam_client.list_role_policies(RoleName=role_name)
        iam_client.delete_role_policy(RoleName=role_name, PolicyName=rs['PolicyNames'][0])

        # clean up
        self.cleanup(stack_name, change_set_name)
        rs = iam_client.list_roles(PathPrefix=role_name)
        self.assertEqual(len(rs['Roles']), 0)

    def test_deploy_stack_with_sns_topic(self):
        stack_name = 'stack-%s' % short_uid()
        change_set_name = 'change-set-%s' % short_uid()

        cloudformation = aws_stack.connect_to_service('cloudformation')

        rs = cloudformation.create_change_set(
            StackName=stack_name,
            ChangeSetName=change_set_name,
            TemplateBody=load_file(TEST_DEPLOY_BODY_2),
            Parameters=[
                {
                    'ParameterKey': 'CompanyName',
                    'ParameterValue': 'MyCompany'
                },
                {
                    'ParameterKey': 'MyEmail1',
                    'ParameterValue': 'my@email.com'
                }
            ]
        )
        self.assertEqual(rs['ResponseMetadata']['HTTPStatusCode'], 200)

        rs = cloudformation.execute_change_set(StackName=stack_name, ChangeSetName=change_set_name)
        self.assertEqual(rs['ResponseMetadata']['HTTPStatusCode'], 200)

        await_stack_completion(stack_name)

        rs = cloudformation.describe_stacks(StackName=stack_name)
        stack = rs['Stacks'][0]
        self.assertEqual(stack['StackName'], stack_name)
        outputs = stack['Outputs']
        self.assertEqual(len(outputs), 3)

        topic_arn = None
        for op in outputs:
            if op['OutputKey'] == 'MyTopic':
                topic_arn = op['OutputValue']

        sns_client = aws_stack.connect_to_service('sns')
        rs = sns_client.list_topics()

        # Topic resource created
        topics = [tp for tp in rs['Topics'] if tp['TopicArn'] == topic_arn]
        self.assertEqual(len(topics), 1)

        # clean up
        self.cleanup(stack_name, change_set_name)
        # assert topic resource removed
        rs = sns_client.list_topics()
        topics = [tp for tp in rs['Topics'] if tp['TopicArn'] == topic_arn]
        self.assertEqual(len(topics), 0)

    def test_deploy_stack_with_dynamodb_table(self):
        stack_name = 'stack-%s' % short_uid()
        change_set_name = 'change-set-%s' % short_uid()
        env = 'Staging'
        ddb_table_name_prefix = 'ddb-table-%s' % short_uid()
        ddb_table_name = '{}-{}'.format(ddb_table_name_prefix, env)

        cloudformation = aws_stack.connect_to_service('cloudformation')

        rs = cloudformation.create_change_set(
            StackName=stack_name,
            ChangeSetName=change_set_name,
            TemplateBody=load_file(TEST_DEPLOY_BODY_3),
            Parameters=[
                {
                    'ParameterKey': 'tableName',
                    'ParameterValue': ddb_table_name_prefix
                },
                {
                    'ParameterKey': 'env',
                    'ParameterValue': env
                }
            ]
        )
        self.assertEqual(rs['ResponseMetadata']['HTTPStatusCode'], 200)
        change_set_id = rs['Id']

        rs = cloudformation.execute_change_set(StackName=stack_name, ChangeSetName=change_set_name)
        self.assertEqual(rs['ResponseMetadata']['HTTPStatusCode'], 200)

        await_stack_completion(stack_name)
        rs = cloudformation.describe_stacks(StackName=stack_name)

        stacks = [stack for stack in rs['Stacks'] if stack['StackName'] == stack_name]
        self.assertEqual(len(stacks), 1)
        self.assertEqual(stacks[0]['ChangeSetId'], change_set_id)

        outputs = {
            output['OutputKey']: output['OutputValue']
            for output in stacks[0]['Outputs']
        }
        self.assertIn('Arn', outputs)
        self.assertEqual(outputs['Arn'], 'arn:aws:dynamodb:{}:{}:table/{}'.format(
            aws_stack.get_region(), TEST_AWS_ACCOUNT_ID, ddb_table_name))

        self.assertIn('Name', outputs)
        self.assertEqual(outputs['Name'], ddb_table_name)

        ddb_client = aws_stack.connect_to_service('dynamodb')
        rs = ddb_client.list_tables()
        self.assertIn(ddb_table_name, rs['TableNames'])

        # clean up
        self.cleanup(stack_name, change_set_name)
        rs = ddb_client.list_tables()
        self.assertNotIn(ddb_table_name, rs['TableNames'])

    def test_deploy_stack_with_iam_nested_policy(self):
        stack_name = 'stack-%s' % short_uid()
        change_set_name = 'change-set-%s' % short_uid()

        cloudformation = aws_stack.connect_to_service('cloudformation')

        rs = cloudformation.create_change_set(
            StackName=stack_name,
            ChangeSetName=change_set_name,
            TemplateBody=load_file(TEST_DEPLOY_BODY_4)
        )

        self.assertEqual(rs['ResponseMetadata']['HTTPStatusCode'], 200)
        change_set_id = rs['Id']

        rs = cloudformation.describe_change_set(StackName=stack_name, ChangeSetName=change_set_id)
        self.assertEqual(rs['ResponseMetadata']['HTTPStatusCode'], 200)
        self.assertEqual(rs['ChangeSetId'], change_set_id)
        self.assertEqual(rs['Status'], expected_change_set_status())

        iam_client = aws_stack.connect_to_service('iam')
        rs = iam_client.list_roles()
        number_of_roles = len(rs['Roles'])

        rs = cloudformation.execute_change_set(StackName=stack_name, ChangeSetName=change_set_name)
        self.assertEqual(rs['ResponseMetadata']['HTTPStatusCode'], 200)

        await_stack_completion(stack_name)

        rs = iam_client.list_roles()
        # 1 role was created
        self.assertEqual(number_of_roles + 1, len(rs['Roles']))

        # clean up
        self.cleanup(stack_name, change_set_name)
        # assert role was removed
        rs = iam_client.list_roles()
        self.assertEqual(number_of_roles, len(rs['Roles']))

    def test_cfn_handle_s3_bucket_resources(self):
        stack_name = 'stack-%s' % short_uid()
        bucket_name = 's3-bucket-%s' % short_uid()

        TEST_TEMPLATE_8['Resources']['S3Bucket']['Properties']['BucketName'] = bucket_name

        self.assertFalse(bucket_exists(bucket_name))

        s3 = aws_stack.connect_to_service('s3')
        cfn = aws_stack.connect_to_service('cloudformation')

        deploy_cf_stack(stack_name=stack_name, template_body=json.dumps(TEST_TEMPLATE_8))

        self.assertTrue(bucket_exists(bucket_name))
        rs = s3.get_bucket_policy(Bucket=bucket_name)
        self.assertIn('Policy', rs)
        policy_doc = TEST_TEMPLATE_8['Resources']['S3BucketPolicy']['Properties']['PolicyDocument']
        self.assertEqual(json.loads(rs['Policy']), policy_doc)

        # clean up, assert resources deleted
        self.cleanup(stack_name)

        self.assertFalse(bucket_exists(bucket_name))
        with self.assertRaises(ClientError) as ctx:
            s3.get_bucket_policy(Bucket=bucket_name)
        self.assertEqual(ctx.exception.response['Error']['Code'], 'NoSuchBucket')

        # recreate stack
        rs = cfn.create_stack(StackName=stack_name, TemplateBody=json.dumps(TEST_TEMPLATE_8))
        self.assertEqual(rs['ResponseMetadata']['HTTPStatusCode'], 200)

        # clean up
        self.cleanup(stack_name)

    def test_cfn_handle_log_group_resource(self):
        stack_name = 'stack-%s' % short_uid()
        log_group_prefix = '/aws/lambda/AWS_DUB_LAM_10000000'

        deploy_cf_stack(stack_name=stack_name, template_body=TEST_TEMPLATE_9)

        logs_client = aws_stack.connect_to_service('logs')
        rs = logs_client.describe_log_groups(logGroupNamePrefix=log_group_prefix)

        self.assertEqual(len(rs['logGroups']), 1)
        self.assertEqual(rs['logGroups'][0]['logGroupName'],
                         '/aws/lambda/AWS_DUB_LAM_10000000_dev_MessageFooHandler_dev')

        # clean up and assert deletion
        self.cleanup(stack_name)
        rs = logs_client.describe_log_groups(logGroupNamePrefix=log_group_prefix)
        self.assertEqual(len(rs['logGroups']), 0)

    def test_cfn_handle_elasticsearch_domain(self):
        stack_name = 'stack-%s' % short_uid()
        domain_name = 'es-%s' % short_uid()

        cloudformation = aws_stack.connect_to_service('cloudformation')
        es_client = aws_stack.connect_to_service('es')

        cloudformation.create_stack(
            StackName=stack_name,
            TemplateBody=TEST_TEMPLATE_10,
            Parameters=[{'ParameterKey': 'DomainName', 'ParameterValue': domain_name}]
        )

        details = await_stack_completion(stack_name)
        outputs = details.get('Outputs', [])
        self.assertEqual(len(outputs), 4)

        rs = es_client.describe_elasticsearch_domain(DomainName=domain_name)
        status = rs['DomainStatus']
        self.assertEqual(domain_name, status['DomainName'])

        tags = es_client.list_tags(ARN=status['ARN'])['TagList']
        self.assertEqual([{'Key': 'k1', 'Value': 'v1'}, {'Key': 'k2', 'Value': 'v2'}], tags)

        for o in outputs:
            if o['OutputKey'] in ['MyElasticsearchArn', 'MyElasticsearchDomainArn']:
                self.assertEqual(o['OutputValue'], status['ARN'])
            elif o['OutputKey'] == 'MyElasticsearchDomainEndpoint':
                self.assertEqual(o['OutputValue'], status['Endpoint'])
            elif o['OutputKey'] == 'MyElasticsearchRef':
                self.assertEqual(o['OutputValue'], status['DomainName'])
            else:
                self.fail('Unexpected output: %s' % o)

        # clean up
        self.cleanup(stack_name)

    def test_cfn_handle_secretsmanager_secret(self):
        stack_name = 'stack-%s' % short_uid()
        secret_name = 'secret-%s' % short_uid()

        cloudformation = aws_stack.connect_to_service('cloudformation')
        params = [{'ParameterKey': 'SecretName', 'ParameterValue': secret_name}]
        cloudformation.create_stack(StackName=stack_name, TemplateBody=TEST_TEMPLATE_11, Parameters=params)

        await_stack_completion(stack_name)

        secretsmanager_client = aws_stack.connect_to_service('secretsmanager')

        rs = secretsmanager_client.describe_secret(SecretId=secret_name)
        self.assertEqual(secret_name, rs['Name'])
        self.assertNotIn('DeletedDate', rs)

        # clean up
        self.cleanup(stack_name)
        rs = secretsmanager_client.describe_secret(SecretId=secret_name)
        self.assertIn('DeletedDate', rs)

    def test_cfn_handle_kinesis_firehose_resources(self):
        stack_name = 'stack-%s' % short_uid()
        kinesis_stream_name = 'kinesis-stream-%s' % short_uid()
        firehose_role_name = 'firehose-role-%s' % short_uid()
        firehose_stream_name = 'firehose-stream-%s' % short_uid()

        cloudformation = aws_stack.connect_to_service('cloudformation')
        cloudformation.create_stack(
            StackName=stack_name,
            TemplateBody=TEST_TEMPLATE_12 % firehose_role_name,
            Parameters=[
                {'ParameterKey': 'KinesisStreamName', 'ParameterValue': kinesis_stream_name},
                {'ParameterKey': 'DeliveryStreamName', 'ParameterValue': firehose_stream_name}
            ]
        )

        details = await_stack_completion(stack_name)

        outputs = details.get('Outputs', [])
        self.assertEqual(len(outputs), 1)

        kinesis_client = aws_stack.connect_to_service('kinesis')
        firehose_client = aws_stack.connect_to_service('firehose')

        rs = firehose_client.describe_delivery_stream(
            DeliveryStreamName=firehose_stream_name
        )
        self.assertEqual(outputs[0]['OutputValue'], rs['DeliveryStreamDescription']['DeliveryStreamARN'])
        self.assertEqual(firehose_stream_name, rs['DeliveryStreamDescription']['DeliveryStreamName'])

        rs = kinesis_client.describe_stream(StreamName=kinesis_stream_name)
        self.assertEqual(rs['StreamDescription']['StreamName'], kinesis_stream_name)

        # clean up
        self.cleanup(stack_name)
        time.sleep(1)
        rs = kinesis_client.list_streams()
        self.assertNotIn(kinesis_stream_name, rs['StreamNames'])
        rs = firehose_client.list_delivery_streams()
        self.assertNotIn(firehose_stream_name, rs['DeliveryStreamNames'])

    def test_cfn_handle_iam_role_resource(self):
        stack_name = 'stack-%s' % short_uid()
        role_name = 'role-%s' % short_uid()
        role_path_prefix = '/role-prefix-%s/' % short_uid()

        deploy_cf_stack(stack_name=stack_name, template_body=TEST_TEMPLATE_13 % (role_name, role_path_prefix))

        iam = aws_stack.connect_to_service('iam')
        rs = iam.list_roles(PathPrefix=role_path_prefix)

        self.assertEqual(len(rs['Roles']), 1)
        role = rs['Roles'][0]
        self.assertEqual(role['RoleName'], role_name)

        # clean up
        self.cleanup(stack_name)
        rs = iam.list_roles(PathPrefix=role_path_prefix)
        self.assertEqual(len(rs['Roles']), 0)

    def test_cfn_handle_iam_role_resource_no_role_name(self):
        iam = aws_stack.connect_to_service('iam')

        stack_name = 'stack-%s' % short_uid()
        role_path_prefix = '/role-prefix-%s/' % short_uid()

        deploy_cf_stack(stack_name=stack_name, template_body=TEST_TEMPLATE_14 % role_path_prefix)

        rs = iam.list_roles(PathPrefix=role_path_prefix)
        self.assertEqual(len(rs['Roles']), 1)

        # clean up
        self.cleanup(stack_name)
        rs = iam.list_roles(PathPrefix=role_path_prefix)
        self.assertEqual(len(rs['Roles']), 0)

    def test_describe_template(self):
        s3 = aws_stack.connect_to_service('s3')
        cloudformation = aws_stack.connect_to_service('cloudformation')

        bucket_name = 'b-%s' % short_uid()
        template_body = TEST_TEMPLATE_12 % 'test-firehose-role-name'
        s3.create_bucket(Bucket=bucket_name, ACL='public-read')
        s3.put_object(Bucket=bucket_name, Key='template.yml', Body=template_body)

        template_url = '%s/%s/template.yml' % (config.get_edge_url(), bucket_name)

        params = [{'ParameterKey': 'KinesisStreamName'}, {'ParameterKey': 'DeliveryStreamName'}]
        # get summary by template URL
        result = cloudformation.get_template_summary(TemplateURL=template_url)
        self.assertEqual(result.get('Parameters'), params)
        self.assertIn('AWS::S3::Bucket', result['ResourceTypes'])
        self.assertTrue(result.get('ResourceIdentifierSummaries'))
        # get summary by template body
        result = cloudformation.get_template_summary(TemplateBody=template_body)
        self.assertEqual(result.get('Parameters'), params)
        self.assertIn('AWS::Kinesis::Stream', result['ResourceTypes'])
        self.assertTrue(result.get('ResourceIdentifierSummaries'))

    def test_stack_imports(self):
        cloudformation = aws_stack.connect_to_service('cloudformation')
        result = cloudformation.list_imports(ExportName='_unknown_')
        self.assertEqual(result['ResponseMetadata']['HTTPStatusCode'], 200)
        self.assertEqual(result['Imports'], [])  # TODO: create test with actual import values!

        queue_name1 = 'q-%s' % short_uid()
        queue_name2 = 'q-%s' % short_uid()
        template1 = TEST_TEMPLATE_26_1 % queue_name1
        template2 = TEST_TEMPLATE_26_2 % queue_name2
        stack_name1 = 'stack-%s' % short_uid()
        deploy_cf_stack(stack_name=stack_name1, template_body=template1)
        stack_name2 = 'stack-%s' % short_uid()
        deploy_cf_stack(stack_name=stack_name2, template_body=template2)

        sqs = aws_stack.connect_to_service('sqs')
        queue_url1 = sqs.get_queue_url(QueueName=queue_name1)['QueueUrl']
        queue_url2 = sqs.get_queue_url(QueueName=queue_name2)['QueueUrl']
        queues = sqs.list_queues().get('QueueUrls', [])
        self.assertIn(queue_url1, queues)
        self.assertIn(queue_url2, queues)

        outputs = cloudformation.describe_stacks(StackName=stack_name2)['Stacks'][0]['Outputs']
        output = [out['OutputValue'] for out in outputs if out['OutputKey'] == 'MessageQueueUrl1'][0]
        self.assertEqual(output, aws_stack.sqs_queue_arn(queue_url1))
        output = [out['OutputValue'] for out in outputs if out['OutputKey'] == 'MessageQueueUrl2'][0]
        self.assertEqual(output, queue_url2)

    def test_cfn_conditional_deployment(self):
        s3 = aws_stack.connect_to_service('s3')

        bucket_id = short_uid()
        template = TEST_TEMPLATE_19.format(id=bucket_id)
        stack_name = 'stack-%s' % short_uid()
        deploy_cf_stack(stack_name=stack_name, template_body=template)

        buckets = s3.list_buckets()['Buckets']
        dev_bucket = 'cf-dev-%s' % bucket_id
        prd_bucket = 'cf-prd-%s' % bucket_id
        dev_bucket = [b for b in buckets if b['Name'] == dev_bucket]
        prd_bucket = [b for b in buckets if b['Name'] == prd_bucket]

        self.assertFalse(prd_bucket)
        self.assertTrue(dev_bucket)

        # clean up
        self.cleanup(stack_name)

    def test_cfn_handle_sqs_resource(self):
        stack_name = 'stack-%s' % short_uid()
        fifo_queue = 'queue-%s.fifo' % short_uid()

        sqs = aws_stack.connect_to_service('sqs')

        deploy_cf_stack(stack_name=stack_name, template_body=TEST_TEMPLATE_15 % fifo_queue)

        rs = sqs.get_queue_url(QueueName=fifo_queue)
        self.assertEqual(rs['ResponseMetadata']['HTTPStatusCode'], 200)

        queue_url = rs['QueueUrl']

        rs = sqs.get_queue_attributes(QueueUrl=queue_url, AttributeNames=['All'])
        attributes = rs['Attributes']
        self.assertIn('ContentBasedDeduplication', attributes)
        self.assertIn('FifoQueue', attributes)
        self.assertEqual(attributes['ContentBasedDeduplication'], 'false')
        self.assertEqual(attributes['FifoQueue'], 'true')

        # clean up
        self.cleanup(stack_name)
        with self.assertRaises(ClientError) as ctx:
            sqs.get_queue_url(QueueName=fifo_queue)
        self.assertEqual(ctx.exception.response['Error']['Code'], 'AWS.SimpleQueueService.NonExistentQueue')

    def test_cfn_handle_events_rule(self):
        stack_name = 'stack-%s' % short_uid()
        bucket_name = 'target-%s' % short_uid()
        rule_prefix = 's3-rule-%s' % short_uid()
        rule_name = '%s-%s' % (rule_prefix, short_uid())

        events = aws_stack.connect_to_service('events')

        deploy_cf_stack(stack_name=stack_name, template_body=TEST_TEMPLATE_16 % (bucket_name, rule_name))

        rs = events.list_rules(NamePrefix=rule_prefix)
        self.assertIn(rule_name, [rule['Name'] for rule in rs['Rules']])

        target_arn = aws_stack.s3_bucket_arn(bucket_name)
        rs = events.list_targets_by_rule(Rule=rule_name)
        self.assertIn(target_arn, [target['Arn'] for target in rs['Targets']])

        # clean up
        self.cleanup(stack_name)
        rs = events.list_rules(NamePrefix=rule_prefix)
        self.assertNotIn(rule_name, [rule['Name'] for rule in rs['Rules']])

    def test_cfn_handle_events_rule_without_name(self):
        events = aws_stack.connect_to_service('events')

        rs = events.list_rules()
        rule_names = [rule['Name'] for rule in rs['Rules']]

        stack_name = 'stack-%s' % short_uid()
        deploy_cf_stack(stack_name=stack_name, template_body=TEST_TEMPLATE_18 % aws_stack.role_arn('sfn_role'))

        rs = events.list_rules()
        new_rules = [rule for rule in rs['Rules'] if rule['Name'] not in rule_names]
        self.assertEqual(len(new_rules), 1)
        rule = new_rules[0]

        self.assertEqual(rule['ScheduleExpression'], 'cron(0/1 * * * ? *)')

        # clean up
        self.cleanup(stack_name)
        time.sleep(1)
        rs = events.list_rules()
        self.assertNotIn(rule['Name'], [r['Name'] for r in rs['Rules']])

    def test_cfn_handle_s3_notification_configuration(self):
        stack_name = 'stack-%s' % short_uid()
        bucket_name = 'target-%s' % short_uid()
        queue_name = 'queue-%s' % short_uid()
        queue_arn = aws_stack.sqs_queue_arn(queue_name)

        s3 = aws_stack.connect_to_service('s3')

        deploy_cf_stack(
            stack_name=stack_name, template_body=TEST_TEMPLATE_17 % (queue_name, bucket_name, queue_arn))

        rs = s3.get_bucket_notification_configuration(Bucket=bucket_name)
        self.assertIn('QueueConfigurations', rs)
        self.assertEqual(len(rs['QueueConfigurations']), 1)
        self.assertEqual(rs['QueueConfigurations'][0]['QueueArn'], queue_arn)

        # clean up
        self.cleanup(stack_name)
        rs = s3.get_bucket_notification_configuration(Bucket=bucket_name)
        self.assertNotIn('QueueConfigurations', rs)

    def test_cfn_lambda_function_with_iam_role(self):
        stack_name = 'stack-%s' % short_uid()
        role_name = 'lambda-ex'

        iam = aws_stack.connect_to_service('iam')
        cloudformation = aws_stack.connect_to_service('cloudformation')

        response = iam.create_role(
            RoleName=role_name,
            AssumeRolePolicyDocument='{"Version": "2012-10-17","Statement": [{ "Effect": "Allow", "Principal": {'
                                     '"Service": "lambda.amazonaws.com"}, "Action": "sts:AssumeRole"}]} '
        )
        self.assertEqual(role_name, response['Role']['RoleName'])

        response = iam.get_role(RoleName=role_name)
        self.assertEqual(role_name, response['Role']['RoleName'])

        role_arn = response['Role']['Arn']
        response = cloudformation.create_stack(
            StackName=stack_name,
            TemplateBody=TEST_TEMPLATE_20 % role_arn,
        )
        self.assertEqual(200, response['ResponseMetadata']['HTTPStatusCode'])

        # clean up
        self.cleanup(stack_name)
        iam.delete_role(RoleName=role_name)

    def test_cfn_handle_serverless_api_resource(self):
        stack_name = 'stack-%s' % short_uid()

        cloudformation = aws_stack.connect_to_service('cloudformation')

        deploy_cf_stack(stack_name=stack_name, template_body=TEST_TEMPLATE_22)

        res = cloudformation.list_stack_resources(StackName=stack_name)['StackResourceSummaries']
        rest_api_ids = [r['PhysicalResourceId'] for r in res if r['ResourceType'] == 'AWS::ApiGateway::RestApi']
        lambda_func_names = [r['PhysicalResourceId'] for r in res if r['ResourceType'] == 'AWS::Lambda::Function']

        self.assertEqual(len(rest_api_ids), 1)
        self.assertEqual(len(lambda_func_names), 1)

        apigw_client = aws_stack.connect_to_service('apigateway')
        rs = apigw_client.get_resources(
            restApiId=rest_api_ids[0]
        )
        self.assertEqual(len(rs['items']), 1)
        resource = rs['items'][0]

        uri = resource['resourceMethods']['GET']['methodIntegration']['uri']
        lambda_arn = aws_stack.lambda_function_arn(lambda_func_names[0])
        self.assertIn(lambda_arn, uri)

        # clean up
        self.cleanup(stack_name)

    def test_delete_stack(self):
        domain_name = 'es-%s' % short_uid()
        stack_name1 = 's1-%s' % short_uid()
        stack_name2 = 's2-%s' % short_uid()

        cloudformation = aws_stack.connect_to_service('cloudformation')
        cloudformation.create_stack(
            StackName=stack_name1, TemplateBody=TEST_TEMPLATE_3,
            Parameters=[{'ParameterKey': 'DomainName', 'ParameterValue': domain_name}]
        )

        cloudformation.create_stack(
            StackName=stack_name2, TemplateBody=TEST_TEMPLATE_3,
            Parameters=[{'ParameterKey': 'DomainName', 'ParameterValue': domain_name}]
        )

        # clean up
        cloudformation.delete_stack(StackName=stack_name1)
        cloudformation.delete_stack(StackName=stack_name2)

    def test_cfn_with_on_demand_dynamodb_resource(self):
        cloudformation = aws_stack.connect_to_service('cloudformation')

        stack_name = 'test-%s' % short_uid()
        response = cloudformation.create_stack(StackName=stack_name, TemplateBody=load_file(TEST_TEMPLATE_21))

        self.assertIn('StackId', response)
        self.assertEqual(200, response['ResponseMetadata']['HTTPStatusCode'])

        # clean up
        self.cleanup(stack_name)

    def test_update_lambda_function(self):
        bucket_name = 'bucket-{}'.format(short_uid())
        key_name = 'lambda-package'
        role_name = 'role-{}'.format(short_uid())
        function_name = 'func-{}'.format(short_uid())

        package_path = os.path.join(THIS_FOLDER, 'lambdas', 'lambda_echo.js')

        stack_name = 'stack-{}'.format(short_uid())
        cloudformation = aws_stack.connect_to_service('cloudformation')

        template = json.loads(load_file(TEST_UPDATE_LAMBDA_FUNCTION_TEMPLATE))
        template['Resources']['PullMarketsRole']['Properties']['RoleName'] = role_name

        props = template['Resources']['SomeNameFunction']['Properties']
        props['Code']['S3Bucket'] = bucket_name
        props['Code']['S3Key'] = key_name
        props['FunctionName'] = function_name

        s3 = aws_stack.connect_to_service('s3')
        s3.create_bucket(Bucket=bucket_name, ACL='public-read')
        s3.put_object(Bucket=bucket_name, Key=key_name, Body=create_zip_file(package_path, get_content=True))
        time.sleep(1)

        rs = cloudformation.create_stack(StackName=stack_name, TemplateBody=json.dumps(template))
        self.assertEqual(200, rs['ResponseMetadata']['HTTPStatusCode'])

        props.update({
            'Environment': {'Variables': {'AWS_NODEJS_CONNECTION_REUSE_ENABLED': 1}}
        })

        rs = cloudformation.update_stack(StackName=stack_name, TemplateBody=json.dumps(template))
        self.assertEqual(200, rs['ResponseMetadata']['HTTPStatusCode'])
        lambda_client = aws_stack.connect_to_service('lambda')

        rs = lambda_client.get_function(FunctionName=function_name)
        self.assertEqual(rs['Configuration']['FunctionName'], function_name)
        self.assertIn('AWS_NODEJS_CONNECTION_REUSE_ENABLED', rs['Configuration']['Environment']['Variables'])

        # clean up
        self.cleanup(stack_name)

    def test_cfn_deploy_apigateway_integration(self):
        stack_name = 'stack-%s' % short_uid()
        bucket_name = 'hofund-local-deployment'
        key_name = 'serverless/hofund/local/1599143878432/authorizer.zip'
        package_path = os.path.join(THIS_FOLDER, 'lambdas', 'lambda_echo.js')

        template = template_preparer.template_to_json(load_file(APIGW_INTEGRATION_TEMPLATE))

        s3 = aws_stack.connect_to_service('s3')
        s3.create_bucket(Bucket=bucket_name, ACL='public-read')
        s3.put_object(Bucket=bucket_name, Key=key_name, Body=create_zip_file(package_path, get_content=True))

        cloudformation = aws_stack.connect_to_service('cloudformation')
        apigw_client = aws_stack.connect_to_service('apigateway')

        rs = cloudformation.create_stack(StackName=stack_name, TemplateBody=template)
        self.assertEqual(rs['ResponseMetadata']['HTTPStatusCode'], 200)

        stack_resources = cloudformation.list_stack_resources(StackName=stack_name)['StackResourceSummaries']
        rest_apis = [res for res in stack_resources if res['ResourceType'] == 'AWS::ApiGateway::RestApi']

        rs = apigw_client.get_rest_api(restApiId=rest_apis[0]['PhysicalResourceId'])
        self.assertEqual(rs['name'], 'ApiGatewayRestApi')

        # clean up
        self.cleanup(stack_name)

    def test_globalindex_read_write_provisioned_throughput_dynamodb_table(self):
        cf_client = aws_stack.connect_to_service('cloudformation')
        ddb_client = aws_stack.connect_to_service('dynamodb')
        stack_name = 'test_dynamodb'

        response = cf_client.create_stack(
            StackName=stack_name,
            TemplateBody=load_file(TEST_DEPLOY_BODY_3),
            Parameters=[{
                'ParameterKey': 'tableName',
                'ParameterValue': 'dynamodb'
            }, {
                'ParameterKey': 'env',
                'ParameterValue': 'test'
            }]
        )
        self.assertEqual(response['ResponseMetadata']['HTTPStatusCode'], 200)
        response = ddb_client.describe_table(TableName='dynamodb-test')

        if response['Table']['ProvisionedThroughput']:
            throughput = response['Table']['ProvisionedThroughput']
            self.assertTrue(isinstance(throughput['ReadCapacityUnits'], int))
            self.assertTrue(isinstance(throughput['WriteCapacityUnits'], int))

        for global_index in response['Table']['GlobalSecondaryIndexes']:
            index_provisioned = global_index['ProvisionedThroughput']
            test_read_capacity = index_provisioned['ReadCapacityUnits']
            test_write_capacity = index_provisioned['WriteCapacityUnits']
            self.assertTrue(isinstance(test_read_capacity, int))
            self.assertTrue(isinstance(test_write_capacity, int))

        # clean up
        self.cleanup(stack_name)

    def test_delete_stack_across_regions(self):
        domain_name = 'es-%s' % short_uid()
        stack_name = 'stack-%s' % short_uid()

        s3 = aws_stack.connect_to_service('s3', region_name='eu-central-1')
        cloudformation = aws_stack.connect_to_service('cloudformation', region_name='eu-central-1')

        cloudformation.create_stack(
            StackName=stack_name,
            TemplateBody=TEST_TEMPLATE_3,
            Parameters=[{'ParameterKey': 'DomainName', 'ParameterValue': domain_name}]
        )
        await_stack_completion(stack_name)
        bucket_name = TEST_TEMPLATE_3.split('BucketName:')[1].split('\n')[0].strip()
        response = s3.head_bucket(Bucket=bucket_name)
        self.assertEqual(response['ResponseMetadata']['HTTPStatusCode'], 200)

        # clean up
        self.cleanup(stack_name)
        with self.assertRaises(Exception):
            s3.head_bucket(Bucket=bucket_name)

    def test_update_stack_with_same_template(self):
        stack_name = 'stack-%s' % short_uid()
        template_data = load_file(SQS_TEMPLATE)
        cloudformation = aws_stack.connect_to_service('cloudformation')

        params = {
            'StackName': stack_name,
            'TemplateBody': template_data
        }
        cloudformation.create_stack(**params)

        with self.assertRaises(Exception) as ctx:
            cloudformation.update_stack(**params)
            waiter = cloudformation.get_waiter('stack_update_complete')
            waiter.wait(StackName=stack_name)

        error_message = str(ctx.exception)
        self.assertIn('UpdateStack', error_message)
        self.assertIn('No updates are to be performed.', error_message)

        # clean up
        self.cleanup(stack_name)

    def test_cdk_template(self):
        stack_name = 'stack-%s' % short_uid()
        bucket = 'bucket-%s' % short_uid()
        key = 'key-%s' % short_uid()
        path = os.path.join(THIS_FOLDER, 'templates', 'asset')

        s3_client = aws_stack.connect_to_service('s3')
        s3_client.create_bucket(Bucket=bucket)
        s3_client.put_object(Bucket=bucket, Key=key, Body=create_zip_file(path, get_content=True))

        template = load_file(os.path.join(THIS_FOLDER, 'templates', 'cdktemplate.json'))

        cloudformation = aws_stack.connect_to_service('cloudformation')
        cloudformation.create_stack(
            StackName=stack_name,
            TemplateBody=template,
            Parameters=[{
                'ParameterKey': 'AssetParameters1S3BucketEE4ED9A8',
                'ParameterValue': bucket
            }, {
                'ParameterKey': 'AssetParameters1S3VersionKeyE160C88A',
                'ParameterValue': key
            }]
        )
        await_stack_completion(stack_name)

        lambda_client = aws_stack.connect_to_service('lambda')

        resp = lambda_client.list_functions()
        functions = [func for func in resp['Functions'] if stack_name in func['FunctionName']]

        self.assertEqual(len(functions), 2)
        self.assertEqual(len([func for func in functions if func['Handler'] == 'index.createUserHandler']), 1)
        self.assertEqual(len([func for func in functions if func['Handler'] == 'index.authenticateUserHandler']), 1)

        # clean up
        self.cleanup(stack_name)

    def test_cfn_template_with_short_form_fn_sub(self):
        stack_name = 'stack-%s' % short_uid()
        environment = 'env-%s' % short_uid()

        cloudformation = aws_stack.connect_to_service('cloudformation')
        cloudformation.create_stack(
            StackName=stack_name,
            TemplateBody=load_file(TEST_TEMPLATE_23),
            Parameters=[{
                'ParameterKey': 'Environment',
                'ParameterValue': environment
            }, {
                'ParameterKey': 'ApiKey',
                'ParameterValue': '12345'
            }]
        )
        iam_client = aws_stack.connect_to_service('iam')
        rs = iam_client.list_roles()

        # 2 roles created successfully
        roles = [role for role in rs['Roles']
                 if role['RoleName'] in ['cf-{}-Role'.format(stack_name),
                                         'cf-{}-StateMachineExecutionRole'.format(stack_name)]]

        self.assertEqual(len(roles), 2)

        sfn_client = aws_stack.connect_to_service('stepfunctions')
        state_machines_after = sfn_client.list_state_machines()['stateMachines']

        state_machines = [sm for sm in state_machines_after if '{}-StateMachine-'.format(stack_name) in sm['name']]

        self.assertEqual(len(state_machines), 1)
        rs = sfn_client.describe_state_machine(stateMachineArn=state_machines[0]['stateMachineArn'])

        definition = json.loads(rs['definition'].replace('\n', ''))
        payload = definition['States']['time-series-update']['Parameters']['Payload']
        self.assertEqual(payload, {'key': '12345'})

        # clean up
        self.cleanup(stack_name)

    def test_sub_in_lambda_function_name(self):
        stack_name = 'stack-%s' % short_uid()
        environment = 'env-%s' % short_uid()
        bucket = 'bucket-%s' % short_uid()
        key = 'key-%s' % short_uid()

        package_path = os.path.join(THIS_FOLDER, 'lambdas', 'lambda_echo.js')

        s3 = aws_stack.connect_to_service('s3')
        s3.create_bucket(Bucket=bucket, ACL='public-read')
        s3.put_object(Bucket=bucket, Key=key, Body=create_zip_file(package_path, get_content=True))
        time.sleep(1)

        template = load_file(TEST_TEMPLATE_24) % (bucket, key, bucket, key)

        cloudformation = aws_stack.connect_to_service('cloudformation')
        cloudformation.create_stack(
            StackName=stack_name,
            TemplateBody=template,
            Parameters=[{
                'ParameterKey': 'Environment',
                'ParameterValue': environment
            }]
        )
        await_stack_completion(stack_name)

        lambda_client = aws_stack.connect_to_service('lambda')
        functions = lambda_client.list_functions()['Functions']

        # assert Lambda functions created with expected name and ARN
        func_prefix = 'test-{}-connectionHandler'.format(environment)
        functions = [func for func in functions if func['FunctionName'].startswith(func_prefix)]
        self.assertEqual(len(functions), 2)
        func1 = [f for f in functions if f['FunctionName'].endswith('connectionHandler1')][0]
        func2 = [f for f in functions if f['FunctionName'].endswith('connectionHandler2')][0]
        self.assertTrue(func1['FunctionArn'].endswith(func1['FunctionName']))
        self.assertTrue(func2['FunctionArn'].endswith(func2['FunctionName']))

        # assert buckets which reference Lambda names have been created
        s3_client = aws_stack.connect_to_service('s3')
        buckets = s3_client.list_buckets()['Buckets']
        buckets = [b for b in buckets if b['Name'].startswith(func_prefix.lower())]
        # assert buckets are created correctly
        self.assertEqual(len(functions), 2)
        tags1 = s3_client.get_bucket_tagging(Bucket=buckets[0]['Name'])
        tags2 = s3_client.get_bucket_tagging(Bucket=buckets[1]['Name'])
        # assert correct tags - they reference the function names and should equal the bucket names (lower case)
        self.assertEqual(tags1['TagSet'][0]['Value'].lower(), buckets[0]['Name'])
        self.assertEqual(tags2['TagSet'][0]['Value'].lower(), buckets[1]['Name'])

        # clean up
        self.cleanup(stack_name)

    def test_lambda_dependency(self):
        lambda_client = aws_stack.connect_to_service('lambda')
        stack_name = 'stack-%s' % short_uid()

        template = load_file(TEST_TEMPLATE_25)

        details = deploy_cf_stack(stack_name, template_body=template)

        # assert Lambda function created properly
        resp = lambda_client.list_functions()
        func_name = 'test-forward-sns'
        functions = [func for func in resp['Functions'] if func['FunctionName'] == func_name]
        self.assertEqual(len(functions), 1)

        # assert that stack outputs are returned properly
        outputs = details.get('Outputs', [])
        self.assertEqual(len(outputs), 1)
        self.assertEqual(outputs[0]['ExportName'], 'FuncArnExportName123')

        # clean up
        self.cleanup(stack_name)

    def test_functions_in_output_export_name(self):
        stack_name = 'stack-%s' % short_uid()
        environment = 'env-%s' % short_uid()
        template = load_file(os.path.join(THIS_FOLDER, 'templates', 'template26.yaml'))

        cfn = aws_stack.connect_to_service('cloudformation')
        cfn.create_stack(
            StackName=stack_name,
            TemplateBody=template,
            Parameters=[
                {
                    'ParameterKey': 'Environment',
                    'ParameterValue': environment
                }
            ]
        )
        await_stack_completion(stack_name)

        resp = cfn.describe_stacks(StackName=stack_name)
        stack_outputs = [stack['Outputs'] for stack in resp['Stacks'] if stack['StackName'] == stack_name]
        self.assertEqual(len(stack_outputs), 1)

        outputs = {o['OutputKey']: {'value': o['OutputValue'], 'export': o['ExportName']} for o in stack_outputs[0]}

        self.assertIn('VpcId', outputs)
        self.assertEqual(outputs['VpcId'].get('export'), '{}-vpc-id'.format(environment))

        topic_arn = aws_stack.sns_topic_arn('{}-slack-sns-topic'.format(environment))
        self.assertIn('TopicArn', outputs)
        self.assertEqual(outputs['TopicArn'].get('export'), topic_arn)

        # clean up
        self.cleanup(stack_name)

    def test_list_exports_correctly_returns_exports(self):
        cloudformation = aws_stack.connect_to_service('cloudformation')

        # fetch initial list of exports
        exports_before = cloudformation.list_exports()['Exports']

        template = load_file(TEST_TEMPLATE_27)
        stack_name = 'stack-%s' % short_uid()
        deploy_cf_stack(stack_name, template_body=template)

        response = cloudformation.list_exports()

        exports = response['Exports']
        self.assertEqual(len(exports), len(exports_before) + 1)
        export_names = [e['Name'] for e in exports]
        self.assertIn('T27SQSQueue1-URL', export_names)

        # clean up
        self.cleanup(stack_name)

    def test_deploy_stack_with_kms(self):
        stack_name = 'stack-%s' % short_uid()
        environment = 'env-%s' % short_uid()
        template = load_file(os.path.join(THIS_FOLDER, 'templates', 'cdk_template_with_kms.json'))

        cfn = aws_stack.connect_to_service('cloudformation')
        cfn.create_stack(
            StackName=stack_name,
            TemplateBody=template,
            Parameters=[
                {
                    'ParameterKey': 'Environment',
                    'ParameterValue': environment
                }
            ]
        )
        await_stack_completion(stack_name)

        resources = cfn.list_stack_resources(StackName=stack_name)['StackResourceSummaries']
        kmskeys = [res for res in resources if res['ResourceType'] == 'AWS::KMS::Key']

        self.assertEqual(len(kmskeys), 1)
        self.assertEqual(kmskeys[0]['LogicalResourceId'], 'kmskeystack8A5DBE89')
        key_id = kmskeys[0]['PhysicalResourceId']

        self.cleanup(stack_name)

        kms = aws_stack.connect_to_service('kms')
        resp = kms.describe_key(KeyId=key_id)['KeyMetadata']
        self.assertEqual(resp['KeyState'], 'PendingDeletion')

    def test_cfn_update_ec2_instance_type(self):
        stack_name = 'stack-%s' % short_uid()
        template = load_file(os.path.join(THIS_FOLDER, 'templates', 'template30.yaml'))

        cfn = aws_stack.connect_to_service('cloudformation')
        cfn.create_stack(
            StackName=stack_name,
            TemplateBody=template,
            Parameters=[
                {
                    'ParameterKey': 'KeyName',
                    'ParameterValue': 'testkey'
                }
            ]
        )
        await_stack_completion(stack_name)

<<<<<<< HEAD
        resources = cfn.list_stack_resources(StackName=stack_name)['StackResourceSummaries']

        instances = [res for res in resources if res['ResourceType'] == 'AWS::EC2::Instance']
        self.assertEqual(len(instances), 1)

        ec2_client = aws_stack.connect_to_service('ec2')
=======
        exports = cfn.list_exports()['Exports']

        subnets = [export for export in exports if export['Name'] == 'public-sn-a']
        instances = [export for export in exports if export['Name'] == 'RegmonEc2InstanceId']

        self.assertEqual(len(subnets), 1)
        self.assertEqual(len(instances), 1)

        subnet_id = subnets[0]['Value']
        instance_id = instances[0]['Value']

        ec2_client = aws_stack.connect_to_service('ec2')
        resp = ec2_client.describe_subnets(SubnetIds=[subnet_id])
        self.assertEqual(len(resp['Subnets']), 1)

        resp = ec2_client.describe_instances(
            InstanceIds=[
                instance_id
            ]
        )
        self.assertEqual(len(resp['Reservations'][0]['Instances']), 1)
>>>>>>> bf672b0c

        resp = ec2_client.describe_instances(
            InstanceIds=[
                instances[0]['PhysicalResourceId']
            ]
        )

        self.assertEqual(resp['Reservations'][0]['Instances'][0]['InstanceType'], 't2.nano')

        cfn.update_stack(
            StackName=stack_name,
            TemplateBody=load_file(os.path.join(THIS_FOLDER, 'templates', 'template30.yaml')),
            Parameters=[
                {
                    'ParameterKey': 'InstanceType',
                    'ParameterValue': 't2.medium'
                }
            ]
        )
        await_stack_completion(stack_name)

        resp = ec2_client.describe_instances(
            InstanceIds=[
                instances[0]['PhysicalResourceId']
            ]
        )

        self.assertEqual(resp['Reservations'][0]['Instances'][0]['InstanceType'], 't2.medium')

        self.cleanup(stack_name)<|MERGE_RESOLUTION|>--- conflicted
+++ resolved
@@ -1864,44 +1864,20 @@
             ]
         )
         await_stack_completion(stack_name)
-
-<<<<<<< HEAD
         resources = cfn.list_stack_resources(StackName=stack_name)['StackResourceSummaries']
 
         instances = [res for res in resources if res['ResourceType'] == 'AWS::EC2::Instance']
         self.assertEqual(len(instances), 1)
 
         ec2_client = aws_stack.connect_to_service('ec2')
-=======
-        exports = cfn.list_exports()['Exports']
-
-        subnets = [export for export in exports if export['Name'] == 'public-sn-a']
-        instances = [export for export in exports if export['Name'] == 'RegmonEc2InstanceId']
-
-        self.assertEqual(len(subnets), 1)
-        self.assertEqual(len(instances), 1)
-
-        subnet_id = subnets[0]['Value']
-        instance_id = instances[0]['Value']
-
-        ec2_client = aws_stack.connect_to_service('ec2')
-        resp = ec2_client.describe_subnets(SubnetIds=[subnet_id])
-        self.assertEqual(len(resp['Subnets']), 1)
-
-        resp = ec2_client.describe_instances(
-            InstanceIds=[
-                instance_id
-            ]
-        )
-        self.assertEqual(len(resp['Reservations'][0]['Instances']), 1)
->>>>>>> bf672b0c
-
+        
         resp = ec2_client.describe_instances(
             InstanceIds=[
                 instances[0]['PhysicalResourceId']
             ]
         )
-
+        self.assertEqual(len(resp['Reservations'][0]['Instances']), 1)
+        
         self.assertEqual(resp['Reservations'][0]['Instances'][0]['InstanceType'], 't2.nano')
 
         cfn.update_stack(
