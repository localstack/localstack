{
  "tests/integration/test_sqs.py::TestSqsProvider::test_receive_message_message_attribute_names_filters": {
    "recorded-date": "31-05-2022, 11:41:35",
    "recorded-content": {
      "send_message_response": {
        "MD5OfMessageBody": "6e2baaf3b97dbeef01c0043275f9a0e7",
        "MD5OfMessageAttributes": "4c360f3fdafd970e05fae2f149d997f5",
        "MessageId": "<uuid:1>",
        "ResponseMetadata": {
          "HTTPStatusCode": 200,
          "HTTPHeaders": {}
        }
      },
      "empty_filter": {
        "Messages": [
          {
            "MessageId": "<uuid:1>",
            "ReceiptHandle": "<receipt-handle:1>",
            "MD5OfBody": "6e2baaf3b97dbeef01c0043275f9a0e7",
            "Body": "msg"
          }
        ],
        "ResponseMetadata": {
          "HTTPStatusCode": 200,
          "HTTPHeaders": {}
        }
      },
      "all_name": {
        "Messages": [
          {
            "MessageId": "<uuid:1>",
            "ReceiptHandle": "<receipt-handle:2>",
            "MD5OfBody": "6e2baaf3b97dbeef01c0043275f9a0e7",
            "Body": "msg",
            "MD5OfMessageAttributes": "4c360f3fdafd970e05fae2f149d997f5",
            "MessageAttributes": {
              "General": {
                "StringValue": "Kenobi",
                "DataType": "String"
              },
              "Hello": {
                "StringValue": "There",
                "DataType": "String"
              },
              "Help.Me": {
                "StringValue": "Me",
                "DataType": "String"
              }
            }
          }
        ],
        "ResponseMetadata": {
          "HTTPStatusCode": 200,
          "HTTPHeaders": {}
        }
      },
      "all_wildcard": {
        "MessageId": "<uuid:1>",
        "ReceiptHandle": "<receipt-handle:3>",
        "MD5OfBody": "6e2baaf3b97dbeef01c0043275f9a0e7",
        "Body": "msg",
        "MD5OfMessageAttributes": "4c360f3fdafd970e05fae2f149d997f5",
        "MessageAttributes": {
          "General": {
            "StringValue": "Kenobi",
            "DataType": "String"
          },
          "Hello": {
            "StringValue": "There",
            "DataType": "String"
          },
          "Help.Me": {
            "StringValue": "Me",
            "DataType": "String"
          }
        }
      },
      "only_non_existing_names": {
        "MessageId": "<uuid:1>",
        "ReceiptHandle": "<receipt-handle:4>",
        "MD5OfBody": "6e2baaf3b97dbeef01c0043275f9a0e7",
        "Body": "msg"
      },
      "only_existing": {
        "MessageId": "<uuid:1>",
        "ReceiptHandle": "<receipt-handle:5>",
        "MD5OfBody": "6e2baaf3b97dbeef01c0043275f9a0e7",
        "Body": "msg",
        "MD5OfMessageAttributes": "fca026605781cb4126a1e9044df24232",
        "MessageAttributes": {
          "General": {
            "StringValue": "Kenobi",
            "DataType": "String"
          },
          "Hello": {
            "StringValue": "There",
            "DataType": "String"
          }
        }
      },
      "existing_and_non_existing": {
        "MessageId": "<uuid:1>",
        "ReceiptHandle": "<receipt-handle:6>",
        "MD5OfBody": "6e2baaf3b97dbeef01c0043275f9a0e7",
        "Body": "msg",
        "MD5OfMessageAttributes": "a311262e065454b75da111d535b8dacd",
        "MessageAttributes": {
          "Hello": {
            "StringValue": "There",
            "DataType": "String"
          }
        }
      },
      "prefix_filter": {
        "MessageId": "<uuid:1>",
        "ReceiptHandle": "<receipt-handle:7>",
        "MD5OfBody": "6e2baaf3b97dbeef01c0043275f9a0e7",
        "Body": "msg",
        "MD5OfMessageAttributes": "83fee93c1bcd8b9a5a923ffacdc636c7",
        "MessageAttributes": {
          "Hello": {
            "StringValue": "There",
            "DataType": "String"
          },
          "Help.Me": {
            "StringValue": "Me",
            "DataType": "String"
          }
        }
      },
      "illegal_name_1": {
        "Messages": [
          {
            "MessageId": "<uuid:1>",
            "ReceiptHandle": "<receipt-handle:8>",
            "MD5OfBody": "6e2baaf3b97dbeef01c0043275f9a0e7",
            "Body": "msg"
          }
        ],
        "ResponseMetadata": {
          "HTTPStatusCode": 200,
          "HTTPHeaders": {}
        }
      },
      "illegal_name_2": {
        "Messages": [
          {
            "MessageId": "<uuid:1>",
            "ReceiptHandle": "<receipt-handle:9>",
            "MD5OfBody": "6e2baaf3b97dbeef01c0043275f9a0e7",
            "Body": "msg"
          }
        ],
        "ResponseMetadata": {
          "HTTPStatusCode": 200,
          "HTTPHeaders": {}
        }
      }
    }
  },
  "tests/integration/test_sqs.py::TestSqsProvider::test_receive_message_attribute_names_filters": {
    "recorded-date": "31-05-2022, 12:18:44",
    "recorded-content": {
      "all_attributes": {
        "Messages": [
          {
            "MessageId": "<uuid:1>",
            "ReceiptHandle": "<receipt-handle:1>",
            "MD5OfBody": "6e2baaf3b97dbeef01c0043275f9a0e7",
            "Body": "msg",
            "Attributes": {
              "SenderId": "<sender-id:1>",
              "ApproximateFirstReceiveTimestamp": "timestamp",
              "ApproximateReceiveCount": "1",
              "SentTimestamp": "timestamp"
            }
          }
        ],
        "ResponseMetadata": {
          "HTTPStatusCode": 200,
          "HTTPHeaders": {}
        }
      },
      "all_system_and_message_attributes": {
        "Messages": [
          {
            "MessageId": "<uuid:1>",
            "ReceiptHandle": "<receipt-handle:2>",
            "MD5OfBody": "6e2baaf3b97dbeef01c0043275f9a0e7",
            "Body": "msg",
            "Attributes": {
              "SenderId": "<sender-id:1>",
              "ApproximateFirstReceiveTimestamp": "timestamp",
              "ApproximateReceiveCount": "2",
              "SentTimestamp": "timestamp"
            },
            "MD5OfMessageAttributes": "ae7155c6026991b6d54b11589678bf9c",
            "MessageAttributes": {
              "Foo": {
                "StringValue": "Bar",
                "DataType": "String"
              }
            }
          }
        ],
        "ResponseMetadata": {
          "HTTPStatusCode": 200,
          "HTTPHeaders": {}
        }
      },
      "single_attribute": {
        "Messages": [
          {
            "MessageId": "<uuid:1>",
            "ReceiptHandle": "<receipt-handle:3>",
            "MD5OfBody": "6e2baaf3b97dbeef01c0043275f9a0e7",
            "Body": "msg",
            "Attributes": {
              "SenderId": "<sender-id:1>"
            }
          }
        ],
        "ResponseMetadata": {
          "HTTPStatusCode": 200,
          "HTTPHeaders": {}
        }
      },
      "multiple_attributes": {
        "Messages": [
          {
            "MessageId": "<uuid:1>",
            "ReceiptHandle": "<receipt-handle:4>",
            "MD5OfBody": "6e2baaf3b97dbeef01c0043275f9a0e7",
            "Body": "msg",
            "Attributes": {
              "SenderId": "<sender-id:1>"
            }
          }
        ],
        "ResponseMetadata": {
          "HTTPStatusCode": 200,
          "HTTPHeaders": {}
        }
      }
    }
  },
  "tests/integration/test_sqs.py::TestSqsProvider::test_create_queue_with_attributes": {
    "recorded-date": "01-08-2022, 20:33:31",
    "recorded-content": {
      "get_queue_attributes": {
        "Attributes": {
          "QueueArn": "arn:aws:sqs:<region>:111111111111:<resource:1>",
          "ApproximateNumberOfMessages": "0",
          "ApproximateNumberOfMessagesNotVisible": "0",
          "ApproximateNumberOfMessagesDelayed": "0",
          "CreatedTimestamp": "timestamp",
          "LastModifiedTimestamp": "timestamp",
          "VisibilityTimeout": "20",
          "MaximumMessageSize": "262144",
          "MessageRetentionPeriod": "604800",
          "DelaySeconds": "0",
          "ReceiveMessageWaitTimeSeconds": "10",
          "SqsManagedSseEnabled": "false"
        },
        "ResponseMetadata": {
          "HTTPHeaders": {},
          "HTTPStatusCode": 200
        }
      }
    }
  },
  "tests/integration/test_sqs.py::TestSqsProvider::test_create_and_update_queue_attributes": {
    "recorded-date": "01-08-2022, 20:51:00",
    "recorded-content": {
      "get_queue_attributes": {
        "Attributes": {
          "QueueArn": "arn:aws:sqs:<region>:111111111111:<resource:1>",
          "ApproximateNumberOfMessages": "0",
          "ApproximateNumberOfMessagesNotVisible": "0",
          "ApproximateNumberOfMessagesDelayed": "0",
          "CreatedTimestamp": "timestamp",
          "LastModifiedTimestamp": "timestamp",
          "VisibilityTimeout": "20",
          "MaximumMessageSize": "262144",
          "MessageRetentionPeriod": "604800",
          "DelaySeconds": "0",
          "ReceiveMessageWaitTimeSeconds": "10",
          "SqsManagedSseEnabled": "false"
        },
        "ResponseMetadata": {
          "HTTPHeaders": {},
          "HTTPStatusCode": 200
        }
      },
      "get_updated_queue_attributes": {
        "Attributes": {
          "QueueArn": "arn:aws:sqs:<region>:111111111111:<resource:1>",
          "ApproximateNumberOfMessages": "0",
          "ApproximateNumberOfMessagesNotVisible": "0",
          "ApproximateNumberOfMessagesDelayed": "0",
          "CreatedTimestamp": "timestamp",
          "LastModifiedTimestamp": "timestamp",
          "VisibilityTimeout": "69",
          "MaximumMessageSize": "2048",
          "MessageRetentionPeriod": "604800",
          "DelaySeconds": "420",
          "ReceiveMessageWaitTimeSeconds": "10",
          "SqsManagedSseEnabled": "false"
        },
        "ResponseMetadata": {
          "HTTPHeaders": {},
          "HTTPStatusCode": 200
        }
      }
    }
  },
  "tests/integration/test_sqs.py::TestSqsProvider::test_sse_queue_attributes": {
    "recorded-date": "01-08-2022, 21:14:43",
    "recorded-content": {
      "sse_kms_attributes": {
        "Attributes": {
          "KmsMasterKeyId": "testKeyId",
          "KmsDataKeyReusePeriodSeconds": "6000",
          "SqsManagedSseEnabled": "false"
        },
        "ResponseMetadata": {
          "HTTPHeaders": {},
          "HTTPStatusCode": 200
        }
      },
      "sse_sqs_attributes": {
        "Attributes": {
          "SqsManagedSseEnabled": "true"
        },
        "ResponseMetadata": {
          "HTTPHeaders": {},
          "HTTPStatusCode": 200
        }
      }
    }
  },
  "tests/integration/test_sqs.py::TestSqsProvider::test_sse_kms_and_sqs_are_mutually_exclusive": {
    "recorded-date": "01-08-2022, 21:16:38",
    "recorded-content": {
      "error": "An error occurred (InvalidAttributeName) when calling the SetQueueAttributes operation: You can use one type of server-side encryption (SSE) at one time. You can either enable KMS SSE or SQS SSE."
    }
  },
  "tests/integration/test_sqs.py::TestSqsProvider::test_fifo_queue_send_message_with_delay_seconds_fails": {
    "recorded-date": "03-08-2022, 18:36:23",
    "recorded-content": {
      "send_message": "An error occurred (InvalidParameterValue) when calling the SendMessage operation: Value 2 for parameter DelaySeconds is invalid. Reason: The request include parameter that is not valid for this queue type."
    }
  },
  "tests/integration/test_sqs.py::TestSqsProvider::test_create_queue_with_different_attributes_raises_exception": {
    "recorded-date": "04-08-2022, 17:27:47",
    "recorded-content": {
      "create_queue_01": "An error occurred (QueueAlreadyExists) when calling the CreateQueue operation: A queue already exists with the same name and a different value for attribute DelaySeconds",
      "create_queue_02": "An error occurred (QueueAlreadyExists) when calling the CreateQueue operation: A queue already exists with the same name and a different value for attribute DelaySeconds"
    }
  },
  "tests/integration/test_sqs.py::TestSqsProvider::test_fifo_message_attributes": {
    "recorded-date": "21-08-2022, 00:35:54",
    "recorded-content": {
      "send_message": {
        "MD5OfMessageBody": "19c9e282d65f9733bc6b35d50062c7ee",
        "MessageId": "<uuid:1>",
        "ResponseMetadata": {
          "HTTPHeaders": {},
          "HTTPStatusCode": 200
        },
        "SequenceNumber": "<sequence-number:1>"
      },
      "receive_message_0": {
        "Messages": [
          {
            "Attributes": {
              "ApproximateFirstReceiveTimestamp": "timestamp",
              "ApproximateReceiveCount": "1",
              "MessageDeduplicationId": "dedup-1",
              "MessageGroupId": "group-1",
              "SenderId": "<sender-id:1>",
              "SentTimestamp": "timestamp",
              "SequenceNumber": "<sequence-number:1>"
            },
            "Body": "message-body-1",
            "MD5OfBody": "19c9e282d65f9733bc6b35d50062c7ee",
            "MessageId": "<uuid:1>",
            "ReceiptHandle": "<receipt-handle:1>"
          }
        ],
        "ResponseMetadata": {
          "HTTPHeaders": {},
          "HTTPStatusCode": 200
        }
      },
      "receive_message_1": {
        "Messages": [
          {
            "Attributes": {
              "ApproximateFirstReceiveTimestamp": "timestamp",
              "ApproximateReceiveCount": "2",
              "MessageDeduplicationId": "dedup-1",
              "MessageGroupId": "group-1",
              "SenderId": "<sender-id:1>",
              "SentTimestamp": "timestamp",
              "SequenceNumber": "<sequence-number:1>"
            },
            "Body": "message-body-1",
            "MD5OfBody": "19c9e282d65f9733bc6b35d50062c7ee",
            "MessageId": "<uuid:1>",
            "ReceiptHandle": "<receipt-handle:2>"
          }
        ],
        "ResponseMetadata": {
          "HTTPHeaders": {},
          "HTTPStatusCode": 200
        }
      }
    }
  },
  "tests/integration/test_sqs.py::TestSqsProvider::test_invalid_dead_letter_arn_rejected_before_lookup": {
    "recorded-date": "21-08-2022, 00:54:10",
    "recorded-content": {
      "error_response": {
        "Error": {
          "Code": "InvalidParameterValue",
          "Detail": null,
          "Message": "Value {\"deadLetterTargetArn\": \"dummy\", \"maxReceiveCount\": 42} for parameter RedrivePolicy is invalid. Reason: Invalid value for deadLetterTargetArn.",
          "Type": "Sender"
        },
        "ResponseMetadata": {
          "HTTPHeaders": {},
          "HTTPStatusCode": 400
        }
      }
    }
  },
  "tests/integration/test_sqs.py::TestSqsProvider::test_successive_purge_calls_fail": {
    "recorded-date": "22-08-2022, 21:28:31",
    "recorded-content": {
      "purge_queue_error": {
        "Error": {
          "Code": "AWS.SimpleQueueService.PurgeQueueInProgress",
          "Detail": null,
          "Message": "Only one PurgeQueue operation on <queue-name> is allowed every 60 seconds.",
          "Type": "Sender"
        },
        "ResponseMetadata": {
          "HTTPHeaders": {},
          "HTTPStatusCode": 403
        }
      }
    }
  },
  "tests/integration/test_sqs.py::TestSqsProvider::test_send_oversized_message": {
    "recorded-date": "12-11-2022, 15:12:26",
    "recorded-content": {
      "send_oversized_message": {
        "Error": {
          "Code": "InvalidParameterValue",
          "Detail": null,
          "Message": "One or more parameters are invalid. Reason: Message must be shorter than 262144 bytes.",
          "Type": "Sender"
        },
        "ResponseMetadata": {
          "HTTPHeaders": {},
          "HTTPStatusCode": 400
        }
      }
    }
  },
  "tests/integration/test_sqs.py::TestSqsProvider::test_send_message_with_updated_maximum_message_size": {
    "recorded-date": "12-11-2022, 15:19:10",
    "recorded-content": {
      "send_oversized_message": {
        "Error": {
          "Code": "InvalidParameterValue",
          "Detail": null,
          "Message": "One or more parameters are invalid. Reason: Message must be shorter than 1024 bytes.",
          "Type": "Sender"
        },
        "ResponseMetadata": {
          "HTTPHeaders": {},
          "HTTPStatusCode": 400
        }
      }
    }
  },
  "tests/integration/test_sqs.py::TestSqsProvider::test_send_message_batch_with_oversized_contents": {
    "recorded-date": "13-11-2022, 13:33:00",
    "recorded-content": {
      "send_oversized_message_batch": {
        "Error": {
          "Code": "AWS.SimpleQueueService.BatchRequestTooLong",
          "Detail": null,
          "Message": "Batch requests cannot be longer than 262144 bytes. You have sent 262145 bytes.",
          "Type": "Sender"
        },
        "ResponseMetadata": {
          "HTTPHeaders": {},
          "HTTPStatusCode": 400
        }
      }
    }
  },
  "tests/integration/test_sqs.py::TestSqsProvider::test_send_message_batch_with_oversized_contents_with_updated_maximum_message_size": {
    "recorded-date": "13-11-2022, 13:39:28",
    "recorded-content": {
      "send_oversized_message_batch": {
        "Successful": [
          {
            "Id": "1",
            "MD5OfMessageAttributes": "a45daa70926828a2f0a1db3418e6feb4",
            "MD5OfMessageBody": "f44facf5a7ee0af446ecf3e0f854441e",
            "MessageId": "<uuid:1>"
          },
          {
            "Id": "2",
            "MD5OfMessageBody": "0cc175b9c0f1b6a831c399e269772661",
            "MessageId": "<uuid:2>"
          }
        ],
        "ResponseMetadata": {
          "HTTPHeaders": {},
          "HTTPStatusCode": 200
        }
      }
    }
  },
  "tests/integration/test_sqs.py::TestSqsProvider::test_delete_message_batch_invalid_msg_id[]": {
    "recorded-date": "13-10-2022, 19:19:31",
    "recorded-content": {
      "error_response": {
        "Error": {
          "Code": "AWS.SimpleQueueService.InvalidBatchEntryId",
          "Message": "A batch entry id can only contain alphanumeric characters, hyphens and underscores. It can be at most 80 letters long.",
          "Type": "Sender"
        },
        "ResponseMetadata": {
          "HTTPHeaders": {},
          "HTTPStatusCode": 400
        }
      }
    }
  },
  "tests/integration/test_sqs.py::TestSqsProvider::test_delete_message_batch_invalid_msg_id[testLongIdtestLongIdtestLongIdtestLongIdtestLongIdtestLongIdtestLongIdtestLongIdtestLongIdtestLongId]": {
    "recorded-date": "13-10-2022, 19:19:31",
    "recorded-content": {
      "error_response": {
        "Error": {
          "Code": "AWS.SimpleQueueService.InvalidBatchEntryId",
          "Message": "A batch entry id can only contain alphanumeric characters, hyphens and underscores. It can be at most 80 letters long.",
          "Type": "Sender"
        },
        "ResponseMetadata": {
          "HTTPHeaders": {},
          "HTTPStatusCode": 400
        }
      }
    }
  },
  "tests/integration/test_sqs.py::TestSqsProvider::test_delete_message_batch_invalid_msg_id[invalid:id]": {
    "recorded-date": "13-10-2022, 19:19:32",
    "recorded-content": {
      "error_response": {
        "Error": {
          "Code": "AWS.SimpleQueueService.InvalidBatchEntryId",
          "Message": "A batch entry id can only contain alphanumeric characters, hyphens and underscores. It can be at most 80 letters long.",
          "Type": "Sender"
        },
        "ResponseMetadata": {
          "HTTPHeaders": {},
          "HTTPStatusCode": 400
        }
      }
    }
  },
  "tests/integration/test_sqs.py::TestSqsProvider::test_too_many_entries_in_batch_request": {
    "recorded-date": "27-10-2022, 20:25:28",
    "recorded-content": {
      "test_too_many_entries_in_batch_request": {
        "Error": {
          "Code": "AWS.SimpleQueueService.TooManyEntriesInBatchRequest",
          "Detail": null,
          "Message": "Maximum number of entries per request are 10. You have sent 20.",
          "Type": "Sender"
        },
        "ResponseMetadata": {
          "HTTPHeaders": {},
          "HTTPStatusCode": 400
        }
      }
    }
  },
  "tests/integration/test_sqs.py::TestSqsProvider::test_invalid_batch_id": {
    "recorded-date": "12-12-2022, 21:57:35",
    "recorded-content": {
      "test_invalid_batch_id": {
        "Error": {
          "Code": "AWS.SimpleQueueService.InvalidBatchEntryId",
          "Detail": null,
          "Message": "A batch entry id can only contain alphanumeric characters, hyphens and underscores. It can be at most 80 letters long.",
          "Type": "Sender"
        },
        "ResponseMetadata": {
          "HTTPHeaders": {},
          "HTTPStatusCode": 400
        }
      }
    }
  },
  "tests/integration/test_sqs.py::TestSqsProvider::test_send_message_with_binary_attributes": {
    "recorded-date": "22-12-2022, 16:28:53",
    "recorded-content": {
      "binary-attrs-msg": {
        "Messages": [
          {
            "Body": "test",
            "MD5OfBody": "098f6bcd4621d373cade4e832627b4f6",
            "MD5OfMessageAttributes": "8cbe4db156db8a94db8b801b7addb984",
            "MessageAttributes": {
              "attr1": {
                "BinaryValue": "b'traceparent\\x1e00-774062d6c37081a5a0b9b5b88e30627c-2d2482211f6489da-01'",
                "DataType": "Binary"
              }
            },
            "MessageId": "<uuid:1>",
            "ReceiptHandle": "<receipt-handle:1>"
          }
        ],
        "ResponseMetadata": {
          "HTTPHeaders": {},
          "HTTPStatusCode": 200
        }
      }
    }
  },
  "tests/integration/test_sqs.py::TestSqsProvider::test_send_receive_max_number_of_messages": {
    "recorded-date": "29-12-2022, 08:55:47",
    "recorded-content": {
      "send_max_number_of_messages": {
        "Error": {
          "Code": "InvalidParameterValue",
          "Detail": null,
          "Message": "Value 11 for parameter MaxNumberOfMessages is invalid. Reason: Must be between 1 and 10, if provided.",
          "Type": "Sender"
        },
        "ResponseMetadata": {
          "HTTPHeaders": {},
          "HTTPStatusCode": 400
        }
      }
    }
  },
  "tests/integration/test_sqs.py::TestSqsProvider::test_fifo_deduplication_arrives_once_after_delete[True]": {
    "recorded-date": "14-04-2023, 19:30:06",
    "recorded-content": {
      "get-messages": {
        "Messages": [
          {
            "Body": {
              "foo": "bar"
            },
            "MD5OfBody": "94232c5b8fc9272f6f73a1e36eb68fcf",
            "MessageId": "<uuid:1>",
            "ReceiptHandle": "<receipt-handle:1>"
          }
        ],
        "ResponseMetadata": {
          "HTTPHeaders": {},
          "HTTPStatusCode": 200
        }
      },
      "get-messages-duplicate": {
        "ResponseMetadata": {
          "HTTPHeaders": {},
          "HTTPStatusCode": 200
        }
      }
    }
  },
  "tests/integration/test_sqs.py::TestSqsProvider::test_fifo_deduplication_arrives_once_after_delete[False]": {
    "recorded-date": "14-04-2023, 19:30:08",
    "recorded-content": {
      "get-messages": {
        "Messages": [
          {
            "Body": {
              "foo": "bar"
            },
            "MD5OfBody": "94232c5b8fc9272f6f73a1e36eb68fcf",
            "MessageId": "<uuid:1>",
            "ReceiptHandle": "<receipt-handle:1>"
          }
        ],
        "ResponseMetadata": {
          "HTTPHeaders": {},
          "HTTPStatusCode": 200
        }
      },
      "get-messages-duplicate": {
        "ResponseMetadata": {
          "HTTPHeaders": {},
          "HTTPStatusCode": 200
        }
      }
    }
  },
  "tests/integration/test_sqs.py::TestSqsProvider::test_fifo_deduplication_not_on_message_group_id[True]": {
    "recorded-date": "14-04-2023, 20:25:10",
    "recorded-content": {
      "get-messages": {
        "Messages": [
          {
            "Body": {
              "foo": "bar"
            },
            "MD5OfBody": "94232c5b8fc9272f6f73a1e36eb68fcf",
            "MessageId": "<uuid:1>",
            "ReceiptHandle": "<receipt-handle:1>"
          }
        ],
        "ResponseMetadata": {
          "HTTPHeaders": {},
          "HTTPStatusCode": 200
        }
      },
      "get-dedup-messages": {
        "ResponseMetadata": {
          "HTTPHeaders": {},
          "HTTPStatusCode": 200
        }
      }
    }
  },
  "tests/integration/test_sqs.py::TestSqsProvider::test_fifo_deduplication_not_on_message_group_id[False]": {
    "recorded-date": "14-04-2023, 20:25:12",
    "recorded-content": {
      "get-messages": {
        "Messages": [
          {
            "Body": {
              "foo": "bar"
            },
            "MD5OfBody": "94232c5b8fc9272f6f73a1e36eb68fcf",
            "MessageId": "<uuid:1>",
            "ReceiptHandle": "<receipt-handle:1>"
          }
        ],
        "ResponseMetadata": {
          "HTTPHeaders": {},
          "HTTPStatusCode": 200
        }
      },
      "get-dedup-messages": {
        "ResponseMetadata": {
          "HTTPHeaders": {},
          "HTTPStatusCode": 200
        }
      }
    }
  },
  "tests/integration/test_sqs.py::TestSqsProvider::test_fifo_delete_message_with_expired_receipt_handle": {
    "recorded-date": "06-05-2023, 04:18:50",
    "recorded-content": {
      "response": {
        "Messages": [
          {
            "Body": "g1-m1",
            "MD5OfBody": "fc4286b824b39ddf3606c9f27ff664bd",
            "MessageId": "<uuid:1>",
            "ReceiptHandle": "<receipt-handle:1>"
          }
        ],
        "ResponseMetadata": {
          "HTTPHeaders": {},
          "HTTPStatusCode": 200
        }
      },
      "error": {
        "Error": {
          "Code": "InvalidParameterValue",
          "Detail": null,
          "Message": "Value <receipt-handle:1> for parameter ReceiptHandle is invalid. Reason: The receipt handle has expired.",
          "Type": "Sender"
        },
        "ResponseMetadata": {
          "HTTPHeaders": {},
          "HTTPStatusCode": 400
        }
      }
    }
  },
  "tests/integration/test_sqs.py::TestSqsProvider::test_cross_account_access[domain]": {
    "recorded-date": "06-05-2023, 04:43:43",
    "recorded-content": {}
  },
  "tests/integration/test_sqs.py::TestSqsProvider::test_cross_account_access[path]": {
    "recorded-date": "06-05-2023, 04:43:44",
    "recorded-content": {}
  },
  "tests/integration/test_sqs.py::TestSqsProvider::test_list_queues": {
    "recorded-date": "06-05-2023, 04:43:47",
    "recorded-content": {}
  },
  "tests/integration/test_sqs.py::TestSqsProvider::test_fifo_set_content_based_deduplication_strategy": {
    "recorded-date": "30-05-2023, 20:20:59",
    "recorded-content": {
      "before-update": {
        "Attributes": {
          "ApproximateNumberOfMessages": "0",
          "ApproximateNumberOfMessagesDelayed": "0",
          "ApproximateNumberOfMessagesNotVisible": "0",
          "ContentBasedDeduplication": "true",
          "CreatedTimestamp": "timestamp",
          "DeduplicationScope": "queue",
          "DelaySeconds": "0",
          "FifoQueue": "true",
          "FifoThroughputLimit": "perQueue",
          "LastModifiedTimestamp": "timestamp",
          "MaximumMessageSize": "262144",
          "MessageRetentionPeriod": "345600",
          "QueueArn": "arn:aws:sqs:<region>:111111111111:<resource:1>",
          "ReceiveMessageWaitTimeSeconds": "0",
          "SqsManagedSseEnabled": "true",
          "VisibilityTimeout": "30"
        },
        "ResponseMetadata": {
          "HTTPHeaders": {},
          "HTTPStatusCode": 200
        }
      },
      "after-update": {
        "Attributes": {
          "ApproximateNumberOfMessages": "0",
          "ApproximateNumberOfMessagesDelayed": "0",
          "ApproximateNumberOfMessagesNotVisible": "0",
          "ContentBasedDeduplication": "false",
          "CreatedTimestamp": "timestamp",
          "DeduplicationScope": "queue",
          "DelaySeconds": "0",
          "FifoQueue": "true",
          "FifoThroughputLimit": "perQueue",
          "LastModifiedTimestamp": "timestamp",
          "MaximumMessageSize": "262144",
          "MessageRetentionPeriod": "345600",
          "QueueArn": "arn:aws:sqs:<region>:111111111111:<resource:1>",
          "ReceiveMessageWaitTimeSeconds": "0",
          "SqsManagedSseEnabled": "true",
          "VisibilityTimeout": "30"
        },
        "ResponseMetadata": {
          "HTTPHeaders": {},
          "HTTPStatusCode": 200
        }
      }
    }
  },
<<<<<<< HEAD
  "tests/integration/test_sqs.py::TestSqsProvider::test_delete_message_batch_with_too_large_batch": {
    "recorded-date": "11-06-2023, 13:53:37",
    "recorded-content": {
      "error_response": {
        "Error": {
          "Code": "AWS.SimpleQueueService.TooManyEntriesInBatchRequest",
          "Message": "Maximum number of entries per request are 10. You have sent 20.",
=======
  "tests/integration/test_sqs.py::TestSqsProvider::test_sqs_permission_lifecycle": {
    "recorded-date": "22-06-2023, 17:01:51",
    "recorded-content": {
      "add-permission-response": {
        "ResponseMetadata": {
          "HTTPHeaders": {},
          "HTTPStatusCode": 200
        }
      },
      "get-queue-policy-attribute": {
        "Attributes": {
          "Policy": {
            "Version": "2008-10-17",
            "Id": "arn:aws:sqs:<region>:111111111111:<resource:2>/<resource:1>",
            "Statement": [
              {
                "Sid": "crossaccountpermission",
                "Effect": "Allow",
                "Principal": {
                  "AWS": [
                    "arn:aws:iam::111111111111:<resource:3>",
                    "arn:aws:iam::668614515564:<resource:3>"
                  ]
                },
                "Action": "SQS:ReceiveMessage",
                "Resource": "arn:aws:sqs:<region>:111111111111:<resource:2>"
              }
            ]
          }
        },
        "ResponseMetadata": {
          "HTTPHeaders": {},
          "HTTPStatusCode": 200
        }
      },
      "remove-permission-response": {
        "ResponseMetadata": {
          "HTTPHeaders": {},
          "HTTPStatusCode": 200
        }
      },
      "get-queue-policy-attribute-after-removal": {
        "ResponseMetadata": {
          "HTTPHeaders": {},
          "HTTPStatusCode": 200
        }
      },
      "get-queue-policy-attribute-first-account-same-label": {
        "Attributes": {
          "Policy": {
            "Version": "2008-10-17",
            "Id": "arn:aws:sqs:<region>:111111111111:<resource:2>/<resource:1>",
            "Statement": [
              {
                "Sid": "crossaccountpermission",
                "Effect": "Allow",
                "Principal": {
                  "AWS": "arn:aws:iam::111111111111:<resource:3>"
                },
                "Action": "SQS:ReceiveMessage",
                "Resource": "arn:aws:sqs:<region>:111111111111:<resource:2>"
              }
            ]
          }
        },
        "ResponseMetadata": {
          "HTTPHeaders": {},
          "HTTPStatusCode": 200
        }
      },
      "get-queue-policy-attribute-second-account-same-label": {
        "Error": {
          "Code": "InvalidParameterValue",
          "Detail": null,
          "Message": "Value crossaccountpermission for parameter Label is invalid. Reason: Already exists.",
>>>>>>> a5e443bc
          "Type": "Sender"
        },
        "ResponseMetadata": {
          "HTTPHeaders": {},
          "HTTPStatusCode": 400
        }
<<<<<<< HEAD
      }
    }
  },
  "tests/integration/test_sqs.py::TestSqsProvider::test_change_message_visibility_batch_with_too_large_batch": {
    "recorded-date": "11-06-2023, 14:26:20",
    "recorded-content": {
      "error_response": {
        "Error": {
          "Code": "AWS.SimpleQueueService.TooManyEntriesInBatchRequest",
          "Message": "Maximum number of entries per request are 10. You have sent 20.",
=======
      },
      "get-queue-policy-attribute-second-account-different-label": {
        "Attributes": {
          "Policy": {
            "Version": "2008-10-17",
            "Id": "arn:aws:sqs:<region>:111111111111:<resource:2>/<resource:1>",
            "Statement": [
              {
                "Sid": "crossaccountpermission",
                "Effect": "Allow",
                "Principal": {
                  "AWS": "arn:aws:iam::111111111111:<resource:3>"
                },
                "Action": "SQS:ReceiveMessage",
                "Resource": "arn:aws:sqs:<region>:111111111111:<resource:2>"
              },
              {
                "Sid": "crossaccountpermission2",
                "Effect": "Allow",
                "Principal": {
                  "AWS": "arn:aws:iam::111111111111:<resource:3>"
                },
                "Action": "SQS:ReceiveMessage",
                "Resource": "arn:aws:sqs:<region>:111111111111:<resource:2>"
              }
            ]
          }
        },
        "ResponseMetadata": {
          "HTTPHeaders": {},
          "HTTPStatusCode": 200
        }
      },
      "get-queue-policy-attribute-delete-first-permission": {
        "Attributes": {
          "Policy": {
            "Version": "2008-10-17",
            "Id": "arn:aws:sqs:<region>:111111111111:<resource:2>/<resource:1>",
            "Statement": [
              {
                "Sid": "crossaccountpermission2",
                "Effect": "Allow",
                "Principal": {
                  "AWS": "arn:aws:iam::111111111111:<resource:3>"
                },
                "Action": "SQS:ReceiveMessage",
                "Resource": "arn:aws:sqs:<region>:111111111111:<resource:2>"
              }
            ]
          }
        },
        "ResponseMetadata": {
          "HTTPHeaders": {},
          "HTTPStatusCode": 200
        }
      },
      "get-queue-policy-attribute-delete-second-permission": {
        "ResponseMetadata": {
          "HTTPHeaders": {},
          "HTTPStatusCode": 200
        }
      },
      "get-queue-policy-attribute-delete-non-existent-label": {
        "Error": {
          "Code": "InvalidParameterValue",
          "Detail": null,
          "Message": "Value crossaccountpermission2 for parameter Label is invalid. Reason: can't find label.",
>>>>>>> a5e443bc
          "Type": "Sender"
        },
        "ResponseMetadata": {
          "HTTPHeaders": {},
          "HTTPStatusCode": 400
        }
      }
    }
  }
}<|MERGE_RESOLUTION|>--- conflicted
+++ resolved
@@ -856,15 +856,6 @@
       }
     }
   },
-<<<<<<< HEAD
-  "tests/integration/test_sqs.py::TestSqsProvider::test_delete_message_batch_with_too_large_batch": {
-    "recorded-date": "11-06-2023, 13:53:37",
-    "recorded-content": {
-      "error_response": {
-        "Error": {
-          "Code": "AWS.SimpleQueueService.TooManyEntriesInBatchRequest",
-          "Message": "Maximum number of entries per request are 10. You have sent 20.",
-=======
   "tests/integration/test_sqs.py::TestSqsProvider::test_sqs_permission_lifecycle": {
     "recorded-date": "22-06-2023, 17:01:51",
     "recorded-content": {
@@ -940,25 +931,12 @@
           "Code": "InvalidParameterValue",
           "Detail": null,
           "Message": "Value crossaccountpermission for parameter Label is invalid. Reason: Already exists.",
->>>>>>> a5e443bc
-          "Type": "Sender"
-        },
-        "ResponseMetadata": {
-          "HTTPHeaders": {},
-          "HTTPStatusCode": 400
-        }
-<<<<<<< HEAD
-      }
-    }
-  },
-  "tests/integration/test_sqs.py::TestSqsProvider::test_change_message_visibility_batch_with_too_large_batch": {
-    "recorded-date": "11-06-2023, 14:26:20",
-    "recorded-content": {
-      "error_response": {
-        "Error": {
-          "Code": "AWS.SimpleQueueService.TooManyEntriesInBatchRequest",
-          "Message": "Maximum number of entries per request are 10. You have sent 20.",
-=======
+          "Type": "Sender"
+        },
+        "ResponseMetadata": {
+          "HTTPHeaders": {},
+          "HTTPStatusCode": 400
+        }
       },
       "get-queue-policy-attribute-second-account-different-label": {
         "Attributes": {
@@ -1026,7 +1004,38 @@
           "Code": "InvalidParameterValue",
           "Detail": null,
           "Message": "Value crossaccountpermission2 for parameter Label is invalid. Reason: can't find label.",
->>>>>>> a5e443bc
+          "Type": "Sender"
+        },
+        "ResponseMetadata": {
+          "HTTPHeaders": {},
+          "HTTPStatusCode": 400
+        }
+      }
+    }
+  },
+  "tests/integration/test_sqs.py::TestSqsProvider::test_delete_message_batch_with_too_large_batch": {
+    "recorded-date": "24-06-2023, 17:14:03",
+    "recorded-content": {
+      "error_response": {
+        "Error": {
+          "Code": "AWS.SimpleQueueService.TooManyEntriesInBatchRequest",
+          "Message": "Maximum number of entries per request are 10. You have sent 20.",
+          "Type": "Sender"
+        },
+        "ResponseMetadata": {
+          "HTTPHeaders": {},
+          "HTTPStatusCode": 400
+        }
+      }
+    }
+  },
+  "tests/integration/test_sqs.py::TestSqsProvider::test_change_message_visibility_batch_with_too_large_batch": {
+    "recorded-date": "24-06-2023, 17:14:36",
+    "recorded-content": {
+      "error_response": {
+        "Error": {
+          "Code": "AWS.SimpleQueueService.TooManyEntriesInBatchRequest",
+          "Message": "Maximum number of entries per request are 10. You have sent 20.",
           "Type": "Sender"
         },
         "ResponseMetadata": {
