--- conflicted
+++ resolved
@@ -15,11 +15,7 @@
 REGION4 = "eu-central-1"
 
 
-<<<<<<< HEAD
-class TestMultiRegion(unittest.TestCase):
-=======
 class TestMultiRegion:
->>>>>>> 651f60c6
     def test_multi_region_sns(self, aws_client_factory):
         sns_1 = aws_client_factory(region_name=REGION1).sns
         sns_2 = aws_client_factory(region_name=REGION2).sns
