import os
import logging
import json
import unittest
from botocore.exceptions import ClientError
from localstack.constants import TEST_AWS_ACCOUNT_ID
from localstack.services.iam.iam_starter import ADDITIONAL_MANAGED_POLICIES
from localstack.utils.aws import aws_stack
from localstack.utils.common import short_uid
from localstack.utils.kinesis import kinesis_connector


class TestIAMIntegrations(unittest.TestCase):
    def setUp(self):
        self.iam_client = aws_stack.connect_to_service('iam')

    def test_run_kcl_with_iam_assume_role(self):
        env_vars = {}
        if os.environ.get('AWS_ASSUME_ROLE_ARN'):
            env_vars['AWS_ASSUME_ROLE_ARN'] = os.environ.get('AWS_ASSUME_ROLE_ARN')
            env_vars['AWS_ASSUME_ROLE_SESSION_NAME'] = os.environ.get('AWS_ASSUME_ROLE_SESSION_NAME')
            env_vars['ENV'] = os.environ.get('ENV') or 'main'

            def process_records(records):
                print(records)

            # start Kinesis client
            stream_name = 'test-foobar'
            kinesis_connector.listen_to_kinesis(
                stream_name=stream_name,
                listener_func=process_records,
                env_vars=env_vars,
                kcl_log_level=logging.INFO,
                wait_until_started=True
            )

    def test_attach_iam_role_to_new_iam_user(self):
        test_policy_document = {
            'Version': '2012-10-17',
            'Statement': {
                'Effect': 'Allow',
                'Action': 's3:ListBucket',
                'Resource': 'arn:aws:s3:::example_bucket'
            }
        }
        test_user_name = 'test-user'

        self.iam_client.create_user(UserName=test_user_name)
        response = self.iam_client.create_policy(
            PolicyName='test-policy',
            PolicyDocument=json.dumps(test_policy_document)
        )
        test_policy_arn = response['Policy']['Arn']
        self.assertIn(TEST_AWS_ACCOUNT_ID, test_policy_arn)

        self.iam_client.attach_user_policy(UserName=test_user_name, PolicyArn=test_policy_arn)
        attached_user_policies = self.iam_client.list_attached_user_policies(UserName=test_user_name)

        self.assertEqual(len(attached_user_policies['AttachedPolicies']), 1)
        self.assertEqual(attached_user_policies['AttachedPolicies'][0]['PolicyArn'], test_policy_arn)

        # clean up
        self.iam_client.detach_user_policy(
            UserName=test_user_name,
            PolicyArn=test_policy_arn
        )
        self.iam_client.delete_policy(
            PolicyArn=test_policy_arn
        )
        self.iam_client.delete_user(
            UserName=test_user_name
        )

    def test_recreate_iam_role(self):
        role_name = 'role-{}'.format(short_uid())

        assume_policy_document = {
            'Version': '2012-10-17',
            'Statement': [
                {
                    'Action': 'sts:AssumeRole',
                    'Principal': {'Service': 'lambda.amazonaws.com'}
                }
            ]
        }

        rs = self.iam_client.create_role(
            RoleName=role_name,
            AssumeRolePolicyDocument=json.dumps(assume_policy_document)
        )
        self.assertEqual(rs['ResponseMetadata']['HTTPStatusCode'], 200)

        try:
            # Create role with same name
            self.iam_client.create_role(
                RoleName=role_name,
                AssumeRolePolicyDocument=json.dumps(assume_policy_document)
            )
            self.fail('This call should not be successful as the role already exists')

        except ClientError as e:
            self.assertEqual(e.response['Error']['Code'], 'EntityAlreadyExists')

        # clean up
        self.iam_client.delete_role(
            RoleName=role_name
        )

    def test_create_user_with_tags(self):
        user_name = 'user-role-{}'.format(short_uid())

        rs = self.iam_client.create_user(
            UserName=user_name,
            Tags=[
                {'Key': 'env', 'Value': 'production'}
            ]
        )

        self.assertIn('Tags', rs['User'])
        self.assertEqual(rs['User']['Tags'][0]['Key'], 'env')

        rs = self.iam_client.get_user(
            UserName=user_name
        )

        self.assertIn('Tags', rs['User'])
        self.assertEqual(rs['User']['Tags'][0]['Value'], 'production')

        # clean up
        self.iam_client.delete_user(
            UserName=user_name
        )

    def test_attach_detach_role_policy(self):
        role_name = 's3-role-{}'.format(short_uid())
        policy_name = 's3-role-policy-{}'.format(short_uid())

        policy_arns = [p['Arn'] for p in ADDITIONAL_MANAGED_POLICIES.values()]

        assume_policy_document = {
            'Version': '2012-10-17',
            'Statement': [
                {
                    'Action': 'sts:AssumeRole',
                    'Principal': {'Service': 's3.amazonaws.com'}
                }
            ]
        }

        policy_document = {
            'Version': '2012-10-17',
            'Statement': [
                {
                    'Action': [
                        's3:GetReplicationConfiguration',
                        's3:GetObjectVersion',
                        's3:ListBucket'
                    ],
                    'Effect': 'Allow',
                    'Resource': [
                        'arn:aws:s3:::bucket_name'
                    ]
                }
            ]
        }

        self.iam_client.create_role(
            RoleName=role_name,
            AssumeRolePolicyDocument=json.dumps(assume_policy_document)
        )

        policy_arn = self.iam_client.create_policy(
            PolicyName=policy_name,
            Path='/',
            PolicyDocument=json.dumps(policy_document)
        )['Policy']['Arn']
        policy_arns.append(policy_arn)

        # Attach some polices
        for policy_arn in policy_arns:
            rs = self.iam_client.attach_role_policy(
                RoleName=role_name,
                PolicyArn=policy_arn
            )
            self.assertEqual(rs['ResponseMetadata']['HTTPStatusCode'], 200)

        try:
            # Try to delete role
            self.iam_client.delete_role(
                RoleName=role_name
            )
            self.fail('This call should not be successful as the role has policies attached')

        except ClientError as e:
            self.assertEqual(e.response['Error']['Code'], 'DeleteConflict')

        for policy_arn in policy_arns:
            rs = self.iam_client.detach_role_policy(
                RoleName=role_name,
                PolicyArn=policy_arn
            )
            self.assertEqual(rs['ResponseMetadata']['HTTPStatusCode'], 200)

        # clean up
        rs = self.iam_client.delete_role(
            RoleName=role_name
        )
        self.assertEqual(rs['ResponseMetadata']['HTTPStatusCode'], 200)

        self.iam_client.delete_policy(
            PolicyArn=policy_arn
        )

    def test_simulate_principle_policy(self):
        policy_name = 'policy-{}'.format(short_uid())
        policy_document = {
            'Version': '2012-10-17',
            'Statement': [
                {
                    'Action': [
<<<<<<< HEAD
                        's3:GetReplicationConfiguration',
=======
>>>>>>> c57e55e7
                        's3:GetObjectVersion',
                        's3:ListBucket'
                    ],
                    'Effect': 'Allow',
                    'Resource': [
                        'arn:aws:s3:::bucket_name'
                    ]
                }
            ]
        }

        policy_arn = self.iam_client.create_policy(
            PolicyName=policy_name,
            Path='/',
            PolicyDocument=json.dumps(policy_document)
        )['Policy']['Arn']

        rs = self.iam_client.simulate_principal_policy(
            PolicySourceArn=policy_arn,
            ActionNames=[
                's3:PutObject',
                's3:GetObjectVersion'
            ],
            ResourceArns=[
                'arn:aws:s3:::bucket_name'
            ]
        )
        self.assertEqual(rs['ResponseMetadata']['HTTPStatusCode'], 200)
        evaluation_results = rs['EvaluationResults']
        self.assertEqual(len(evaluation_results), 2)

<<<<<<< HEAD
        evaluation = [
            evaluation for evaluation in evaluation_results if evaluation['EvalActionName'] == 's3:GetObjectVersion'
        ][0]
        self.assertEqual(evaluation['EvalDecision'], 'allowed')

        evaluation = [
            evaluation for evaluation in evaluation_results if evaluation['EvalActionName'] == 's3:PutObject'
        ][0]
        self.assertEqual(evaluation['EvalDecision'], 'explicitDeny')
=======
        actions = {
            evaluation['EvalActionName']: evaluation
            for evaluation in evaluation_results
        }
        self.assertIn('s3:PutObject', actions)
        self.assertEqual(actions['s3:PutObject']['EvalDecision'], 'explicitDeny')
        self.assertIn('s3:GetObjectVersion', actions)
        self.assertEqual(actions['s3:GetObjectVersion']['EvalDecision'], 'allowed')
>>>>>>> c57e55e7
<|MERGE_RESOLUTION|>--- conflicted
+++ resolved
@@ -218,10 +218,6 @@
             'Statement': [
                 {
                     'Action': [
-<<<<<<< HEAD
-                        's3:GetReplicationConfiguration',
-=======
->>>>>>> c57e55e7
                         's3:GetObjectVersion',
                         's3:ListBucket'
                     ],
@@ -253,17 +249,6 @@
         evaluation_results = rs['EvaluationResults']
         self.assertEqual(len(evaluation_results), 2)
 
-<<<<<<< HEAD
-        evaluation = [
-            evaluation for evaluation in evaluation_results if evaluation['EvalActionName'] == 's3:GetObjectVersion'
-        ][0]
-        self.assertEqual(evaluation['EvalDecision'], 'allowed')
-
-        evaluation = [
-            evaluation for evaluation in evaluation_results if evaluation['EvalActionName'] == 's3:PutObject'
-        ][0]
-        self.assertEqual(evaluation['EvalDecision'], 'explicitDeny')
-=======
         actions = {
             evaluation['EvalActionName']: evaluation
             for evaluation in evaluation_results
@@ -271,5 +256,4 @@
         self.assertIn('s3:PutObject', actions)
         self.assertEqual(actions['s3:PutObject']['EvalDecision'], 'explicitDeny')
         self.assertIn('s3:GetObjectVersion', actions)
-        self.assertEqual(actions['s3:GetObjectVersion']['EvalDecision'], 'allowed')
->>>>>>> c57e55e7
+        self.assertEqual(actions['s3:GetObjectVersion']['EvalDecision'], 'allowed')