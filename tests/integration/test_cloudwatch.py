--- conflicted
+++ resolved
@@ -1,17 +1,12 @@
 import unittest
-
-from datetime import datetime
+from localstack.utils.aws import aws_stack
+from datetime import datetime, timedelta
 from dateutil.tz import tzutc
-
-from localstack.utils.aws import aws_stack
-<<<<<<< HEAD
-from datetime import datetime, timedelta
-=======
 from localstack.utils.common import short_uid
->>>>>>> 0be497bb
 
 
 class CloudWatchTest(unittest.TestCase):
+
     def test_put_metric_data(self):
         metric_name = 'metric-%s' % short_uid()
         namespace = 'namespace-%s' % short_uid()
@@ -30,9 +25,33 @@
                 'Unit': 'Seconds'
             }
         ]
-<<<<<<< HEAD
-        response = client.put_metric_data(Namespace='string', MetricData=data)
-        self.assertEquals(response['ResponseMetadata']['HTTPStatusCode'], 200)
+        rs = client.put_metric_data(
+            Namespace=namespace,
+            MetricData=data
+        )
+        self.assertEquals(rs['ResponseMetadata']['HTTPStatusCode'], 200)
+
+        # Get metric statistics
+        rs = client.get_metric_statistics(
+            Namespace=namespace,
+            MetricName=metric_name,
+            StartTime=datetime(2019, 1, 1),
+            EndTime=datetime(2019, 1, 10),
+            Period=120,
+            Statistics=[
+                'Average'
+            ]
+        )
+        self.assertEqual(rs['Label'], metric_name)
+        self.assertEqual(len(rs['Datapoints']), 1)
+        self.assertEqual(rs['Datapoints'][0]['Timestamp'], data[0]['Timestamp'])
+
+        rs = client.list_metrics(
+            Namespace=namespace,
+            MetricName=metric_name
+        )
+        self.assertEqual(len(rs['Metrics']), 1)
+        self.assertEqual(rs['Metrics'][0]['Namespace'], namespace)
 
     def test_get_metric_data(self):
 
@@ -80,33 +99,4 @@
             if data_metric['Id'] == 'some':
                 self.assertEquals(len(data_metric['Values']), 0)
             if data_metric['Id'] == 'part':
-                self.assertEquals(len(data_metric['Values']), 0)
-=======
-        rs = client.put_metric_data(
-            Namespace=namespace,
-            MetricData=data
-        )
-        self.assertEquals(rs['ResponseMetadata']['HTTPStatusCode'], 200)
-
-        # Get metric statistics
-        rs = client.get_metric_statistics(
-            Namespace=namespace,
-            MetricName=metric_name,
-            StartTime=datetime(2019, 1, 1),
-            EndTime=datetime(2019, 1, 10),
-            Period=120,
-            Statistics=[
-                'Average'
-            ]
-        )
-        self.assertEqual(rs['Label'], metric_name)
-        self.assertEqual(len(rs['Datapoints']), 1)
-        self.assertEqual(rs['Datapoints'][0]['Timestamp'], data[0]['Timestamp'])
-
-        rs = client.list_metrics(
-            Namespace=namespace,
-            MetricName=metric_name
-        )
-        self.assertEqual(len(rs['Metrics']), 1)
-        self.assertEqual(rs['Metrics'][0]['Namespace'], namespace)
->>>>>>> 0be497bb
+                self.assertEquals(len(data_metric['Values']), 0)