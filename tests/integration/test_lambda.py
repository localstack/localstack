import re
import os
import json
import time
import shutil
import unittest
import six
from io import BytesIO
from localstack import config
from localstack.constants import LOCALSTACK_ROOT_FOLDER, LOCALSTACK_MAVEN_VERSION
from localstack.utils import testutil
from localstack.utils.aws import aws_stack
from localstack.utils.common import (
    unzip, new_tmp_dir, short_uid, load_file, to_str, mkdir, download,
    run_safe, get_free_tcp_port, get_service_protocol, retry)
from localstack.services.infra import start_proxy
from localstack.services.awslambda import lambda_api, lambda_executors
from localstack.services.generic_proxy import ProxyListener
from localstack.services.awslambda.lambda_api import (
    LAMBDA_RUNTIME_DOTNETCORE2, LAMBDA_RUNTIME_RUBY25, LAMBDA_RUNTIME_PYTHON27,
    use_docker, LAMBDA_RUNTIME_PYTHON36, LAMBDA_RUNTIME_JAVA8,
    LAMBDA_RUNTIME_NODEJS810, LAMBDA_RUNTIME_PROVIDED
)
from .lambdas import lambda_integration

THIS_FOLDER = os.path.dirname(os.path.realpath(__file__))
TEST_LAMBDA_PYTHON = os.path.join(THIS_FOLDER, 'lambdas', 'lambda_integration.py')
TEST_LAMBDA_PYTHON3 = os.path.join(THIS_FOLDER, 'lambdas', 'lambda_python3.py')
TEST_LAMBDA_NODEJS = os.path.join(THIS_FOLDER, 'lambdas', 'lambda_integration.js')
TEST_LAMBDA_RUBY = os.path.join(THIS_FOLDER, 'lambdas', 'lambda_integration.rb')
TEST_LAMBDA_DOTNETCORE2 = os.path.join(THIS_FOLDER, 'lambdas', 'dotnetcore2', 'dotnetcore2.zip')
TEST_LAMBDA_CUSTOM_RUNTIME = os.path.join(THIS_FOLDER, 'lambdas', 'custom-runtime')
TEST_LAMBDA_JAVA = os.path.join(LOCALSTACK_ROOT_FOLDER, 'localstack', 'infra', 'localstack-utils-tests.jar')
TEST_LAMBDA_JAVA_WITH_LIB = os.path.join(THIS_FOLDER, 'lambdas', 'java', 'lambda-function-with-lib-0.0.1.jar')
TEST_LAMBDA_ENV = os.path.join(THIS_FOLDER, 'lambdas', 'lambda_environment.py')
TEST_LAMBDA_PYTHON3_MULTIPLE_CREATE1 = os.path.join(THIS_FOLDER, 'lambdas', 'python3', 'lambda1', 'lambda1.zip')
TEST_LAMBDA_PYTHON3_MULTIPLE_CREATE2 = os.path.join(THIS_FOLDER, 'lambdas', 'python3', 'lambda2', 'lambda2.zip')


TEST_LAMBDA_NAME_PY = 'test_lambda_py'
TEST_LAMBDA_NAME_PY3 = 'test_lambda_py3'
TEST_LAMBDA_NAME_JS = 'test_lambda_js'
TEST_LAMBDA_NAME_RUBY = 'test_lambda_ruby'
TEST_LAMBDA_NAME_DOTNETCORE2 = 'test_lambda_dotnetcore2'
TEST_LAMBDA_NAME_CUSTOM_RUNTIME = 'test_lambda_custom_runtime'
TEST_LAMBDA_NAME_JAVA = 'test_lambda_java'
TEST_LAMBDA_NAME_JAVA_STREAM = 'test_lambda_java_stream'
TEST_LAMBDA_NAME_JAVA_SERIALIZABLE = 'test_lambda_java_serializable'
TEST_LAMBDA_NAME_ENV = 'test_lambda_env'

TEST_LAMBDA_ECHO_FILE = os.path.join(THIS_FOLDER, 'lambdas', 'lambda_echo.py')
TEST_LAMBDA_FUNCTION_PREFIX = 'lambda-function'
TEST_SNS_TOPIC_NAME = 'sns-topic-1'

MAVEN_BASE_URL = 'https://repo.maven.apache.org/maven2'

TEST_LAMBDA_JAR_URL = '{url}/cloud/localstack/{name}/{version}/{name}-{version}-tests.jar'.format(
    version=LOCALSTACK_MAVEN_VERSION, url=MAVEN_BASE_URL, name='localstack-utils')

TEST_LAMBDA_LIBS = [
    'localstack', 'localstack_client', 'requests', 'psutil', 'urllib3', 'chardet', 'certifi', 'idna', 'pip', 'dns'
]


def _run_forward_to_fallback_url(url, num_requests=3):
    lambda_client = aws_stack.connect_to_service('lambda')
    config.LAMBDA_FALLBACK_URL = url
    try:
        for i in range(num_requests):
            lambda_client.invoke(FunctionName='non-existing-lambda-%s' % i,
                Payload=b'{}', InvocationType='RequestResponse')
    finally:
        config.LAMBDA_FALLBACK_URL = ''


class LambdaTestBase(unittest.TestCase):
    def check_lambda_logs(self, func_name, expected_lines=[]):
        logs_client = aws_stack.connect_to_service('logs')
        log_group_name = '/aws/lambda/%s' % func_name
        streams = logs_client.describe_log_streams(logGroupName=log_group_name)['logStreams']
        streams = sorted(streams, key=lambda x: x['creationTime'], reverse=True)
        log_events = logs_client.get_log_events(
            logGroupName=log_group_name, logStreamName=streams[0]['logStreamName'])['events']
        log_messages = [e['message'] for e in log_events]
        for line in expected_lines:
            if '.*' in line:
                found = [re.match(line, m) for m in log_messages]
                if any(found):
                    continue
            self.assertIn(line, log_messages)


class TestLambdaBaseFeatures(unittest.TestCase):
    def test_forward_to_fallback_url_dynamodb(self):
        db_table = 'lambda-records'
        ddb_client = aws_stack.connect_to_service('dynamodb')

        def num_items():
            return len((run_safe(ddb_client.scan, TableName=db_table) or {'Items': []})['Items'])

        items_before = num_items()
        _run_forward_to_fallback_url('dynamodb://%s' % db_table)
        items_after = num_items()
        self.assertEqual(items_after, items_before + 3)

    def test_forward_to_fallback_url_http(self):
        class MyUpdateListener(ProxyListener):
            def forward_request(self, method, path, data, headers):
                records.append(data)
                return 200

        records = []
        local_port = get_free_tcp_port()
        proxy = start_proxy(local_port, backend_url=None, update_listener=MyUpdateListener())

        items_before = len(records)
        _run_forward_to_fallback_url('%s://localhost:%s' % (get_service_protocol(), local_port))
        items_after = len(records)
        self.assertEqual(items_after, items_before + 3)
        proxy.stop()

    def test_dead_letter_queue(self):
        sqs_client = aws_stack.connect_to_service('sqs')
        lambda_client = aws_stack.connect_to_service('lambda')

        # create DLQ and Lambda function
        queue_name = 'test-%s' % short_uid()
        lambda_name = 'test-%s' % short_uid()
        queue_url = sqs_client.create_queue(QueueName=queue_name)['QueueUrl']
        queue_arn = aws_stack.sqs_queue_arn(queue_name)
        zip_file = testutil.create_lambda_archive(load_file(TEST_LAMBDA_PYTHON),
            get_content=True, libs=TEST_LAMBDA_LIBS, runtime=LAMBDA_RUNTIME_PYTHON36)
        testutil.create_lambda_function(func_name=lambda_name, zip_file=zip_file,
            runtime=LAMBDA_RUNTIME_PYTHON36, DeadLetterConfig={'TargetArn': queue_arn})

        # invoke Lambda, triggering an error
        payload = {
            lambda_integration.MSG_BODY_RAISE_ERROR_FLAG: 1
        }
        lambda_client.invoke(FunctionName=lambda_name,
            Payload=json.dumps(payload), InvocationType='Event')

        # assert that message has been received on the DLQ
        def receive_dlq():
            result = sqs_client.receive_message(QueueUrl=queue_url, MessageAttributeNames=['All'])
            self.assertGreater(len(result['Messages']), 0)
            msg_attrs = result['Messages'][0]['MessageAttributes']
            self.assertIn('RequestID', msg_attrs)
            self.assertIn('ErrorCode', msg_attrs)
            self.assertIn('ErrorMessage', msg_attrs)
        retry(receive_dlq, retries=8, sleep=2)

    def test_add_lambda_permission(self):
        iam_client = aws_stack.connect_to_service('iam')
        lambda_client = aws_stack.connect_to_service('lambda')

        # create lambda permission
        action = 'lambda:InvokeFunction'
        sid = 's3'
        resp = lambda_client.add_permission(FunctionName=TEST_LAMBDA_NAME_PY, Action=action,
            StatementId=sid, Principal='s3.amazonaws.com', SourceArn=aws_stack.s3_bucket_arn('test-bucket'))
        self.assertIn('Statement', resp)
        # fetch lambda policy
        policy = lambda_client.get_policy(FunctionName=TEST_LAMBDA_NAME_PY)['Policy']
        self.assertIsInstance(policy, six.string_types)
        policy = json.loads(to_str(policy))
        self.assertEqual(policy['Statement'][0]['Action'], action)
        self.assertEqual(policy['Statement'][0]['Sid'], sid)
        self.assertEqual(policy['Statement'][0]['Resource'], lambda_api.func_arn(TEST_LAMBDA_NAME_PY))
        # fetch IAM policy
        policies = iam_client.list_policies(Scope='Local', MaxItems=500)['Policies']
        matching = [p for p in policies if p['PolicyName'] == 'lambda_policy_%s' % TEST_LAMBDA_NAME_PY]
        self.assertEqual(len(matching), 1)
        self.assertIn(':policy/', matching[0]['Arn'])

        # remove permission that we just added
        resp = lambda_client.remove_permission(FunctionName=TEST_LAMBDA_NAME_PY,
            StatementId=resp['Statement'], Qualifier='qual1', RevisionId='r1')
        self.assertEqual(resp['ResponseMetadata']['HTTPStatusCode'], 200)


class TestPythonRuntimes(LambdaTestBase):
    @classmethod
    def setUpClass(cls):
        cls.lambda_client = aws_stack.connect_to_service('lambda')
        cls.s3_client = aws_stack.connect_to_service('s3')
        cls.sns_client = aws_stack.connect_to_service('sns')

        Util.create_function(TEST_LAMBDA_PYTHON, TEST_LAMBDA_NAME_PY,
            runtime=LAMBDA_RUNTIME_PYTHON27, libs=TEST_LAMBDA_LIBS)

    @classmethod
    def tearDownClass(cls):
        testutil.delete_lambda_function(TEST_LAMBDA_NAME_PY)

    def test_invocation_type_not_set(self):
        result = self.lambda_client.invoke(
            FunctionName=TEST_LAMBDA_NAME_PY, Payload=b'{}')
        result_data = json.loads(result['Payload'].read())

        self.assertEqual(result['StatusCode'], 200)
        self.assertEqual(result_data['event'], json.loads('{}'))

    def test_invocation_type_request_response(self):
        result = self.lambda_client.invoke(
            FunctionName=TEST_LAMBDA_NAME_PY,
            Payload=b'{}', InvocationType='RequestResponse')
        result_data = result['Payload'].read()
        result_data = json.loads(to_str(result_data))

        self.assertEqual(result['StatusCode'], 200)
        self.assertIsInstance(result_data, dict)

    def test_invocation_type_event(self):
        result = self.lambda_client.invoke(
            FunctionName=TEST_LAMBDA_NAME_PY,
            Payload=b'{}', InvocationType='Event')

        self.assertEqual(result['StatusCode'], 202)

    def test_invocation_type_dry_run(self):
        result = self.lambda_client.invoke(
            FunctionName=TEST_LAMBDA_NAME_PY, Payload=b'{}',
            InvocationType='DryRun')

        self.assertEqual(result['StatusCode'], 204)

    def test_lambda_environment(self):
        vars = {'Hello': 'World'}
        zip_file = testutil.create_lambda_archive(
            load_file(TEST_LAMBDA_ENV), get_content=True,
            libs=TEST_LAMBDA_LIBS, runtime=LAMBDA_RUNTIME_PYTHON27)
        testutil.create_lambda_function(
            func_name=TEST_LAMBDA_NAME_ENV, zip_file=zip_file,
            runtime=LAMBDA_RUNTIME_PYTHON27, envvars=vars)

        # invoke function and assert result contains env vars
        result = self.lambda_client.invoke(
            FunctionName=TEST_LAMBDA_NAME_ENV, Payload=b'{}')
        result_data = result['Payload']
        self.assertEqual(result['StatusCode'], 200)
        self.assertDictEqual(json.load(result_data), vars)

        # get function config and assert result contains env vars
        result = self.lambda_client.get_function_configuration(
            FunctionName=TEST_LAMBDA_NAME_ENV)
        self.assertEqual(result['Environment'], {'Variables': vars})

        # clean up
        testutil.delete_lambda_function(TEST_LAMBDA_NAME_ENV)

    def test_invocation_with_qualifier(self):
        lambda_name = 'test_lambda_%s' % short_uid()
        bucket_name = 'test-bucket-lambda2'
        bucket_key = 'test_lambda.zip'

        # upload zip file to S3
        zip_file = testutil.create_lambda_archive(
            load_file(TEST_LAMBDA_PYTHON),
            get_content=True,
            libs=TEST_LAMBDA_LIBS,
            runtime=LAMBDA_RUNTIME_PYTHON27
        )
        self.s3_client.create_bucket(Bucket=bucket_name)
        self.s3_client.upload_fileobj(
            BytesIO(zip_file), bucket_name, bucket_key)

        # create lambda function
        response = self.lambda_client.create_function(
            FunctionName=lambda_name, Handler='handler.handler',
            Runtime=lambda_api.LAMBDA_RUNTIME_PYTHON27, Role='r1',
            Code={
                'S3Bucket': bucket_name,
                'S3Key': bucket_key
            },
            Publish=True
        )

        self.assertIn('Version', response)

        # invoke lambda function
        data_before = b'{"foo": "bar with \'quotes\\""}'
        result = self.lambda_client.invoke(
            FunctionName=lambda_name,
            Payload=data_before,
            Qualifier=response['Version']
        )
        data_after = json.loads(result['Payload'].read())
        self.assertEqual(json.loads(to_str(data_before)), data_after['event'])

        context = data_after['context']
        self.assertEqual(response['Version'], context['function_version'])
        self.assertEqual(lambda_name, context['function_name'])

        # assert that logs are present
        expected = ['Lambda log message - print function']
        if use_docker():
            # Note that during regular test execution, nosetests captures the output from
            # the logging module - hence we can only expect this when running in Docker
            expected.append('.*Lambda log message - logging module')
        self.check_lambda_logs(lambda_name, expected_lines=expected)

        # clean up
        testutil.delete_lambda_function(lambda_name)

    def test_upload_lambda_from_s3(self):
        lambda_name = 'test_lambda_%s' % short_uid()
        bucket_name = 'test-bucket-lambda'
        bucket_key = 'test_lambda.zip'

        # upload zip file to S3
        zip_file = testutil.create_lambda_archive(
            load_file(TEST_LAMBDA_PYTHON),
            get_content=True,
            libs=TEST_LAMBDA_LIBS,
            runtime=LAMBDA_RUNTIME_PYTHON27
        )
        self.s3_client.create_bucket(Bucket=bucket_name)
        self.s3_client.upload_fileobj(
            BytesIO(zip_file), bucket_name, bucket_key)

        # create lambda function
        self.lambda_client.create_function(
            FunctionName=lambda_name, Handler='handler.handler',
            Runtime=lambda_api.LAMBDA_RUNTIME_PYTHON27, Role='r1',
            Code={
                'S3Bucket': bucket_name,
                'S3Key': bucket_key
            }
        )

        # invoke lambda function
        data_before = b'{"foo": "bar with \'quotes\\""}'
        result = self.lambda_client.invoke(
            FunctionName=lambda_name, Payload=data_before)
        data_after = json.loads(result['Payload'].read())
        self.assertEqual(json.loads(to_str(data_before)), data_after['event'])

        context = data_after['context']
        self.assertEqual('$LATEST', context['function_version'])
        self.assertEqual(lambda_name, context['function_name'])

        # clean up
        testutil.delete_lambda_function(lambda_name)

    def test_python_lambda_running_in_docker(self):
        if not use_docker():
            return

        zip_file = testutil.create_lambda_archive(
            load_file(TEST_LAMBDA_PYTHON3),
            get_content=True,
            libs=TEST_LAMBDA_LIBS,
            runtime=LAMBDA_RUNTIME_PYTHON36
        )
        testutil.create_lambda_function(
            func_name=TEST_LAMBDA_NAME_PY3,
            zip_file=zip_file,
            runtime=LAMBDA_RUNTIME_PYTHON36
        )

        result = self.lambda_client.invoke(
            FunctionName=TEST_LAMBDA_NAME_PY3, Payload=b'{}')
        result_data = result['Payload'].read()

        self.assertEqual(result['StatusCode'], 200)
        self.assertEqual(to_str(result_data).strip(), '{}')

        # clean up
        testutil.delete_lambda_function(TEST_LAMBDA_NAME_PY3)

    def test_handler_in_submodule(self):
        func_name = 'lambda-%s' % short_uid()
        zip_file = testutil.create_lambda_archive(
            load_file(TEST_LAMBDA_PYTHON), get_content=True,
            libs=TEST_LAMBDA_LIBS, runtime=LAMBDA_RUNTIME_PYTHON36,
            file_name='abc/def/main.py')
        testutil.create_lambda_function(func_name=func_name, zip_file=zip_file,
            handler='abc.def.main.handler', runtime=LAMBDA_RUNTIME_PYTHON36)

        # invoke function and assert result
        result = self.lambda_client.invoke(FunctionName=func_name, Payload=b'{}')
        result_data = json.loads(result['Payload'].read())
        self.assertEqual(result['StatusCode'], 200)
        self.assertEqual(result_data['event'], json.loads('{}'))

<<<<<<< HEAD
    def test_python3_runtime_multple_create_with_conflicting_module(self):
        original_do_use_docker = lambda_api.DO_USE_DOCKER
        try:
            # always use the local runner
            lambda_api.DO_USE_DOCKER = False

            python3_with_settings1 = load_file(TEST_LAMBDA_PYTHON3_MULTIPLE_CREATE1, mode='rb')
            python3_with_settings2 = load_file(TEST_LAMBDA_PYTHON3_MULTIPLE_CREATE2, mode='rb')

            lambda_name1 = 'test1-%s' % short_uid()
            testutil.create_lambda_function(func_name=lambda_name1,
                                            zip_file=python3_with_settings1,
                                            runtime=LAMBDA_RUNTIME_PYTHON36,
                                            handler='handler1.handler')

            lambda_name2 = 'test2-%s' % short_uid()
            testutil.create_lambda_function(func_name=lambda_name2,
                                            zip_file=python3_with_settings2,
                                            runtime=LAMBDA_RUNTIME_PYTHON36,
                                            handler='handler2.handler')

            result1 = self.lambda_client.invoke(FunctionName=lambda_name1, Payload=b'{}')
            result_data1 = result1['Payload'].read()

            result2 = self.lambda_client.invoke(FunctionName=lambda_name2, Payload=b'{}')
            result_data2 = result2['Payload'].read()

            self.assertEqual(result1['StatusCode'], 200)
            self.assertIn('setting1', to_str(result_data1))

            self.assertEqual(result2['StatusCode'], 200)
            self.assertIn('setting2', to_str(result_data2))

            # clean up
            testutil.delete_lambda_function(lambda_name1)
            testutil.delete_lambda_function(lambda_name2)
        finally:
            lambda_api.DO_USE_DOCKER = original_do_use_docker
=======
    def test_lambda_subscribe_sns_topic(self):
        function_name = '{}-{}'.format(TEST_LAMBDA_FUNCTION_PREFIX, short_uid())

        zip_file = testutil.create_lambda_archive(
            script=load_file(TEST_LAMBDA_ECHO_FILE),
            get_content=True,
            runtime=LAMBDA_RUNTIME_PYTHON36
        )

        testutil.create_lambda_function(
            zip_file=zip_file,
            func_name=function_name,
            runtime=LAMBDA_RUNTIME_PYTHON36
        )

        topic = self.sns_client.create_topic(
            Name=TEST_SNS_TOPIC_NAME
        )
        topic_arn = topic['TopicArn']

        self.sns_client.subscribe(
            TopicArn=topic_arn,
            Protocol='lambda',
            Endpoint=lambda_api.func_arn(function_name),
        )

        subject = '[Subject] Test subject'
        message = 'Hello world.'
        self.sns_client.publish(
            TopicArn=topic_arn,
            Subject=subject,
            Message=message
        )

        logs = aws_stack.connect_to_service('logs')

        def get_event_message(events):
            for event in events:
                raw_message = event['message']
                if 'START' in raw_message or 'END' in raw_message or 'REPORT' in raw_message:
                    continue

                return json.loads(raw_message)

            return None

        # wait for lambda executing
        def check_log_streams():
            rs = logs.describe_log_streams(
                logGroupName='/aws/lambda/{}'.format(function_name)
            )

            self.assertEqual(len(rs['logStreams']), 1)
            return rs['logStreams'][0]['logStreamName']

        log_stream = retry(check_log_streams, retries=3, sleep=2)
        rs = logs.get_log_events(
            logGroupName='/aws/lambda/{}'.format(function_name),
            logStreamName=log_stream
        )

        message = get_event_message(rs['events'])
        self.assertEqual(len(message['Records']), 1)
        notification = message['Records'][0]['Sns']

        self.assertIn('Subject', notification)
        self.assertEqual(notification['Subject'], subject)
>>>>>>> 0797409e


class TestNodeJSRuntimes(LambdaTestBase):
    @classmethod
    def setUpClass(cls):
        cls.lambda_client = aws_stack.connect_to_service('lambda')

    def test_nodejs_lambda_running_in_docker(self):
        if not use_docker():
            return

        zip_file = testutil.create_zip_file(
            TEST_LAMBDA_NODEJS, get_content=True)
        testutil.create_lambda_function(
            func_name=TEST_LAMBDA_NAME_JS,
            zip_file=zip_file,
            handler='lambda_integration.handler',
            runtime=LAMBDA_RUNTIME_NODEJS810
        )
        result = self.lambda_client.invoke(
            FunctionName=TEST_LAMBDA_NAME_JS, Payload=b'{}')
        result_data = result['Payload'].read()

        self.assertEqual(result['StatusCode'], 200)
        self.assertEqual(to_str(result_data).strip(), '{}')

        # assert that logs are present
        expected = ['.*Node.js Lambda handler executing.']
        self.check_lambda_logs(TEST_LAMBDA_NAME_JS, expected_lines=expected)

        # clean up
        testutil.delete_lambda_function(TEST_LAMBDA_NAME_JS)


class TestCustomRuntimes(LambdaTestBase):
    @classmethod
    def setUpClass(cls):
        cls.lambda_client = aws_stack.connect_to_service('lambda')

    def test_nodejs_lambda_running_in_docker(self):
        if not use_docker():
            return

        zip_file = testutil.create_zip_file(
            TEST_LAMBDA_CUSTOM_RUNTIME, get_content=True)
        testutil.create_lambda_function(
            func_name=TEST_LAMBDA_NAME_CUSTOM_RUNTIME,
            zip_file=zip_file,
            handler='function.handler',
            runtime=LAMBDA_RUNTIME_PROVIDED
        )
        result = self.lambda_client.invoke(
            FunctionName=TEST_LAMBDA_NAME_CUSTOM_RUNTIME,
            Payload=b'{"text":"bar with \'quotes\\""}')
        result_data = result['Payload'].read()

        self.assertEqual(result['StatusCode'], 200)
        self.assertEqual(
            to_str(result_data).strip(),
            """Echoing request: '{"text": "bar with \'quotes\\""}'""")

        # assert that logs are present
        expected = ['.*Custom Runtime Lambda handler executing.']
        self.check_lambda_logs(
            TEST_LAMBDA_NAME_CUSTOM_RUNTIME, expected_lines=expected)

        # clean up
        testutil.delete_lambda_function(TEST_LAMBDA_NAME_CUSTOM_RUNTIME)


class TestDotNetCoreRuntimes(LambdaTestBase):
    @classmethod
    def setUpClass(cls):
        cls.lambda_client = aws_stack.connect_to_service('lambda')

        # lambda .NET Core 2.0 is already a zip
        zip_file = TEST_LAMBDA_DOTNETCORE2
        cls.zip_file_content = None
        with open(zip_file, 'rb') as file_obj:
            cls.zip_file_content = file_obj.read()

    def test_dotnet_lambda_running_in_docker(self):
        if not use_docker():
            return

        testutil.create_lambda_function(
            func_name=TEST_LAMBDA_NAME_DOTNETCORE2,
            zip_file=self.zip_file_content,
            handler='DotNetCore2::DotNetCore2.Lambda.Function::SimpleFunctionHandler',
            runtime=LAMBDA_RUNTIME_DOTNETCORE2
        )
        result = self.lambda_client.invoke(
            FunctionName=TEST_LAMBDA_NAME_DOTNETCORE2, Payload=b'{}')
        result_data = result['Payload'].read()

        self.assertEqual(result['StatusCode'], 200)
        self.assertEqual(to_str(result_data).strip(), '{}')

        # assert that logs are present
        expected = ['Running .NET Core 2.0 Lambda']
        self.check_lambda_logs(TEST_LAMBDA_NAME_DOTNETCORE2, expected_lines=expected)

        # clean up
        testutil.delete_lambda_function(TEST_LAMBDA_NAME_DOTNETCORE2)


class TestRubyRuntimes(LambdaTestBase):
    @classmethod
    def setUpClass(cls):
        cls.lambda_client = aws_stack.connect_to_service('lambda')

    def test_ruby_lambda_running_in_docker(self):
        if not use_docker():
            return

        zip_file = testutil.create_zip_file(
            TEST_LAMBDA_RUBY, get_content=True)
        testutil.create_lambda_function(
            func_name=TEST_LAMBDA_NAME_RUBY,
            zip_file=zip_file,
            handler='lambda_integration.handler',
            runtime=LAMBDA_RUNTIME_RUBY25
        )
        result = self.lambda_client.invoke(
            FunctionName=TEST_LAMBDA_NAME_RUBY, Payload=b'{}')
        result_data = result['Payload'].read()

        self.assertEqual(result['StatusCode'], 200)
        self.assertEqual(to_str(result_data).strip(), '{}')

        # clean up
        testutil.delete_lambda_function(TEST_LAMBDA_NAME_RUBY)


class TestJavaRuntimes(LambdaTestBase):
    @classmethod
    def setUpClass(cls):
        cls.lambda_client = aws_stack.connect_to_service('lambda')

        # deploy lambda - Java
        if not os.path.exists(TEST_LAMBDA_JAVA):
            mkdir(os.path.dirname(TEST_LAMBDA_JAVA))
            download(TEST_LAMBDA_JAR_URL, TEST_LAMBDA_JAVA)

        # Lambda supports single JAR deployments without the zip,
        # so we upload the JAR directly.
        cls.test_java_jar = load_file(TEST_LAMBDA_JAVA, mode='rb')
        cls.test_java_zip = testutil.create_zip_file(TEST_LAMBDA_JAVA, get_content=True)
        testutil.create_lambda_function(
            func_name=TEST_LAMBDA_NAME_JAVA,
            zip_file=cls.test_java_jar,
            runtime=LAMBDA_RUNTIME_JAVA8,
            handler='cloud.localstack.sample.LambdaHandler'
        )

        # deploy lambda - Java with stream handler
        testutil.create_lambda_function(
            func_name=TEST_LAMBDA_NAME_JAVA_STREAM,
            zip_file=cls.test_java_jar,
            runtime=LAMBDA_RUNTIME_JAVA8,
            handler='cloud.localstack.sample.LambdaStreamHandler'
        )

        # deploy lambda - Java with serializable input object
        testutil.create_lambda_function(
            func_name=TEST_LAMBDA_NAME_JAVA_SERIALIZABLE,
            zip_file=cls.test_java_zip,
            runtime=LAMBDA_RUNTIME_JAVA8,
            handler='cloud.localstack.sample.SerializedInputLambdaHandler'
        )

    @classmethod
    def tearDownClass(cls):
        # clean up
        testutil.delete_lambda_function(TEST_LAMBDA_NAME_JAVA)
        testutil.delete_lambda_function(TEST_LAMBDA_NAME_JAVA_STREAM)
        testutil.delete_lambda_function(TEST_LAMBDA_NAME_JAVA_SERIALIZABLE)

    def test_java_runtime(self):
        self.assertIsNotNone(self.test_java_jar)

        result = self.lambda_client.invoke(
            FunctionName=TEST_LAMBDA_NAME_JAVA, Payload=b'{}')
        result_data = result['Payload'].read()

        self.assertEqual(result['StatusCode'], 200)
        self.assertIn('LinkedHashMap', to_str(result_data))

    def test_java_runtime_with_lib(self):
        java_jar_with_lib = load_file(TEST_LAMBDA_JAVA_WITH_LIB, mode='rb')

        # create ZIP file from JAR file
        jar_dir = new_tmp_dir()
        zip_dir = new_tmp_dir()
        unzip(TEST_LAMBDA_JAVA_WITH_LIB, jar_dir)
        shutil.move(os.path.join(jar_dir, 'lib'), os.path.join(zip_dir, 'lib'))
        jar_without_libs_file = testutil.create_zip_file(jar_dir)
        shutil.copy(jar_without_libs_file, os.path.join(zip_dir, 'lib', 'lambda.jar'))
        java_zip_with_lib = testutil.create_zip_file(zip_dir, get_content=True)

        for archive in [java_jar_with_lib, java_zip_with_lib]:
            lambda_name = 'test-%s' % short_uid()
            testutil.create_lambda_function(func_name=lambda_name,
                zip_file=archive, runtime=LAMBDA_RUNTIME_JAVA8,
                handler='cloud.localstack.sample.LambdaHandlerWithLib')

            result = self.lambda_client.invoke(FunctionName=lambda_name, Payload=b'{"echo":"echo"}')
            result_data = result['Payload'].read()

            self.assertEqual(result['StatusCode'], 200)
            self.assertIn('echo', to_str(result_data))
            # clean up
            testutil.delete_lambda_function(lambda_name)

    def test_sns_event(self):
        result = self.lambda_client.invoke(
            FunctionName=TEST_LAMBDA_NAME_JAVA, InvocationType='Event',
            Payload=b'{"Records": [{"Sns": {"Message": "{}"}}]}')

        self.assertEqual(result['StatusCode'], 202)

    def test_ddb_event(self):
        result = self.lambda_client.invoke(
            FunctionName=TEST_LAMBDA_NAME_JAVA, InvocationType='Event',
            Payload=b'{"Records": [{"dynamodb": {"Message": "{}"}}]}')

        self.assertEqual(result['StatusCode'], 202)

    def test_kinesis_invocation(self):
        result = self.lambda_client.invoke(
            FunctionName=TEST_LAMBDA_NAME_JAVA,
            Payload=b'{"Records": [{"Kinesis": {"Data": "data", "PartitionKey": "partition"}}]}')
        result_data = result['Payload'].read()

        self.assertEqual(result['StatusCode'], 200)
        self.assertIn('KinesisEvent', to_str(result_data))

    def test_kinesis_event(self):
        result = self.lambda_client.invoke(
            FunctionName=TEST_LAMBDA_NAME_JAVA, InvocationType='Event',
            Payload=b'{"Records": [{"Kinesis": {"Data": "data", "PartitionKey": "partition"}}]}')
        result_data = result['Payload'].read()

        self.assertEqual(result['StatusCode'], 202)
        self.assertEqual(to_str(result_data).strip(), '')

    def test_stream_handler(self):
        result = self.lambda_client.invoke(
            FunctionName=TEST_LAMBDA_NAME_JAVA_STREAM, Payload=b'{}')
        result_data = result['Payload'].read()

        self.assertEqual(result['StatusCode'], 200)
        self.assertEqual(to_str(result_data).strip(), '{}')

    def test_serializable_input_object(self):
        result = self.lambda_client.invoke(
            FunctionName=TEST_LAMBDA_NAME_JAVA_SERIALIZABLE,
            Payload=b'{"bucket": "test_bucket", "key": "test_key"}')
        result_data = result['Payload'].read()

        self.assertEqual(result['StatusCode'], 200)
        self.assertDictEqual(
            json.loads(to_str(result_data)),
            {'validated': True, 'bucket': 'test_bucket', 'key': 'test_key'}
        )


class TestDockerBehaviour(LambdaTestBase):
    @classmethod
    def setUpClass(cls):
        cls.lambda_client = aws_stack.connect_to_service('lambda')

    def test_prime_and_destroy_containers(self):
        # run these tests only for the "reuse containers" Lambda executor
        if not isinstance(lambda_api.LAMBDA_EXECUTOR,
                          lambda_executors.LambdaExecutorReuseContainers):
            return

        executor = lambda_api.LAMBDA_EXECUTOR
        func_name = 'test_prime_and_destroy_containers'
        func_arn = lambda_api.func_arn(func_name)

        # make sure existing containers are gone
        executor.cleanup()
        self.assertEqual(len(executor.get_all_container_names()), 0)

        # deploy and invoke lambda without Docker
        zip_file = testutil.create_lambda_archive(
            load_file(TEST_LAMBDA_ENV),
            get_content=True,
            libs=TEST_LAMBDA_LIBS,
            runtime=LAMBDA_RUNTIME_PYTHON27
        )
        testutil.create_lambda_function(
            func_name=func_name,
            zip_file=zip_file,
            runtime=LAMBDA_RUNTIME_PYTHON27,
            envvars={'Hello': 'World'}
        )

        self.assertEqual(len(executor.get_all_container_names()), 0)
        self.assertDictEqual(executor.function_invoke_times, {})

        # invoke a few times.
        durations = []
        num_iterations = 3

        for i in range(0, num_iterations + 1):
            prev_invoke_time = None
            if i > 0:
                prev_invoke_time = executor.function_invoke_times[func_arn]

            start_time = time.time()
            self.lambda_client.invoke(FunctionName=func_name, Payload=b'{}')
            duration = time.time() - start_time

            self.assertEqual(len(executor.get_all_container_names()), 1)

            # ensure the last invoke time is being updated properly.
            if i > 0:
                self.assertGreater(executor.function_invoke_times[func_arn], prev_invoke_time)
            else:
                self.assertGreater(executor.function_invoke_times[func_arn], 0)

            durations.append(duration)

        # the first call would have created the container. subsequent calls would reuse and be faster.
        for i in range(1, num_iterations + 1):
            self.assertLess(durations[i], durations[0])

        status = executor.get_docker_container_status(func_arn)
        self.assertEqual(status, 1)

        container_network = executor.get_docker_container_network(func_arn)
        self.assertEqual(container_network, 'default')

        executor.cleanup()
        status = executor.get_docker_container_status(func_arn)
        self.assertEqual(status, 0)

        self.assertEqual(len(executor.get_all_container_names()), 0)

        # clean up
        testutil.delete_lambda_function(func_name)

    def test_docker_command_for_separate_container_lambda_executor(self):
        # run these tests only for the "separate containers" Lambda executor
        if not isinstance(lambda_api.LAMBDA_EXECUTOR,
                          lambda_executors.LambdaExecutorSeparateContainers):
            return

        executor = lambda_api.LAMBDA_EXECUTOR
        func_name = 'test_docker_command_for_separate_container_lambda_executor'
        func_arn = lambda_api.func_arn(func_name)

        handler = 'handler'
        lambda_cwd = '/app/lambda'
        network = 'compose_network'

        config.LAMBDA_DOCKER_NETWORK = network

        cmd = executor.prepare_execution(func_arn, {}, LAMBDA_RUNTIME_NODEJS810, '', handler, lambda_cwd)

        expected = 'docker run -v "%s":/var/task   --network="%s"  --rm "lambci/lambda:%s" "%s"' % (
            lambda_cwd, network, LAMBDA_RUNTIME_NODEJS810, handler)

        self.assertIn(('--network="%s"' % network), cmd, 'cmd=%s expected=%s' % (cmd, expected))

        config.LAMBDA_DOCKER_NETWORK = ''

    def test_destroy_idle_containers(self):
        # run these tests only for the "reuse containers" Lambda executor
        if not isinstance(lambda_api.LAMBDA_EXECUTOR,
                          lambda_executors.LambdaExecutorReuseContainers):
            return

        executor = lambda_api.LAMBDA_EXECUTOR
        func_name = 'test_destroy_idle_containers'
        func_arn = lambda_api.func_arn(func_name)

        # make sure existing containers are gone
        executor.destroy_existing_docker_containers()
        self.assertEqual(len(executor.get_all_container_names()), 0)

        # deploy and invoke lambda without Docker
        zip_file = testutil.create_lambda_archive(
            load_file(TEST_LAMBDA_ENV),
            get_content=True,
            libs=TEST_LAMBDA_LIBS,
            runtime=LAMBDA_RUNTIME_PYTHON27
        )
        testutil.create_lambda_function(
            func_name=func_name,
            zip_file=zip_file,
            runtime=LAMBDA_RUNTIME_PYTHON27,
            envvars={'Hello': 'World'}
        )

        self.assertEqual(len(executor.get_all_container_names()), 0)

        self.lambda_client.invoke(FunctionName=func_name, Payload=b'{}')
        self.assertEqual(len(executor.get_all_container_names()), 1)

        # try to destroy idle containers.
        executor.idle_container_destroyer()
        self.assertEqual(len(executor.get_all_container_names()), 1)

        # simulate an idle container
        executor.function_invoke_times[func_arn] = time.time() - lambda_executors.MAX_CONTAINER_IDLE_TIME_MS
        executor.idle_container_destroyer()
        self.assertEqual(len(executor.get_all_container_names()), 0)

        # clean up
        testutil.delete_lambda_function(func_name)


class Util(object):
    @classmethod
    def create_function(cls, file, name, runtime=None, libs=None):
        runtime = runtime or LAMBDA_RUNTIME_PYTHON27
        zip_file = testutil.create_lambda_archive(
            load_file(file), get_content=True, libs=libs, runtime=runtime)
        testutil.create_lambda_function(
            func_name=name, zip_file=zip_file, runtime=runtime)<|MERGE_RESOLUTION|>--- conflicted
+++ resolved
@@ -384,7 +384,6 @@
         self.assertEqual(result['StatusCode'], 200)
         self.assertEqual(result_data['event'], json.loads('{}'))
 
-<<<<<<< HEAD
     def test_python3_runtime_multple_create_with_conflicting_module(self):
         original_do_use_docker = lambda_api.DO_USE_DOCKER
         try:
@@ -423,7 +422,7 @@
             testutil.delete_lambda_function(lambda_name2)
         finally:
             lambda_api.DO_USE_DOCKER = original_do_use_docker
-=======
+
     def test_lambda_subscribe_sns_topic(self):
         function_name = '{}-{}'.format(TEST_LAMBDA_FUNCTION_PREFIX, short_uid())
 
@@ -491,7 +490,6 @@
 
         self.assertIn('Subject', notification)
         self.assertEqual(notification['Subject'], subject)
->>>>>>> 0797409e
 
 
 class TestNodeJSRuntimes(LambdaTestBase):
