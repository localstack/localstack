# -*- coding: utf-8 -*-

import json
import time
import logging
import base64
from datetime import datetime, timedelta
from nose.tools import assert_raises
from localstack.utils import testutil
from localstack.utils.common import load_file, short_uid, clone, to_bytes, to_str, run_safe, retry
from localstack.services.awslambda.lambda_api import LAMBDA_RUNTIME_PYTHON27
from localstack.utils.kinesis import kinesis_connector
from localstack.utils.aws import aws_stack
from localstack.utils.cloudwatch import cloudwatch_util
from .lambdas import lambda_integration
from .test_lambda import TEST_LAMBDA_PYTHON, TEST_LAMBDA_LIBS

TEST_STREAM_NAME = lambda_integration.KINESIS_STREAM_NAME
TEST_LAMBDA_SOURCE_STREAM_NAME = 'test_source_stream'
TEST_TABLE_NAME = 'test_stream_table'
TEST_LAMBDA_NAME_DDB = 'test_lambda_ddb'
TEST_LAMBDA_NAME_STREAM = 'test_lambda_stream'
TEST_LAMBDA_NAME_QUEUE = 'test_lambda_queue'
TEST_FIREHOSE_NAME = 'test_firehose'
TEST_BUCKET_NAME = lambda_integration.TEST_BUCKET_NAME
TEST_TOPIC_NAME = 'test_topic'
# constants for forward chain K1->L1->K2->L2
TEST_CHAIN_STREAM1_NAME = 'test_chain_stream_1'
TEST_CHAIN_STREAM2_NAME = 'test_chain_stream_2'
TEST_CHAIN_LAMBDA1_NAME = 'test_chain_lambda_1'
TEST_CHAIN_LAMBDA2_NAME = 'test_chain_lambda_2'

EVENTS = []

PARTITION_KEY = 'id'

# set up logger
LOGGER = logging.getLogger(__name__)


def test_firehose_s3():

    s3_resource = aws_stack.connect_to_resource('s3')
    firehose = aws_stack.connect_to_service('firehose')

    s3_prefix = '/testdata'
    test_data = '{"test": "firehose_data_%s"}' % short_uid()
    # create Firehose stream
    stream = firehose.create_delivery_stream(
        DeliveryStreamName=TEST_FIREHOSE_NAME,
        S3DestinationConfiguration={
            'RoleARN': aws_stack.iam_resource_arn('firehose'),
            'BucketARN': aws_stack.s3_bucket_arn(TEST_BUCKET_NAME),
            'Prefix': s3_prefix
        }
    )
    assert stream
    assert TEST_FIREHOSE_NAME in firehose.list_delivery_streams()['DeliveryStreamNames']
    # create target S3 bucket
    s3_resource.create_bucket(Bucket=TEST_BUCKET_NAME)

    # put records
    firehose.put_record(
        DeliveryStreamName=TEST_FIREHOSE_NAME,
        Record={
            'Data': to_bytes(test_data)
        }
    )
    # check records in target bucket
    all_objects = testutil.list_all_s3_objects()
    testutil.assert_objects(json.loads(to_str(test_data)), all_objects)


<<<<<<< HEAD
def test_kinesis_lambda_sns_ddb_sqs_streams():
=======
def test_firehose_kinesis_to_s3():
    kinesis = aws_stack.connect_to_service('kinesis')
    s3_resource = aws_stack.connect_to_resource('s3')
    firehose = aws_stack.connect_to_service('firehose')

    aws_stack.create_kinesis_stream(TEST_STREAM_NAME, delete=True)

    s3_prefix = '/testdata'
    test_data = '{"test": "firehose_data_%s"}' % short_uid()

    # create Firehose stream
    stream = firehose.create_delivery_stream(
        DeliveryStreamType='KinesisStreamAsSource',
        KinesisStreamSourceConfiguration={
            'RoleARN': aws_stack.iam_resource_arn('firehose'),
            'KinesisStreamARN': aws_stack.kinesis_stream_arn(TEST_STREAM_NAME)
        },
        DeliveryStreamName=TEST_FIREHOSE_NAME,
        S3DestinationConfiguration={
            'RoleARN': aws_stack.iam_resource_arn('firehose'),
            'BucketARN': aws_stack.s3_bucket_arn(TEST_BUCKET_NAME),
            'Prefix': s3_prefix
        }
    )
    assert stream
    assert TEST_FIREHOSE_NAME in firehose.list_delivery_streams()['DeliveryStreamNames']

    # create target S3 bucket
    s3_resource.create_bucket(Bucket=TEST_BUCKET_NAME)

    # put records
    kinesis.put_record(
        Data=to_bytes(test_data),
        PartitionKey='testId',
        StreamName=TEST_STREAM_NAME
    )

    time.sleep(3)

    # check records in target bucket
    all_objects = testutil.list_all_s3_objects()
    testutil.assert_objects(json.loads(to_str(test_data)), all_objects)


def test_kinesis_lambda_sns_ddb_streams():
>>>>>>> d0676ccf

    ddb_lease_table_suffix = '-kclapp'
    dynamodb = aws_stack.connect_to_resource('dynamodb')
    dynamodb_service = aws_stack.connect_to_service('dynamodb')
    dynamodbstreams = aws_stack.connect_to_service('dynamodbstreams')
    kinesis = aws_stack.connect_to_service('kinesis')
    sns = aws_stack.connect_to_service('sns')
    sqs = aws_stack.connect_to_service('sqs')

    LOGGER.info('Creating test streams...')
    run_safe(lambda: dynamodb_service.delete_table(
        TableName=TEST_STREAM_NAME + ddb_lease_table_suffix), print_error=False)
    aws_stack.create_kinesis_stream(TEST_STREAM_NAME, delete=True)
    aws_stack.create_kinesis_stream(TEST_LAMBDA_SOURCE_STREAM_NAME)

    # subscribe to inbound Kinesis stream
    def process_records(records, shard_id):
        EVENTS.extend(records)

    # start the KCL client process in the background
    kinesis_connector.listen_to_kinesis(TEST_STREAM_NAME, listener_func=process_records,
        wait_until_started=True, ddb_lease_table_suffix=ddb_lease_table_suffix)

    LOGGER.info('Kinesis consumer initialized.')

    # create table with stream forwarding config
    testutil.create_dynamodb_table(TEST_TABLE_NAME, partition_key=PARTITION_KEY,
        stream_view_type='NEW_AND_OLD_IMAGES')

    # list DDB streams and make sure the table stream is there
    streams = dynamodbstreams.list_streams()
    ddb_event_source_arn = None
    for stream in streams['Streams']:
        if stream['TableName'] == TEST_TABLE_NAME:
            ddb_event_source_arn = stream['StreamArn']
    assert ddb_event_source_arn

    # deploy test lambda connected to DynamoDB Stream
    zip_file = testutil.create_lambda_archive(load_file(TEST_LAMBDA_PYTHON), get_content=True,
        libs=TEST_LAMBDA_LIBS, runtime=LAMBDA_RUNTIME_PYTHON27)
    testutil.create_lambda_function(func_name=TEST_LAMBDA_NAME_DDB,
        zip_file=zip_file, event_source_arn=ddb_event_source_arn, runtime=LAMBDA_RUNTIME_PYTHON27)
    # make sure we cannot create Lambda with same name twice
    assert_raises(Exception, testutil.create_lambda_function, func_name=TEST_LAMBDA_NAME_DDB,
        zip_file=zip_file, event_source_arn=ddb_event_source_arn, runtime=LAMBDA_RUNTIME_PYTHON27)

    # deploy test lambda connected to Kinesis Stream
    kinesis_event_source_arn = kinesis.describe_stream(
        StreamName=TEST_LAMBDA_SOURCE_STREAM_NAME)['StreamDescription']['StreamARN']
    testutil.create_lambda_function(func_name=TEST_LAMBDA_NAME_STREAM,
        zip_file=zip_file, event_source_arn=kinesis_event_source_arn, runtime=LAMBDA_RUNTIME_PYTHON27)

    # deploy test lambda connected to SQS queue
    sqs_queue_info = testutil.create_sqs_queue(TEST_LAMBDA_NAME_QUEUE)
    testutil.create_lambda_function(func_name=TEST_LAMBDA_NAME_QUEUE,
        zip_file=zip_file, event_source_arn=sqs_queue_info['QueueArn'], runtime=LAMBDA_RUNTIME_PYTHON27)

    # set number of items to update/put to table
    num_events_ddb = 15
    num_put_new_items = 5
    num_put_existing_items = 2
    num_batch_items = 3
    num_updates_ddb = num_events_ddb - num_put_new_items - num_put_existing_items - num_batch_items

    LOGGER.info('Putting %s items to table...' % num_events_ddb)
    table = dynamodb.Table(TEST_TABLE_NAME)
    for i in range(0, num_put_new_items):
        table.put_item(Item={
            PARTITION_KEY: 'testId%s' % i,
            'data': 'foobar123'
        })
    # Put items with an already existing ID (fix https://github.com/localstack/localstack/issues/522)
    for i in range(0, num_put_existing_items):
        table.put_item(Item={
            PARTITION_KEY: 'testId%s' % i,
            'data': 'foobar123_put_existing'
        })

    # batch write some items containing non-ASCII characters
    dynamodb.batch_write_item(RequestItems={TEST_TABLE_NAME: [
        {'PutRequest': {'Item': {PARTITION_KEY: short_uid(), 'data': 'foobar123 ✓'}}},
        {'PutRequest': {'Item': {PARTITION_KEY: short_uid(), 'data': 'foobar123 £'}}},
        {'PutRequest': {'Item': {PARTITION_KEY: short_uid(), 'data': 'foobar123 ¢'}}}
    ]})
    # update some items, which also triggers notification events
    for i in range(0, num_updates_ddb):
        dynamodb_service.update_item(TableName=TEST_TABLE_NAME,
            Key={PARTITION_KEY: {'S': 'testId%s' % i}},
            AttributeUpdates={'data': {
                'Action': 'PUT',
                'Value': {'S': 'foobar123_updated'}
            }})

    # put items to stream
    num_events_kinesis = 10
    LOGGER.info('Putting %s items to stream...' % num_events_kinesis)
    kinesis.put_records(
        Records=[
            {
                'Data': '{}',
                'PartitionKey': 'testId%s' % i
            } for i in range(0, num_events_kinesis)
        ], StreamName=TEST_LAMBDA_SOURCE_STREAM_NAME
    )

    # put 1 item to stream that will trigger an error in the Lambda
    kinesis.put_record(Data='{"%s": 1}' % lambda_integration.MSG_BODY_RAISE_ERROR_FLAG,
        PartitionKey='testIderror', StreamName=TEST_LAMBDA_SOURCE_STREAM_NAME)

    # create SNS topic, connect it to the Lambda, publish test message
    num_events_sns = 3
    response = sns.create_topic(Name=TEST_TOPIC_NAME)
    sns.subscribe(TopicArn=response['TopicArn'], Protocol='lambda',
        Endpoint=aws_stack.lambda_function_arn(TEST_LAMBDA_NAME_STREAM))
    for i in range(0, num_events_sns):
        sns.publish(TopicArn=response['TopicArn'], Message='test message %s' % i)

    # get latest records
    latest = aws_stack.kinesis_get_latest_records(TEST_LAMBDA_SOURCE_STREAM_NAME,
        shard_id='shardId-000000000000', count=10)
    assert len(latest) == 10

    # send messages to SQS queue
    num_events_sqs = 4
    for i in range(num_events_sqs):
        sqs.send_message(QueueUrl=sqs_queue_info['QueueUrl'], MessageBody=str(i))

    LOGGER.info('Waiting some time before finishing test.')
    time.sleep(2)

    num_events = num_events_ddb + num_events_kinesis + num_events_sns + num_events_sqs

    def check_events():
        if len(EVENTS) != num_events:
            LOGGER.warning(('DynamoDB and Kinesis updates retrieved ' +
                '(actual/expected): %s/%s') % (len(EVENTS), num_events))
        assert len(EVENTS) == num_events
        event_items = [json.loads(base64.b64decode(e['data'])) for e in EVENTS]
        inserts = [e for e in event_items if e.get('__action_type') == 'INSERT']
        modifies = [e for e in event_items if e.get('__action_type') == 'MODIFY']
        assert len(inserts) == num_put_new_items + num_batch_items
        assert len(modifies) == num_put_existing_items + num_updates_ddb

    # this can take a long time in CI, make sure we give it enough time/retries
    retry(check_events, retries=7, sleep=3)

    # make sure the we have the right amount of INSERT/MODIFY event types

    # check cloudwatch notifications
    stats1 = get_lambda_metrics(TEST_LAMBDA_NAME_STREAM)
    assert len(stats1['Datapoints']) == 2 + num_events_sns
    stats2 = get_lambda_metrics(TEST_LAMBDA_NAME_STREAM, 'Errors')
    assert len(stats2['Datapoints']) == 1
    stats3 = get_lambda_metrics(TEST_LAMBDA_NAME_DDB)
    assert len(stats3['Datapoints']) == num_events_ddb
    stats3 = get_lambda_metrics(TEST_LAMBDA_NAME_QUEUE)
    assert len(stats3['Datapoints']) == num_events_sqs


def test_kinesis_lambda_forward_chain():
    kinesis = aws_stack.connect_to_service('kinesis')
    s3 = aws_stack.connect_to_service('s3')

    aws_stack.create_kinesis_stream(TEST_CHAIN_STREAM1_NAME, delete=True)
    aws_stack.create_kinesis_stream(TEST_CHAIN_STREAM2_NAME, delete=True)
    s3.create_bucket(Bucket=TEST_BUCKET_NAME)

    # deploy test lambdas connected to Kinesis streams
    zip_file = testutil.create_lambda_archive(load_file(TEST_LAMBDA_PYTHON), get_content=True,
        libs=TEST_LAMBDA_LIBS, runtime=LAMBDA_RUNTIME_PYTHON27)
    testutil.create_lambda_function(func_name=TEST_CHAIN_LAMBDA1_NAME, zip_file=zip_file,
        event_source_arn=get_event_source_arn(TEST_CHAIN_STREAM1_NAME), runtime=LAMBDA_RUNTIME_PYTHON27)
    testutil.create_lambda_function(func_name=TEST_CHAIN_LAMBDA2_NAME, zip_file=zip_file,
        event_source_arn=get_event_source_arn(TEST_CHAIN_STREAM2_NAME), runtime=LAMBDA_RUNTIME_PYTHON27)

    # publish test record
    test_data = {'test_data': 'forward_chain_data_%s' % short_uid()}
    data = clone(test_data)
    data[lambda_integration.MSG_BODY_MESSAGE_TARGET] = 'kinesis:%s' % TEST_CHAIN_STREAM2_NAME
    kinesis.put_record(Data=to_bytes(json.dumps(data)), PartitionKey='testId', StreamName=TEST_CHAIN_STREAM1_NAME)

    # check results
    time.sleep(5)
    all_objects = testutil.list_all_s3_objects()
    testutil.assert_objects(test_data, all_objects)


# ---------------
# HELPER METHODS
# ---------------

def get_event_source_arn(stream_name):
    kinesis = aws_stack.connect_to_service('kinesis')
    return kinesis.describe_stream(StreamName=stream_name)['StreamDescription']['StreamARN']


def get_lambda_metrics(func_name, metric='Invocations'):
    return cloudwatch_util.get_metric_statistics(
        Namespace='AWS/Lambda',
        MetricName=metric,
        Dimensions=[{'Name': 'FunctionName', 'Value': func_name}],
        Period=60,
        StartTime=datetime.now() - timedelta(minutes=1),
        EndTime=datetime.now(),
        Statistics=['Sum']
    )<|MERGE_RESOLUTION|>--- conflicted
+++ resolved
@@ -71,9 +71,6 @@
     testutil.assert_objects(json.loads(to_str(test_data)), all_objects)
 
 
-<<<<<<< HEAD
-def test_kinesis_lambda_sns_ddb_sqs_streams():
-=======
 def test_firehose_kinesis_to_s3():
     kinesis = aws_stack.connect_to_service('kinesis')
     s3_resource = aws_stack.connect_to_resource('s3')
@@ -118,9 +115,7 @@
     testutil.assert_objects(json.loads(to_str(test_data)), all_objects)
 
 
-def test_kinesis_lambda_sns_ddb_streams():
->>>>>>> d0676ccf
-
+def test_kinesis_lambda_sns_ddb_sqs_streams():
     ddb_lease_table_suffix = '-kclapp'
     dynamodb = aws_stack.connect_to_resource('dynamodb')
     dynamodb_service = aws_stack.connect_to_service('dynamodb')
