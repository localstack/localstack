# -*- coding: utf-8 -*-

import json
import os
import time
import unittest
from botocore.exceptions import ClientError
from localstack.config import external_service_url
from localstack.utils import testutil
from localstack.utils.aws import aws_stack
from localstack.utils.common import (
    to_str, get_free_tcp_port, retry, wait_for_port_open, get_service_protocol, short_uid
)
from localstack.utils.testutil import get_lambda_log_events
from localstack.services.infra import start_proxy
from localstack.services.generic_proxy import ProxyListener
from localstack.services.sns.sns_listener import SUBSCRIPTION_STATUS

from localstack.constants import TEST_AWS_ACCOUNT_ID
from .lambdas import lambda_integration
from .test_lambda import TEST_LAMBDA_PYTHON, LAMBDA_RUNTIME_PYTHON36, TEST_LAMBDA_LIBS

TEST_TOPIC_NAME = 'TestTopic_snsTest'
TEST_QUEUE_NAME = 'TestQueue_snsTest'
TEST_QUEUE_DLQ_NAME = 'TestQueue_DLQ_snsTest'
TEST_TOPIC_NAME_2 = 'topic-test-2'

THIS_FOLDER = os.path.dirname(os.path.realpath(__file__))
TEST_LAMBDA_ECHO_FILE = os.path.join(THIS_FOLDER, 'lambdas', 'lambda_echo.py')


class SNSTest(unittest.TestCase):

    @classmethod
    def setUpClass(cls):
        cls.sqs_client = aws_stack.connect_to_service('sqs')
        cls.sns_client = aws_stack.connect_to_service('sns')
        cls.topic_arn = cls.sns_client.create_topic(Name=TEST_TOPIC_NAME)['TopicArn']
        cls.queue_url = cls.sqs_client.create_queue(QueueName=TEST_QUEUE_NAME)['QueueUrl']
        cls.dlq_url = cls.sqs_client.create_queue(QueueName=TEST_QUEUE_DLQ_NAME)['QueueUrl']

    @classmethod
    def tearDownClass(cls):
        cls.sqs_client.delete_queue(QueueUrl=cls.queue_url)
        cls.sqs_client.delete_queue(QueueUrl=cls.dlq_url)
        cls.sns_client.delete_topic(TopicArn=cls.topic_arn)

    def test_publish_unicode_chars(self):
        # connect an SNS topic to a new SQS queue
        _, queue_arn, queue_url = self._create_queue()
        self.sns_client.subscribe(TopicArn=self.topic_arn, Protocol='sqs', Endpoint=queue_arn)

        # publish message to SNS, receive it from SQS, assert that messages are equal
        message = u'ö§a1"_!?,. £$-'
        self.sns_client.publish(TopicArn=self.topic_arn, Message=message)
        msgs = self.sqs_client.receive_message(QueueUrl=queue_url)
        msg_received = msgs['Messages'][0]
        msg_received = msg_received['Body']
        self.assertEqual(message, msg_received)

        # clean up
        self.sqs_client.delete_queue(QueueUrl=queue_url)

    def test_subscribe_http_endpoint(self):
        # create HTTP endpoint and connect it to SNS topic
        class MyUpdateListener(ProxyListener):
            def forward_request(self, method, path, data, headers):
                records.append((json.loads(to_str(data)), headers))
                return 200

        records = []
        local_port = get_free_tcp_port()
        proxy = start_proxy(local_port, backend_url=None, update_listener=MyUpdateListener())
        wait_for_port_open(local_port)
        queue_arn = '%s://localhost:%s' % (get_service_protocol(), local_port)
        self.sns_client.subscribe(TopicArn=self.topic_arn, Protocol='http', Endpoint=queue_arn)

        def received():
            self.assertEqual(records[0][0]['Type'], 'SubscriptionConfirmation')
            self.assertEqual(records[0][1]['x-amz-sns-message-type'], 'SubscriptionConfirmation')

            token = records[0][0]['Token']
            subscribe_url = records[0][0]['SubscribeURL']

            self.assertEqual(subscribe_url, '%s/?Action=ConfirmSubscription&TopicArn=%s&Token=%s' % (
                external_service_url('sns'), self.topic_arn, token))

            self.assertIn('Signature', records[0][0])
            self.assertIn('SigningCertURL', records[0][0])

        retry(received, retries=5, sleep=1)
        proxy.stop()

    def test_attribute_raw_subscribe(self):
        # create SNS topic and connect it to an SQS queue
        queue_arn = aws_stack.sqs_queue_arn(TEST_QUEUE_NAME)
        self.sns_client.subscribe(
            TopicArn=self.topic_arn,
            Protocol='sqs',
            Endpoint=queue_arn,
            Attributes={'RawMessageDelivery': 'true'}
        )

        # fetch subscription information
        subscription_list = self.sns_client.list_subscriptions()

        subscription_arn = ''
        for subscription in subscription_list['Subscriptions']:
            if subscription['TopicArn'] == self.topic_arn:
                subscription_arn = subscription['SubscriptionArn']
        actual_attributes = self.sns_client.get_subscription_attributes(
            SubscriptionArn=subscription_arn)['Attributes']

        # assert the attributes are well set
        self.assertTrue(actual_attributes['RawMessageDelivery'])

        # publish message to SNS, receive it from SQS, assert that messages are equal and that they are Raw
        message = u'This is a test message'
        binary_attribute = b'\x02\x03\x04'
        # extending this test case to test support for binary message attribute data
        # https://github.com/localstack/localstack/issues/2432
        self.sns_client.publish(TopicArn=self.topic_arn, Message=message,
                                MessageAttributes={'store': {'DataType': 'Binary', 'BinaryValue': binary_attribute}})

        msgs = self.sqs_client.receive_message(QueueUrl=self.queue_url, MessageAttributeNames=['All'])
        msg_received = msgs['Messages'][0]

        self.assertEqual(message, msg_received['Body'])
        self.assertEqual(binary_attribute, msg_received['MessageAttributes']['store']['BinaryValue'])

    def test_filter_policy(self):
        # connect SNS topic to an SQS queue
        queue_name, queue_arn, queue_url = self._create_queue()

        filter_policy = {'attr1': [{'numeric': ['>', 0, '<=', 100]}]}
        self.sns_client.subscribe(
            TopicArn=self.topic_arn,
            Protocol='sqs',
            Endpoint=queue_arn,
            Attributes={
                'FilterPolicy': json.dumps(filter_policy)
            }
        )

        # get number of messages
        num_msgs_0 = len(self.sqs_client.receive_message(QueueUrl=queue_url).get('Messages', []))

        # publish message that satisfies the filter policy, assert that message is received with correct attrs
        message = u'This is a test message'
<<<<<<< HEAD
        msg_attrs = {'attr1': {'DataType': 'Number', 'StringValue': '99'}}
        self.sns_client.publish(TopicArn=self.topic_arn, Message=message, MessageAttributes=msg_attrs)
        messages = self.sqs_client.receive_message(QueueUrl=self.queue_url_2,
            VisibilityTimeout=0, AttributeNames=['All'], MessageAttributeNames=['All'])['Messages']
        num_msgs_1 = len(messages)
=======
        self.sns_client.publish(TopicArn=self.topic_arn, Message=message,
            MessageAttributes={'attr1': {'DataType': 'Number', 'StringValue': '99'}})
        num_msgs_1 = len(self.sqs_client.receive_message(QueueUrl=queue_url, VisibilityTimeout=0)['Messages'])
>>>>>>> 5658b805
        self.assertEqual(num_msgs_1, num_msgs_0 + 1)
        self.assertEqual(messages[-1]['Body'], message)
        self.assertIn('SentTimestamp', messages[-1]['Attributes'])
        self.assertIn('attr1', messages[-1]['MessageAttributes'])
        self.assertEqual(float(messages[-1]['MessageAttributes']['attr1']['StringValue']),
            float(msg_attrs['attr1']['StringValue']))

        # publish message that does not satisfy the filter policy, assert that message is not received
        message = u'This is a test message'
        self.sns_client.publish(TopicArn=self.topic_arn, Message=message,
            MessageAttributes={'attr1': {'DataType': 'Number', 'StringValue': '111'}})
        num_msgs_2 = len(self.sqs_client.receive_message(QueueUrl=queue_url, VisibilityTimeout=0)['Messages'])
        self.assertEqual(num_msgs_2, num_msgs_1)

        # clean up
        self.sqs_client.delete_queue(QueueUrl=queue_url)

    def test_exists_filter_policy(self):
        # connect SNS topic to an SQS queue
        queue_name, queue_arn, queue_url = self._create_queue()
        filter_policy = {'store': [{'exists': True}]}

        def do_subscribe(self, filter_policy, queue_arn):
            self.sns_client.subscribe(
                TopicArn=self.topic_arn,
                Protocol='sqs',
                Endpoint=queue_arn,
                Attributes={
                    'FilterPolicy': json.dumps(filter_policy)
                }
            )
        do_subscribe(self, filter_policy, queue_arn)

        # get number of messages
        num_msgs_0 = len(self.sqs_client.receive_message(QueueUrl=queue_url).get('Messages', []))

        # publish message that satisfies the filter policy, assert that message is received
        message = u'This is a test message'
        self.sns_client.publish(TopicArn=self.topic_arn, Message=message,
                                MessageAttributes={'store': {'DataType': 'Number', 'StringValue': '99'},
                                                   'def': {'DataType': 'Number', 'StringValue': '99'}})
        num_msgs_1 = len(self.sqs_client.receive_message(QueueUrl=queue_url, VisibilityTimeout=0)['Messages'])
        self.assertEqual(num_msgs_1, num_msgs_0 + 1)

        # publish message that does not satisfy the filter policy, assert that message is not received
        message = u'This is a test message'
        self.sns_client.publish(TopicArn=self.topic_arn, Message=message,
                                MessageAttributes={'attr1': {'DataType': 'Number', 'StringValue': '111'}})
        num_msgs_2 = len(self.sqs_client.receive_message(QueueUrl=queue_url, VisibilityTimeout=0)['Messages'])
        self.assertEqual(num_msgs_2, num_msgs_1)

        # test with exist operator set to false.
        queue_arn = aws_stack.sqs_queue_arn(TEST_QUEUE_NAME)
        filter_policy = {'store': [{'exists': False}]}
        do_subscribe(self, filter_policy, queue_arn)
        # get number of messages
        num_msgs_0 = len(self.sqs_client.receive_message(QueueUrl=self.queue_url).get('Messages', []))

        # publish message with the attribute and see if its getting filtered.
        message = u'This is a test message'
        self.sns_client.publish(TopicArn=self.topic_arn, Message=message,
                                MessageAttributes={'store': {'DataType': 'Number', 'StringValue': '99'},
                                                   'def': {'DataType': 'Number', 'StringValue': '99'}})
        num_msgs_1 = len(self.sqs_client.receive_message(QueueUrl=self.queue_url,
                                                         VisibilityTimeout=0).get('Messages', []))
        self.assertEqual(num_msgs_1, num_msgs_0)

        # publish message that without the attribute and see if its getting filtered.
        message = u'This is a test message'
        self.sns_client.publish(TopicArn=self.topic_arn, Message=message,
                                MessageAttributes={'attr1': {'DataType': 'Number', 'StringValue': '111'}})
        num_msgs_2 = len(self.sqs_client.receive_message(QueueUrl=self.queue_url,
                                                         VisibilityTimeout=0).get('Messages', []))
        self.assertEqual(num_msgs_2, num_msgs_1)

        # clean up
        self.sqs_client.delete_queue(QueueUrl=queue_url)

    def test_data_type_sns_message(self):
        queue_name, queue_arn, queue_url = self._create_queue()

        filter_policy = {'attr1': [{'numeric': ['>', 0, '<=', 100]}]}
        self.sns_client.subscribe(
            TopicArn=self.topic_arn,
            Protocol='sqs',
            Endpoint=queue_arn,
            Attributes={
                'FilterPolicy': json.dumps(filter_policy)
            }
        )

        # publish message that satisfies the filter policy, assert that message is received
        message = u'This is a test message'
        self.sns_client.publish(TopicArn=self.topic_arn, Message=message,
                                MessageAttributes={'attr1': {'DataType': 'Number', 'StringValue': '99.12'}})
        messages = self.sqs_client.receive_message(QueueUrl=queue_url, VisibilityTimeout=0)['Messages']
        self.assertEqual(json.loads(messages[0]['Body'])['MessageAttributes']['attr1']['Value'], '99.12')

        # clean up
        self.sqs_client.delete_queue(QueueUrl=queue_url)

    def test_unknown_topic_publish(self):
        fake_arn = 'arn:aws:sns:us-east-1:123456789012:i_dont_exist'
        message = u'This is a test message'
        try:
            self.sns_client.publish(TopicArn=fake_arn, Message=message)
            self.fail('This call should not be successful as the topic does not exist')
        except ClientError as e:
            self.assertEqual(e.response['Error']['Code'], 'NotFound')
            self.assertEqual(e.response['Error']['Message'], 'Topic does not exist')
            self.assertEqual(e.response['ResponseMetadata']['HTTPStatusCode'], 404)

    def test_publish_sms(self):
        response = self.sns_client.publish(PhoneNumber='+33000000000', Message='This is a SMS')
        self.assertTrue('MessageId' in response)
        self.assertEqual(response['ResponseMetadata']['HTTPStatusCode'], 200)

    def test_publish_target(self):
        response = self.sns_client.publish(
            TargetArn='arn:aws:sns:us-east-1:000000000000:endpoint/APNS/abcdef/0f7d5971-aa8b-4bd5-b585-0826e9f93a66',
            Message='This is a push notification')
        self.assertTrue('MessageId' in response)
        self.assertEqual(response['ResponseMetadata']['HTTPStatusCode'], 200)

    def test_tags(self):
        self.sns_client.tag_resource(
            ResourceArn=self.topic_arn,
            Tags=[
                {
                    'Key': '123',
                    'Value': 'abc'
                },
                {
                    'Key': '456',
                    'Value': 'def'
                },
                {
                    'Key': '456',
                    'Value': 'def'
                }
            ]
        )

        tags = self.sns_client.list_tags_for_resource(ResourceArn=self.topic_arn)
        distinct_tags = [tag for idx, tag in enumerate(tags['Tags']) if tag not in tags['Tags'][:idx]]
        # test for duplicate tags
        self.assertEqual(len(tags['Tags']), len(distinct_tags))
        self.assertEqual(len(tags['Tags']), 2)
        self.assertEqual(tags['Tags'][0]['Key'], '123')
        self.assertEqual(tags['Tags'][0]['Value'], 'abc')
        self.assertEqual(tags['Tags'][1]['Key'], '456')
        self.assertEqual(tags['Tags'][1]['Value'], 'def')

        self.sns_client.untag_resource(
            ResourceArn=self.topic_arn,
            TagKeys=['123']
        )

        tags = self.sns_client.list_tags_for_resource(ResourceArn=self.topic_arn)
        self.assertEqual(len(tags['Tags']), 1)
        self.assertEqual(tags['Tags'][0]['Key'], '456')
        self.assertEqual(tags['Tags'][0]['Value'], 'def')

        self.sns_client.tag_resource(
            ResourceArn=self.topic_arn,
            Tags=[
                {
                    'Key': '456',
                    'Value': 'pqr'
                }
            ]
        )

        tags = self.sns_client.list_tags_for_resource(ResourceArn=self.topic_arn)
        self.assertEqual(len(tags['Tags']), 1)
        self.assertEqual(tags['Tags'][0]['Key'], '456')
        self.assertEqual(tags['Tags'][0]['Value'], 'pqr')

    def test_topic_subscription(self):
        subscription = self.sns_client.subscribe(
            TopicArn=self.topic_arn,
            Protocol='email',
            Endpoint='localstack@yopmail.com'
        )
        subscription_arn = subscription['SubscriptionArn']
        subscription_obj = SUBSCRIPTION_STATUS[subscription_arn]
        self.assertEqual(subscription_obj['Status'], 'Not Subscribed')

        _token = subscription_obj['Token']
        self.sns_client.confirm_subscription(
            TopicArn=self.topic_arn,
            Token=_token
        )
        self.assertEqual(subscription_obj['Status'], 'Subscribed')

    def test_dead_letter_queue(self):
        lambda_name = 'test-%s' % short_uid()
        lambda_arn = aws_stack.lambda_function_arn(lambda_name)
        topic_name = 'test-%s' % short_uid()
        topic_arn = self.sns_client.create_topic(Name=topic_name)['TopicArn']
        queue_name = 'test-%s' % short_uid()
        queue_url = self.sqs_client.create_queue(QueueName=queue_name)['QueueUrl']
        queue_arn = aws_stack.sqs_queue_arn(queue_name)

        testutil.create_lambda_function(func_name=lambda_name,
            handler_file=TEST_LAMBDA_PYTHON, libs=TEST_LAMBDA_LIBS,
            runtime=LAMBDA_RUNTIME_PYTHON36, DeadLetterConfig={'TargetArn': queue_arn})
        self.sns_client.subscribe(TopicArn=topic_arn, Protocol='lambda', Endpoint=lambda_arn)

        payload = {
            lambda_integration.MSG_BODY_RAISE_ERROR_FLAG: 1,
        }
        self.sns_client.publish(TopicArn=topic_arn, Message=json.dumps(payload))

        def receive_dlq():
            result = self.sqs_client.receive_message(QueueUrl=queue_url, MessageAttributeNames=['All'])
            msg_attrs = result['Messages'][0]['MessageAttributes']
            self.assertGreater(len(result['Messages']), 0)
            self.assertIn('RequestID', msg_attrs)
            self.assertIn('ErrorCode', msg_attrs)
            self.assertIn('ErrorMessage', msg_attrs)
        retry(receive_dlq, retries=8, sleep=2)

    def unsubscribe_all_from_sns(self):
        for subscription_arn in self.sns_client.list_subscriptions()['Subscriptions']:
            self.sns_client.unsubscribe(SubscriptionArn=subscription_arn['SubscriptionArn'])

    def test_redrive_policy_http_subscription(self):
        self.unsubscribe_all_from_sns()

        # create HTTP endpoint and connect it to SNS topic
        class MyUpdateListener(ProxyListener):
            def forward_request(self, method, path, data, headers):
                records.append((json.loads(to_str(data)), headers))
                return 200

        records = []
        local_port = get_free_tcp_port()
        proxy = start_proxy(local_port, backend_url=None, update_listener=MyUpdateListener())
        wait_for_port_open(local_port)
        http_endpoint = '%s://localhost:%s' % (get_service_protocol(), local_port)

        subscription = self.sns_client.subscribe(TopicArn=self.topic_arn,
            Protocol='http', Endpoint=http_endpoint)
        self.sns_client.set_subscription_attributes(
            SubscriptionArn=subscription['SubscriptionArn'],
            AttributeName='RedrivePolicy',
            AttributeValue=json.dumps({'deadLetterTargetArn': aws_stack.sqs_queue_arn(TEST_QUEUE_DLQ_NAME)})
        )

        proxy.stop()
        # for some reason, it takes a long time to stop the proxy thread -> TODO investigate
        time.sleep(5)

        self.sns_client.publish(TopicArn=self.topic_arn, Message=json.dumps({'message': 'test_redrive_policy'}))

        def receive_dlq():
            result = self.sqs_client.receive_message(QueueUrl=self.dlq_url, MessageAttributeNames=['All'])
            self.assertGreater(len(result['Messages']), 0)
            self.assertEqual(
                json.loads(json.loads(result['Messages'][0]['Body'])['Message'][0])['message'],
                'test_redrive_policy'
            )
        retry(receive_dlq, retries=7, sleep=2.5)

    def test_redrive_policy_lambda_subscription(self):
        self.unsubscribe_all_from_sns()

        lambda_name = 'test-%s' % short_uid()
        lambda_arn = aws_stack.lambda_function_arn(lambda_name)

        testutil.create_lambda_function(func_name=lambda_name, libs=TEST_LAMBDA_LIBS,
            handler_file=TEST_LAMBDA_PYTHON, runtime=LAMBDA_RUNTIME_PYTHON36)

        subscription = self.sns_client.subscribe(TopicArn=self.topic_arn, Protocol='lambda', Endpoint=lambda_arn)

        self.sns_client.set_subscription_attributes(
            SubscriptionArn=subscription['SubscriptionArn'],
            AttributeName='RedrivePolicy',
            AttributeValue=json.dumps({'deadLetterTargetArn': aws_stack.sqs_queue_arn(TEST_QUEUE_DLQ_NAME)})
        )
        testutil.delete_lambda_function(lambda_name)

        self.sns_client.publish(TopicArn=self.topic_arn, Message=json.dumps({'message': 'test_redrive_policy'}))

        def receive_dlq():
            result = self.sqs_client.receive_message(QueueUrl=self.dlq_url, MessageAttributeNames=['All'])
            self.assertGreater(len(result['Messages']), 0)
            self.assertEqual(
                json.loads(json.loads(result['Messages'][0]['Body'])['Message'][0])['message'],
                'test_redrive_policy'
            )

        retry(receive_dlq, retries=10, sleep=2)

    def test_redrive_policy_queue_subscription(self):
        self.unsubscribe_all_from_sns()

        topic_arn = self.sns_client.create_topic(Name='topic-%s' % short_uid())['TopicArn']
        invalid_queue_arn = aws_stack.sqs_queue_arn('invalid_queue')
        # subscribe with an invalid queue ARN, to trigger event on DLQ below
        subscription = self.sns_client.subscribe(TopicArn=topic_arn, Protocol='sqs', Endpoint=invalid_queue_arn)

        self.sns_client.set_subscription_attributes(
            SubscriptionArn=subscription['SubscriptionArn'],
            AttributeName='RedrivePolicy',
            AttributeValue=json.dumps({'deadLetterTargetArn': aws_stack.sqs_queue_arn(TEST_QUEUE_DLQ_NAME)})
        )

        self.sns_client.publish(TopicArn=topic_arn, Message=json.dumps({'message': 'test_redrive_policy'}))

        def receive_dlq():
            result = self.sqs_client.receive_message(QueueUrl=self.dlq_url, MessageAttributeNames=['All'])
            self.assertGreater(len(result['Messages']), 0)
            self.assertEqual(
                json.loads(json.loads(result['Messages'][0]['Body'])['Message'][0])['message'],
                'test_redrive_policy'
            )

        retry(receive_dlq, retries=10, sleep=2)

    def test_publish_with_empty_subject(self):
        topic_arn = self.sns_client.create_topic(Name=TEST_TOPIC_NAME_2)['TopicArn']

        # Publish without subject
        rs = self.sns_client.publish(
            TopicArn=topic_arn,
            Message=json.dumps({'message': 'test_publish'})
        )
        self.assertEqual(rs['ResponseMetadata']['HTTPStatusCode'], 200)

        try:
            # Publish with empty subject
            self.sns_client.publish(
                TopicArn=topic_arn,
                Subject='',
                Message=json.dumps({'message': 'test_publish'})
            )
            self.fail('This call should not be successful as the subject is empty')

        except ClientError as e:
            self.assertEqual(e.response['Error']['Code'], 'InvalidParameter')

        # clean up
        self.sns_client.delete_topic(TopicArn=topic_arn)

    def test_create_topic_test_arn(self):
        response = self.sns_client.create_topic(Name=TEST_TOPIC_NAME)
        topicArnParams = response['TopicArn'].split(':')
        self.assertEqual(topicArnParams[4], TEST_AWS_ACCOUNT_ID)
        self.assertEqual(topicArnParams[5], TEST_TOPIC_NAME)

    def test_publish_message_by_target_arn(self):
        self.unsubscribe_all_from_sns()

        topic_name = 'queue-{}'.format(short_uid())
        func_name = 'lambda-%s' % short_uid()

        topic_arn = self.sns_client.create_topic(Name=topic_name)['TopicArn']

        testutil.create_lambda_function(
            handler_file=TEST_LAMBDA_ECHO_FILE,
            func_name=func_name,
            runtime=LAMBDA_RUNTIME_PYTHON36
        )
        lambda_arn = aws_stack.lambda_function_arn(func_name)

        subscription_arn = self.sns_client.subscribe(
            TopicArn=topic_arn, Protocol='lambda', Endpoint=lambda_arn
        )['SubscriptionArn']

        self.sns_client.publish(
            TopicArn=topic_arn,
            Message='test_message_1',
            Subject='test subject'
        )

        events = get_lambda_log_events(func_name)
        # Lambda invoked 1 time
        self.assertEqual(len(events), 1)

        message = events[0]['Records'][0]
        self.assertEqual(message['EventSubscriptionArn'], subscription_arn)

        self.sns_client.publish(
            TargetArn=topic_arn,
            Message='test_message_2',
            Subject='test subject'
        )

        events = get_lambda_log_events(func_name)
        # Lambda invoked 1 more time
        self.assertEqual(len(events), 2)

        for event in events:
            message = event['Records'][0]
            self.assertEqual(message['EventSubscriptionArn'], subscription_arn)

        # clean up
        self.sns_client.delete_topic(TopicArn=topic_arn)
        lambda_client = aws_stack.connect_to_service('lambda')
        lambda_client.delete_function(FunctionName=func_name)

    def test_publish_message_after_subscribe_topic(self):
        self.unsubscribe_all_from_sns()

        topic_name = 'queue-{}'.format(short_uid())
        queue_name = 'test-%s' % short_uid()

        topic_arn = self.sns_client.create_topic(Name=topic_name)['TopicArn']

        queue_url = self.sqs_client.create_queue(QueueName=queue_name)['QueueUrl']
        queue_arn = aws_stack.sqs_queue_arn(queue_name)

        rs = self.sns_client.publish(
            TopicArn=topic_arn,
            Subject='test subject',
            Message='test_message_1'
        )
        self.assertEqual(rs['ResponseMetadata']['HTTPStatusCode'], 200)

        self.sns_client.subscribe(TopicArn=topic_arn, Protocol='sqs', Endpoint=queue_arn)

        message_subject = 'sqs subject'
        message_body = 'test_message_2'

        rs = self.sns_client.publish(
            TopicArn=topic_arn,
            Subject=message_subject,
            Message=message_body
        )
        self.assertEqual(rs['ResponseMetadata']['HTTPStatusCode'], 200)

        def get_message(q_url):
            resp = self.sqs_client.receive_message(QueueUrl=q_url)
            return json.loads(resp['Messages'][0]['Body'])

        message = retry(get_message, retries=3, sleep=2, q_url=queue_url)
        self.assertEqual(message['Subject'], message_subject)
        self.assertEqual(message['Message'], message_body)

        # clean up
        self.sns_client.delete_topic(TopicArn=topic_arn)
        self.sqs_client.delete_queue(QueueUrl=queue_url)

    def test_create_duplicate_topic_with_different_tags(self):
        topic_name = 'test-%s' % short_uid()
        topic_arn = self.sns_client.create_topic(Name=topic_name)['TopicArn']

        with self.assertRaises(ClientError) as ctx:
            self.sns_client.create_topic(Name=topic_name, Tags=[{'Key': '456', 'Value': 'pqr'}])
            self.fail('This call should not be successful as the topic already exists with different tags')

        e = ctx.exception
        self.assertEqual(e.response['Error']['Code'], 'InvalidParameter')
        self.assertEqual(e.response['Error']['Message'], 'Topic already exists with different tags')
        self.assertEqual(e.response['ResponseMetadata']['HTTPStatusCode'], 400)

        # clean up
        self.sns_client.delete_topic(TopicArn=topic_arn)

    def _create_queue(self):
        queue_name = 'queue-%s' % short_uid()
        queue_arn = aws_stack.sqs_queue_arn(queue_name)
        queue_url = self.sqs_client.create_queue(QueueName=queue_name)['QueueUrl']
        return queue_name, queue_arn, queue_url<|MERGE_RESOLUTION|>--- conflicted
+++ resolved
@@ -147,17 +147,11 @@
 
         # publish message that satisfies the filter policy, assert that message is received with correct attrs
         message = u'This is a test message'
-<<<<<<< HEAD
         msg_attrs = {'attr1': {'DataType': 'Number', 'StringValue': '99'}}
         self.sns_client.publish(TopicArn=self.topic_arn, Message=message, MessageAttributes=msg_attrs)
         messages = self.sqs_client.receive_message(QueueUrl=self.queue_url_2,
             VisibilityTimeout=0, AttributeNames=['All'], MessageAttributeNames=['All'])['Messages']
         num_msgs_1 = len(messages)
-=======
-        self.sns_client.publish(TopicArn=self.topic_arn, Message=message,
-            MessageAttributes={'attr1': {'DataType': 'Number', 'StringValue': '99'}})
-        num_msgs_1 = len(self.sqs_client.receive_message(QueueUrl=queue_url, VisibilityTimeout=0)['Messages'])
->>>>>>> 5658b805
         self.assertEqual(num_msgs_1, num_msgs_0 + 1)
         self.assertEqual(messages[-1]['Body'], message)
         self.assertIn('SentTimestamp', messages[-1]['Attributes'])
