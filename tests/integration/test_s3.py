--- conflicted
+++ resolved
@@ -598,14 +598,8 @@
             X-Amz-Date: 20190918T051509Z
             X-Amz-Decoded-Content-Length: %s
         """ % (aws_stack.mock_aws_request_headers('s3')['Authorization'], len(body))
-        headers = dict(
-            [
-                [
-                    field.strip()
-                    for field in pair.strip().split(':', 1)]
-                    for pair in headers.strip().split('\n')
-            ]
-        )
+        headers = dict([[field.strip() for field in pair.strip().split(':', 1)]
+            for pair in headers.strip().split('\n')])
         data = ('d;chunk-signature=af5e6c0a698b0192e9aa5d9083553d4d241d81f69ec62b184d05c509ad5166af\r\n' +
                 '%s\r\n0;chunk-signature=f2a50a8c0ad4d212b579c2489c6d122db88d8a0d0b987ea1f3e9d081074a5937\r\n') % body
         # put object
@@ -1350,15 +1344,10 @@
                 'AllowedHeaders': ['*'],
             }]
         }
-<<<<<<< HEAD
-
-        client.create_bucket(Bucket='my-s3-bucket')
-        client.put_bucket_cors(Bucket='my-s3-bucket', CORSConfiguration=bucket_cors_config)
-=======
+
         bucket_name = 'my-s3-bucket'
         client.create_bucket(Bucket=bucket_name)
-        client.put_bucket_cors(Bucket=bucket_name, CORSConfiguration=BUCKET_CORS_CONFIG)
->>>>>>> 2b16692b
+        client.put_bucket_cors(Bucket=bucket_name, CORSConfiguration=bucket_cors_config)
 
         # create signed url
         url = client.generate_presigned_url(
@@ -1386,11 +1375,7 @@
             }]
         }
 
-<<<<<<< HEAD
-        client.put_bucket_cors(Bucket='my-s3-bucket', CORSConfiguration=bucket_cors_config)
-=======
-        client.put_bucket_cors(Bucket=bucket_name, CORSConfiguration=BUCKET_CORS_CONFIG)
->>>>>>> 2b16692b
+        client.put_bucket_cors(Bucket=bucket_name, CORSConfiguration=bucket_cors_config)
 
         # create signed url
         url = client.generate_presigned_url(
