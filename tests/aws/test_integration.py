import base64
import json
import logging
import re
import time

import pytest

from localstack.constants import TEST_AWS_ACCOUNT_ID, TEST_AWS_REGION_NAME
from localstack.testing.aws.util import get_lambda_logs
from localstack.testing.pytest import markers
from localstack.utils import testutil
from localstack.utils.aws import arns
from localstack.utils.common import (
    clone,
    load_file,
    new_tmp_file,
    retry,
    save_file,
    short_uid,
    to_bytes,
    to_str,
)
from localstack.utils.kinesis import kinesis_connector
from localstack.utils.sync import poll_condition
from tests.aws.services.lambda_.functions import lambda_integration
from tests.aws.services.lambda_.test_lambda import (
    PYTHON_TEST_RUNTIMES,
    TEST_LAMBDA_PUT_ITEM_FILE,
    TEST_LAMBDA_PYTHON,
    TEST_LAMBDA_PYTHON_ECHO,
    TEST_LAMBDA_SEND_MESSAGE_FILE,
    TEST_LAMBDA_START_EXECUTION_FILE,
)

TEST_LAMBDA_SOURCE_STREAM_NAME = "test_source_stream"
TEST_BUCKET_NAME = lambda_integration.TEST_BUCKET_NAME
TEST_TOPIC_NAME = "test_topic"
TEST_TAGS = [{"Key": "MyTag", "Value": "Value"}]

PARTITION_KEY = "id"

# set up logger
LOGGER = logging.getLogger(__name__)

TEST_HANDLER = """
def handler(event, *args):
    return {}
"""


@pytest.fixture
def scheduled_test_lambda(aws_client):
    # Note: create scheduled Lambda here - assertions will be run in test_scheduled_lambda() below..

    # create test Lambda
    scheduled_lambda_name = f"scheduled-{short_uid()}"
    handler_file = new_tmp_file()
    save_file(handler_file, TEST_HANDLER)
    resp = testutil.create_lambda_function(
        handler_file=handler_file,
        func_name=scheduled_lambda_name,
        client=aws_client.lambda_,
    )
    aws_client.lambda_.get_waiter("function_active_v2").wait(FunctionName=scheduled_lambda_name)
    func_arn = resp["CreateFunctionResponse"]["FunctionArn"]

    # create scheduled Lambda function
    rule_name = f"rule-{short_uid()}"
    target_id = f"target-{short_uid()}"
    aws_client.events.put_rule(Name=rule_name, ScheduleExpression="rate(1 minute)")
    aws_client.events.put_targets(Rule=rule_name, Targets=[{"Id": target_id, "Arn": func_arn}])

    yield scheduled_lambda_name

    aws_client.events.remove_targets(Rule=rule_name, Ids=[target_id])
    aws_client.events.delete_rule(Name=rule_name)
    aws_client.lambda_.delete_function(FunctionName=scheduled_lambda_name)


class TestIntegration:
    @markers.aws.unknown
    def test_firehose_s3(self, firehose_create_delivery_stream, s3_create_bucket, aws_client):
        stream_name = f"fh-stream-{short_uid()}"
        bucket_name = s3_create_bucket()

        s3_prefix = "/testdata"
        test_data = '{"test": "firehose_data_%s"}' % short_uid()
        # create Firehose stream
        stream = firehose_create_delivery_stream(
            DeliveryStreamName=stream_name,
            S3DestinationConfiguration={
                "RoleARN": arns.iam_resource_arn("firehose", TEST_AWS_ACCOUNT_ID),
                "BucketARN": arns.s3_bucket_arn(bucket_name),
                "Prefix": s3_prefix,
            },
            Tags=TEST_TAGS,
        )
        assert stream
        assert stream_name in aws_client.firehose.list_delivery_streams()["DeliveryStreamNames"]
        tags = aws_client.firehose.list_tags_for_delivery_stream(DeliveryStreamName=stream_name)
        assert TEST_TAGS == tags["Tags"]

        # create target S3 bucket
        s3_create_bucket(Bucket=bucket_name)

        # put records
        aws_client.firehose.put_record(
            DeliveryStreamName=stream_name, Record={"Data": to_bytes(test_data)}
        )
        # check records in target bucket
        all_objects = testutil.list_all_s3_objects(aws_client.s3)
        testutil.assert_objects(json.loads(to_str(test_data)), all_objects)
        # check file layout in target bucket
        all_objects = testutil.map_all_s3_objects(buckets=[bucket_name], s3_client=aws_client.s3)
        for key in all_objects.keys():
            assert re.match(r".*/\d{4}/\d{2}/\d{2}/\d{2}/.*-\d{4}-\d{2}-\d{2}-\d{2}.*", key)

    @markers.aws.unknown
    def test_firehose_extended_s3(
        self, firehose_create_delivery_stream, s3_create_bucket, aws_client
    ):
        stream_name = f"fh-stream-{short_uid()}"
        bucket_name = s3_create_bucket()

        s3_prefix = "/testdata2"
        test_data = '{"test": "firehose_data_%s"}' % short_uid()
        # create Firehose stream
        stream = firehose_create_delivery_stream(
            DeliveryStreamName=stream_name,
            ExtendedS3DestinationConfiguration={
                "RoleARN": arns.iam_resource_arn("firehose", TEST_AWS_ACCOUNT_ID),
                "BucketARN": arns.s3_bucket_arn(bucket_name),
                "Prefix": s3_prefix,
            },
            Tags=TEST_TAGS,
        )

        assert stream
        assert stream_name in aws_client.firehose.list_delivery_streams()["DeliveryStreamNames"]
        tags = aws_client.firehose.list_tags_for_delivery_stream(DeliveryStreamName=stream_name)
        assert tags["Tags"] == TEST_TAGS

        # put records
        aws_client.firehose.put_record(
            DeliveryStreamName=stream_name, Record={"Data": to_bytes(test_data)}
        )
        # check records in target bucket
        all_objects = testutil.list_all_s3_objects(aws_client.s3)
        testutil.assert_objects(json.loads(to_str(test_data)), all_objects)
        # check file layout in target bucket
        all_objects = testutil.map_all_s3_objects(buckets=[bucket_name], s3_client=aws_client.s3)
        for key in all_objects.keys():
            assert re.match(r".*/\d{4}/\d{2}/\d{2}/\d{2}/.*-\d{4}-\d{2}-\d{2}-\d{2}.*", key)

    @markers.aws.unknown
    def test_firehose_kinesis_to_s3(self, kinesis_create_stream, s3_create_bucket, aws_client):
        stream_name = f"fh-stream-{short_uid()}"

        kinesis_stream_name = kinesis_create_stream()

        s3_prefix = "/testdata"
        test_data = '{"test": "firehose_data_%s"}' % short_uid()

        # create Firehose stream
        stream = aws_client.firehose.create_delivery_stream(
            DeliveryStreamType="KinesisStreamAsSource",
            KinesisStreamSourceConfiguration={
                "RoleARN": arns.iam_resource_arn("firehose", TEST_AWS_ACCOUNT_ID),
                "KinesisStreamARN": arns.kinesis_stream_arn(
                    kinesis_stream_name, TEST_AWS_ACCOUNT_ID, TEST_AWS_REGION_NAME
                ),
            },
            DeliveryStreamName=stream_name,
            S3DestinationConfiguration={
                "RoleARN": arns.iam_resource_arn("firehose", TEST_AWS_ACCOUNT_ID),
                "BucketARN": arns.s3_bucket_arn(TEST_BUCKET_NAME),
                "Prefix": s3_prefix,
            },
        )
        assert stream
        assert stream_name in aws_client.firehose.list_delivery_streams()["DeliveryStreamNames"]

        # wait for stream to become ACTIVE
        def _assert_active():
            stream_info = aws_client.firehose.describe_delivery_stream(
                DeliveryStreamName=stream_name
            )
            assert stream_info["DeliveryStreamDescription"]["DeliveryStreamStatus"] == "ACTIVE"

        retry(_assert_active, sleep=1, retries=30)

        # create target S3 bucket
        s3_create_bucket(Bucket=TEST_BUCKET_NAME)

        # put records
        aws_client.kinesis.put_record(
            Data=to_bytes(test_data), PartitionKey="testId", StreamName=kinesis_stream_name
        )

        # check records in target bucket
        def _assert_objects_created():
            all_objects = testutil.list_all_s3_objects(aws_client.s3)
            testutil.assert_objects(json.loads(to_str(test_data)), all_objects)

        retry(_assert_objects_created, sleep=1, retries=4)

        # clean up
        aws_client.firehose.delete_delivery_stream(DeliveryStreamName=stream_name)

    @markers.aws.unknown
    def test_lambda_streams_batch_and_transactions(
        self,
        kinesis_create_stream,
        dynamodb_create_table,
        create_lambda_function,
        cleanups,
        aws_client,
    ):
        ddb_lease_table_suffix = "-kclapp2"
        table_name = short_uid() + "lsbat" + ddb_lease_table_suffix
        lambda_ddb_name = f"lambda-ddb-{short_uid()}"
        stream_name = kinesis_create_stream()

        events = []

        # subscribe to inbound Kinesis stream
        def process_records(records):
            events.extend(records)

        # start the KCL client process in the background
        process = kinesis_connector.listen_to_kinesis(
            stream_name,
            region_name=TEST_AWS_REGION_NAME,
            listener_func=process_records,
            wait_until_started=True,
            ddb_lease_table_suffix=ddb_lease_table_suffix,
        )
        cleanups.append(lambda: process.stop())

        LOGGER.info("Kinesis consumer initialized.")
        # create table with stream forwarding config
        dynamodb_create_table(
            table_name=table_name,
            partition_key=PARTITION_KEY,
            stream_view_type="NEW_AND_OLD_IMAGES",
        )

        # list DDB streams and make sure the table stream is there
        streams = aws_client.dynamodbstreams.list_streams()
        ddb_event_source_arn = None
        for stream in streams["Streams"]:
            if stream["TableName"] == table_name:
                ddb_event_source_arn = stream["StreamArn"]
        assert ddb_event_source_arn

        # deploy test lambda connected to DynamoDB Stream
        create_lambda_function(
            handler_file=TEST_LAMBDA_PYTHON,
            func_name=lambda_ddb_name,
            envvars={"KINESIS_STREAM_NAME": stream_name},
            client=aws_client.lambda_,
        )
        uuid = aws_client.lambda_.create_event_source_mapping(
            FunctionName=lambda_ddb_name,
            EventSourceArn=ddb_event_source_arn,
            StartingPosition="TRIM_HORIZON",
        )["UUID"]
        cleanups.append(lambda: aws_client.lambda_.delete_event_source_mapping(UUID=uuid))

        # submit a batch with writes
        aws_client.dynamodb.batch_write_item(
            RequestItems={
                table_name: [
                    {
                        "PutRequest": {
                            "Item": {
                                PARTITION_KEY: {"S": "testId0"},
                                "data": {"S": "foobar123"},
                            }
                        }
                    },
                    {
                        "PutRequest": {
                            "Item": {
                                PARTITION_KEY: {"S": "testId1"},
                                "data": {"S": "foobar123"},
                            }
                        }
                    },
                    {
                        "PutRequest": {
                            "Item": {
                                PARTITION_KEY: {"S": "testId2"},
                                "data": {"S": "foobar123"},
                            }
                        }
                    },
                ]
            }
        )

        # submit a batch with writes and deletes
        aws_client.dynamodb.batch_write_item(
            RequestItems={
                table_name: [
                    {
                        "PutRequest": {
                            "Item": {
                                PARTITION_KEY: {"S": "testId3"},
                                "data": {"S": "foobar123"},
                            }
                        }
                    },
                    {
                        "PutRequest": {
                            "Item": {
                                PARTITION_KEY: {"S": "testId4"},
                                "data": {"S": "foobar123"},
                            }
                        }
                    },
                    {
                        "PutRequest": {
                            "Item": {
                                PARTITION_KEY: {"S": "testId5"},
                                "data": {"S": "foobar123"},
                            }
                        }
                    },
                    {"DeleteRequest": {"Key": {PARTITION_KEY: {"S": "testId0"}}}},
                    {"DeleteRequest": {"Key": {PARTITION_KEY: {"S": "testId1"}}}},
                    {"DeleteRequest": {"Key": {PARTITION_KEY: {"S": "testId2"}}}},
                ]
            }
        )

        # submit a transaction with writes and delete
        aws_client.dynamodb.transact_write_items(
            TransactItems=[
                {
                    "Put": {
                        "TableName": table_name,
                        "Item": {
                            PARTITION_KEY: {"S": "testId6"},
                            "data": {"S": "foobar123"},
                        },
                    }
                },
                {
                    "Put": {
                        "TableName": table_name,
                        "Item": {
                            PARTITION_KEY: {"S": "testId7"},
                            "data": {"S": "foobar123"},
                        },
                    }
                },
                {
                    "Put": {
                        "TableName": table_name,
                        "Item": {
                            PARTITION_KEY: {"S": "testId8"},
                            "data": {"S": "foobar123"},
                        },
                    }
                },
                {
                    "Delete": {
                        "TableName": table_name,
                        "Key": {PARTITION_KEY: {"S": "testId3"}},
                    }
                },
                {
                    "Delete": {
                        "TableName": table_name,
                        "Key": {PARTITION_KEY: {"S": "testId4"}},
                    }
                },
                {
                    "Delete": {
                        "TableName": table_name,
                        "Key": {PARTITION_KEY: {"S": "testId5"}},
                    }
                },
            ]
        )

        # submit a batch with a put over existing item
        aws_client.dynamodb.transact_write_items(
            TransactItems=[
                {
                    "Put": {
                        "TableName": table_name,
                        "Item": {
                            PARTITION_KEY: {"S": "testId6"},
                            "data": {"S": "foobar123_updated1"},
                        },
                    }
                },
            ]
        )

        # submit a transaction with a put over existing item
        aws_client.dynamodb.transact_write_items(
            TransactItems=[
                {
                    "Put": {
                        "TableName": table_name,
                        "Item": {
                            PARTITION_KEY: {"S": "testId7"},
                            "data": {"S": "foobar123_updated1"},
                        },
                    }
                },
            ]
        )

        # submit a transaction with updates
        aws_client.dynamodb.transact_write_items(
            TransactItems=[
                {
                    "Update": {
                        "TableName": table_name,
                        "Key": {PARTITION_KEY: {"S": "testId6"}},
                        "UpdateExpression": "SET #0 = :0",
                        "ExpressionAttributeNames": {"#0": "data"},
                        "ExpressionAttributeValues": {":0": {"S": "foobar123_updated2"}},
                    }
                },
                {
                    "Update": {
                        "TableName": table_name,
                        "Key": {PARTITION_KEY: {"S": "testId7"}},
                        "UpdateExpression": "SET #0 = :0",
                        "ExpressionAttributeNames": {"#0": "data"},
                        "ExpressionAttributeValues": {":0": {"S": "foobar123_updated2"}},
                    }
                },
                {
                    "Update": {
                        "TableName": table_name,
                        "Key": {PARTITION_KEY: {"S": "testId8"}},
                        "UpdateExpression": "SET #0 = :0",
                        "ExpressionAttributeNames": {"#0": "data"},
                        "ExpressionAttributeValues": {":0": {"S": "foobar123_updated2"}},
                    }
                },
            ]
        )

        LOGGER.info("Waiting some time before finishing test.")
        time.sleep(2)

        num_insert = 9
        num_modify = 5
        num_delete = 6
        num_events = num_insert + num_modify + num_delete

        def check_events():
            if len(events) != num_events:
                msg = "DynamoDB updates retrieved (actual/expected): %s/%s" % (
                    len(events),
                    num_events,
                )
                LOGGER.warning(msg)
            assert len(events) == num_events
            event_items = [json.loads(base64.b64decode(e["data"])) for e in events]
            # make sure that we have the right amount of expected event types
            inserts = [e for e in event_items if e.get("__action_type") == "INSERT"]
            modifies = [e for e in event_items if e.get("__action_type") == "MODIFY"]
            removes = [e for e in event_items if e.get("__action_type") == "REMOVE"]
            assert len(inserts) == num_insert
            assert len(modifies) == num_modify
            assert len(removes) == num_delete

            # assert that all inserts were received

            for i, event in enumerate(inserts):
                assert "old_image" not in event
                item_id = "testId%d" % i
                matching = [i for i in inserts if i["new_image"]["id"] == item_id][0]
                assert matching["new_image"] == {"id": item_id, "data": "foobar123"}

            # assert that all updates were received

            def assert_updates(expected_updates, modifies):
                def found(update):
                    for modif in modifies:
                        if modif["old_image"]["id"] == update["id"]:
                            assert modif["old_image"] == {
                                "id": update["id"],
                                "data": update["old"],
                            }
                            assert modif["new_image"] == {
                                "id": update["id"],
                                "data": update["new"],
                            }
                            return True

                for update in expected_updates:
                    assert found(update)

            updates1 = [
                {"id": "testId6", "old": "foobar123", "new": "foobar123_updated1"},
                {"id": "testId7", "old": "foobar123", "new": "foobar123_updated1"},
            ]
            updates2 = [
                {
                    "id": "testId6",
                    "old": "foobar123_updated1",
                    "new": "foobar123_updated2",
                },
                {
                    "id": "testId7",
                    "old": "foobar123_updated1",
                    "new": "foobar123_updated2",
                },
                {"id": "testId8", "old": "foobar123", "new": "foobar123_updated2"},
            ]

            assert_updates(updates1, modifies[:2])
            assert_updates(updates2, modifies[2:])

            # assert that all removes were received

            for i, event in enumerate(removes):
                assert "new_image" not in event
                item_id = "testId%d" % i
                matching = [i for i in removes if i["old_image"]["id"] == item_id][0]
                assert matching["old_image"] == {"id": item_id, "data": "foobar123"}

        # this can take a long time in CI, make sure we give it enough time/retries
        retry(check_events, retries=30, sleep=4)

    @markers.aws.unknown
    def test_scheduled_lambda(self, aws_client, scheduled_test_lambda):
        def check_invocation(*args):
            assert get_lambda_logs(scheduled_test_lambda, aws_client.logs)

        # wait for up to 1 min for invocations to get triggered
        retry(check_invocation, retries=16, sleep=5)


@markers.aws.unknown
def test_kinesis_lambda_forward_chain(
    kinesis_create_stream, s3_create_bucket, create_lambda_function, cleanups, aws_client
):
    stream1_name = kinesis_create_stream()
    stream2_name = kinesis_create_stream()
    lambda1_name = f"function-{short_uid()}"
    lambda2_name = f"function-{short_uid()}"
<<<<<<< HEAD

    # create s3 bucket: this bucket is being used in lambda function
=======
>>>>>>> d94a71ad
    s3_create_bucket(Bucket=TEST_BUCKET_NAME)

    # deploy test lambdas connected to Kinesis streams
    zip_file = testutil.create_lambda_archive(load_file(TEST_LAMBDA_PYTHON), get_content=True)
    lambda_1_resp = create_lambda_function(
        func_name=lambda1_name,
        zip_file=zip_file,
        event_source_arn=get_event_source_arn(stream1_name, aws_client.kinesis),
        starting_position="TRIM_HORIZON",
        client=aws_client.lambda_,
    )
    lambda_1_event_source_uuid = lambda_1_resp["CreateEventSourceMappingResponse"]["UUID"]
    cleanups.append(
        lambda: aws_client.lambda_.delete_event_source_mapping(UUID=lambda_1_event_source_uuid)
    )
    lambda_2_resp = create_lambda_function(
        func_name=lambda2_name,
        zip_file=zip_file,
        event_source_arn=get_event_source_arn(stream2_name, aws_client.kinesis),
        starting_position="TRIM_HORIZON",
        client=aws_client.lambda_,
    )
    lambda_2_event_source_uuid = lambda_2_resp["CreateEventSourceMappingResponse"]["UUID"]
    cleanups.append(
        lambda: aws_client.lambda_.delete_event_source_mapping(UUID=lambda_2_event_source_uuid)
    )

    # publish test record
    test_data = {"test_data": "forward_chain_data_%s with 'quotes\\\"" % short_uid()}
    data = clone(test_data)
    data[lambda_integration.MSG_BODY_MESSAGE_TARGET] = "kinesis:%s" % stream2_name
    LOGGER.debug("put record")
    aws_client.kinesis.put_record(
        Data=to_bytes(json.dumps(data)),
        PartitionKey="testId",
        StreamName=stream1_name,
    )

    def check_results():
        LOGGER.debug("check results")
        all_objects = testutil.list_all_s3_objects(aws_client.s3)
        testutil.assert_objects(test_data, all_objects)

    # check results
    retry(check_results, retries=10, sleep=3)


parametrize_python_runtimes = pytest.mark.parametrize("runtime", PYTHON_TEST_RUNTIMES)


class TestLambdaOutgoingSdkCalls:
    @parametrize_python_runtimes
    @markers.aws.unknown
    def test_lambda_send_message_to_sqs(
        self, create_lambda_function, sqs_create_queue, runtime, lambda_su_role, aws_client
    ):
        """Send sqs message to sqs queue inside python lambda"""
        function_name = f"test-function-{short_uid()}"
        queue_name = f"lambda-queue-{short_uid()}"
        queue_url = sqs_create_queue(QueueName=queue_name)

        create_lambda_function(
            handler_file=TEST_LAMBDA_SEND_MESSAGE_FILE,
            func_name=function_name,
            runtime=runtime,
            role=lambda_su_role,
            client=aws_client.lambda_,
        )

        event = {
            "message": f"message-from-test-lambda-{short_uid()}",
            "queue_name": queue_name,
            "region_name": aws_client.sqs.meta.region_name,
        }

        aws_client.lambda_.invoke(FunctionName=function_name, Payload=json.dumps(event))

        # assert that message has been received on the Queue
        def receive_message():
            rs = aws_client.sqs.receive_message(QueueUrl=queue_url, MessageAttributeNames=["All"])
            assert len(rs["Messages"]) > 0
            return rs["Messages"][0]

        message = retry(receive_message, retries=15, sleep=2)
        assert event["message"] == message["Body"]

    @parametrize_python_runtimes
    @markers.aws.unknown
    def test_lambda_put_item_to_dynamodb(
        self,
        create_lambda_function,
        dynamodb_create_table,
        runtime,
        lambda_su_role,
        aws_client,
    ):
        """Put item into dynamodb from python lambda"""
        table_name = f"ddb-table-{short_uid()}"
        function_name = f"test-function-{short_uid()}"

        dynamodb_create_table(table_name=table_name, partition_key="id")

        create_lambda_function(
            handler_file=TEST_LAMBDA_PUT_ITEM_FILE,
            func_name=function_name,
            runtime=runtime,
            role=lambda_su_role,
            client=aws_client.lambda_,
        )

        data = {short_uid(): f"data-{i}" for i in range(3)}

        event = {
            "table_name": table_name,
            "region_name": aws_client.dynamodb.meta.region_name,
            "items": [{"id": k, "data": v} for k, v in data.items()],
        }

        def wait_for_table_created():
            return (
                aws_client.dynamodb.describe_table(TableName=table_name)["Table"]["TableStatus"]
                == "ACTIVE"
            )

        assert poll_condition(wait_for_table_created, timeout=30)

        aws_client.lambda_.invoke(FunctionName=function_name, Payload=json.dumps(event))

        rs = aws_client.dynamodb.scan(TableName=table_name)

        items = rs["Items"]

        assert len(items) == len(data.keys())
        for item in items:
            assert data[item["id"]["S"]] == item["data"]["S"]

    @parametrize_python_runtimes
    @markers.aws.unknown
    def test_lambda_start_stepfunctions_execution(
        self, create_lambda_function, runtime, lambda_su_role, cleanups, aws_client
    ):
        """Start stepfunctions machine execution from lambda"""
        function_name = f"test-function-{short_uid()}"
        resource_lambda_name = f"test-resource-{short_uid()}"
        state_machine_name = f"state-machine-{short_uid()}"

        create_lambda_function(
            handler_file=TEST_LAMBDA_START_EXECUTION_FILE,
            func_name=function_name,
            runtime=runtime,
            role=lambda_su_role,
            client=aws_client.lambda_,
        )

        resource_lambda_arn = create_lambda_function(
            handler_file=TEST_LAMBDA_PYTHON_ECHO,
            func_name=resource_lambda_name,
            runtime=runtime,
            role=lambda_su_role,
            client=aws_client.lambda_,
        )["CreateFunctionResponse"]["FunctionArn"]

        state_machine_def = {
            "StartAt": "step1",
            "States": {
                "step1": {
                    "Type": "Task",
                    "Resource": resource_lambda_arn,
                    "ResultPath": "$.result_value",
                    "End": True,
                }
            },
        }

        rs = aws_client.stepfunctions.create_state_machine(
            name=state_machine_name,
            definition=json.dumps(state_machine_def),
            roleArn=lambda_su_role,
        )
        sm_arn = rs["stateMachineArn"]
        cleanups.append(
            lambda: aws_client.stepfunctions.delete_state_machine(stateMachineArn=sm_arn)
        )

        aws_client.lambda_.invoke(
            FunctionName=function_name,
            Payload=json.dumps(
                {
                    "state_machine_arn": sm_arn,
                    "region_name": aws_client.stepfunctions.meta.region_name,
                    "input": {},
                }
            ),
        )
        time.sleep(1)

        rs = aws_client.stepfunctions.list_executions(stateMachineArn=sm_arn)

        # assert that state machine got executed 1 time
        assert 1 == len([ex for ex in rs["executions"] if ex["stateMachineArn"] == sm_arn])


# ---------------
# HELPER METHODS
# ---------------


def get_event_source_arn(stream_name, client) -> str:
    return client.describe_stream(StreamName=stream_name)["StreamDescription"]["StreamARN"]<|MERGE_RESOLUTION|>--- conflicted
+++ resolved
@@ -550,11 +550,9 @@
     stream2_name = kinesis_create_stream()
     lambda1_name = f"function-{short_uid()}"
     lambda2_name = f"function-{short_uid()}"
-<<<<<<< HEAD
+
 
     # create s3 bucket: this bucket is being used in lambda function
-=======
->>>>>>> d94a71ad
     s3_create_bucket(Bucket=TEST_BUCKET_NAME)
 
     # deploy test lambdas connected to Kinesis streams
