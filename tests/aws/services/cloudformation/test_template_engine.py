--- conflicted
+++ resolved
@@ -756,11 +756,7 @@
         snapshot.match("original_template", original_template)
         snapshot.match("processed_template", processed_template)
 
-<<<<<<< HEAD
-    @skip_if_v2_provider(reason="Fn:transform not implemented")
-=======
     @skip_if_v2_provider(reason="Fn::Transform")
->>>>>>> 6e03b925
     @markers.aws.validated
     def test_attribute_uses_macro(self, deploy_cfn_template, create_lambda_function, aws_client):
         macro_function_path = os.path.join(
