--- conflicted
+++ resolved
@@ -46,13 +46,9 @@
     assert "hello from statemachine" in execution_desc["output"]
 
 
-<<<<<<< HEAD
-@pytest.mark.skip(reason="CFNV2:Other")
-=======
 @pytest.mark.skip(
     reason="CFNV2:Other During change set describe the a Ref to a not yet deployed resource returns null which is an invalid input for Fn::Split"
 )
->>>>>>> 8b3dcddc
 @markers.aws.validated
 def test_nested_statemachine_with_sync2(deploy_cfn_template, aws_client):
     stack = deploy_cfn_template(
