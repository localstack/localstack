{
  "tests/aws/services/cloudformation/test_change_sets.py::test_single_resource_static_update": {
    "recorded-date": "18-03-2025, 16:52:36",
    "recorded-content": {
      "describe-1": {
        "Capabilities": [],
        "ChangeSetId": "arn:<partition>:cloudformation:<region>:111111111111:changeSet/<resource:1>",
        "ChangeSetName": "<change-set-name:1>",
        "Changes": [
          {
            "ResourceChange": {
              "Action": "Add",
              "Details": [],
              "LogicalResourceId": "MyParameter",
              "ResourceType": "AWS::SSM::Parameter",
              "Scope": []
            },
            "Type": "Resource"
          }
        ],
        "CreationTime": "datetime",
        "ExecutionStatus": "AVAILABLE",
        "IncludeNestedStacks": false,
        "NotificationARNs": [],
        "RollbackConfiguration": {},
        "StackId": "arn:<partition>:cloudformation:<region>:111111111111:stack/<stack-name:1>/<resource:2>",
        "StackName": "<stack-name:1>",
        "Status": "CREATE_COMPLETE",
        "ResponseMetadata": {
          "HTTPHeaders": {},
          "HTTPStatusCode": 200
        }
      },
      "parameter-1": {
        "ARN": "arn:<partition>:ssm:<region>:111111111111:parameter/<resource:3>",
        "DataType": "text",
        "LastModifiedDate": "datetime",
        "Name": "<resource:3>",
        "Type": "String",
        "Value": "foo",
        "Version": 1
      },
      "describe-2": {
        "Capabilities": [],
        "ChangeSetId": "arn:<partition>:cloudformation:<region>:111111111111:changeSet/<resource:4>",
        "ChangeSetName": "<change-set-name:2>",
        "Changes": [
          {
            "ResourceChange": {
              "Action": "Modify",
              "Details": [
                {
                  "ChangeSource": "DirectModification",
                  "Evaluation": "Static",
                  "Target": {
                    "Attribute": "Properties",
                    "Name": "Value",
                    "RequiresRecreation": "Never"
                  }
                }
              ],
              "LogicalResourceId": "MyParameter",
              "PhysicalResourceId": "<resource:3>",
              "Replacement": "False",
              "ResourceType": "AWS::SSM::Parameter",
              "Scope": [
                "Properties"
              ]
            },
            "Type": "Resource"
          }
        ],
        "CreationTime": "datetime",
        "ExecutionStatus": "AVAILABLE",
        "IncludeNestedStacks": false,
        "NotificationARNs": [],
        "RollbackConfiguration": {},
        "StackId": "arn:<partition>:cloudformation:<region>:111111111111:stack/<stack-name:1>/<resource:2>",
        "StackName": "<stack-name:1>",
        "Status": "CREATE_COMPLETE",
        "ResponseMetadata": {
          "HTTPHeaders": {},
          "HTTPStatusCode": 200
        }
      },
      "parameter-2": {
        "ARN": "arn:<partition>:ssm:<region>:111111111111:parameter/<resource:3>",
        "DataType": "text",
        "LastModifiedDate": "datetime",
        "Name": "<resource:3>",
        "Type": "String",
        "Value": "bar",
        "Version": 2
      }
    }
  },
  "tests/aws/services/cloudformation/test_change_sets.py::TestCaptureUpdateProcess::test_direct_update": {
    "recorded-date": "05-08-2025, 14:15:57",
    "recorded-content": {
      "create-change-set-1": {
        "Id": "arn:<partition>:cloudformation:<region>:111111111111:changeSet/<resource:1>",
        "StackId": "arn:<partition>:cloudformation:<region>:111111111111:stack/<stack-name:1>/<resource:2>",
        "ResponseMetadata": {
          "HTTPHeaders": {},
          "HTTPStatusCode": 200
        }
      },
      "describe-change-set-1-prop-values": {
        "Capabilities": [],
        "ChangeSetId": "arn:<partition>:cloudformation:<region>:111111111111:changeSet/<resource:1>",
        "ChangeSetName": "<change-set-id:1>",
        "Changes": [
          {
            "ResourceChange": {
              "Action": "Add",
              "AfterContext": {
                "Properties": {
                  "TopicName": "topic-1"
                }
              },
              "Details": [],
              "LogicalResourceId": "Foo",
              "ResourceType": "AWS::SNS::Topic",
              "Scope": []
            },
            "Type": "Resource"
          }
        ],
        "CreationTime": "datetime",
        "ExecutionStatus": "AVAILABLE",
        "IncludeNestedStacks": false,
        "NotificationARNs": [],
        "RollbackConfiguration": {},
        "StackId": "arn:<partition>:cloudformation:<region>:111111111111:stack/<stack-name:1>/<resource:2>",
        "StackName": "<stack-name:1>",
        "Status": "CREATE_COMPLETE",
        "ResponseMetadata": {
          "HTTPHeaders": {},
          "HTTPStatusCode": 200
        }
      },
      "describe-change-set-1": {
        "Capabilities": [],
        "ChangeSetId": "arn:<partition>:cloudformation:<region>:111111111111:changeSet/<resource:1>",
        "ChangeSetName": "<change-set-id:1>",
        "Changes": [
          {
            "ResourceChange": {
              "Action": "Add",
              "Details": [],
              "LogicalResourceId": "Foo",
              "ResourceType": "AWS::SNS::Topic",
              "Scope": []
            },
            "Type": "Resource"
          }
        ],
        "CreationTime": "datetime",
        "ExecutionStatus": "AVAILABLE",
        "IncludeNestedStacks": false,
        "NotificationARNs": [],
        "RollbackConfiguration": {},
        "StackId": "arn:<partition>:cloudformation:<region>:111111111111:stack/<stack-name:1>/<resource:2>",
        "StackName": "<stack-name:1>",
        "Status": "CREATE_COMPLETE",
        "ResponseMetadata": {
          "HTTPHeaders": {},
          "HTTPStatusCode": 200
        }
      },
      "execute-change-set-1": {
        "ResponseMetadata": {
          "HTTPHeaders": {},
          "HTTPStatusCode": 200
        }
      },
      "post-create-1-describe": {
        "ChangeSetId": "arn:<partition>:cloudformation:<region>:111111111111:changeSet/<resource:1>",
        "CreationTime": "datetime",
        "DisableRollback": false,
        "DriftInformation": {
          "StackDriftStatus": "NOT_CHECKED"
        },
        "EnableTerminationProtection": false,
        "LastUpdatedTime": "datetime",
        "NotificationARNs": [],
        "RollbackConfiguration": {},
        "StackId": "arn:<partition>:cloudformation:<region>:111111111111:stack/<stack-name:1>/<resource:2>",
        "StackName": "<stack-name:1>",
        "StackStatus": "CREATE_COMPLETE",
        "Tags": []
      },
      "create-change-set-2": {
        "Id": "arn:<partition>:cloudformation:<region>:111111111111:changeSet/<resource:3>",
        "StackId": "arn:<partition>:cloudformation:<region>:111111111111:stack/<stack-name:1>/<resource:2>",
        "ResponseMetadata": {
          "HTTPHeaders": {},
          "HTTPStatusCode": 200
        }
      },
      "describe-change-set-2-prop-values": {
        "Capabilities": [],
        "ChangeSetId": "arn:<partition>:cloudformation:<region>:111111111111:changeSet/<resource:3>",
        "ChangeSetName": "<change-set-id:1>",
        "Changes": [
          {
            "ResourceChange": {
              "Action": "Modify",
              "AfterContext": {
                "Properties": {
                  "TopicName": "topic-2"
                }
              },
              "BeforeContext": {
                "Properties": {
                  "TopicName": "topic-1"
                }
              },
              "Details": [
                {
                  "ChangeSource": "DirectModification",
                  "Evaluation": "Static",
                  "Target": {
                    "AfterValue": "topic-2",
                    "Attribute": "Properties",
                    "AttributeChangeType": "Modify",
                    "BeforeValue": "topic-1",
                    "Name": "TopicName",
                    "Path": "/Properties/TopicName",
                    "RequiresRecreation": "Always"
                  }
                }
              ],
              "LogicalResourceId": "Foo",
              "PhysicalResourceId": "arn:<partition>:sns:<region>:111111111111:topic-1",
              "PolicyAction": "ReplaceAndDelete",
              "Replacement": "True",
              "ResourceType": "AWS::SNS::Topic",
              "Scope": [
                "Properties"
              ]
            },
            "Type": "Resource"
          }
        ],
        "CreationTime": "datetime",
        "ExecutionStatus": "AVAILABLE",
        "IncludeNestedStacks": false,
        "NotificationARNs": [],
        "RollbackConfiguration": {},
        "StackId": "arn:<partition>:cloudformation:<region>:111111111111:stack/<stack-name:1>/<resource:2>",
        "StackName": "<stack-name:1>",
        "Status": "CREATE_COMPLETE",
        "ResponseMetadata": {
          "HTTPHeaders": {},
          "HTTPStatusCode": 200
        }
      },
      "describe-change-set-2": {
        "Capabilities": [],
        "ChangeSetId": "arn:<partition>:cloudformation:<region>:111111111111:changeSet/<resource:3>",
        "ChangeSetName": "<change-set-id:1>",
        "Changes": [
          {
            "ResourceChange": {
              "Action": "Modify",
              "Details": [
                {
                  "ChangeSource": "DirectModification",
                  "Evaluation": "Static",
                  "Target": {
                    "Attribute": "Properties",
                    "Name": "TopicName",
                    "RequiresRecreation": "Always"
                  }
                }
              ],
              "LogicalResourceId": "Foo",
              "PhysicalResourceId": "arn:<partition>:sns:<region>:111111111111:topic-1",
              "PolicyAction": "ReplaceAndDelete",
              "Replacement": "True",
              "ResourceType": "AWS::SNS::Topic",
              "Scope": [
                "Properties"
              ]
            },
            "Type": "Resource"
          }
        ],
        "CreationTime": "datetime",
        "ExecutionStatus": "AVAILABLE",
        "IncludeNestedStacks": false,
        "NotificationARNs": [],
        "RollbackConfiguration": {},
        "StackId": "arn:<partition>:cloudformation:<region>:111111111111:stack/<stack-name:1>/<resource:2>",
        "StackName": "<stack-name:1>",
        "Status": "CREATE_COMPLETE",
        "ResponseMetadata": {
          "HTTPHeaders": {},
          "HTTPStatusCode": 200
        }
      },
      "execute-change-set-2": {
        "ResponseMetadata": {
          "HTTPHeaders": {},
          "HTTPStatusCode": 200
        }
      },
      "post-create-2-describe": {
        "ChangeSetId": "arn:<partition>:cloudformation:<region>:111111111111:changeSet/<resource:3>",
        "CreationTime": "datetime",
        "DisableRollback": false,
        "DriftInformation": {
          "StackDriftStatus": "NOT_CHECKED"
        },
        "EnableTerminationProtection": false,
        "LastUpdatedTime": "datetime",
        "NotificationARNs": [],
        "RollbackConfiguration": {},
        "StackId": "arn:<partition>:cloudformation:<region>:111111111111:stack/<stack-name:1>/<resource:2>",
        "StackName": "<stack-name:1>",
        "StackStatus": "UPDATE_COMPLETE",
        "Tags": []
      },
      "delete-describe": {
        "CreationTime": "datetime",
        "DeletionTime": "datetime",
        "DisableRollback": false,
        "DriftInformation": {
          "StackDriftStatus": "NOT_CHECKED"
        },
        "LastUpdatedTime": "datetime",
        "NotificationARNs": [],
        "RollbackConfiguration": {},
        "StackId": "arn:<partition>:cloudformation:<region>:111111111111:stack/<stack-name:1>/<resource:2>",
        "StackName": "<stack-name:1>",
        "StackStatus": "DELETE_COMPLETE",
        "Tags": []
      },
      "per-resource-events": {
        "Foo": [
          {
            "LogicalResourceId": "Foo",
            "PhysicalResourceId": "arn:<partition>:sns:<region>:111111111111:topic-1",
            "ResourceStatus": "CREATE_IN_PROGRESS",
            "ResourceType": "AWS::SNS::Topic",
            "Timestamp": "timestamp"
          },
          {
            "LogicalResourceId": "Foo",
            "PhysicalResourceId": "arn:<partition>:sns:<region>:111111111111:topic-1",
            "ResourceStatus": "CREATE_COMPLETE",
            "ResourceType": "AWS::SNS::Topic",
            "Timestamp": "timestamp"
          },
          {
            "LogicalResourceId": "Foo",
            "PhysicalResourceId": "arn:<partition>:sns:<region>:111111111111:topic-2",
            "ResourceStatus": "UPDATE_IN_PROGRESS",
            "ResourceType": "AWS::SNS::Topic",
            "Timestamp": "timestamp"
          },
          {
            "LogicalResourceId": "Foo",
            "PhysicalResourceId": "arn:<partition>:sns:<region>:111111111111:topic-2",
            "ResourceStatus": "UPDATE_COMPLETE",
            "ResourceType": "AWS::SNS::Topic",
            "Timestamp": "timestamp"
          },
          {
            "LogicalResourceId": "Foo",
            "PhysicalResourceId": "arn:<partition>:sns:<region>:111111111111:topic-1",
            "ResourceStatus": "DELETE_IN_PROGRESS",
            "ResourceType": "AWS::SNS::Topic",
            "Timestamp": "timestamp"
          },
          {
            "LogicalResourceId": "Foo",
            "PhysicalResourceId": "arn:<partition>:sns:<region>:111111111111:topic-1",
            "ResourceStatus": "DELETE_COMPLETE",
            "ResourceType": "AWS::SNS::Topic",
            "Timestamp": "timestamp"
          },
          {
            "LogicalResourceId": "Foo",
            "PhysicalResourceId": "arn:<partition>:sns:<region>:111111111111:topic-2",
            "ResourceStatus": "DELETE_IN_PROGRESS",
            "ResourceType": "AWS::SNS::Topic",
            "Timestamp": "timestamp"
          },
          {
            "LogicalResourceId": "Foo",
            "PhysicalResourceId": "arn:<partition>:sns:<region>:111111111111:topic-2",
            "ResourceStatus": "DELETE_COMPLETE",
            "ResourceType": "AWS::SNS::Topic",
            "Timestamp": "timestamp"
          }
        ],
        "Stack": [
          {
            "LogicalResourceId": "<stack-name:1>",
            "PhysicalResourceId": "arn:<partition>:cloudformation:<region>:111111111111:stack/<stack-name:1>/<resource:2>",
            "ResourceStatus": "REVIEW_IN_PROGRESS",
            "ResourceType": "AWS::CloudFormation::Stack",
            "Timestamp": "timestamp"
          },
          {
            "LogicalResourceId": "<stack-name:1>",
            "PhysicalResourceId": "arn:<partition>:cloudformation:<region>:111111111111:stack/<stack-name:1>/<resource:2>",
            "ResourceStatus": "CREATE_IN_PROGRESS",
            "ResourceType": "AWS::CloudFormation::Stack",
            "Timestamp": "timestamp"
          },
          {
            "LogicalResourceId": "<stack-name:1>",
            "PhysicalResourceId": "arn:<partition>:cloudformation:<region>:111111111111:stack/<stack-name:1>/<resource:2>",
            "ResourceStatus": "CREATE_COMPLETE",
            "ResourceType": "AWS::CloudFormation::Stack",
            "Timestamp": "timestamp"
          },
          {
            "LogicalResourceId": "<stack-name:1>",
            "PhysicalResourceId": "arn:<partition>:cloudformation:<region>:111111111111:stack/<stack-name:1>/<resource:2>",
            "ResourceStatus": "UPDATE_IN_PROGRESS",
            "ResourceType": "AWS::CloudFormation::Stack",
            "Timestamp": "timestamp"
          },
          {
            "LogicalResourceId": "<stack-name:1>",
            "PhysicalResourceId": "arn:<partition>:cloudformation:<region>:111111111111:stack/<stack-name:1>/<resource:2>",
            "ResourceStatus": "UPDATE_COMPLETE",
            "ResourceType": "AWS::CloudFormation::Stack",
            "Timestamp": "timestamp"
          },
          {
            "LogicalResourceId": "<stack-name:1>",
            "PhysicalResourceId": "arn:<partition>:cloudformation:<region>:111111111111:stack/<stack-name:1>/<resource:2>",
            "ResourceStatus": "DELETE_IN_PROGRESS",
            "ResourceType": "AWS::CloudFormation::Stack",
            "Timestamp": "timestamp"
          },
          {
            "LogicalResourceId": "<stack-name:1>",
            "PhysicalResourceId": "arn:<partition>:cloudformation:<region>:111111111111:stack/<stack-name:1>/<resource:2>",
            "ResourceStatus": "DELETE_COMPLETE",
            "ResourceType": "AWS::CloudFormation::Stack",
            "Timestamp": "timestamp"
          }
        ]
      }
    }
  },
  "tests/aws/services/cloudformation/test_change_sets.py::TestCaptureUpdateProcess::test_dynamic_update": {
    "recorded-date": "05-08-2025, 14:17:58",
    "recorded-content": {
      "create-change-set-1": {
        "Id": "arn:<partition>:cloudformation:<region>:111111111111:changeSet/<resource:1>",
        "StackId": "arn:<partition>:cloudformation:<region>:111111111111:stack/<stack-name:1>/<resource:2>",
        "ResponseMetadata": {
          "HTTPHeaders": {},
          "HTTPStatusCode": 200
        }
      },
      "describe-change-set-1-prop-values": {
        "Capabilities": [],
        "ChangeSetId": "arn:<partition>:cloudformation:<region>:111111111111:changeSet/<resource:1>",
        "ChangeSetName": "<change-set-id:1>",
        "Changes": [
          {
            "ResourceChange": {
              "Action": "Add",
              "AfterContext": {
                "Properties": {
                  "TopicName": "topic-1"
                }
              },
              "Details": [],
              "LogicalResourceId": "Foo",
              "ResourceType": "AWS::SNS::Topic",
              "Scope": []
            },
            "Type": "Resource"
          },
          {
            "ResourceChange": {
              "Action": "Add",
              "AfterContext": {
                "Properties": {
                  "Value": "{{changeSet:KNOWN_AFTER_APPLY}}",
                  "Type": "String"
                }
              },
              "Details": [],
              "LogicalResourceId": "Parameter",
              "ResourceType": "AWS::SSM::Parameter",
              "Scope": []
            },
            "Type": "Resource"
          }
        ],
        "CreationTime": "datetime",
        "ExecutionStatus": "AVAILABLE",
        "IncludeNestedStacks": false,
        "NotificationARNs": [],
        "RollbackConfiguration": {},
        "StackId": "arn:<partition>:cloudformation:<region>:111111111111:stack/<stack-name:1>/<resource:2>",
        "StackName": "<stack-name:1>",
        "Status": "CREATE_COMPLETE",
        "ResponseMetadata": {
          "HTTPHeaders": {},
          "HTTPStatusCode": 200
        }
      },
      "describe-change-set-1": {
        "Capabilities": [],
        "ChangeSetId": "arn:<partition>:cloudformation:<region>:111111111111:changeSet/<resource:1>",
        "ChangeSetName": "<change-set-id:1>",
        "Changes": [
          {
            "ResourceChange": {
              "Action": "Add",
              "Details": [],
              "LogicalResourceId": "Foo",
              "ResourceType": "AWS::SNS::Topic",
              "Scope": []
            },
            "Type": "Resource"
          },
          {
            "ResourceChange": {
              "Action": "Add",
              "Details": [],
              "LogicalResourceId": "Parameter",
              "ResourceType": "AWS::SSM::Parameter",
              "Scope": []
            },
            "Type": "Resource"
          }
        ],
        "CreationTime": "datetime",
        "ExecutionStatus": "AVAILABLE",
        "IncludeNestedStacks": false,
        "NotificationARNs": [],
        "RollbackConfiguration": {},
        "StackId": "arn:<partition>:cloudformation:<region>:111111111111:stack/<stack-name:1>/<resource:2>",
        "StackName": "<stack-name:1>",
        "Status": "CREATE_COMPLETE",
        "ResponseMetadata": {
          "HTTPHeaders": {},
          "HTTPStatusCode": 200
        }
      },
      "execute-change-set-1": {
        "ResponseMetadata": {
          "HTTPHeaders": {},
          "HTTPStatusCode": 200
        }
      },
      "post-create-1-describe": {
        "ChangeSetId": "arn:<partition>:cloudformation:<region>:111111111111:changeSet/<resource:1>",
        "CreationTime": "datetime",
        "DisableRollback": false,
        "DriftInformation": {
          "StackDriftStatus": "NOT_CHECKED"
        },
        "EnableTerminationProtection": false,
        "LastUpdatedTime": "datetime",
        "NotificationARNs": [],
        "RollbackConfiguration": {},
        "StackId": "arn:<partition>:cloudformation:<region>:111111111111:stack/<stack-name:1>/<resource:2>",
        "StackName": "<stack-name:1>",
        "StackStatus": "CREATE_COMPLETE",
        "Tags": []
      },
      "create-change-set-2": {
        "Id": "arn:<partition>:cloudformation:<region>:111111111111:changeSet/<resource:3>",
        "StackId": "arn:<partition>:cloudformation:<region>:111111111111:stack/<stack-name:1>/<resource:2>",
        "ResponseMetadata": {
          "HTTPHeaders": {},
          "HTTPStatusCode": 200
        }
      },
      "describe-change-set-2-prop-values": {
        "Capabilities": [],
        "ChangeSetId": "arn:<partition>:cloudformation:<region>:111111111111:changeSet/<resource:3>",
        "ChangeSetName": "<change-set-id:1>",
        "Changes": [
          {
            "ResourceChange": {
              "Action": "Modify",
              "AfterContext": {
                "Properties": {
                  "TopicName": "topic-2"
                }
              },
              "BeforeContext": {
                "Properties": {
                  "TopicName": "topic-1"
                }
              },
              "Details": [
                {
                  "ChangeSource": "DirectModification",
                  "Evaluation": "Static",
                  "Target": {
                    "AfterValue": "topic-2",
                    "Attribute": "Properties",
                    "AttributeChangeType": "Modify",
                    "BeforeValue": "topic-1",
                    "Name": "TopicName",
                    "Path": "/Properties/TopicName",
                    "RequiresRecreation": "Always"
                  }
                }
              ],
              "LogicalResourceId": "Foo",
              "PhysicalResourceId": "arn:<partition>:sns:<region>:111111111111:topic-1",
              "PolicyAction": "ReplaceAndDelete",
              "Replacement": "True",
              "ResourceType": "AWS::SNS::Topic",
              "Scope": [
                "Properties"
              ]
            },
            "Type": "Resource"
          },
          {
            "ResourceChange": {
              "Action": "Modify",
              "AfterContext": {
                "Properties": {
                  "Value": "{{changeSet:KNOWN_AFTER_APPLY}}",
                  "Type": "String"
                }
              },
              "BeforeContext": {
                "Properties": {
                  "Value": "topic-1",
                  "Type": "String"
                }
              },
              "Details": [
                {
                  "ChangeSource": "DirectModification",
                  "Evaluation": "Dynamic",
                  "Target": {
                    "AfterValue": "{{changeSet:KNOWN_AFTER_APPLY}}",
                    "Attribute": "Properties",
                    "AttributeChangeType": "Modify",
                    "BeforeValue": "topic-1",
                    "Name": "Value",
                    "Path": "/Properties/Value",
                    "RequiresRecreation": "Never"
                  }
                },
                {
                  "CausingEntity": "Foo.TopicName",
                  "ChangeSource": "ResourceAttribute",
                  "Evaluation": "Static",
                  "Target": {
                    "AfterValue": "{{changeSet:KNOWN_AFTER_APPLY}}",
                    "Attribute": "Properties",
                    "AttributeChangeType": "Modify",
                    "BeforeValue": "topic-1",
                    "Name": "Value",
                    "Path": "/Properties/Value",
                    "RequiresRecreation": "Never"
                  }
                }
              ],
              "LogicalResourceId": "Parameter",
              "PhysicalResourceId": "CFN-Parameter-gE4nEU6CQEj9",
              "Replacement": "False",
              "ResourceType": "AWS::SSM::Parameter",
              "Scope": [
                "Properties"
              ]
            },
            "Type": "Resource"
          }
        ],
        "CreationTime": "datetime",
        "ExecutionStatus": "AVAILABLE",
        "IncludeNestedStacks": false,
        "NotificationARNs": [],
        "RollbackConfiguration": {},
        "StackId": "arn:<partition>:cloudformation:<region>:111111111111:stack/<stack-name:1>/<resource:2>",
        "StackName": "<stack-name:1>",
        "Status": "CREATE_COMPLETE",
        "ResponseMetadata": {
          "HTTPHeaders": {},
          "HTTPStatusCode": 200
        }
      },
      "describe-change-set-2": {
        "Capabilities": [],
        "ChangeSetId": "arn:<partition>:cloudformation:<region>:111111111111:changeSet/<resource:3>",
        "ChangeSetName": "<change-set-id:1>",
        "Changes": [
          {
            "ResourceChange": {
              "Action": "Modify",
              "Details": [
                {
                  "ChangeSource": "DirectModification",
                  "Evaluation": "Static",
                  "Target": {
                    "Attribute": "Properties",
                    "Name": "TopicName",
                    "RequiresRecreation": "Always"
                  }
                }
              ],
              "LogicalResourceId": "Foo",
              "PhysicalResourceId": "arn:<partition>:sns:<region>:111111111111:topic-1",
              "PolicyAction": "ReplaceAndDelete",
              "Replacement": "True",
              "ResourceType": "AWS::SNS::Topic",
              "Scope": [
                "Properties"
              ]
            },
            "Type": "Resource"
          },
          {
            "ResourceChange": {
              "Action": "Modify",
              "Details": [
                {
                  "CausingEntity": "Foo.TopicName",
                  "ChangeSource": "ResourceAttribute",
                  "Evaluation": "Static",
                  "Target": {
                    "Attribute": "Properties",
                    "Name": "Value",
                    "RequiresRecreation": "Never"
                  }
                }
              ],
              "LogicalResourceId": "Parameter",
              "PhysicalResourceId": "CFN-Parameter-gE4nEU6CQEj9",
              "Replacement": "False",
              "ResourceType": "AWS::SSM::Parameter",
              "Scope": [
                "Properties"
              ]
            },
            "Type": "Resource"
          }
        ],
        "CreationTime": "datetime",
        "ExecutionStatus": "AVAILABLE",
        "IncludeNestedStacks": false,
        "NotificationARNs": [],
        "RollbackConfiguration": {},
        "StackId": "arn:<partition>:cloudformation:<region>:111111111111:stack/<stack-name:1>/<resource:2>",
        "StackName": "<stack-name:1>",
        "Status": "CREATE_COMPLETE",
        "ResponseMetadata": {
          "HTTPHeaders": {},
          "HTTPStatusCode": 200
        }
      },
      "execute-change-set-2": {
        "ResponseMetadata": {
          "HTTPHeaders": {},
          "HTTPStatusCode": 200
        }
      },
      "post-create-2-describe": {
        "ChangeSetId": "arn:<partition>:cloudformation:<region>:111111111111:changeSet/<resource:3>",
        "CreationTime": "datetime",
        "DisableRollback": false,
        "DriftInformation": {
          "StackDriftStatus": "NOT_CHECKED"
        },
        "EnableTerminationProtection": false,
        "LastUpdatedTime": "datetime",
        "NotificationARNs": [],
        "RollbackConfiguration": {},
        "StackId": "arn:<partition>:cloudformation:<region>:111111111111:stack/<stack-name:1>/<resource:2>",
        "StackName": "<stack-name:1>",
        "StackStatus": "UPDATE_COMPLETE",
        "Tags": []
      },
      "delete-describe": {
        "CreationTime": "datetime",
        "DeletionTime": "datetime",
        "DisableRollback": false,
        "DriftInformation": {
          "StackDriftStatus": "NOT_CHECKED"
        },
        "LastUpdatedTime": "datetime",
        "NotificationARNs": [],
        "RollbackConfiguration": {},
        "StackId": "arn:<partition>:cloudformation:<region>:111111111111:stack/<stack-name:1>/<resource:2>",
        "StackName": "<stack-name:1>",
        "StackStatus": "DELETE_COMPLETE",
        "Tags": []
      },
      "per-resource-events": {
        "Foo": [
          {
            "LogicalResourceId": "Foo",
            "PhysicalResourceId": "arn:<partition>:sns:<region>:111111111111:topic-1",
            "ResourceStatus": "CREATE_IN_PROGRESS",
            "ResourceType": "AWS::SNS::Topic",
            "Timestamp": "timestamp"
          },
          {
            "LogicalResourceId": "Foo",
            "PhysicalResourceId": "arn:<partition>:sns:<region>:111111111111:topic-1",
            "ResourceStatus": "CREATE_COMPLETE",
            "ResourceType": "AWS::SNS::Topic",
            "Timestamp": "timestamp"
          },
          {
            "LogicalResourceId": "Foo",
            "PhysicalResourceId": "arn:<partition>:sns:<region>:111111111111:topic-2",
            "ResourceStatus": "UPDATE_IN_PROGRESS",
            "ResourceType": "AWS::SNS::Topic",
            "Timestamp": "timestamp"
          },
          {
            "LogicalResourceId": "Foo",
            "PhysicalResourceId": "arn:<partition>:sns:<region>:111111111111:topic-2",
            "ResourceStatus": "UPDATE_COMPLETE",
            "ResourceType": "AWS::SNS::Topic",
            "Timestamp": "timestamp"
          },
          {
            "LogicalResourceId": "Foo",
            "PhysicalResourceId": "arn:<partition>:sns:<region>:111111111111:topic-1",
            "ResourceStatus": "DELETE_IN_PROGRESS",
            "ResourceType": "AWS::SNS::Topic",
            "Timestamp": "timestamp"
          },
          {
            "LogicalResourceId": "Foo",
            "PhysicalResourceId": "arn:<partition>:sns:<region>:111111111111:topic-1",
            "ResourceStatus": "DELETE_COMPLETE",
            "ResourceType": "AWS::SNS::Topic",
            "Timestamp": "timestamp"
          },
          {
            "LogicalResourceId": "Foo",
            "PhysicalResourceId": "arn:<partition>:sns:<region>:111111111111:topic-2",
            "ResourceStatus": "DELETE_IN_PROGRESS",
            "ResourceType": "AWS::SNS::Topic",
            "Timestamp": "timestamp"
          },
          {
            "LogicalResourceId": "Foo",
            "PhysicalResourceId": "arn:<partition>:sns:<region>:111111111111:topic-2",
            "ResourceStatus": "DELETE_COMPLETE",
            "ResourceType": "AWS::SNS::Topic",
            "Timestamp": "timestamp"
          }
        ],
        "Parameter": [
          {
            "LogicalResourceId": "Parameter",
            "PhysicalResourceId": "CFN-Parameter-gE4nEU6CQEj9",
            "ResourceStatus": "CREATE_IN_PROGRESS",
            "ResourceType": "AWS::SSM::Parameter",
            "Timestamp": "timestamp"
          },
          {
            "LogicalResourceId": "Parameter",
            "PhysicalResourceId": "CFN-Parameter-gE4nEU6CQEj9",
            "ResourceStatus": "CREATE_COMPLETE",
            "ResourceType": "AWS::SSM::Parameter",
            "Timestamp": "timestamp"
          },
          {
            "LogicalResourceId": "Parameter",
            "PhysicalResourceId": "CFN-Parameter-gE4nEU6CQEj9",
            "ResourceStatus": "UPDATE_IN_PROGRESS",
            "ResourceType": "AWS::SSM::Parameter",
            "Timestamp": "timestamp"
          },
          {
            "LogicalResourceId": "Parameter",
            "PhysicalResourceId": "CFN-Parameter-gE4nEU6CQEj9",
            "ResourceStatus": "UPDATE_COMPLETE",
            "ResourceType": "AWS::SSM::Parameter",
            "Timestamp": "timestamp"
          },
          {
            "LogicalResourceId": "Parameter",
            "PhysicalResourceId": "CFN-Parameter-gE4nEU6CQEj9",
            "ResourceStatus": "DELETE_IN_PROGRESS",
            "ResourceType": "AWS::SSM::Parameter",
            "Timestamp": "timestamp"
          },
          {
            "LogicalResourceId": "Parameter",
            "PhysicalResourceId": "CFN-Parameter-gE4nEU6CQEj9",
            "ResourceStatus": "DELETE_COMPLETE",
            "ResourceType": "AWS::SSM::Parameter",
            "Timestamp": "timestamp"
          }
        ],
        "Stack": [
          {
            "LogicalResourceId": "<stack-name:1>",
            "PhysicalResourceId": "arn:<partition>:cloudformation:<region>:111111111111:stack/<stack-name:1>/<resource:2>",
            "ResourceStatus": "REVIEW_IN_PROGRESS",
            "ResourceType": "AWS::CloudFormation::Stack",
            "Timestamp": "timestamp"
          },
          {
            "LogicalResourceId": "<stack-name:1>",
            "PhysicalResourceId": "arn:<partition>:cloudformation:<region>:111111111111:stack/<stack-name:1>/<resource:2>",
            "ResourceStatus": "CREATE_IN_PROGRESS",
            "ResourceType": "AWS::CloudFormation::Stack",
            "Timestamp": "timestamp"
          },
          {
            "LogicalResourceId": "<stack-name:1>",
            "PhysicalResourceId": "arn:<partition>:cloudformation:<region>:111111111111:stack/<stack-name:1>/<resource:2>",
            "ResourceStatus": "CREATE_COMPLETE",
            "ResourceType": "AWS::CloudFormation::Stack",
            "Timestamp": "timestamp"
          },
          {
            "LogicalResourceId": "<stack-name:1>",
            "PhysicalResourceId": "arn:<partition>:cloudformation:<region>:111111111111:stack/<stack-name:1>/<resource:2>",
            "ResourceStatus": "UPDATE_IN_PROGRESS",
            "ResourceType": "AWS::CloudFormation::Stack",
            "Timestamp": "timestamp"
          },
          {
            "LogicalResourceId": "<stack-name:1>",
            "PhysicalResourceId": "arn:<partition>:cloudformation:<region>:111111111111:stack/<stack-name:1>/<resource:2>",
            "ResourceStatus": "UPDATE_COMPLETE",
            "ResourceType": "AWS::CloudFormation::Stack",
            "Timestamp": "timestamp"
          },
          {
            "LogicalResourceId": "<stack-name:1>",
            "PhysicalResourceId": "arn:<partition>:cloudformation:<region>:111111111111:stack/<stack-name:1>/<resource:2>",
            "ResourceStatus": "DELETE_IN_PROGRESS",
            "ResourceType": "AWS::CloudFormation::Stack",
            "Timestamp": "timestamp"
          },
          {
            "LogicalResourceId": "<stack-name:1>",
            "PhysicalResourceId": "arn:<partition>:cloudformation:<region>:111111111111:stack/<stack-name:1>/<resource:2>",
            "ResourceStatus": "DELETE_COMPLETE",
            "ResourceType": "AWS::CloudFormation::Stack",
            "Timestamp": "timestamp"
          }
        ]
      }
    }
  },
  "tests/aws/services/cloudformation/test_change_sets.py::TestCaptureUpdateProcess::test_parameter_changes": {
    "recorded-date": "05-08-2025, 14:20:03",
    "recorded-content": {
      "create-change-set-1": {
        "Id": "arn:<partition>:cloudformation:<region>:111111111111:changeSet/<resource:1>",
        "StackId": "arn:<partition>:cloudformation:<region>:111111111111:stack/<stack-name:1>/<resource:2>",
        "ResponseMetadata": {
          "HTTPHeaders": {},
          "HTTPStatusCode": 200
        }
      },
      "describe-change-set-1-prop-values": {
        "Capabilities": [],
        "ChangeSetId": "arn:<partition>:cloudformation:<region>:111111111111:changeSet/<resource:1>",
        "ChangeSetName": "<change-set-id:1>",
        "Changes": [
          {
            "ResourceChange": {
              "Action": "Add",
              "AfterContext": {
                "Properties": {
                  "TopicName": "topic-1"
                }
              },
              "Details": [],
              "LogicalResourceId": "Foo",
              "ResourceType": "AWS::SNS::Topic",
              "Scope": []
            },
            "Type": "Resource"
          },
          {
            "ResourceChange": {
              "Action": "Add",
              "AfterContext": {
                "Properties": {
                  "Value": "{{changeSet:KNOWN_AFTER_APPLY}}",
                  "Type": "String"
                }
              },
              "Details": [],
              "LogicalResourceId": "Parameter",
              "ResourceType": "AWS::SSM::Parameter",
              "Scope": []
            },
            "Type": "Resource"
          }
        ],
        "CreationTime": "datetime",
        "ExecutionStatus": "AVAILABLE",
        "IncludeNestedStacks": false,
        "NotificationARNs": [],
        "Parameters": [
          {
            "ParameterKey": "TopicName",
            "ParameterValue": "topic-1"
          }
        ],
        "RollbackConfiguration": {},
        "StackId": "arn:<partition>:cloudformation:<region>:111111111111:stack/<stack-name:1>/<resource:2>",
        "StackName": "<stack-name:1>",
        "Status": "CREATE_COMPLETE",
        "ResponseMetadata": {
          "HTTPHeaders": {},
          "HTTPStatusCode": 200
        }
      },
      "describe-change-set-1": {
        "Capabilities": [],
        "ChangeSetId": "arn:<partition>:cloudformation:<region>:111111111111:changeSet/<resource:1>",
        "ChangeSetName": "<change-set-id:1>",
        "Changes": [
          {
            "ResourceChange": {
              "Action": "Add",
              "Details": [],
              "LogicalResourceId": "Foo",
              "ResourceType": "AWS::SNS::Topic",
              "Scope": []
            },
            "Type": "Resource"
          },
          {
            "ResourceChange": {
              "Action": "Add",
              "Details": [],
              "LogicalResourceId": "Parameter",
              "ResourceType": "AWS::SSM::Parameter",
              "Scope": []
            },
            "Type": "Resource"
          }
        ],
        "CreationTime": "datetime",
        "ExecutionStatus": "AVAILABLE",
        "IncludeNestedStacks": false,
        "NotificationARNs": [],
        "Parameters": [
          {
            "ParameterKey": "TopicName",
            "ParameterValue": "topic-1"
          }
        ],
        "RollbackConfiguration": {},
        "StackId": "arn:<partition>:cloudformation:<region>:111111111111:stack/<stack-name:1>/<resource:2>",
        "StackName": "<stack-name:1>",
        "Status": "CREATE_COMPLETE",
        "ResponseMetadata": {
          "HTTPHeaders": {},
          "HTTPStatusCode": 200
        }
      },
      "execute-change-set-1": {
        "ResponseMetadata": {
          "HTTPHeaders": {},
          "HTTPStatusCode": 200
        }
      },
      "post-create-1-describe": {
        "ChangeSetId": "arn:<partition>:cloudformation:<region>:111111111111:changeSet/<resource:1>",
        "CreationTime": "datetime",
        "DisableRollback": false,
        "DriftInformation": {
          "StackDriftStatus": "NOT_CHECKED"
        },
        "EnableTerminationProtection": false,
        "LastUpdatedTime": "datetime",
        "NotificationARNs": [],
        "Parameters": [
          {
            "ParameterKey": "TopicName",
            "ParameterValue": "topic-1"
          }
        ],
        "RollbackConfiguration": {},
        "StackId": "arn:<partition>:cloudformation:<region>:111111111111:stack/<stack-name:1>/<resource:2>",
        "StackName": "<stack-name:1>",
        "StackStatus": "CREATE_COMPLETE",
        "Tags": []
      },
      "create-change-set-2": {
        "Id": "arn:<partition>:cloudformation:<region>:111111111111:changeSet/<resource:3>",
        "StackId": "arn:<partition>:cloudformation:<region>:111111111111:stack/<stack-name:1>/<resource:2>",
        "ResponseMetadata": {
          "HTTPHeaders": {},
          "HTTPStatusCode": 200
        }
      },
      "describe-change-set-2-prop-values": {
        "Capabilities": [],
        "ChangeSetId": "arn:<partition>:cloudformation:<region>:111111111111:changeSet/<resource:3>",
        "ChangeSetName": "<change-set-id:1>",
        "Changes": [
          {
            "ResourceChange": {
              "Action": "Modify",
              "AfterContext": {
                "Properties": {
                  "TopicName": "topic-2"
                }
              },
              "BeforeContext": {
                "Properties": {
                  "TopicName": "topic-1"
                }
              },
              "Details": [
                {
                  "ChangeSource": "DirectModification",
                  "Evaluation": "Dynamic",
                  "Target": {
                    "AfterValue": "topic-2",
                    "Attribute": "Properties",
                    "AttributeChangeType": "Modify",
                    "BeforeValue": "topic-1",
                    "Name": "TopicName",
                    "Path": "/Properties/TopicName",
                    "RequiresRecreation": "Always"
                  }
                },
                {
                  "CausingEntity": "TopicName",
                  "ChangeSource": "ParameterReference",
                  "Evaluation": "Static",
                  "Target": {
                    "AfterValue": "topic-2",
                    "Attribute": "Properties",
                    "AttributeChangeType": "Modify",
                    "BeforeValue": "topic-1",
                    "Name": "TopicName",
                    "Path": "/Properties/TopicName",
                    "RequiresRecreation": "Always"
                  }
                }
              ],
              "LogicalResourceId": "Foo",
              "PhysicalResourceId": "arn:<partition>:sns:<region>:111111111111:topic-1",
              "PolicyAction": "ReplaceAndDelete",
              "Replacement": "True",
              "ResourceType": "AWS::SNS::Topic",
              "Scope": [
                "Properties"
              ]
            },
            "Type": "Resource"
          },
          {
            "ResourceChange": {
              "Action": "Modify",
              "AfterContext": {
                "Properties": {
                  "Value": "{{changeSet:KNOWN_AFTER_APPLY}}",
                  "Type": "String"
                }
              },
              "BeforeContext": {
                "Properties": {
                  "Value": "topic-1",
                  "Type": "String"
                }
              },
              "Details": [
                {
                  "ChangeSource": "DirectModification",
                  "Evaluation": "Dynamic",
                  "Target": {
                    "AfterValue": "{{changeSet:KNOWN_AFTER_APPLY}}",
                    "Attribute": "Properties",
                    "AttributeChangeType": "Modify",
                    "BeforeValue": "topic-1",
                    "Name": "Value",
                    "Path": "/Properties/Value",
                    "RequiresRecreation": "Never"
                  }
                },
                {
                  "CausingEntity": "Foo.TopicName",
                  "ChangeSource": "ResourceAttribute",
                  "Evaluation": "Static",
                  "Target": {
                    "AfterValue": "{{changeSet:KNOWN_AFTER_APPLY}}",
                    "Attribute": "Properties",
                    "AttributeChangeType": "Modify",
                    "BeforeValue": "topic-1",
                    "Name": "Value",
                    "Path": "/Properties/Value",
                    "RequiresRecreation": "Never"
                  }
                }
              ],
              "LogicalResourceId": "Parameter",
              "PhysicalResourceId": "CFN-Parameter-gTdrbz5CtU3q",
              "Replacement": "False",
              "ResourceType": "AWS::SSM::Parameter",
              "Scope": [
                "Properties"
              ]
            },
            "Type": "Resource"
          }
        ],
        "CreationTime": "datetime",
        "ExecutionStatus": "AVAILABLE",
        "IncludeNestedStacks": false,
        "NotificationARNs": [],
        "Parameters": [
          {
            "ParameterKey": "TopicName",
            "ParameterValue": "topic-2"
          }
        ],
        "RollbackConfiguration": {},
        "StackId": "arn:<partition>:cloudformation:<region>:111111111111:stack/<stack-name:1>/<resource:2>",
        "StackName": "<stack-name:1>",
        "Status": "CREATE_COMPLETE",
        "ResponseMetadata": {
          "HTTPHeaders": {},
          "HTTPStatusCode": 200
        }
      },
      "describe-change-set-2": {
        "Capabilities": [],
        "ChangeSetId": "arn:<partition>:cloudformation:<region>:111111111111:changeSet/<resource:3>",
        "ChangeSetName": "<change-set-id:1>",
        "Changes": [
          {
            "ResourceChange": {
              "Action": "Modify",
              "Details": [
                {
                  "CausingEntity": "TopicName",
                  "ChangeSource": "ParameterReference",
                  "Evaluation": "Static",
                  "Target": {
                    "Attribute": "Properties",
                    "Name": "TopicName",
                    "RequiresRecreation": "Always"
                  }
                },
                {
                  "ChangeSource": "DirectModification",
                  "Evaluation": "Dynamic",
                  "Target": {
                    "Attribute": "Properties",
                    "Name": "TopicName",
                    "RequiresRecreation": "Always"
                  }
                }
              ],
              "LogicalResourceId": "Foo",
              "PhysicalResourceId": "arn:<partition>:sns:<region>:111111111111:topic-1",
              "PolicyAction": "ReplaceAndDelete",
              "Replacement": "True",
              "ResourceType": "AWS::SNS::Topic",
              "Scope": [
                "Properties"
              ]
            },
            "Type": "Resource"
          },
          {
            "ResourceChange": {
              "Action": "Modify",
              "Details": [
                {
                  "CausingEntity": "Foo.TopicName",
                  "ChangeSource": "ResourceAttribute",
                  "Evaluation": "Static",
                  "Target": {
                    "Attribute": "Properties",
                    "Name": "Value",
                    "RequiresRecreation": "Never"
                  }
                }
              ],
              "LogicalResourceId": "Parameter",
              "PhysicalResourceId": "CFN-Parameter-gTdrbz5CtU3q",
              "Replacement": "False",
              "ResourceType": "AWS::SSM::Parameter",
              "Scope": [
                "Properties"
              ]
            },
            "Type": "Resource"
          }
        ],
        "CreationTime": "datetime",
        "ExecutionStatus": "AVAILABLE",
        "IncludeNestedStacks": false,
        "NotificationARNs": [],
        "Parameters": [
          {
            "ParameterKey": "TopicName",
            "ParameterValue": "topic-2"
          }
        ],
        "RollbackConfiguration": {},
        "StackId": "arn:<partition>:cloudformation:<region>:111111111111:stack/<stack-name:1>/<resource:2>",
        "StackName": "<stack-name:1>",
        "Status": "CREATE_COMPLETE",
        "ResponseMetadata": {
          "HTTPHeaders": {},
          "HTTPStatusCode": 200
        }
      },
      "execute-change-set-2": {
        "ResponseMetadata": {
          "HTTPHeaders": {},
          "HTTPStatusCode": 200
        }
      },
      "post-create-2-describe": {
        "ChangeSetId": "arn:<partition>:cloudformation:<region>:111111111111:changeSet/<resource:3>",
        "CreationTime": "datetime",
        "DisableRollback": false,
        "DriftInformation": {
          "StackDriftStatus": "NOT_CHECKED"
        },
        "EnableTerminationProtection": false,
        "LastUpdatedTime": "datetime",
        "NotificationARNs": [],
        "Parameters": [
          {
            "ParameterKey": "TopicName",
            "ParameterValue": "topic-2"
          }
        ],
        "RollbackConfiguration": {},
        "StackId": "arn:<partition>:cloudformation:<region>:111111111111:stack/<stack-name:1>/<resource:2>",
        "StackName": "<stack-name:1>",
        "StackStatus": "UPDATE_COMPLETE",
        "Tags": []
      },
      "delete-describe": {
        "CreationTime": "datetime",
        "DeletionTime": "datetime",
        "DisableRollback": false,
        "DriftInformation": {
          "StackDriftStatus": "NOT_CHECKED"
        },
        "LastUpdatedTime": "datetime",
        "NotificationARNs": [],
        "Parameters": [
          {
            "ParameterKey": "TopicName",
            "ParameterValue": "topic-2"
          }
        ],
        "RollbackConfiguration": {},
        "StackId": "arn:<partition>:cloudformation:<region>:111111111111:stack/<stack-name:1>/<resource:2>",
        "StackName": "<stack-name:1>",
        "StackStatus": "DELETE_COMPLETE",
        "Tags": []
      },
      "per-resource-events": {
        "Foo": [
          {
            "LogicalResourceId": "Foo",
            "PhysicalResourceId": "arn:<partition>:sns:<region>:111111111111:topic-1",
            "ResourceStatus": "CREATE_IN_PROGRESS",
            "ResourceType": "AWS::SNS::Topic",
            "Timestamp": "timestamp"
          },
          {
            "LogicalResourceId": "Foo",
            "PhysicalResourceId": "arn:<partition>:sns:<region>:111111111111:topic-1",
            "ResourceStatus": "CREATE_COMPLETE",
            "ResourceType": "AWS::SNS::Topic",
            "Timestamp": "timestamp"
          },
          {
            "LogicalResourceId": "Foo",
            "PhysicalResourceId": "arn:<partition>:sns:<region>:111111111111:topic-2",
            "ResourceStatus": "UPDATE_IN_PROGRESS",
            "ResourceType": "AWS::SNS::Topic",
            "Timestamp": "timestamp"
          },
          {
            "LogicalResourceId": "Foo",
            "PhysicalResourceId": "arn:<partition>:sns:<region>:111111111111:topic-2",
            "ResourceStatus": "UPDATE_COMPLETE",
            "ResourceType": "AWS::SNS::Topic",
            "Timestamp": "timestamp"
          },
          {
            "LogicalResourceId": "Foo",
            "PhysicalResourceId": "arn:<partition>:sns:<region>:111111111111:topic-1",
            "ResourceStatus": "DELETE_IN_PROGRESS",
            "ResourceType": "AWS::SNS::Topic",
            "Timestamp": "timestamp"
          },
          {
            "LogicalResourceId": "Foo",
            "PhysicalResourceId": "arn:<partition>:sns:<region>:111111111111:topic-1",
            "ResourceStatus": "DELETE_COMPLETE",
            "ResourceType": "AWS::SNS::Topic",
            "Timestamp": "timestamp"
          },
          {
            "LogicalResourceId": "Foo",
            "PhysicalResourceId": "arn:<partition>:sns:<region>:111111111111:topic-2",
            "ResourceStatus": "DELETE_IN_PROGRESS",
            "ResourceType": "AWS::SNS::Topic",
            "Timestamp": "timestamp"
          },
          {
            "LogicalResourceId": "Foo",
            "PhysicalResourceId": "arn:<partition>:sns:<region>:111111111111:topic-2",
            "ResourceStatus": "DELETE_COMPLETE",
            "ResourceType": "AWS::SNS::Topic",
            "Timestamp": "timestamp"
          }
        ],
        "Parameter": [
          {
            "LogicalResourceId": "Parameter",
            "PhysicalResourceId": "CFN-Parameter-gTdrbz5CtU3q",
            "ResourceStatus": "CREATE_IN_PROGRESS",
            "ResourceType": "AWS::SSM::Parameter",
            "Timestamp": "timestamp"
          },
          {
            "LogicalResourceId": "Parameter",
            "PhysicalResourceId": "CFN-Parameter-gTdrbz5CtU3q",
            "ResourceStatus": "CREATE_COMPLETE",
            "ResourceType": "AWS::SSM::Parameter",
            "Timestamp": "timestamp"
          },
          {
            "LogicalResourceId": "Parameter",
            "PhysicalResourceId": "CFN-Parameter-gTdrbz5CtU3q",
            "ResourceStatus": "UPDATE_IN_PROGRESS",
            "ResourceType": "AWS::SSM::Parameter",
            "Timestamp": "timestamp"
          },
          {
            "LogicalResourceId": "Parameter",
            "PhysicalResourceId": "CFN-Parameter-gTdrbz5CtU3q",
            "ResourceStatus": "UPDATE_COMPLETE",
            "ResourceType": "AWS::SSM::Parameter",
            "Timestamp": "timestamp"
          },
          {
            "LogicalResourceId": "Parameter",
            "PhysicalResourceId": "CFN-Parameter-gTdrbz5CtU3q",
            "ResourceStatus": "DELETE_IN_PROGRESS",
            "ResourceType": "AWS::SSM::Parameter",
            "Timestamp": "timestamp"
          },
          {
            "LogicalResourceId": "Parameter",
            "PhysicalResourceId": "CFN-Parameter-gTdrbz5CtU3q",
            "ResourceStatus": "DELETE_COMPLETE",
            "ResourceType": "AWS::SSM::Parameter",
            "Timestamp": "timestamp"
          }
        ],
        "Stack": [
          {
            "LogicalResourceId": "<stack-name:1>",
            "PhysicalResourceId": "arn:<partition>:cloudformation:<region>:111111111111:stack/<stack-name:1>/<resource:2>",
            "ResourceStatus": "REVIEW_IN_PROGRESS",
            "ResourceType": "AWS::CloudFormation::Stack",
            "Timestamp": "timestamp"
          },
          {
            "LogicalResourceId": "<stack-name:1>",
            "PhysicalResourceId": "arn:<partition>:cloudformation:<region>:111111111111:stack/<stack-name:1>/<resource:2>",
            "ResourceStatus": "CREATE_IN_PROGRESS",
            "ResourceType": "AWS::CloudFormation::Stack",
            "Timestamp": "timestamp"
          },
          {
            "LogicalResourceId": "<stack-name:1>",
            "PhysicalResourceId": "arn:<partition>:cloudformation:<region>:111111111111:stack/<stack-name:1>/<resource:2>",
            "ResourceStatus": "CREATE_COMPLETE",
            "ResourceType": "AWS::CloudFormation::Stack",
            "Timestamp": "timestamp"
          },
          {
            "LogicalResourceId": "<stack-name:1>",
            "PhysicalResourceId": "arn:<partition>:cloudformation:<region>:111111111111:stack/<stack-name:1>/<resource:2>",
            "ResourceStatus": "UPDATE_IN_PROGRESS",
            "ResourceType": "AWS::CloudFormation::Stack",
            "Timestamp": "timestamp"
          },
          {
            "LogicalResourceId": "<stack-name:1>",
            "PhysicalResourceId": "arn:<partition>:cloudformation:<region>:111111111111:stack/<stack-name:1>/<resource:2>",
            "ResourceStatus": "UPDATE_COMPLETE",
            "ResourceType": "AWS::CloudFormation::Stack",
            "Timestamp": "timestamp"
          },
          {
            "LogicalResourceId": "<stack-name:1>",
            "PhysicalResourceId": "arn:<partition>:cloudformation:<region>:111111111111:stack/<stack-name:1>/<resource:2>",
            "ResourceStatus": "DELETE_IN_PROGRESS",
            "ResourceType": "AWS::CloudFormation::Stack",
            "Timestamp": "timestamp"
          },
          {
            "LogicalResourceId": "<stack-name:1>",
            "PhysicalResourceId": "arn:<partition>:cloudformation:<region>:111111111111:stack/<stack-name:1>/<resource:2>",
            "ResourceStatus": "DELETE_COMPLETE",
            "ResourceType": "AWS::CloudFormation::Stack",
            "Timestamp": "timestamp"
          }
        ]
      }
    }
  },
  "tests/aws/services/cloudformation/test_change_sets.py::TestCaptureUpdateProcess::test_mappings_with_static_fields": {
    "recorded-date": "05-08-2025, 14:22:08",
    "recorded-content": {
      "create-change-set-1": {
        "Id": "arn:<partition>:cloudformation:<region>:111111111111:changeSet/<resource:1>",
        "StackId": "arn:<partition>:cloudformation:<region>:111111111111:stack/<stack-name:1>/<resource:2>",
        "ResponseMetadata": {
          "HTTPHeaders": {},
          "HTTPStatusCode": 200
        }
      },
      "describe-change-set-1-prop-values": {
        "Capabilities": [],
        "ChangeSetId": "arn:<partition>:cloudformation:<region>:111111111111:changeSet/<resource:1>",
        "ChangeSetName": "<change-set-id:1>",
        "Changes": [
          {
            "ResourceChange": {
              "Action": "Add",
              "AfterContext": {
                "Properties": {
                  "TopicName": "topic-name-1"
                }
              },
              "Details": [],
              "LogicalResourceId": "Foo",
              "ResourceType": "AWS::SNS::Topic",
              "Scope": []
            },
            "Type": "Resource"
          },
          {
            "ResourceChange": {
              "Action": "Add",
              "AfterContext": {
                "Properties": {
                  "Value": "{{changeSet:KNOWN_AFTER_APPLY}}",
                  "Type": "String"
                }
              },
              "Details": [],
              "LogicalResourceId": "Parameter",
              "ResourceType": "AWS::SSM::Parameter",
              "Scope": []
            },
            "Type": "Resource"
          }
        ],
        "CreationTime": "datetime",
        "ExecutionStatus": "AVAILABLE",
        "IncludeNestedStacks": false,
        "NotificationARNs": [],
        "RollbackConfiguration": {},
        "StackId": "arn:<partition>:cloudformation:<region>:111111111111:stack/<stack-name:1>/<resource:2>",
        "StackName": "<stack-name:1>",
        "Status": "CREATE_COMPLETE",
        "ResponseMetadata": {
          "HTTPHeaders": {},
          "HTTPStatusCode": 200
        }
      },
      "describe-change-set-1": {
        "Capabilities": [],
        "ChangeSetId": "arn:<partition>:cloudformation:<region>:111111111111:changeSet/<resource:1>",
        "ChangeSetName": "<change-set-id:1>",
        "Changes": [
          {
            "ResourceChange": {
              "Action": "Add",
              "Details": [],
              "LogicalResourceId": "Foo",
              "ResourceType": "AWS::SNS::Topic",
              "Scope": []
            },
            "Type": "Resource"
          },
          {
            "ResourceChange": {
              "Action": "Add",
              "Details": [],
              "LogicalResourceId": "Parameter",
              "ResourceType": "AWS::SSM::Parameter",
              "Scope": []
            },
            "Type": "Resource"
          }
        ],
        "CreationTime": "datetime",
        "ExecutionStatus": "AVAILABLE",
        "IncludeNestedStacks": false,
        "NotificationARNs": [],
        "RollbackConfiguration": {},
        "StackId": "arn:<partition>:cloudformation:<region>:111111111111:stack/<stack-name:1>/<resource:2>",
        "StackName": "<stack-name:1>",
        "Status": "CREATE_COMPLETE",
        "ResponseMetadata": {
          "HTTPHeaders": {},
          "HTTPStatusCode": 200
        }
      },
      "execute-change-set-1": {
        "ResponseMetadata": {
          "HTTPHeaders": {},
          "HTTPStatusCode": 200
        }
      },
      "post-create-1-describe": {
        "ChangeSetId": "arn:<partition>:cloudformation:<region>:111111111111:changeSet/<resource:1>",
        "CreationTime": "datetime",
        "DisableRollback": false,
        "DriftInformation": {
          "StackDriftStatus": "NOT_CHECKED"
        },
        "EnableTerminationProtection": false,
        "LastUpdatedTime": "datetime",
        "NotificationARNs": [],
        "RollbackConfiguration": {},
        "StackId": "arn:<partition>:cloudformation:<region>:111111111111:stack/<stack-name:1>/<resource:2>",
        "StackName": "<stack-name:1>",
        "StackStatus": "CREATE_COMPLETE",
        "Tags": []
      },
      "create-change-set-2": {
        "Id": "arn:<partition>:cloudformation:<region>:111111111111:changeSet/<resource:3>",
        "StackId": "arn:<partition>:cloudformation:<region>:111111111111:stack/<stack-name:1>/<resource:2>",
        "ResponseMetadata": {
          "HTTPHeaders": {},
          "HTTPStatusCode": 200
        }
      },
      "describe-change-set-2-prop-values": {
        "Capabilities": [],
        "ChangeSetId": "arn:<partition>:cloudformation:<region>:111111111111:changeSet/<resource:3>",
        "ChangeSetName": "<change-set-id:1>",
        "Changes": [
          {
            "ResourceChange": {
              "Action": "Modify",
              "AfterContext": {
                "Properties": {
                  "TopicName": "topic-name-2"
                }
              },
              "BeforeContext": {
                "Properties": {
                  "TopicName": "topic-name-1"
                }
              },
              "Details": [
                {
                  "ChangeSource": "DirectModification",
                  "Evaluation": "Static",
                  "Target": {
                    "AfterValue": "topic-name-2",
                    "Attribute": "Properties",
                    "AttributeChangeType": "Modify",
                    "BeforeValue": "topic-name-1",
                    "Name": "TopicName",
                    "Path": "/Properties/TopicName",
                    "RequiresRecreation": "Always"
                  }
                }
              ],
              "LogicalResourceId": "Foo",
              "PhysicalResourceId": "arn:<partition>:sns:<region>:111111111111:topic-name-1",
              "PolicyAction": "ReplaceAndDelete",
              "Replacement": "True",
              "ResourceType": "AWS::SNS::Topic",
              "Scope": [
                "Properties"
              ]
            },
            "Type": "Resource"
          },
          {
            "ResourceChange": {
              "Action": "Modify",
              "AfterContext": {
                "Properties": {
                  "Value": "{{changeSet:KNOWN_AFTER_APPLY}}",
                  "Type": "String"
                }
              },
              "BeforeContext": {
                "Properties": {
                  "Value": "topic-name-1",
                  "Type": "String"
                }
              },
              "Details": [
                {
                  "CausingEntity": "Foo.TopicName",
                  "ChangeSource": "ResourceAttribute",
                  "Evaluation": "Static",
                  "Target": {
                    "AfterValue": "{{changeSet:KNOWN_AFTER_APPLY}}",
                    "Attribute": "Properties",
                    "AttributeChangeType": "Modify",
                    "BeforeValue": "topic-name-1",
                    "Name": "Value",
                    "Path": "/Properties/Value",
                    "RequiresRecreation": "Never"
                  }
                },
                {
                  "ChangeSource": "DirectModification",
                  "Evaluation": "Dynamic",
                  "Target": {
                    "AfterValue": "{{changeSet:KNOWN_AFTER_APPLY}}",
                    "Attribute": "Properties",
                    "AttributeChangeType": "Modify",
                    "BeforeValue": "topic-name-1",
                    "Name": "Value",
                    "Path": "/Properties/Value",
                    "RequiresRecreation": "Never"
                  }
                }
              ],
              "LogicalResourceId": "Parameter",
              "PhysicalResourceId": "CFN-Parameter-tSeCu89dWGbq",
              "Replacement": "False",
              "ResourceType": "AWS::SSM::Parameter",
              "Scope": [
                "Properties"
              ]
            },
            "Type": "Resource"
          }
        ],
        "CreationTime": "datetime",
        "ExecutionStatus": "AVAILABLE",
        "IncludeNestedStacks": false,
        "NotificationARNs": [],
        "RollbackConfiguration": {},
        "StackId": "arn:<partition>:cloudformation:<region>:111111111111:stack/<stack-name:1>/<resource:2>",
        "StackName": "<stack-name:1>",
        "Status": "CREATE_COMPLETE",
        "ResponseMetadata": {
          "HTTPHeaders": {},
          "HTTPStatusCode": 200
        }
      },
      "describe-change-set-2": {
        "Capabilities": [],
        "ChangeSetId": "arn:<partition>:cloudformation:<region>:111111111111:changeSet/<resource:3>",
        "ChangeSetName": "<change-set-id:1>",
        "Changes": [
          {
            "ResourceChange": {
              "Action": "Modify",
              "Details": [
                {
                  "ChangeSource": "DirectModification",
                  "Evaluation": "Static",
                  "Target": {
                    "Attribute": "Properties",
                    "Name": "TopicName",
                    "RequiresRecreation": "Always"
                  }
                }
              ],
              "LogicalResourceId": "Foo",
              "PhysicalResourceId": "arn:<partition>:sns:<region>:111111111111:topic-name-1",
              "PolicyAction": "ReplaceAndDelete",
              "Replacement": "True",
              "ResourceType": "AWS::SNS::Topic",
              "Scope": [
                "Properties"
              ]
            },
            "Type": "Resource"
          },
          {
            "ResourceChange": {
              "Action": "Modify",
              "Details": [
                {
                  "CausingEntity": "Foo.TopicName",
                  "ChangeSource": "ResourceAttribute",
                  "Evaluation": "Static",
                  "Target": {
                    "Attribute": "Properties",
                    "Name": "Value",
                    "RequiresRecreation": "Never"
                  }
                }
              ],
              "LogicalResourceId": "Parameter",
              "PhysicalResourceId": "CFN-Parameter-tSeCu89dWGbq",
              "Replacement": "False",
              "ResourceType": "AWS::SSM::Parameter",
              "Scope": [
                "Properties"
              ]
            },
            "Type": "Resource"
          }
        ],
        "CreationTime": "datetime",
        "ExecutionStatus": "AVAILABLE",
        "IncludeNestedStacks": false,
        "NotificationARNs": [],
        "RollbackConfiguration": {},
        "StackId": "arn:<partition>:cloudformation:<region>:111111111111:stack/<stack-name:1>/<resource:2>",
        "StackName": "<stack-name:1>",
        "Status": "CREATE_COMPLETE",
        "ResponseMetadata": {
          "HTTPHeaders": {},
          "HTTPStatusCode": 200
        }
      },
      "execute-change-set-2": {
        "ResponseMetadata": {
          "HTTPHeaders": {},
          "HTTPStatusCode": 200
        }
      },
      "post-create-2-describe": {
        "ChangeSetId": "arn:<partition>:cloudformation:<region>:111111111111:changeSet/<resource:3>",
        "CreationTime": "datetime",
        "DisableRollback": false,
        "DriftInformation": {
          "StackDriftStatus": "NOT_CHECKED"
        },
        "EnableTerminationProtection": false,
        "LastUpdatedTime": "datetime",
        "NotificationARNs": [],
        "RollbackConfiguration": {},
        "StackId": "arn:<partition>:cloudformation:<region>:111111111111:stack/<stack-name:1>/<resource:2>",
        "StackName": "<stack-name:1>",
        "StackStatus": "UPDATE_COMPLETE",
        "Tags": []
      },
      "delete-describe": {
        "CreationTime": "datetime",
        "DeletionTime": "datetime",
        "DisableRollback": false,
        "DriftInformation": {
          "StackDriftStatus": "NOT_CHECKED"
        },
        "LastUpdatedTime": "datetime",
        "NotificationARNs": [],
        "RollbackConfiguration": {},
        "StackId": "arn:<partition>:cloudformation:<region>:111111111111:stack/<stack-name:1>/<resource:2>",
        "StackName": "<stack-name:1>",
        "StackStatus": "DELETE_COMPLETE",
        "Tags": []
      },
      "per-resource-events": {
        "Foo": [
          {
            "LogicalResourceId": "Foo",
            "PhysicalResourceId": "arn:<partition>:sns:<region>:111111111111:topic-name-1",
            "ResourceStatus": "CREATE_IN_PROGRESS",
            "ResourceType": "AWS::SNS::Topic",
            "Timestamp": "timestamp"
          },
          {
            "LogicalResourceId": "Foo",
            "PhysicalResourceId": "arn:<partition>:sns:<region>:111111111111:topic-name-1",
            "ResourceStatus": "CREATE_COMPLETE",
            "ResourceType": "AWS::SNS::Topic",
            "Timestamp": "timestamp"
          },
          {
            "LogicalResourceId": "Foo",
            "PhysicalResourceId": "arn:<partition>:sns:<region>:111111111111:topic-name-2",
            "ResourceStatus": "UPDATE_IN_PROGRESS",
            "ResourceType": "AWS::SNS::Topic",
            "Timestamp": "timestamp"
          },
          {
            "LogicalResourceId": "Foo",
            "PhysicalResourceId": "arn:<partition>:sns:<region>:111111111111:topic-name-2",
            "ResourceStatus": "UPDATE_COMPLETE",
            "ResourceType": "AWS::SNS::Topic",
            "Timestamp": "timestamp"
          },
          {
            "LogicalResourceId": "Foo",
            "PhysicalResourceId": "arn:<partition>:sns:<region>:111111111111:topic-name-1",
            "ResourceStatus": "DELETE_IN_PROGRESS",
            "ResourceType": "AWS::SNS::Topic",
            "Timestamp": "timestamp"
          },
          {
            "LogicalResourceId": "Foo",
            "PhysicalResourceId": "arn:<partition>:sns:<region>:111111111111:topic-name-1",
            "ResourceStatus": "DELETE_COMPLETE",
            "ResourceType": "AWS::SNS::Topic",
            "Timestamp": "timestamp"
          },
          {
            "LogicalResourceId": "Foo",
            "PhysicalResourceId": "arn:<partition>:sns:<region>:111111111111:topic-name-2",
            "ResourceStatus": "DELETE_IN_PROGRESS",
            "ResourceType": "AWS::SNS::Topic",
            "Timestamp": "timestamp"
          },
          {
            "LogicalResourceId": "Foo",
            "PhysicalResourceId": "arn:<partition>:sns:<region>:111111111111:topic-name-2",
            "ResourceStatus": "DELETE_COMPLETE",
            "ResourceType": "AWS::SNS::Topic",
            "Timestamp": "timestamp"
          }
        ],
        "Parameter": [
          {
            "LogicalResourceId": "Parameter",
            "PhysicalResourceId": "CFN-Parameter-tSeCu89dWGbq",
            "ResourceStatus": "CREATE_IN_PROGRESS",
            "ResourceType": "AWS::SSM::Parameter",
            "Timestamp": "timestamp"
          },
          {
            "LogicalResourceId": "Parameter",
            "PhysicalResourceId": "CFN-Parameter-tSeCu89dWGbq",
            "ResourceStatus": "CREATE_COMPLETE",
            "ResourceType": "AWS::SSM::Parameter",
            "Timestamp": "timestamp"
          },
          {
            "LogicalResourceId": "Parameter",
            "PhysicalResourceId": "CFN-Parameter-tSeCu89dWGbq",
            "ResourceStatus": "UPDATE_IN_PROGRESS",
            "ResourceType": "AWS::SSM::Parameter",
            "Timestamp": "timestamp"
          },
          {
            "LogicalResourceId": "Parameter",
            "PhysicalResourceId": "CFN-Parameter-tSeCu89dWGbq",
            "ResourceStatus": "UPDATE_COMPLETE",
            "ResourceType": "AWS::SSM::Parameter",
            "Timestamp": "timestamp"
          },
          {
            "LogicalResourceId": "Parameter",
            "PhysicalResourceId": "CFN-Parameter-tSeCu89dWGbq",
            "ResourceStatus": "DELETE_IN_PROGRESS",
            "ResourceType": "AWS::SSM::Parameter",
            "Timestamp": "timestamp"
          },
          {
            "LogicalResourceId": "Parameter",
            "PhysicalResourceId": "CFN-Parameter-tSeCu89dWGbq",
            "ResourceStatus": "DELETE_COMPLETE",
            "ResourceType": "AWS::SSM::Parameter",
            "Timestamp": "timestamp"
          }
        ],
        "Stack": [
          {
            "LogicalResourceId": "<stack-name:1>",
            "PhysicalResourceId": "arn:<partition>:cloudformation:<region>:111111111111:stack/<stack-name:1>/<resource:2>",
            "ResourceStatus": "REVIEW_IN_PROGRESS",
            "ResourceType": "AWS::CloudFormation::Stack",
            "Timestamp": "timestamp"
          },
          {
            "LogicalResourceId": "<stack-name:1>",
            "PhysicalResourceId": "arn:<partition>:cloudformation:<region>:111111111111:stack/<stack-name:1>/<resource:2>",
            "ResourceStatus": "CREATE_IN_PROGRESS",
            "ResourceType": "AWS::CloudFormation::Stack",
            "Timestamp": "timestamp"
          },
          {
            "LogicalResourceId": "<stack-name:1>",
            "PhysicalResourceId": "arn:<partition>:cloudformation:<region>:111111111111:stack/<stack-name:1>/<resource:2>",
            "ResourceStatus": "CREATE_COMPLETE",
            "ResourceType": "AWS::CloudFormation::Stack",
            "Timestamp": "timestamp"
          },
          {
            "LogicalResourceId": "<stack-name:1>",
            "PhysicalResourceId": "arn:<partition>:cloudformation:<region>:111111111111:stack/<stack-name:1>/<resource:2>",
            "ResourceStatus": "UPDATE_IN_PROGRESS",
            "ResourceType": "AWS::CloudFormation::Stack",
            "Timestamp": "timestamp"
          },
          {
            "LogicalResourceId": "<stack-name:1>",
            "PhysicalResourceId": "arn:<partition>:cloudformation:<region>:111111111111:stack/<stack-name:1>/<resource:2>",
            "ResourceStatus": "UPDATE_COMPLETE",
            "ResourceType": "AWS::CloudFormation::Stack",
            "Timestamp": "timestamp"
          },
          {
            "LogicalResourceId": "<stack-name:1>",
            "PhysicalResourceId": "arn:<partition>:cloudformation:<region>:111111111111:stack/<stack-name:1>/<resource:2>",
            "ResourceStatus": "DELETE_IN_PROGRESS",
            "ResourceType": "AWS::CloudFormation::Stack",
            "Timestamp": "timestamp"
          },
          {
            "LogicalResourceId": "<stack-name:1>",
            "PhysicalResourceId": "arn:<partition>:cloudformation:<region>:111111111111:stack/<stack-name:1>/<resource:2>",
            "ResourceStatus": "DELETE_COMPLETE",
            "ResourceType": "AWS::CloudFormation::Stack",
            "Timestamp": "timestamp"
          }
        ]
      }
    }
  },
  "tests/aws/services/cloudformation/test_change_sets.py::TestCaptureUpdateProcess::test_mappings_with_parameter_lookup": {
    "recorded-date": "05-08-2025, 14:24:09",
    "recorded-content": {
      "create-change-set-1": {
        "Id": "arn:<partition>:cloudformation:<region>:111111111111:changeSet/<resource:1>",
        "StackId": "arn:<partition>:cloudformation:<region>:111111111111:stack/<stack-name:1>/<resource:2>",
        "ResponseMetadata": {
          "HTTPHeaders": {},
          "HTTPStatusCode": 200
        }
      },
      "describe-change-set-1-prop-values": {
        "Capabilities": [],
        "ChangeSetId": "arn:<partition>:cloudformation:<region>:111111111111:changeSet/<resource:1>",
        "ChangeSetName": "<change-set-id:1>",
        "Changes": [
          {
            "ResourceChange": {
              "Action": "Add",
              "AfterContext": {
                "Properties": {
                  "TopicName": "topic-name-1"
                }
              },
              "Details": [],
              "LogicalResourceId": "Foo",
              "ResourceType": "AWS::SNS::Topic",
              "Scope": []
            },
            "Type": "Resource"
          },
          {
            "ResourceChange": {
              "Action": "Add",
              "AfterContext": {
                "Properties": {
                  "Value": "{{changeSet:KNOWN_AFTER_APPLY}}",
                  "Type": "String"
                }
              },
              "Details": [],
              "LogicalResourceId": "Parameter",
              "ResourceType": "AWS::SSM::Parameter",
              "Scope": []
            },
            "Type": "Resource"
          }
        ],
        "CreationTime": "datetime",
        "ExecutionStatus": "AVAILABLE",
        "IncludeNestedStacks": false,
        "NotificationARNs": [],
        "Parameters": [
          {
            "ParameterKey": "TopicName",
            "ParameterValue": "key1"
          }
        ],
        "RollbackConfiguration": {},
        "StackId": "arn:<partition>:cloudformation:<region>:111111111111:stack/<stack-name:1>/<resource:2>",
        "StackName": "<stack-name:1>",
        "Status": "CREATE_COMPLETE",
        "ResponseMetadata": {
          "HTTPHeaders": {},
          "HTTPStatusCode": 200
        }
      },
      "describe-change-set-1": {
        "Capabilities": [],
        "ChangeSetId": "arn:<partition>:cloudformation:<region>:111111111111:changeSet/<resource:1>",
        "ChangeSetName": "<change-set-id:1>",
        "Changes": [
          {
            "ResourceChange": {
              "Action": "Add",
              "Details": [],
              "LogicalResourceId": "Foo",
              "ResourceType": "AWS::SNS::Topic",
              "Scope": []
            },
            "Type": "Resource"
          },
          {
            "ResourceChange": {
              "Action": "Add",
              "Details": [],
              "LogicalResourceId": "Parameter",
              "ResourceType": "AWS::SSM::Parameter",
              "Scope": []
            },
            "Type": "Resource"
          }
        ],
        "CreationTime": "datetime",
        "ExecutionStatus": "AVAILABLE",
        "IncludeNestedStacks": false,
        "NotificationARNs": [],
        "Parameters": [
          {
            "ParameterKey": "TopicName",
            "ParameterValue": "key1"
          }
        ],
        "RollbackConfiguration": {},
        "StackId": "arn:<partition>:cloudformation:<region>:111111111111:stack/<stack-name:1>/<resource:2>",
        "StackName": "<stack-name:1>",
        "Status": "CREATE_COMPLETE",
        "ResponseMetadata": {
          "HTTPHeaders": {},
          "HTTPStatusCode": 200
        }
      },
      "execute-change-set-1": {
        "ResponseMetadata": {
          "HTTPHeaders": {},
          "HTTPStatusCode": 200
        }
      },
      "post-create-1-describe": {
        "ChangeSetId": "arn:<partition>:cloudformation:<region>:111111111111:changeSet/<resource:1>",
        "CreationTime": "datetime",
        "DisableRollback": false,
        "DriftInformation": {
          "StackDriftStatus": "NOT_CHECKED"
        },
        "EnableTerminationProtection": false,
        "LastUpdatedTime": "datetime",
        "NotificationARNs": [],
        "Parameters": [
          {
            "ParameterKey": "TopicName",
            "ParameterValue": "key1"
          }
        ],
        "RollbackConfiguration": {},
        "StackId": "arn:<partition>:cloudformation:<region>:111111111111:stack/<stack-name:1>/<resource:2>",
        "StackName": "<stack-name:1>",
        "StackStatus": "CREATE_COMPLETE",
        "Tags": []
      },
      "create-change-set-2": {
        "Id": "arn:<partition>:cloudformation:<region>:111111111111:changeSet/<resource:3>",
        "StackId": "arn:<partition>:cloudformation:<region>:111111111111:stack/<stack-name:1>/<resource:2>",
        "ResponseMetadata": {
          "HTTPHeaders": {},
          "HTTPStatusCode": 200
        }
      },
      "describe-change-set-2-prop-values": {
        "Capabilities": [],
        "ChangeSetId": "arn:<partition>:cloudformation:<region>:111111111111:changeSet/<resource:3>",
        "ChangeSetName": "<change-set-id:1>",
        "Changes": [
          {
            "ResourceChange": {
              "Action": "Modify",
              "AfterContext": {
                "Properties": {
                  "TopicName": "topic-name-2"
                }
              },
              "BeforeContext": {
                "Properties": {
                  "TopicName": "topic-name-1"
                }
              },
              "Details": [
                {
                  "CausingEntity": "TopicName",
                  "ChangeSource": "ParameterReference",
                  "Evaluation": "Static",
                  "Target": {
                    "AfterValue": "topic-name-2",
                    "Attribute": "Properties",
                    "AttributeChangeType": "Modify",
                    "BeforeValue": "topic-name-1",
                    "Name": "TopicName",
                    "Path": "/Properties/TopicName",
                    "RequiresRecreation": "Always"
                  }
                },
                {
                  "ChangeSource": "DirectModification",
                  "Evaluation": "Dynamic",
                  "Target": {
                    "AfterValue": "topic-name-2",
                    "Attribute": "Properties",
                    "AttributeChangeType": "Modify",
                    "BeforeValue": "topic-name-1",
                    "Name": "TopicName",
                    "Path": "/Properties/TopicName",
                    "RequiresRecreation": "Always"
                  }
                }
              ],
              "LogicalResourceId": "Foo",
              "PhysicalResourceId": "arn:<partition>:sns:<region>:111111111111:topic-name-1",
              "PolicyAction": "ReplaceAndDelete",
              "Replacement": "True",
              "ResourceType": "AWS::SNS::Topic",
              "Scope": [
                "Properties"
              ]
            },
            "Type": "Resource"
          },
          {
            "ResourceChange": {
              "Action": "Modify",
              "AfterContext": {
                "Properties": {
                  "Value": "{{changeSet:KNOWN_AFTER_APPLY}}",
                  "Type": "String"
                }
              },
              "BeforeContext": {
                "Properties": {
                  "Value": "topic-name-1",
                  "Type": "String"
                }
              },
              "Details": [
                {
                  "ChangeSource": "DirectModification",
                  "Evaluation": "Dynamic",
                  "Target": {
                    "AfterValue": "{{changeSet:KNOWN_AFTER_APPLY}}",
                    "Attribute": "Properties",
                    "AttributeChangeType": "Modify",
                    "BeforeValue": "topic-name-1",
                    "Name": "Value",
                    "Path": "/Properties/Value",
                    "RequiresRecreation": "Never"
                  }
                },
                {
                  "CausingEntity": "Foo.TopicName",
                  "ChangeSource": "ResourceAttribute",
                  "Evaluation": "Static",
                  "Target": {
                    "AfterValue": "{{changeSet:KNOWN_AFTER_APPLY}}",
                    "Attribute": "Properties",
                    "AttributeChangeType": "Modify",
                    "BeforeValue": "topic-name-1",
                    "Name": "Value",
                    "Path": "/Properties/Value",
                    "RequiresRecreation": "Never"
                  }
                }
              ],
              "LogicalResourceId": "Parameter",
              "PhysicalResourceId": "CFN-Parameter-vESR0MLTgKRp",
              "Replacement": "False",
              "ResourceType": "AWS::SSM::Parameter",
              "Scope": [
                "Properties"
              ]
            },
            "Type": "Resource"
          }
        ],
        "CreationTime": "datetime",
        "ExecutionStatus": "AVAILABLE",
        "IncludeNestedStacks": false,
        "NotificationARNs": [],
        "Parameters": [
          {
            "ParameterKey": "TopicName",
            "ParameterValue": "key2"
          }
        ],
        "RollbackConfiguration": {},
        "StackId": "arn:<partition>:cloudformation:<region>:111111111111:stack/<stack-name:1>/<resource:2>",
        "StackName": "<stack-name:1>",
        "Status": "CREATE_COMPLETE",
        "ResponseMetadata": {
          "HTTPHeaders": {},
          "HTTPStatusCode": 200
        }
      },
      "describe-change-set-2": {
        "Capabilities": [],
        "ChangeSetId": "arn:<partition>:cloudformation:<region>:111111111111:changeSet/<resource:3>",
        "ChangeSetName": "<change-set-id:1>",
        "Changes": [
          {
            "ResourceChange": {
              "Action": "Modify",
              "Details": [
                {
                  "CausingEntity": "TopicName",
                  "ChangeSource": "ParameterReference",
                  "Evaluation": "Static",
                  "Target": {
                    "Attribute": "Properties",
                    "Name": "TopicName",
                    "RequiresRecreation": "Always"
                  }
                },
                {
                  "ChangeSource": "DirectModification",
                  "Evaluation": "Dynamic",
                  "Target": {
                    "Attribute": "Properties",
                    "Name": "TopicName",
                    "RequiresRecreation": "Always"
                  }
                }
              ],
              "LogicalResourceId": "Foo",
              "PhysicalResourceId": "arn:<partition>:sns:<region>:111111111111:topic-name-1",
              "PolicyAction": "ReplaceAndDelete",
              "Replacement": "True",
              "ResourceType": "AWS::SNS::Topic",
              "Scope": [
                "Properties"
              ]
            },
            "Type": "Resource"
          },
          {
            "ResourceChange": {
              "Action": "Modify",
              "Details": [
                {
                  "CausingEntity": "Foo.TopicName",
                  "ChangeSource": "ResourceAttribute",
                  "Evaluation": "Static",
                  "Target": {
                    "Attribute": "Properties",
                    "Name": "Value",
                    "RequiresRecreation": "Never"
                  }
                }
              ],
              "LogicalResourceId": "Parameter",
              "PhysicalResourceId": "CFN-Parameter-vESR0MLTgKRp",
              "Replacement": "False",
              "ResourceType": "AWS::SSM::Parameter",
              "Scope": [
                "Properties"
              ]
            },
            "Type": "Resource"
          }
        ],
        "CreationTime": "datetime",
        "ExecutionStatus": "AVAILABLE",
        "IncludeNestedStacks": false,
        "NotificationARNs": [],
        "Parameters": [
          {
            "ParameterKey": "TopicName",
            "ParameterValue": "key2"
          }
        ],
        "RollbackConfiguration": {},
        "StackId": "arn:<partition>:cloudformation:<region>:111111111111:stack/<stack-name:1>/<resource:2>",
        "StackName": "<stack-name:1>",
        "Status": "CREATE_COMPLETE",
        "ResponseMetadata": {
          "HTTPHeaders": {},
          "HTTPStatusCode": 200
        }
      },
      "execute-change-set-2": {
        "ResponseMetadata": {
          "HTTPHeaders": {},
          "HTTPStatusCode": 200
        }
      },
      "post-create-2-describe": {
        "ChangeSetId": "arn:<partition>:cloudformation:<region>:111111111111:changeSet/<resource:3>",
        "CreationTime": "datetime",
        "DisableRollback": false,
        "DriftInformation": {
          "StackDriftStatus": "NOT_CHECKED"
        },
        "EnableTerminationProtection": false,
        "LastUpdatedTime": "datetime",
        "NotificationARNs": [],
        "Parameters": [
          {
            "ParameterKey": "TopicName",
            "ParameterValue": "key2"
          }
        ],
        "RollbackConfiguration": {},
        "StackId": "arn:<partition>:cloudformation:<region>:111111111111:stack/<stack-name:1>/<resource:2>",
        "StackName": "<stack-name:1>",
        "StackStatus": "UPDATE_COMPLETE",
        "Tags": []
      },
      "delete-describe": {
        "CreationTime": "datetime",
        "DeletionTime": "datetime",
        "DisableRollback": false,
        "DriftInformation": {
          "StackDriftStatus": "NOT_CHECKED"
        },
        "LastUpdatedTime": "datetime",
        "NotificationARNs": [],
        "Parameters": [
          {
            "ParameterKey": "TopicName",
            "ParameterValue": "key2"
          }
        ],
        "RollbackConfiguration": {},
        "StackId": "arn:<partition>:cloudformation:<region>:111111111111:stack/<stack-name:1>/<resource:2>",
        "StackName": "<stack-name:1>",
        "StackStatus": "DELETE_COMPLETE",
        "Tags": []
      },
      "per-resource-events": {
        "Foo": [
          {
            "LogicalResourceId": "Foo",
            "PhysicalResourceId": "arn:<partition>:sns:<region>:111111111111:topic-name-1",
            "ResourceStatus": "CREATE_IN_PROGRESS",
            "ResourceType": "AWS::SNS::Topic",
            "Timestamp": "timestamp"
          },
          {
            "LogicalResourceId": "Foo",
            "PhysicalResourceId": "arn:<partition>:sns:<region>:111111111111:topic-name-1",
            "ResourceStatus": "CREATE_COMPLETE",
            "ResourceType": "AWS::SNS::Topic",
            "Timestamp": "timestamp"
          },
          {
            "LogicalResourceId": "Foo",
            "PhysicalResourceId": "arn:<partition>:sns:<region>:111111111111:topic-name-2",
            "ResourceStatus": "UPDATE_IN_PROGRESS",
            "ResourceType": "AWS::SNS::Topic",
            "Timestamp": "timestamp"
          },
          {
            "LogicalResourceId": "Foo",
            "PhysicalResourceId": "arn:<partition>:sns:<region>:111111111111:topic-name-2",
            "ResourceStatus": "UPDATE_COMPLETE",
            "ResourceType": "AWS::SNS::Topic",
            "Timestamp": "timestamp"
          },
          {
            "LogicalResourceId": "Foo",
            "PhysicalResourceId": "arn:<partition>:sns:<region>:111111111111:topic-name-1",
            "ResourceStatus": "DELETE_IN_PROGRESS",
            "ResourceType": "AWS::SNS::Topic",
            "Timestamp": "timestamp"
          },
          {
            "LogicalResourceId": "Foo",
            "PhysicalResourceId": "arn:<partition>:sns:<region>:111111111111:topic-name-1",
            "ResourceStatus": "DELETE_COMPLETE",
            "ResourceType": "AWS::SNS::Topic",
            "Timestamp": "timestamp"
          },
          {
            "LogicalResourceId": "Foo",
            "PhysicalResourceId": "arn:<partition>:sns:<region>:111111111111:topic-name-2",
            "ResourceStatus": "DELETE_IN_PROGRESS",
            "ResourceType": "AWS::SNS::Topic",
            "Timestamp": "timestamp"
          },
          {
            "LogicalResourceId": "Foo",
            "PhysicalResourceId": "arn:<partition>:sns:<region>:111111111111:topic-name-2",
            "ResourceStatus": "DELETE_COMPLETE",
            "ResourceType": "AWS::SNS::Topic",
            "Timestamp": "timestamp"
          }
        ],
        "Parameter": [
          {
            "LogicalResourceId": "Parameter",
            "PhysicalResourceId": "CFN-Parameter-vESR0MLTgKRp",
            "ResourceStatus": "CREATE_IN_PROGRESS",
            "ResourceType": "AWS::SSM::Parameter",
            "Timestamp": "timestamp"
          },
          {
            "LogicalResourceId": "Parameter",
            "PhysicalResourceId": "CFN-Parameter-vESR0MLTgKRp",
            "ResourceStatus": "CREATE_COMPLETE",
            "ResourceType": "AWS::SSM::Parameter",
            "Timestamp": "timestamp"
          },
          {
            "LogicalResourceId": "Parameter",
            "PhysicalResourceId": "CFN-Parameter-vESR0MLTgKRp",
            "ResourceStatus": "UPDATE_IN_PROGRESS",
            "ResourceType": "AWS::SSM::Parameter",
            "Timestamp": "timestamp"
          },
          {
            "LogicalResourceId": "Parameter",
            "PhysicalResourceId": "CFN-Parameter-vESR0MLTgKRp",
            "ResourceStatus": "UPDATE_COMPLETE",
            "ResourceType": "AWS::SSM::Parameter",
            "Timestamp": "timestamp"
          },
          {
            "LogicalResourceId": "Parameter",
            "PhysicalResourceId": "CFN-Parameter-vESR0MLTgKRp",
            "ResourceStatus": "DELETE_IN_PROGRESS",
            "ResourceType": "AWS::SSM::Parameter",
            "Timestamp": "timestamp"
          },
          {
            "LogicalResourceId": "Parameter",
            "PhysicalResourceId": "CFN-Parameter-vESR0MLTgKRp",
            "ResourceStatus": "DELETE_COMPLETE",
            "ResourceType": "AWS::SSM::Parameter",
            "Timestamp": "timestamp"
          }
        ],
        "Stack": [
          {
            "LogicalResourceId": "<stack-name:1>",
            "PhysicalResourceId": "arn:<partition>:cloudformation:<region>:111111111111:stack/<stack-name:1>/<resource:2>",
            "ResourceStatus": "REVIEW_IN_PROGRESS",
            "ResourceType": "AWS::CloudFormation::Stack",
            "Timestamp": "timestamp"
          },
          {
            "LogicalResourceId": "<stack-name:1>",
            "PhysicalResourceId": "arn:<partition>:cloudformation:<region>:111111111111:stack/<stack-name:1>/<resource:2>",
            "ResourceStatus": "CREATE_IN_PROGRESS",
            "ResourceType": "AWS::CloudFormation::Stack",
            "Timestamp": "timestamp"
          },
          {
            "LogicalResourceId": "<stack-name:1>",
            "PhysicalResourceId": "arn:<partition>:cloudformation:<region>:111111111111:stack/<stack-name:1>/<resource:2>",
            "ResourceStatus": "CREATE_COMPLETE",
            "ResourceType": "AWS::CloudFormation::Stack",
            "Timestamp": "timestamp"
          },
          {
            "LogicalResourceId": "<stack-name:1>",
            "PhysicalResourceId": "arn:<partition>:cloudformation:<region>:111111111111:stack/<stack-name:1>/<resource:2>",
            "ResourceStatus": "UPDATE_IN_PROGRESS",
            "ResourceType": "AWS::CloudFormation::Stack",
            "Timestamp": "timestamp"
          },
          {
            "LogicalResourceId": "<stack-name:1>",
            "PhysicalResourceId": "arn:<partition>:cloudformation:<region>:111111111111:stack/<stack-name:1>/<resource:2>",
            "ResourceStatus": "UPDATE_COMPLETE",
            "ResourceType": "AWS::CloudFormation::Stack",
            "Timestamp": "timestamp"
          },
          {
            "LogicalResourceId": "<stack-name:1>",
            "PhysicalResourceId": "arn:<partition>:cloudformation:<region>:111111111111:stack/<stack-name:1>/<resource:2>",
            "ResourceStatus": "DELETE_IN_PROGRESS",
            "ResourceType": "AWS::CloudFormation::Stack",
            "Timestamp": "timestamp"
          },
          {
            "LogicalResourceId": "<stack-name:1>",
            "PhysicalResourceId": "arn:<partition>:cloudformation:<region>:111111111111:stack/<stack-name:1>/<resource:2>",
            "ResourceStatus": "DELETE_COMPLETE",
            "ResourceType": "AWS::CloudFormation::Stack",
            "Timestamp": "timestamp"
          }
        ]
      }
    }
  },
  "tests/aws/services/cloudformation/test_change_sets.py::TestCaptureUpdateProcess::test_conditions": {
    "recorded-date": "05-08-2025, 14:24:45",
    "recorded-content": {
      "create-change-set-1": {
        "Id": "arn:<partition>:cloudformation:<region>:111111111111:changeSet/<resource:1>",
        "StackId": "arn:<partition>:cloudformation:<region>:111111111111:stack/<stack-name:1>/<resource:2>",
        "ResponseMetadata": {
          "HTTPHeaders": {},
          "HTTPStatusCode": 200
        }
      },
      "describe-change-set-1-prop-values": {
        "Capabilities": [],
        "ChangeSetId": "arn:<partition>:cloudformation:<region>:111111111111:changeSet/<resource:1>",
        "ChangeSetName": "<change-set-id:1>",
        "Changes": [
          {
            "ResourceChange": {
              "Action": "Add",
              "AfterContext": {
                "Properties": {}
              },
              "Details": [],
              "LogicalResourceId": "Bucket",
              "ResourceType": "AWS::S3::Bucket",
              "Scope": []
            },
            "Type": "Resource"
          }
        ],
        "CreationTime": "datetime",
        "ExecutionStatus": "AVAILABLE",
        "IncludeNestedStacks": false,
        "NotificationARNs": [],
        "Parameters": [
          {
            "ParameterKey": "EnvironmentType",
            "ParameterValue": "not-prod"
          }
        ],
        "RollbackConfiguration": {},
        "StackId": "arn:<partition>:cloudformation:<region>:111111111111:stack/<stack-name:1>/<resource:2>",
        "StackName": "<stack-name:1>",
        "Status": "CREATE_COMPLETE",
        "ResponseMetadata": {
          "HTTPHeaders": {},
          "HTTPStatusCode": 200
        }
      },
      "describe-change-set-1": {
        "Capabilities": [],
        "ChangeSetId": "arn:<partition>:cloudformation:<region>:111111111111:changeSet/<resource:1>",
        "ChangeSetName": "<change-set-id:1>",
        "Changes": [
          {
            "ResourceChange": {
              "Action": "Add",
              "Details": [],
              "LogicalResourceId": "Bucket",
              "ResourceType": "AWS::S3::Bucket",
              "Scope": []
            },
            "Type": "Resource"
          }
        ],
        "CreationTime": "datetime",
        "ExecutionStatus": "AVAILABLE",
        "IncludeNestedStacks": false,
        "NotificationARNs": [],
        "Parameters": [
          {
            "ParameterKey": "EnvironmentType",
            "ParameterValue": "not-prod"
          }
        ],
        "RollbackConfiguration": {},
        "StackId": "arn:<partition>:cloudformation:<region>:111111111111:stack/<stack-name:1>/<resource:2>",
        "StackName": "<stack-name:1>",
        "Status": "CREATE_COMPLETE",
        "ResponseMetadata": {
          "HTTPHeaders": {},
          "HTTPStatusCode": 200
        }
      },
      "execute-change-set-1": {
        "ResponseMetadata": {
          "HTTPHeaders": {},
          "HTTPStatusCode": 200
        }
      },
      "post-create-1-describe": {
        "ChangeSetId": "arn:<partition>:cloudformation:<region>:111111111111:changeSet/<resource:1>",
        "CreationTime": "datetime",
        "DisableRollback": false,
        "DriftInformation": {
          "StackDriftStatus": "NOT_CHECKED"
        },
        "EnableTerminationProtection": false,
        "LastUpdatedTime": "datetime",
        "NotificationARNs": [],
        "Parameters": [
          {
            "ParameterKey": "EnvironmentType",
            "ParameterValue": "not-prod"
          }
        ],
        "RollbackConfiguration": {},
        "StackId": "arn:<partition>:cloudformation:<region>:111111111111:stack/<stack-name:1>/<resource:2>",
        "StackName": "<stack-name:1>",
        "StackStatus": "CREATE_COMPLETE",
        "Tags": []
      },
      "create-change-set-2": {
        "Id": "arn:<partition>:cloudformation:<region>:111111111111:changeSet/<resource:3>",
        "StackId": "arn:<partition>:cloudformation:<region>:111111111111:stack/<stack-name:1>/<resource:2>",
        "ResponseMetadata": {
          "HTTPHeaders": {},
          "HTTPStatusCode": 200
        }
      },
      "describe-change-set-2-prop-values": {
        "Capabilities": [],
        "ChangeSetId": "arn:<partition>:cloudformation:<region>:111111111111:changeSet/<resource:3>",
        "ChangeSetName": "<change-set-id:1>",
        "Changes": [
          {
            "ResourceChange": {
              "Action": "Add",
              "AfterContext": {
                "Properties": {
                  "Value": "test",
                  "Type": "String"
                }
              },
              "Details": [],
              "LogicalResourceId": "Parameter",
              "ResourceType": "AWS::SSM::Parameter",
              "Scope": []
            },
            "Type": "Resource"
          }
        ],
        "CreationTime": "datetime",
        "ExecutionStatus": "AVAILABLE",
        "IncludeNestedStacks": false,
        "NotificationARNs": [],
        "Parameters": [
          {
            "ParameterKey": "EnvironmentType",
            "ParameterValue": "prod"
          }
        ],
        "RollbackConfiguration": {},
        "StackId": "arn:<partition>:cloudformation:<region>:111111111111:stack/<stack-name:1>/<resource:2>",
        "StackName": "<stack-name:1>",
        "Status": "CREATE_COMPLETE",
        "ResponseMetadata": {
          "HTTPHeaders": {},
          "HTTPStatusCode": 200
        }
      },
      "describe-change-set-2": {
        "Capabilities": [],
        "ChangeSetId": "arn:<partition>:cloudformation:<region>:111111111111:changeSet/<resource:3>",
        "ChangeSetName": "<change-set-id:1>",
        "Changes": [
          {
            "ResourceChange": {
              "Action": "Add",
              "Details": [],
              "LogicalResourceId": "Parameter",
              "ResourceType": "AWS::SSM::Parameter",
              "Scope": []
            },
            "Type": "Resource"
          }
        ],
        "CreationTime": "datetime",
        "ExecutionStatus": "AVAILABLE",
        "IncludeNestedStacks": false,
        "NotificationARNs": [],
        "Parameters": [
          {
            "ParameterKey": "EnvironmentType",
            "ParameterValue": "prod"
          }
        ],
        "RollbackConfiguration": {},
        "StackId": "arn:<partition>:cloudformation:<region>:111111111111:stack/<stack-name:1>/<resource:2>",
        "StackName": "<stack-name:1>",
        "Status": "CREATE_COMPLETE",
        "ResponseMetadata": {
          "HTTPHeaders": {},
          "HTTPStatusCode": 200
        }
      },
      "execute-change-set-2": {
        "ResponseMetadata": {
          "HTTPHeaders": {},
          "HTTPStatusCode": 200
        }
      },
      "post-create-2-describe": {
        "ChangeSetId": "arn:<partition>:cloudformation:<region>:111111111111:changeSet/<resource:3>",
        "CreationTime": "datetime",
        "DisableRollback": false,
        "DriftInformation": {
          "StackDriftStatus": "NOT_CHECKED"
        },
        "EnableTerminationProtection": false,
        "LastUpdatedTime": "datetime",
        "NotificationARNs": [],
        "Parameters": [
          {
            "ParameterKey": "EnvironmentType",
            "ParameterValue": "prod"
          }
        ],
        "RollbackConfiguration": {},
        "StackId": "arn:<partition>:cloudformation:<region>:111111111111:stack/<stack-name:1>/<resource:2>",
        "StackName": "<stack-name:1>",
        "StackStatus": "UPDATE_COMPLETE",
        "Tags": []
      },
      "delete-describe": {
        "CreationTime": "datetime",
        "DeletionTime": "datetime",
        "DisableRollback": false,
        "DriftInformation": {
          "StackDriftStatus": "NOT_CHECKED"
        },
        "LastUpdatedTime": "datetime",
        "NotificationARNs": [],
        "Parameters": [
          {
            "ParameterKey": "EnvironmentType",
            "ParameterValue": "prod"
          }
        ],
        "RollbackConfiguration": {},
        "StackId": "arn:<partition>:cloudformation:<region>:111111111111:stack/<stack-name:1>/<resource:2>",
        "StackName": "<stack-name:1>",
        "StackStatus": "DELETE_COMPLETE",
        "Tags": []
      },
      "per-resource-events": {
        "Bucket": [
          {
            "LogicalResourceId": "Bucket",
            "PhysicalResourceId": "<stack-name:1>-bucket-i4eammke7jqd",
            "ResourceStatus": "CREATE_IN_PROGRESS",
            "ResourceType": "AWS::S3::Bucket",
            "Timestamp": "timestamp"
          },
          {
            "LogicalResourceId": "Bucket",
            "PhysicalResourceId": "<stack-name:1>-bucket-i4eammke7jqd",
            "ResourceStatus": "CREATE_COMPLETE",
            "ResourceType": "AWS::S3::Bucket",
            "Timestamp": "timestamp"
          },
          {
            "LogicalResourceId": "Bucket",
            "PhysicalResourceId": "<stack-name:1>-bucket-i4eammke7jqd",
            "ResourceStatus": "DELETE_IN_PROGRESS",
            "ResourceType": "AWS::S3::Bucket",
            "Timestamp": "timestamp"
          },
          {
            "LogicalResourceId": "Bucket",
            "PhysicalResourceId": "<stack-name:1>-bucket-i4eammke7jqd",
            "ResourceStatus": "DELETE_COMPLETE",
            "ResourceType": "AWS::S3::Bucket",
            "Timestamp": "timestamp"
          }
        ],
        "Parameter": [
          {
            "LogicalResourceId": "Parameter",
            "PhysicalResourceId": "CFN-Parameter-PvfZzrj2a2uP",
            "ResourceStatus": "CREATE_IN_PROGRESS",
            "ResourceType": "AWS::SSM::Parameter",
            "Timestamp": "timestamp"
          },
          {
            "LogicalResourceId": "Parameter",
            "PhysicalResourceId": "CFN-Parameter-PvfZzrj2a2uP",
            "ResourceStatus": "CREATE_COMPLETE",
            "ResourceType": "AWS::SSM::Parameter",
            "Timestamp": "timestamp"
          },
          {
            "LogicalResourceId": "Parameter",
            "PhysicalResourceId": "CFN-Parameter-PvfZzrj2a2uP",
            "ResourceStatus": "DELETE_IN_PROGRESS",
            "ResourceType": "AWS::SSM::Parameter",
            "Timestamp": "timestamp"
          },
          {
            "LogicalResourceId": "Parameter",
            "PhysicalResourceId": "CFN-Parameter-PvfZzrj2a2uP",
            "ResourceStatus": "DELETE_COMPLETE",
            "ResourceType": "AWS::SSM::Parameter",
            "Timestamp": "timestamp"
          }
        ],
        "Stack": [
          {
            "LogicalResourceId": "<stack-name:1>",
            "PhysicalResourceId": "arn:<partition>:cloudformation:<region>:111111111111:stack/<stack-name:1>/<resource:2>",
            "ResourceStatus": "REVIEW_IN_PROGRESS",
            "ResourceType": "AWS::CloudFormation::Stack",
            "Timestamp": "timestamp"
          },
          {
            "LogicalResourceId": "<stack-name:1>",
            "PhysicalResourceId": "arn:<partition>:cloudformation:<region>:111111111111:stack/<stack-name:1>/<resource:2>",
            "ResourceStatus": "CREATE_IN_PROGRESS",
            "ResourceType": "AWS::CloudFormation::Stack",
            "Timestamp": "timestamp"
          },
          {
            "LogicalResourceId": "<stack-name:1>",
            "PhysicalResourceId": "arn:<partition>:cloudformation:<region>:111111111111:stack/<stack-name:1>/<resource:2>",
            "ResourceStatus": "CREATE_COMPLETE",
            "ResourceType": "AWS::CloudFormation::Stack",
            "Timestamp": "timestamp"
          },
          {
            "LogicalResourceId": "<stack-name:1>",
            "PhysicalResourceId": "arn:<partition>:cloudformation:<region>:111111111111:stack/<stack-name:1>/<resource:2>",
            "ResourceStatus": "UPDATE_IN_PROGRESS",
            "ResourceType": "AWS::CloudFormation::Stack",
            "Timestamp": "timestamp"
          },
          {
            "LogicalResourceId": "<stack-name:1>",
            "PhysicalResourceId": "arn:<partition>:cloudformation:<region>:111111111111:stack/<stack-name:1>/<resource:2>",
            "ResourceStatus": "UPDATE_COMPLETE",
            "ResourceType": "AWS::CloudFormation::Stack",
            "Timestamp": "timestamp"
          },
          {
            "LogicalResourceId": "<stack-name:1>",
            "PhysicalResourceId": "arn:<partition>:cloudformation:<region>:111111111111:stack/<stack-name:1>/<resource:2>",
            "ResourceStatus": "DELETE_IN_PROGRESS",
            "ResourceType": "AWS::CloudFormation::Stack",
            "Timestamp": "timestamp"
          },
          {
            "LogicalResourceId": "<stack-name:1>",
            "PhysicalResourceId": "arn:<partition>:cloudformation:<region>:111111111111:stack/<stack-name:1>/<resource:2>",
            "ResourceStatus": "DELETE_COMPLETE",
            "ResourceType": "AWS::CloudFormation::Stack",
            "Timestamp": "timestamp"
          }
        ]
      }
    }
  },
  "tests/aws/services/cloudformation/test_change_sets.py::TestCaptureUpdateProcess::test_base_dynamic_parameter_scenarios[change_dynamic]": {
    "recorded-date": "05-08-2025, 14:25:08",
    "recorded-content": {
      "create-change-set-1": {
        "Id": "arn:<partition>:cloudformation:<region>:111111111111:changeSet/<resource:1>",
        "StackId": "arn:<partition>:cloudformation:<region>:111111111111:stack/<stack-name:1>/<resource:2>",
        "ResponseMetadata": {
          "HTTPHeaders": {},
          "HTTPStatusCode": 200
        }
      },
      "describe-change-set-1-prop-values": {
        "Capabilities": [],
        "ChangeSetId": "arn:<partition>:cloudformation:<region>:111111111111:changeSet/<resource:1>",
        "ChangeSetName": "<change-set-id:1>",
        "Changes": [
          {
            "ResourceChange": {
              "Action": "Add",
              "AfterContext": {
                "Properties": {
                  "Value": "value-1",
                  "Type": "String"
                }
              },
              "Details": [],
              "LogicalResourceId": "Parameter",
              "ResourceType": "AWS::SSM::Parameter",
              "Scope": []
            },
            "Type": "Resource"
          }
        ],
        "CreationTime": "datetime",
        "ExecutionStatus": "AVAILABLE",
        "IncludeNestedStacks": false,
        "NotificationARNs": [],
        "Parameters": [
          {
            "ParameterKey": "ParameterValue",
            "ParameterValue": "value-1"
          }
        ],
        "RollbackConfiguration": {},
        "StackId": "arn:<partition>:cloudformation:<region>:111111111111:stack/<stack-name:1>/<resource:2>",
        "StackName": "<stack-name:1>",
        "Status": "CREATE_COMPLETE",
        "ResponseMetadata": {
          "HTTPHeaders": {},
          "HTTPStatusCode": 200
        }
      },
      "describe-change-set-1": {
        "Capabilities": [],
        "ChangeSetId": "arn:<partition>:cloudformation:<region>:111111111111:changeSet/<resource:1>",
        "ChangeSetName": "<change-set-id:1>",
        "Changes": [
          {
            "ResourceChange": {
              "Action": "Add",
              "Details": [],
              "LogicalResourceId": "Parameter",
              "ResourceType": "AWS::SSM::Parameter",
              "Scope": []
            },
            "Type": "Resource"
          }
        ],
        "CreationTime": "datetime",
        "ExecutionStatus": "AVAILABLE",
        "IncludeNestedStacks": false,
        "NotificationARNs": [],
        "Parameters": [
          {
            "ParameterKey": "ParameterValue",
            "ParameterValue": "value-1"
          }
        ],
        "RollbackConfiguration": {},
        "StackId": "arn:<partition>:cloudformation:<region>:111111111111:stack/<stack-name:1>/<resource:2>",
        "StackName": "<stack-name:1>",
        "Status": "CREATE_COMPLETE",
        "ResponseMetadata": {
          "HTTPHeaders": {},
          "HTTPStatusCode": 200
        }
      },
      "execute-change-set-1": {
        "ResponseMetadata": {
          "HTTPHeaders": {},
          "HTTPStatusCode": 200
        }
      },
      "post-create-1-describe": {
        "ChangeSetId": "arn:<partition>:cloudformation:<region>:111111111111:changeSet/<resource:1>",
        "CreationTime": "datetime",
        "DisableRollback": false,
        "DriftInformation": {
          "StackDriftStatus": "NOT_CHECKED"
        },
        "EnableTerminationProtection": false,
        "LastUpdatedTime": "datetime",
        "NotificationARNs": [],
        "Parameters": [
          {
            "ParameterKey": "ParameterValue",
            "ParameterValue": "value-1"
          }
        ],
        "RollbackConfiguration": {},
        "StackId": "arn:<partition>:cloudformation:<region>:111111111111:stack/<stack-name:1>/<resource:2>",
        "StackName": "<stack-name:1>",
        "StackStatus": "CREATE_COMPLETE",
        "Tags": []
      },
      "create-change-set-2": {
        "Id": "arn:<partition>:cloudformation:<region>:111111111111:changeSet/<resource:3>",
        "StackId": "arn:<partition>:cloudformation:<region>:111111111111:stack/<stack-name:1>/<resource:2>",
        "ResponseMetadata": {
          "HTTPHeaders": {},
          "HTTPStatusCode": 200
        }
      },
      "describe-change-set-2-prop-values": {
        "Capabilities": [],
        "ChangeSetId": "arn:<partition>:cloudformation:<region>:111111111111:changeSet/<resource:3>",
        "ChangeSetName": "<change-set-id:1>",
        "Changes": [
          {
            "ResourceChange": {
              "Action": "Modify",
              "AfterContext": {
                "Properties": {
                  "Value": "value-2",
                  "Type": "String"
                }
              },
              "BeforeContext": {
                "Properties": {
                  "Value": "value-1",
                  "Type": "String"
                }
              },
              "Details": [
                {
                  "CausingEntity": "ParameterValue",
                  "ChangeSource": "ParameterReference",
                  "Evaluation": "Static",
                  "Target": {
                    "AfterValue": "value-2",
                    "Attribute": "Properties",
                    "AttributeChangeType": "Modify",
                    "BeforeValue": "value-1",
                    "Name": "Value",
                    "Path": "/Properties/Value",
                    "RequiresRecreation": "Never"
                  }
                },
                {
                  "ChangeSource": "DirectModification",
                  "Evaluation": "Dynamic",
                  "Target": {
                    "AfterValue": "value-2",
                    "Attribute": "Properties",
                    "AttributeChangeType": "Modify",
                    "BeforeValue": "value-1",
                    "Name": "Value",
                    "Path": "/Properties/Value",
                    "RequiresRecreation": "Never"
                  }
                }
              ],
              "LogicalResourceId": "Parameter",
              "PhysicalResourceId": "CFN-Parameter-n1KyWPxiTuNB",
              "Replacement": "False",
              "ResourceType": "AWS::SSM::Parameter",
              "Scope": [
                "Properties"
              ]
            },
            "Type": "Resource"
          }
        ],
        "CreationTime": "datetime",
        "ExecutionStatus": "AVAILABLE",
        "IncludeNestedStacks": false,
        "NotificationARNs": [],
        "Parameters": [
          {
            "ParameterKey": "ParameterValue",
            "ParameterValue": "value-2"
          }
        ],
        "RollbackConfiguration": {},
        "StackId": "arn:<partition>:cloudformation:<region>:111111111111:stack/<stack-name:1>/<resource:2>",
        "StackName": "<stack-name:1>",
        "Status": "CREATE_COMPLETE",
        "ResponseMetadata": {
          "HTTPHeaders": {},
          "HTTPStatusCode": 200
        }
      },
      "describe-change-set-2": {
        "Capabilities": [],
        "ChangeSetId": "arn:<partition>:cloudformation:<region>:111111111111:changeSet/<resource:3>",
        "ChangeSetName": "<change-set-id:1>",
        "Changes": [
          {
            "ResourceChange": {
              "Action": "Modify",
              "Details": [
                {
                  "CausingEntity": "ParameterValue",
                  "ChangeSource": "ParameterReference",
                  "Evaluation": "Static",
                  "Target": {
                    "Attribute": "Properties",
                    "Name": "Value",
                    "RequiresRecreation": "Never"
                  }
                },
                {
                  "ChangeSource": "DirectModification",
                  "Evaluation": "Dynamic",
                  "Target": {
                    "Attribute": "Properties",
                    "Name": "Value",
                    "RequiresRecreation": "Never"
                  }
                }
              ],
              "LogicalResourceId": "Parameter",
              "PhysicalResourceId": "CFN-Parameter-n1KyWPxiTuNB",
              "Replacement": "False",
              "ResourceType": "AWS::SSM::Parameter",
              "Scope": [
                "Properties"
              ]
            },
            "Type": "Resource"
          }
        ],
        "CreationTime": "datetime",
        "ExecutionStatus": "AVAILABLE",
        "IncludeNestedStacks": false,
        "NotificationARNs": [],
        "Parameters": [
          {
            "ParameterKey": "ParameterValue",
            "ParameterValue": "value-2"
          }
        ],
        "RollbackConfiguration": {},
        "StackId": "arn:<partition>:cloudformation:<region>:111111111111:stack/<stack-name:1>/<resource:2>",
        "StackName": "<stack-name:1>",
        "Status": "CREATE_COMPLETE",
        "ResponseMetadata": {
          "HTTPHeaders": {},
          "HTTPStatusCode": 200
        }
      },
      "execute-change-set-2": {
        "ResponseMetadata": {
          "HTTPHeaders": {},
          "HTTPStatusCode": 200
        }
      },
      "post-create-2-describe": {
        "ChangeSetId": "arn:<partition>:cloudformation:<region>:111111111111:changeSet/<resource:3>",
        "CreationTime": "datetime",
        "DisableRollback": false,
        "DriftInformation": {
          "StackDriftStatus": "NOT_CHECKED"
        },
        "EnableTerminationProtection": false,
        "LastUpdatedTime": "datetime",
        "NotificationARNs": [],
        "Parameters": [
          {
            "ParameterKey": "ParameterValue",
            "ParameterValue": "value-2"
          }
        ],
        "RollbackConfiguration": {},
        "StackId": "arn:<partition>:cloudformation:<region>:111111111111:stack/<stack-name:1>/<resource:2>",
        "StackName": "<stack-name:1>",
        "StackStatus": "UPDATE_COMPLETE",
        "Tags": []
      },
      "delete-describe": {
        "CreationTime": "datetime",
        "DeletionTime": "datetime",
        "DisableRollback": false,
        "DriftInformation": {
          "StackDriftStatus": "NOT_CHECKED"
        },
        "LastUpdatedTime": "datetime",
        "NotificationARNs": [],
        "Parameters": [
          {
            "ParameterKey": "ParameterValue",
            "ParameterValue": "value-2"
          }
        ],
        "RollbackConfiguration": {},
        "StackId": "arn:<partition>:cloudformation:<region>:111111111111:stack/<stack-name:1>/<resource:2>",
        "StackName": "<stack-name:1>",
        "StackStatus": "DELETE_COMPLETE",
        "Tags": []
      },
      "per-resource-events": {
        "Parameter": [
          {
            "LogicalResourceId": "Parameter",
            "PhysicalResourceId": "CFN-Parameter-n1KyWPxiTuNB",
            "ResourceStatus": "CREATE_IN_PROGRESS",
            "ResourceType": "AWS::SSM::Parameter",
            "Timestamp": "timestamp"
          },
          {
            "LogicalResourceId": "Parameter",
            "PhysicalResourceId": "CFN-Parameter-n1KyWPxiTuNB",
            "ResourceStatus": "CREATE_COMPLETE",
            "ResourceType": "AWS::SSM::Parameter",
            "Timestamp": "timestamp"
          },
          {
            "LogicalResourceId": "Parameter",
            "PhysicalResourceId": "CFN-Parameter-n1KyWPxiTuNB",
            "ResourceStatus": "UPDATE_IN_PROGRESS",
            "ResourceType": "AWS::SSM::Parameter",
            "Timestamp": "timestamp"
          },
          {
            "LogicalResourceId": "Parameter",
            "PhysicalResourceId": "CFN-Parameter-n1KyWPxiTuNB",
            "ResourceStatus": "UPDATE_COMPLETE",
            "ResourceType": "AWS::SSM::Parameter",
            "Timestamp": "timestamp"
          },
          {
            "LogicalResourceId": "Parameter",
            "PhysicalResourceId": "CFN-Parameter-n1KyWPxiTuNB",
            "ResourceStatus": "DELETE_IN_PROGRESS",
            "ResourceType": "AWS::SSM::Parameter",
            "Timestamp": "timestamp"
          },
          {
            "LogicalResourceId": "Parameter",
            "PhysicalResourceId": "CFN-Parameter-n1KyWPxiTuNB",
            "ResourceStatus": "DELETE_COMPLETE",
            "ResourceType": "AWS::SSM::Parameter",
            "Timestamp": "timestamp"
          }
        ],
        "Stack": [
          {
            "LogicalResourceId": "<stack-name:1>",
            "PhysicalResourceId": "arn:<partition>:cloudformation:<region>:111111111111:stack/<stack-name:1>/<resource:2>",
            "ResourceStatus": "REVIEW_IN_PROGRESS",
            "ResourceType": "AWS::CloudFormation::Stack",
            "Timestamp": "timestamp"
          },
          {
            "LogicalResourceId": "<stack-name:1>",
            "PhysicalResourceId": "arn:<partition>:cloudformation:<region>:111111111111:stack/<stack-name:1>/<resource:2>",
            "ResourceStatus": "CREATE_IN_PROGRESS",
            "ResourceType": "AWS::CloudFormation::Stack",
            "Timestamp": "timestamp"
          },
          {
            "LogicalResourceId": "<stack-name:1>",
            "PhysicalResourceId": "arn:<partition>:cloudformation:<region>:111111111111:stack/<stack-name:1>/<resource:2>",
            "ResourceStatus": "CREATE_COMPLETE",
            "ResourceType": "AWS::CloudFormation::Stack",
            "Timestamp": "timestamp"
          },
          {
            "LogicalResourceId": "<stack-name:1>",
            "PhysicalResourceId": "arn:<partition>:cloudformation:<region>:111111111111:stack/<stack-name:1>/<resource:2>",
            "ResourceStatus": "UPDATE_IN_PROGRESS",
            "ResourceType": "AWS::CloudFormation::Stack",
            "Timestamp": "timestamp"
          },
          {
            "LogicalResourceId": "<stack-name:1>",
            "PhysicalResourceId": "arn:<partition>:cloudformation:<region>:111111111111:stack/<stack-name:1>/<resource:2>",
            "ResourceStatus": "UPDATE_COMPLETE",
            "ResourceType": "AWS::CloudFormation::Stack",
            "Timestamp": "timestamp"
          },
          {
            "LogicalResourceId": "<stack-name:1>",
            "PhysicalResourceId": "arn:<partition>:cloudformation:<region>:111111111111:stack/<stack-name:1>/<resource:2>",
            "ResourceStatus": "DELETE_IN_PROGRESS",
            "ResourceType": "AWS::CloudFormation::Stack",
            "Timestamp": "timestamp"
          },
          {
            "LogicalResourceId": "<stack-name:1>",
            "PhysicalResourceId": "arn:<partition>:cloudformation:<region>:111111111111:stack/<stack-name:1>/<resource:2>",
            "ResourceStatus": "DELETE_COMPLETE",
            "ResourceType": "AWS::CloudFormation::Stack",
            "Timestamp": "timestamp"
          }
        ]
      }
    }
  },
  "tests/aws/services/cloudformation/test_change_sets.py::TestCaptureUpdateProcess::test_base_dynamic_parameter_scenarios[change_unrelated_property]": {
    "recorded-date": "05-08-2025, 14:25:08",
    "recorded-content": {}
  },
  "tests/aws/services/cloudformation/test_change_sets.py::TestCaptureUpdateProcess::test_base_dynamic_parameter_scenarios[change_unrelated_property_not_create_only]": {
    "recorded-date": "05-08-2025, 14:25:08",
    "recorded-content": {}
  },
  "tests/aws/services/cloudformation/test_change_sets.py::TestCaptureUpdateProcess::test_base_dynamic_parameter_scenarios[change_parameter_for_condition_create_resource]": {
    "recorded-date": "05-08-2025, 14:25:30",
    "recorded-content": {
      "create-change-set-1": {
        "Id": "arn:<partition>:cloudformation:<region>:111111111111:changeSet/<resource:1>",
        "StackId": "arn:<partition>:cloudformation:<region>:111111111111:stack/<stack-name:1>/<resource:2>",
        "ResponseMetadata": {
          "HTTPHeaders": {},
          "HTTPStatusCode": 200
        }
      },
      "describe-change-set-1-prop-values": {
        "Capabilities": [],
        "ChangeSetId": "arn:<partition>:cloudformation:<region>:111111111111:changeSet/<resource:1>",
        "ChangeSetName": "<change-set-id:1>",
        "Changes": [
          {
            "ResourceChange": {
              "Action": "Add",
              "AfterContext": {
                "Properties": {
                  "Value": "first",
                  "Type": "String"
                }
              },
              "Details": [],
              "LogicalResourceId": "SSMParameter1",
              "ResourceType": "AWS::SSM::Parameter",
              "Scope": []
            },
            "Type": "Resource"
          }
        ],
        "CreationTime": "datetime",
        "ExecutionStatus": "AVAILABLE",
        "IncludeNestedStacks": false,
        "NotificationARNs": [],
        "Parameters": [
          {
            "ParameterKey": "ParameterValue",
            "ParameterValue": "value-1"
          }
        ],
        "RollbackConfiguration": {},
        "StackId": "arn:<partition>:cloudformation:<region>:111111111111:stack/<stack-name:1>/<resource:2>",
        "StackName": "<stack-name:1>",
        "Status": "CREATE_COMPLETE",
        "ResponseMetadata": {
          "HTTPHeaders": {},
          "HTTPStatusCode": 200
        }
      },
      "describe-change-set-1": {
        "Capabilities": [],
        "ChangeSetId": "arn:<partition>:cloudformation:<region>:111111111111:changeSet/<resource:1>",
        "ChangeSetName": "<change-set-id:1>",
        "Changes": [
          {
            "ResourceChange": {
              "Action": "Add",
              "Details": [],
              "LogicalResourceId": "SSMParameter1",
              "ResourceType": "AWS::SSM::Parameter",
              "Scope": []
            },
            "Type": "Resource"
          }
        ],
        "CreationTime": "datetime",
        "ExecutionStatus": "AVAILABLE",
        "IncludeNestedStacks": false,
        "NotificationARNs": [],
        "Parameters": [
          {
            "ParameterKey": "ParameterValue",
            "ParameterValue": "value-1"
          }
        ],
        "RollbackConfiguration": {},
        "StackId": "arn:<partition>:cloudformation:<region>:111111111111:stack/<stack-name:1>/<resource:2>",
        "StackName": "<stack-name:1>",
        "Status": "CREATE_COMPLETE",
        "ResponseMetadata": {
          "HTTPHeaders": {},
          "HTTPStatusCode": 200
        }
      },
      "execute-change-set-1": {
        "ResponseMetadata": {
          "HTTPHeaders": {},
          "HTTPStatusCode": 200
        }
      },
      "post-create-1-describe": {
        "ChangeSetId": "arn:<partition>:cloudformation:<region>:111111111111:changeSet/<resource:1>",
        "CreationTime": "datetime",
        "DisableRollback": false,
        "DriftInformation": {
          "StackDriftStatus": "NOT_CHECKED"
        },
        "EnableTerminationProtection": false,
        "LastUpdatedTime": "datetime",
        "NotificationARNs": [],
        "Parameters": [
          {
            "ParameterKey": "ParameterValue",
            "ParameterValue": "value-1"
          }
        ],
        "RollbackConfiguration": {},
        "StackId": "arn:<partition>:cloudformation:<region>:111111111111:stack/<stack-name:1>/<resource:2>",
        "StackName": "<stack-name:1>",
        "StackStatus": "CREATE_COMPLETE",
        "Tags": []
      },
      "create-change-set-2": {
        "Id": "arn:<partition>:cloudformation:<region>:111111111111:changeSet/<resource:3>",
        "StackId": "arn:<partition>:cloudformation:<region>:111111111111:stack/<stack-name:1>/<resource:2>",
        "ResponseMetadata": {
          "HTTPHeaders": {},
          "HTTPStatusCode": 200
        }
      },
      "describe-change-set-2-prop-values": {
        "Capabilities": [],
        "ChangeSetId": "arn:<partition>:cloudformation:<region>:111111111111:changeSet/<resource:3>",
        "ChangeSetName": "<change-set-id:1>",
        "Changes": [
          {
            "ResourceChange": {
              "Action": "Add",
              "AfterContext": {
                "Properties": {
                  "Value": "first",
                  "Type": "String"
                }
              },
              "Details": [],
              "LogicalResourceId": "SSMParameter2",
              "ResourceType": "AWS::SSM::Parameter",
              "Scope": []
            },
            "Type": "Resource"
          }
        ],
        "CreationTime": "datetime",
        "ExecutionStatus": "AVAILABLE",
        "IncludeNestedStacks": false,
        "NotificationARNs": [],
        "Parameters": [
          {
            "ParameterKey": "ParameterValue",
            "ParameterValue": "value-2"
          }
        ],
        "RollbackConfiguration": {},
        "StackId": "arn:<partition>:cloudformation:<region>:111111111111:stack/<stack-name:1>/<resource:2>",
        "StackName": "<stack-name:1>",
        "Status": "CREATE_COMPLETE",
        "ResponseMetadata": {
          "HTTPHeaders": {},
          "HTTPStatusCode": 200
        }
      },
      "describe-change-set-2": {
        "Capabilities": [],
        "ChangeSetId": "arn:<partition>:cloudformation:<region>:111111111111:changeSet/<resource:3>",
        "ChangeSetName": "<change-set-id:1>",
        "Changes": [
          {
            "ResourceChange": {
              "Action": "Add",
              "Details": [],
              "LogicalResourceId": "SSMParameter2",
              "ResourceType": "AWS::SSM::Parameter",
              "Scope": []
            },
            "Type": "Resource"
          }
        ],
        "CreationTime": "datetime",
        "ExecutionStatus": "AVAILABLE",
        "IncludeNestedStacks": false,
        "NotificationARNs": [],
        "Parameters": [
          {
            "ParameterKey": "ParameterValue",
            "ParameterValue": "value-2"
          }
        ],
        "RollbackConfiguration": {},
        "StackId": "arn:<partition>:cloudformation:<region>:111111111111:stack/<stack-name:1>/<resource:2>",
        "StackName": "<stack-name:1>",
        "Status": "CREATE_COMPLETE",
        "ResponseMetadata": {
          "HTTPHeaders": {},
          "HTTPStatusCode": 200
        }
      },
      "execute-change-set-2": {
        "ResponseMetadata": {
          "HTTPHeaders": {},
          "HTTPStatusCode": 200
        }
      },
      "post-create-2-describe": {
        "ChangeSetId": "arn:<partition>:cloudformation:<region>:111111111111:changeSet/<resource:3>",
        "CreationTime": "datetime",
        "DisableRollback": false,
        "DriftInformation": {
          "StackDriftStatus": "NOT_CHECKED"
        },
        "EnableTerminationProtection": false,
        "LastUpdatedTime": "datetime",
        "NotificationARNs": [],
        "Parameters": [
          {
            "ParameterKey": "ParameterValue",
            "ParameterValue": "value-2"
          }
        ],
        "RollbackConfiguration": {},
        "StackId": "arn:<partition>:cloudformation:<region>:111111111111:stack/<stack-name:1>/<resource:2>",
        "StackName": "<stack-name:1>",
        "StackStatus": "UPDATE_COMPLETE",
        "Tags": []
      },
      "delete-describe": {
        "CreationTime": "datetime",
        "DeletionTime": "datetime",
        "DisableRollback": false,
        "DriftInformation": {
          "StackDriftStatus": "NOT_CHECKED"
        },
        "LastUpdatedTime": "datetime",
        "NotificationARNs": [],
        "Parameters": [
          {
            "ParameterKey": "ParameterValue",
            "ParameterValue": "value-2"
          }
        ],
        "RollbackConfiguration": {},
        "StackId": "arn:<partition>:cloudformation:<region>:111111111111:stack/<stack-name:1>/<resource:2>",
        "StackName": "<stack-name:1>",
        "StackStatus": "DELETE_COMPLETE",
        "Tags": []
      },
      "per-resource-events": {
        "SSMParameter1": [
          {
            "LogicalResourceId": "SSMParameter1",
            "PhysicalResourceId": "CFN-SSMParameter1-53MomZeWdc3v",
            "ResourceStatus": "CREATE_IN_PROGRESS",
            "ResourceType": "AWS::SSM::Parameter",
            "Timestamp": "timestamp"
          },
          {
            "LogicalResourceId": "SSMParameter1",
            "PhysicalResourceId": "CFN-SSMParameter1-53MomZeWdc3v",
            "ResourceStatus": "CREATE_COMPLETE",
            "ResourceType": "AWS::SSM::Parameter",
            "Timestamp": "timestamp"
          },
          {
            "LogicalResourceId": "SSMParameter1",
            "PhysicalResourceId": "CFN-SSMParameter1-53MomZeWdc3v",
            "ResourceStatus": "DELETE_IN_PROGRESS",
            "ResourceType": "AWS::SSM::Parameter",
            "Timestamp": "timestamp"
          },
          {
            "LogicalResourceId": "SSMParameter1",
            "PhysicalResourceId": "CFN-SSMParameter1-53MomZeWdc3v",
            "ResourceStatus": "DELETE_COMPLETE",
            "ResourceType": "AWS::SSM::Parameter",
            "Timestamp": "timestamp"
          }
        ],
        "SSMParameter2": [
          {
            "LogicalResourceId": "SSMParameter2",
            "PhysicalResourceId": "CFN-SSMParameter2-9IuT0RFdItlN",
            "ResourceStatus": "CREATE_IN_PROGRESS",
            "ResourceType": "AWS::SSM::Parameter",
            "Timestamp": "timestamp"
          },
          {
            "LogicalResourceId": "SSMParameter2",
            "PhysicalResourceId": "CFN-SSMParameter2-9IuT0RFdItlN",
            "ResourceStatus": "CREATE_COMPLETE",
            "ResourceType": "AWS::SSM::Parameter",
            "Timestamp": "timestamp"
          },
          {
            "LogicalResourceId": "SSMParameter2",
            "PhysicalResourceId": "CFN-SSMParameter2-9IuT0RFdItlN",
            "ResourceStatus": "DELETE_IN_PROGRESS",
            "ResourceType": "AWS::SSM::Parameter",
            "Timestamp": "timestamp"
          },
          {
            "LogicalResourceId": "SSMParameter2",
            "PhysicalResourceId": "CFN-SSMParameter2-9IuT0RFdItlN",
            "ResourceStatus": "DELETE_COMPLETE",
            "ResourceType": "AWS::SSM::Parameter",
            "Timestamp": "timestamp"
          }
        ],
        "Stack": [
          {
            "LogicalResourceId": "<stack-name:1>",
            "PhysicalResourceId": "arn:<partition>:cloudformation:<region>:111111111111:stack/<stack-name:1>/<resource:2>",
            "ResourceStatus": "REVIEW_IN_PROGRESS",
            "ResourceType": "AWS::CloudFormation::Stack",
            "Timestamp": "timestamp"
          },
          {
            "LogicalResourceId": "<stack-name:1>",
            "PhysicalResourceId": "arn:<partition>:cloudformation:<region>:111111111111:stack/<stack-name:1>/<resource:2>",
            "ResourceStatus": "CREATE_IN_PROGRESS",
            "ResourceType": "AWS::CloudFormation::Stack",
            "Timestamp": "timestamp"
          },
          {
            "LogicalResourceId": "<stack-name:1>",
            "PhysicalResourceId": "arn:<partition>:cloudformation:<region>:111111111111:stack/<stack-name:1>/<resource:2>",
            "ResourceStatus": "CREATE_COMPLETE",
            "ResourceType": "AWS::CloudFormation::Stack",
            "Timestamp": "timestamp"
          },
          {
            "LogicalResourceId": "<stack-name:1>",
            "PhysicalResourceId": "arn:<partition>:cloudformation:<region>:111111111111:stack/<stack-name:1>/<resource:2>",
            "ResourceStatus": "UPDATE_IN_PROGRESS",
            "ResourceType": "AWS::CloudFormation::Stack",
            "Timestamp": "timestamp"
          },
          {
            "LogicalResourceId": "<stack-name:1>",
            "PhysicalResourceId": "arn:<partition>:cloudformation:<region>:111111111111:stack/<stack-name:1>/<resource:2>",
            "ResourceStatus": "UPDATE_COMPLETE",
            "ResourceType": "AWS::CloudFormation::Stack",
            "Timestamp": "timestamp"
          },
          {
            "LogicalResourceId": "<stack-name:1>",
            "PhysicalResourceId": "arn:<partition>:cloudformation:<region>:111111111111:stack/<stack-name:1>/<resource:2>",
            "ResourceStatus": "DELETE_IN_PROGRESS",
            "ResourceType": "AWS::CloudFormation::Stack",
            "Timestamp": "timestamp"
          },
          {
            "LogicalResourceId": "<stack-name:1>",
            "PhysicalResourceId": "arn:<partition>:cloudformation:<region>:111111111111:stack/<stack-name:1>/<resource:2>",
            "ResourceStatus": "DELETE_COMPLETE",
            "ResourceType": "AWS::CloudFormation::Stack",
            "Timestamp": "timestamp"
          }
        ]
      }
    }
  },
  "tests/aws/services/cloudformation/test_change_sets.py::TestCaptureUpdateProcess::test_execute_with_ref": {
    "recorded-date": "05-08-2025, 14:26:05",
    "recorded-content": {
      "before-value": "<name-1>",
      "after-value": "<name-2>"
    }
  },
  "tests/aws/services/cloudformation/test_change_sets.py::TestCaptureUpdateProcess::test_base_mapping_scenarios[update_string_referencing_resource]": {
    "recorded-date": "05-08-2025, 14:26:31",
    "recorded-content": {
      "create-change-set-1": {
        "Id": "arn:<partition>:cloudformation:<region>:111111111111:changeSet/<resource:1>",
        "StackId": "arn:<partition>:cloudformation:<region>:111111111111:stack/<stack-name:1>/<resource:2>",
        "ResponseMetadata": {
          "HTTPHeaders": {},
          "HTTPStatusCode": 200
        }
      },
      "describe-change-set-1-prop-values": {
        "Capabilities": [],
        "ChangeSetId": "arn:<partition>:cloudformation:<region>:111111111111:changeSet/<resource:1>",
        "ChangeSetName": "<change-set-id:1>",
        "Changes": [
          {
            "ResourceChange": {
              "Action": "Add",
              "AfterContext": {
                "Properties": {
                  "Value": "value-1",
                  "Type": "String"
                }
              },
              "Details": [],
              "LogicalResourceId": "MySSMParameter",
              "ResourceType": "AWS::SSM::Parameter",
              "Scope": []
            },
            "Type": "Resource"
          }
        ],
        "CreationTime": "datetime",
        "ExecutionStatus": "AVAILABLE",
        "IncludeNestedStacks": false,
        "NotificationARNs": [],
        "RollbackConfiguration": {},
        "StackId": "arn:<partition>:cloudformation:<region>:111111111111:stack/<stack-name:1>/<resource:2>",
        "StackName": "<stack-name:1>",
        "Status": "CREATE_COMPLETE",
        "ResponseMetadata": {
          "HTTPHeaders": {},
          "HTTPStatusCode": 200
        }
      },
      "describe-change-set-1": {
        "Capabilities": [],
        "ChangeSetId": "arn:<partition>:cloudformation:<region>:111111111111:changeSet/<resource:1>",
        "ChangeSetName": "<change-set-id:1>",
        "Changes": [
          {
            "ResourceChange": {
              "Action": "Add",
              "Details": [],
              "LogicalResourceId": "MySSMParameter",
              "ResourceType": "AWS::SSM::Parameter",
              "Scope": []
            },
            "Type": "Resource"
          }
        ],
        "CreationTime": "datetime",
        "ExecutionStatus": "AVAILABLE",
        "IncludeNestedStacks": false,
        "NotificationARNs": [],
        "RollbackConfiguration": {},
        "StackId": "arn:<partition>:cloudformation:<region>:111111111111:stack/<stack-name:1>/<resource:2>",
        "StackName": "<stack-name:1>",
        "Status": "CREATE_COMPLETE",
        "ResponseMetadata": {
          "HTTPHeaders": {},
          "HTTPStatusCode": 200
        }
      },
      "execute-change-set-1": {
        "ResponseMetadata": {
          "HTTPHeaders": {},
          "HTTPStatusCode": 200
        }
      },
      "post-create-1-describe": {
        "ChangeSetId": "arn:<partition>:cloudformation:<region>:111111111111:changeSet/<resource:1>",
        "CreationTime": "datetime",
        "DisableRollback": false,
        "DriftInformation": {
          "StackDriftStatus": "NOT_CHECKED"
        },
        "EnableTerminationProtection": false,
        "LastUpdatedTime": "datetime",
        "NotificationARNs": [],
        "RollbackConfiguration": {},
        "StackId": "arn:<partition>:cloudformation:<region>:111111111111:stack/<stack-name:1>/<resource:2>",
        "StackName": "<stack-name:1>",
        "StackStatus": "CREATE_COMPLETE",
        "Tags": []
      },
      "create-change-set-2": {
        "Id": "arn:<partition>:cloudformation:<region>:111111111111:changeSet/<resource:3>",
        "StackId": "arn:<partition>:cloudformation:<region>:111111111111:stack/<stack-name:1>/<resource:2>",
        "ResponseMetadata": {
          "HTTPHeaders": {},
          "HTTPStatusCode": 200
        }
      },
      "describe-change-set-2-prop-values": {
        "Capabilities": [],
        "ChangeSetId": "arn:<partition>:cloudformation:<region>:111111111111:changeSet/<resource:3>",
        "ChangeSetName": "<change-set-id:1>",
        "Changes": [
          {
            "ResourceChange": {
              "Action": "Modify",
              "AfterContext": {
                "Properties": {
                  "Value": "value-2",
                  "Type": "String"
                }
              },
              "BeforeContext": {
                "Properties": {
                  "Value": "value-1",
                  "Type": "String"
                }
              },
              "Details": [
                {
                  "ChangeSource": "DirectModification",
                  "Evaluation": "Static",
                  "Target": {
                    "AfterValue": "value-2",
                    "Attribute": "Properties",
                    "AttributeChangeType": "Modify",
                    "BeforeValue": "value-1",
                    "Name": "Value",
                    "Path": "/Properties/Value",
                    "RequiresRecreation": "Never"
                  }
                }
              ],
              "LogicalResourceId": "MySSMParameter",
              "PhysicalResourceId": "CFN-MySSMParameter-EcezJ6ETXORO",
              "Replacement": "False",
              "ResourceType": "AWS::SSM::Parameter",
              "Scope": [
                "Properties"
              ]
            },
            "Type": "Resource"
          }
        ],
        "CreationTime": "datetime",
        "ExecutionStatus": "AVAILABLE",
        "IncludeNestedStacks": false,
        "NotificationARNs": [],
        "RollbackConfiguration": {},
        "StackId": "arn:<partition>:cloudformation:<region>:111111111111:stack/<stack-name:1>/<resource:2>",
        "StackName": "<stack-name:1>",
        "Status": "CREATE_COMPLETE",
        "ResponseMetadata": {
          "HTTPHeaders": {},
          "HTTPStatusCode": 200
        }
      },
      "describe-change-set-2": {
        "Capabilities": [],
        "ChangeSetId": "arn:<partition>:cloudformation:<region>:111111111111:changeSet/<resource:3>",
        "ChangeSetName": "<change-set-id:1>",
        "Changes": [
          {
            "ResourceChange": {
              "Action": "Modify",
              "Details": [
                {
                  "ChangeSource": "DirectModification",
                  "Evaluation": "Static",
                  "Target": {
                    "Attribute": "Properties",
                    "Name": "Value",
                    "RequiresRecreation": "Never"
                  }
                }
              ],
              "LogicalResourceId": "MySSMParameter",
              "PhysicalResourceId": "CFN-MySSMParameter-EcezJ6ETXORO",
              "Replacement": "False",
              "ResourceType": "AWS::SSM::Parameter",
              "Scope": [
                "Properties"
              ]
            },
            "Type": "Resource"
          }
        ],
        "CreationTime": "datetime",
        "ExecutionStatus": "AVAILABLE",
        "IncludeNestedStacks": false,
        "NotificationARNs": [],
        "RollbackConfiguration": {},
        "StackId": "arn:<partition>:cloudformation:<region>:111111111111:stack/<stack-name:1>/<resource:2>",
        "StackName": "<stack-name:1>",
        "Status": "CREATE_COMPLETE",
        "ResponseMetadata": {
          "HTTPHeaders": {},
          "HTTPStatusCode": 200
        }
      },
      "execute-change-set-2": {
        "ResponseMetadata": {
          "HTTPHeaders": {},
          "HTTPStatusCode": 200
        }
      },
      "post-create-2-describe": {
        "ChangeSetId": "arn:<partition>:cloudformation:<region>:111111111111:changeSet/<resource:3>",
        "CreationTime": "datetime",
        "DisableRollback": false,
        "DriftInformation": {
          "StackDriftStatus": "NOT_CHECKED"
        },
        "EnableTerminationProtection": false,
        "LastUpdatedTime": "datetime",
        "NotificationARNs": [],
        "RollbackConfiguration": {},
        "StackId": "arn:<partition>:cloudformation:<region>:111111111111:stack/<stack-name:1>/<resource:2>",
        "StackName": "<stack-name:1>",
        "StackStatus": "UPDATE_COMPLETE",
        "Tags": []
      },
      "delete-describe": {
        "CreationTime": "datetime",
        "DeletionTime": "datetime",
        "DisableRollback": false,
        "DriftInformation": {
          "StackDriftStatus": "NOT_CHECKED"
        },
        "LastUpdatedTime": "datetime",
        "NotificationARNs": [],
        "RollbackConfiguration": {},
        "StackId": "arn:<partition>:cloudformation:<region>:111111111111:stack/<stack-name:1>/<resource:2>",
        "StackName": "<stack-name:1>",
        "StackStatus": "DELETE_COMPLETE",
        "Tags": []
      },
      "per-resource-events": {
        "MySSMParameter": [
          {
            "LogicalResourceId": "MySSMParameter",
            "PhysicalResourceId": "CFN-MySSMParameter-EcezJ6ETXORO",
            "ResourceStatus": "CREATE_IN_PROGRESS",
            "ResourceType": "AWS::SSM::Parameter",
            "Timestamp": "timestamp"
          },
          {
            "LogicalResourceId": "MySSMParameter",
            "PhysicalResourceId": "CFN-MySSMParameter-EcezJ6ETXORO",
            "ResourceStatus": "CREATE_COMPLETE",
            "ResourceType": "AWS::SSM::Parameter",
            "Timestamp": "timestamp"
          },
          {
            "LogicalResourceId": "MySSMParameter",
            "PhysicalResourceId": "CFN-MySSMParameter-EcezJ6ETXORO",
            "ResourceStatus": "UPDATE_IN_PROGRESS",
            "ResourceType": "AWS::SSM::Parameter",
            "Timestamp": "timestamp"
          },
          {
            "LogicalResourceId": "MySSMParameter",
            "PhysicalResourceId": "CFN-MySSMParameter-EcezJ6ETXORO",
            "ResourceStatus": "UPDATE_COMPLETE",
            "ResourceType": "AWS::SSM::Parameter",
            "Timestamp": "timestamp"
          },
          {
            "LogicalResourceId": "MySSMParameter",
            "PhysicalResourceId": "CFN-MySSMParameter-EcezJ6ETXORO",
            "ResourceStatus": "DELETE_IN_PROGRESS",
            "ResourceType": "AWS::SSM::Parameter",
            "Timestamp": "timestamp"
          },
          {
            "LogicalResourceId": "MySSMParameter",
            "PhysicalResourceId": "CFN-MySSMParameter-EcezJ6ETXORO",
            "ResourceStatus": "DELETE_COMPLETE",
            "ResourceType": "AWS::SSM::Parameter",
            "Timestamp": "timestamp"
          }
        ],
        "Stack": [
          {
            "LogicalResourceId": "<stack-name:1>",
            "PhysicalResourceId": "arn:<partition>:cloudformation:<region>:111111111111:stack/<stack-name:1>/<resource:2>",
            "ResourceStatus": "REVIEW_IN_PROGRESS",
            "ResourceType": "AWS::CloudFormation::Stack",
            "Timestamp": "timestamp"
          },
          {
            "LogicalResourceId": "<stack-name:1>",
            "PhysicalResourceId": "arn:<partition>:cloudformation:<region>:111111111111:stack/<stack-name:1>/<resource:2>",
            "ResourceStatus": "CREATE_IN_PROGRESS",
            "ResourceType": "AWS::CloudFormation::Stack",
            "Timestamp": "timestamp"
          },
          {
            "LogicalResourceId": "<stack-name:1>",
            "PhysicalResourceId": "arn:<partition>:cloudformation:<region>:111111111111:stack/<stack-name:1>/<resource:2>",
            "ResourceStatus": "CREATE_COMPLETE",
            "ResourceType": "AWS::CloudFormation::Stack",
            "Timestamp": "timestamp"
          },
          {
            "LogicalResourceId": "<stack-name:1>",
            "PhysicalResourceId": "arn:<partition>:cloudformation:<region>:111111111111:stack/<stack-name:1>/<resource:2>",
            "ResourceStatus": "UPDATE_IN_PROGRESS",
            "ResourceType": "AWS::CloudFormation::Stack",
            "Timestamp": "timestamp"
          },
          {
            "LogicalResourceId": "<stack-name:1>",
            "PhysicalResourceId": "arn:<partition>:cloudformation:<region>:111111111111:stack/<stack-name:1>/<resource:2>",
            "ResourceStatus": "UPDATE_COMPLETE",
            "ResourceType": "AWS::CloudFormation::Stack",
            "Timestamp": "timestamp"
          },
          {
            "LogicalResourceId": "<stack-name:1>",
            "PhysicalResourceId": "arn:<partition>:cloudformation:<region>:111111111111:stack/<stack-name:1>/<resource:2>",
            "ResourceStatus": "DELETE_IN_PROGRESS",
            "ResourceType": "AWS::CloudFormation::Stack",
            "Timestamp": "timestamp"
          },
          {
            "LogicalResourceId": "<stack-name:1>",
            "PhysicalResourceId": "arn:<partition>:cloudformation:<region>:111111111111:stack/<stack-name:1>/<resource:2>",
            "ResourceStatus": "DELETE_COMPLETE",
            "ResourceType": "AWS::CloudFormation::Stack",
            "Timestamp": "timestamp"
          }
        ]
      }
    }
  },
  "tests/aws/services/cloudformation/test_change_sets.py::TestCaptureUpdateProcess::test_single_resource_static_update": {
    "recorded-date": "05-08-2025, 14:26:48",
    "recorded-content": {
      "describe-1": {
        "Capabilities": [],
        "ChangeSetId": "arn:<partition>:cloudformation:<region>:111111111111:changeSet/<resource:1>",
        "ChangeSetName": "<change-set-name:1>",
        "Changes": [
          {
            "ResourceChange": {
              "Action": "Add",
              "Details": [],
              "LogicalResourceId": "MyParameter",
              "ResourceType": "AWS::SSM::Parameter",
              "Scope": []
            },
            "Type": "Resource"
          }
        ],
        "CreationTime": "datetime",
        "ExecutionStatus": "AVAILABLE",
        "IncludeNestedStacks": false,
        "NotificationARNs": [],
        "RollbackConfiguration": {},
        "StackId": "arn:<partition>:cloudformation:<region>:111111111111:stack/<stack-name:1>/<resource:2>",
        "StackName": "<stack-name:1>",
        "Status": "CREATE_COMPLETE",
        "ResponseMetadata": {
          "HTTPHeaders": {},
          "HTTPStatusCode": 200
        }
      },
      "parameter-1": {
        "ARN": "arn:<partition>:ssm:<region>:111111111111:parameter/<resource:3>",
        "DataType": "text",
        "LastModifiedDate": "datetime",
        "Name": "<resource:3>",
        "Type": "String",
        "Value": "foo",
        "Version": 1
      },
      "describe-2": {
        "Capabilities": [],
        "ChangeSetId": "arn:<partition>:cloudformation:<region>:111111111111:changeSet/<resource:4>",
        "ChangeSetName": "<change-set-name:2>",
        "Changes": [
          {
            "ResourceChange": {
              "Action": "Modify",
              "Details": [
                {
                  "ChangeSource": "DirectModification",
                  "Evaluation": "Static",
                  "Target": {
                    "Attribute": "Properties",
                    "Name": "Value",
                    "RequiresRecreation": "Never"
                  }
                }
              ],
              "LogicalResourceId": "MyParameter",
              "PhysicalResourceId": "<resource:3>",
              "Replacement": "False",
              "ResourceType": "AWS::SSM::Parameter",
              "Scope": [
                "Properties"
              ]
            },
            "Type": "Resource"
          }
        ],
        "CreationTime": "datetime",
        "ExecutionStatus": "AVAILABLE",
        "IncludeNestedStacks": false,
        "NotificationARNs": [],
        "RollbackConfiguration": {},
        "StackId": "arn:<partition>:cloudformation:<region>:111111111111:stack/<stack-name:1>/<resource:2>",
        "StackName": "<stack-name:1>",
        "Status": "CREATE_COMPLETE",
        "ResponseMetadata": {
          "HTTPHeaders": {},
          "HTTPStatusCode": 200
        }
      },
      "parameter-2": {
        "ARN": "arn:<partition>:ssm:<region>:111111111111:parameter/<resource:3>",
        "DataType": "text",
        "LastModifiedDate": "datetime",
        "Name": "<resource:3>",
        "Type": "String",
        "Value": "bar",
        "Version": 2
      }
    }
  },
<<<<<<< HEAD
  "tests/aws/services/cloudformation/test_change_sets.py::test_dynamic_ssm_parameter_lookup": {
    "recorded-date": "05-08-2025, 16:13:08",
=======
  "tests/aws/services/cloudformation/v2/test_change_sets.py::TestCaptureUpdateProcess::test_unrelated_changes_update_propagation": {
    "recorded-date": "31-07-2025, 14:01:52",
>>>>>>> e62a727f
    "recorded-content": {
      "create-change-set-1": {
        "Id": "arn:<partition>:cloudformation:<region>:111111111111:changeSet/<resource:1>",
        "StackId": "arn:<partition>:cloudformation:<region>:111111111111:stack/<stack-name:1>/<resource:2>",
        "ResponseMetadata": {
          "HTTPHeaders": {},
          "HTTPStatusCode": 200
        }
      },
      "describe-change-set-1-prop-values": {
<<<<<<< HEAD
        "Capabilities": [
          "CAPABILITY_IAM",
          "CAPABILITY_NAMED_IAM",
          "CAPABILITY_AUTO_EXPAND"
        ],
=======
        "Capabilities": [],
>>>>>>> e62a727f
        "ChangeSetId": "arn:<partition>:cloudformation:<region>:111111111111:changeSet/<resource:1>",
        "ChangeSetName": "<change-set-id:1>",
        "Changes": [
          {
            "ResourceChange": {
              "Action": "Add",
              "AfterContext": {
                "Properties": {
<<<<<<< HEAD
                  "Value": "<parameter-value-1>",
=======
                  "Value": "topic-name",
                  "Type": "String",
                  "Description": "original"
                }
              },
              "Details": [],
              "LogicalResourceId": "Parameter1",
              "ResourceType": "AWS::SSM::Parameter",
              "Scope": []
            },
            "Type": "Resource"
          },
          {
            "ResourceChange": {
              "Action": "Add",
              "AfterContext": {
                "Properties": {
                  "Value": "{{changeSet:KNOWN_AFTER_APPLY}}",
>>>>>>> e62a727f
                  "Type": "String"
                }
              },
              "Details": [],
<<<<<<< HEAD
              "LogicalResourceId": "DerivedParameter",
=======
              "LogicalResourceId": "Parameter2",
>>>>>>> e62a727f
              "ResourceType": "AWS::SSM::Parameter",
              "Scope": []
            },
            "Type": "Resource"
          }
        ],
        "CreationTime": "datetime",
        "ExecutionStatus": "AVAILABLE",
        "IncludeNestedStacks": false,
        "NotificationARNs": [],
<<<<<<< HEAD
        "Parameters": [
          {
            "ParameterKey": "InputValue",
            "ParameterValue": "<parameter-name>",
            "ResolvedValue": "<parameter-value-1>"
          }
        ],
=======
>>>>>>> e62a727f
        "RollbackConfiguration": {},
        "StackId": "arn:<partition>:cloudformation:<region>:111111111111:stack/<stack-name:1>/<resource:2>",
        "StackName": "<stack-name:1>",
        "Status": "CREATE_COMPLETE",
        "ResponseMetadata": {
          "HTTPHeaders": {},
          "HTTPStatusCode": 200
        }
      },
      "describe-change-set-1": {
<<<<<<< HEAD
        "Capabilities": [
          "CAPABILITY_IAM",
          "CAPABILITY_NAMED_IAM",
          "CAPABILITY_AUTO_EXPAND"
        ],
=======
        "Capabilities": [],
>>>>>>> e62a727f
        "ChangeSetId": "arn:<partition>:cloudformation:<region>:111111111111:changeSet/<resource:1>",
        "ChangeSetName": "<change-set-id:1>",
        "Changes": [
          {
            "ResourceChange": {
              "Action": "Add",
              "Details": [],
<<<<<<< HEAD
              "LogicalResourceId": "DerivedParameter",
=======
              "LogicalResourceId": "Parameter1",
              "ResourceType": "AWS::SSM::Parameter",
              "Scope": []
            },
            "Type": "Resource"
          },
          {
            "ResourceChange": {
              "Action": "Add",
              "Details": [],
              "LogicalResourceId": "Parameter2",
>>>>>>> e62a727f
              "ResourceType": "AWS::SSM::Parameter",
              "Scope": []
            },
            "Type": "Resource"
          }
        ],
        "CreationTime": "datetime",
        "ExecutionStatus": "AVAILABLE",
        "IncludeNestedStacks": false,
        "NotificationARNs": [],
<<<<<<< HEAD
        "Parameters": [
          {
            "ParameterKey": "InputValue",
            "ParameterValue": "<parameter-name>",
            "ResolvedValue": "<parameter-value-1>"
          }
        ],
=======
>>>>>>> e62a727f
        "RollbackConfiguration": {},
        "StackId": "arn:<partition>:cloudformation:<region>:111111111111:stack/<stack-name:1>/<resource:2>",
        "StackName": "<stack-name:1>",
        "Status": "CREATE_COMPLETE",
        "ResponseMetadata": {
          "HTTPHeaders": {},
          "HTTPStatusCode": 200
        }
      },
      "execute-change-set-1": {
        "ResponseMetadata": {
          "HTTPHeaders": {},
          "HTTPStatusCode": 200
        }
      },
      "post-create-1-describe": {
<<<<<<< HEAD
        "Capabilities": [
          "CAPABILITY_IAM",
          "CAPABILITY_NAMED_IAM",
          "CAPABILITY_AUTO_EXPAND"
        ],
=======
>>>>>>> e62a727f
        "ChangeSetId": "arn:<partition>:cloudformation:<region>:111111111111:changeSet/<resource:1>",
        "CreationTime": "datetime",
        "DisableRollback": false,
        "DriftInformation": {
          "StackDriftStatus": "NOT_CHECKED"
        },
        "EnableTerminationProtection": false,
        "LastUpdatedTime": "datetime",
        "NotificationARNs": [],
<<<<<<< HEAD
        "Outputs": [
          {
            "OutputKey": "DerivedParameterName",
            "OutputValue": "<output-value:1>"
          }
        ],
        "Parameters": [
          {
            "ParameterKey": "InputValue",
            "ParameterValue": "<parameter-name>",
            "ResolvedValue": "<parameter-value-1>"
          }
        ],
=======
>>>>>>> e62a727f
        "RollbackConfiguration": {},
        "StackId": "arn:<partition>:cloudformation:<region>:111111111111:stack/<stack-name:1>/<resource:2>",
        "StackName": "<stack-name:1>",
        "StackStatus": "CREATE_COMPLETE",
        "Tags": []
      },
      "create-change-set-2": {
        "Id": "arn:<partition>:cloudformation:<region>:111111111111:changeSet/<resource:3>",
        "StackId": "arn:<partition>:cloudformation:<region>:111111111111:stack/<stack-name:1>/<resource:2>",
        "ResponseMetadata": {
          "HTTPHeaders": {},
          "HTTPStatusCode": 200
        }
      },
      "describe-change-set-2-prop-values": {
<<<<<<< HEAD
        "Capabilities": [
          "CAPABILITY_IAM",
          "CAPABILITY_NAMED_IAM",
          "CAPABILITY_AUTO_EXPAND"
        ],
=======
        "Capabilities": [],
>>>>>>> e62a727f
        "ChangeSetId": "arn:<partition>:cloudformation:<region>:111111111111:changeSet/<resource:3>",
        "ChangeSetName": "<change-set-id:1>",
        "Changes": [
          {
            "ResourceChange": {
              "Action": "Modify",
              "AfterContext": {
                "Properties": {
<<<<<<< HEAD
                  "Value": "<parameter-value-2>",
                  "Type": "String"
=======
                  "Value": "topic-name",
                  "Type": "String",
                  "Description": "changed"
>>>>>>> e62a727f
                }
              },
              "BeforeContext": {
                "Properties": {
<<<<<<< HEAD
                  "Value": "<parameter-value-1>",
                  "Type": "String"
=======
                  "Value": "topic-name",
                  "Type": "String",
                  "Description": "original"
>>>>>>> e62a727f
                }
              },
              "Details": [
                {
                  "ChangeSource": "DirectModification",
                  "Evaluation": "Static",
                  "Target": {
<<<<<<< HEAD
                    "AfterValue": "<parameter-value-2>",
                    "Attribute": "Properties",
                    "AttributeChangeType": "Modify",
                    "BeforeValue": "<parameter-value-1>",
                    "Name": "Value",
                    "Path": "/Properties/Value",
=======
                    "AfterValue": "changed",
                    "Attribute": "Properties",
                    "AttributeChangeType": "Modify",
                    "BeforeValue": "original",
                    "Name": "Description",
                    "Path": "/Properties/Description",
>>>>>>> e62a727f
                    "RequiresRecreation": "Never"
                  }
                }
              ],
<<<<<<< HEAD
              "LogicalResourceId": "DerivedParameter",
              "PhysicalResourceId": "<output-value:1>",
=======
              "LogicalResourceId": "Parameter1",
              "PhysicalResourceId": "CFN-Parameter1-ZUgkraElDaDN",
>>>>>>> e62a727f
              "Replacement": "False",
              "ResourceType": "AWS::SSM::Parameter",
              "Scope": [
                "Properties"
              ]
            },
            "Type": "Resource"
          }
        ],
        "CreationTime": "datetime",
        "ExecutionStatus": "AVAILABLE",
        "IncludeNestedStacks": false,
        "NotificationARNs": [],
<<<<<<< HEAD
        "Parameters": [
          {
            "ParameterKey": "InputValue",
            "ParameterValue": "<parameter-name>",
            "ResolvedValue": "<parameter-value-2>"
          }
        ],
=======
>>>>>>> e62a727f
        "RollbackConfiguration": {},
        "StackId": "arn:<partition>:cloudformation:<region>:111111111111:stack/<stack-name:1>/<resource:2>",
        "StackName": "<stack-name:1>",
        "Status": "CREATE_COMPLETE",
        "ResponseMetadata": {
          "HTTPHeaders": {},
          "HTTPStatusCode": 200
        }
      },
      "describe-change-set-2": {
<<<<<<< HEAD
        "Capabilities": [
          "CAPABILITY_IAM",
          "CAPABILITY_NAMED_IAM",
          "CAPABILITY_AUTO_EXPAND"
        ],
=======
        "Capabilities": [],
>>>>>>> e62a727f
        "ChangeSetId": "arn:<partition>:cloudformation:<region>:111111111111:changeSet/<resource:3>",
        "ChangeSetName": "<change-set-id:1>",
        "Changes": [
          {
            "ResourceChange": {
              "Action": "Modify",
              "Details": [
                {
                  "ChangeSource": "DirectModification",
                  "Evaluation": "Static",
                  "Target": {
                    "Attribute": "Properties",
<<<<<<< HEAD
=======
                    "Name": "Description",
                    "RequiresRecreation": "Never"
                  }
                }
              ],
              "LogicalResourceId": "Parameter1",
              "PhysicalResourceId": "CFN-Parameter1-ZUgkraElDaDN",
              "Replacement": "False",
              "ResourceType": "AWS::SSM::Parameter",
              "Scope": [
                "Properties"
              ]
            },
            "Type": "Resource"
          },
          {
            "ResourceChange": {
              "Action": "Modify",
              "Details": [
                {
                  "CausingEntity": "Parameter1.Value",
                  "ChangeSource": "ResourceAttribute",
                  "Evaluation": "Dynamic",
                  "Target": {
                    "Attribute": "Properties",
>>>>>>> e62a727f
                    "Name": "Value",
                    "RequiresRecreation": "Never"
                  }
                }
              ],
<<<<<<< HEAD
              "LogicalResourceId": "DerivedParameter",
              "PhysicalResourceId": "<output-value:1>",
=======
              "LogicalResourceId": "Parameter2",
              "PhysicalResourceId": "CFN-Parameter2-IUxUU6IW7X39",
>>>>>>> e62a727f
              "Replacement": "False",
              "ResourceType": "AWS::SSM::Parameter",
              "Scope": [
                "Properties"
              ]
            },
            "Type": "Resource"
          }
        ],
        "CreationTime": "datetime",
        "ExecutionStatus": "AVAILABLE",
        "IncludeNestedStacks": false,
        "NotificationARNs": [],
<<<<<<< HEAD
        "Parameters": [
          {
            "ParameterKey": "InputValue",
            "ParameterValue": "<parameter-name>",
            "ResolvedValue": "<parameter-value-2>"
          }
        ],
=======
>>>>>>> e62a727f
        "RollbackConfiguration": {},
        "StackId": "arn:<partition>:cloudformation:<region>:111111111111:stack/<stack-name:1>/<resource:2>",
        "StackName": "<stack-name:1>",
        "Status": "CREATE_COMPLETE",
        "ResponseMetadata": {
          "HTTPHeaders": {},
          "HTTPStatusCode": 200
        }
      },
      "execute-change-set-2": {
        "ResponseMetadata": {
          "HTTPHeaders": {},
          "HTTPStatusCode": 200
        }
      },
      "post-create-2-describe": {
<<<<<<< HEAD
        "Capabilities": [
          "CAPABILITY_IAM",
          "CAPABILITY_NAMED_IAM",
          "CAPABILITY_AUTO_EXPAND"
        ],
=======
>>>>>>> e62a727f
        "ChangeSetId": "arn:<partition>:cloudformation:<region>:111111111111:changeSet/<resource:3>",
        "CreationTime": "datetime",
        "DisableRollback": false,
        "DriftInformation": {
          "StackDriftStatus": "NOT_CHECKED"
        },
        "EnableTerminationProtection": false,
        "LastUpdatedTime": "datetime",
        "NotificationARNs": [],
<<<<<<< HEAD
        "Outputs": [
          {
            "OutputKey": "DerivedParameterName",
            "OutputValue": "<output-value:1>"
          }
        ],
        "Parameters": [
          {
            "ParameterKey": "InputValue",
            "ParameterValue": "<parameter-name>",
            "ResolvedValue": "<parameter-value-2>"
          }
        ],
=======
>>>>>>> e62a727f
        "RollbackConfiguration": {},
        "StackId": "arn:<partition>:cloudformation:<region>:111111111111:stack/<stack-name:1>/<resource:2>",
        "StackName": "<stack-name:1>",
        "StackStatus": "UPDATE_COMPLETE",
        "Tags": []
      },
      "delete-describe": {
<<<<<<< HEAD
        "Capabilities": [
          "CAPABILITY_IAM",
          "CAPABILITY_NAMED_IAM",
          "CAPABILITY_AUTO_EXPAND"
        ],
=======
>>>>>>> e62a727f
        "CreationTime": "datetime",
        "DeletionTime": "datetime",
        "DisableRollback": false,
        "DriftInformation": {
          "StackDriftStatus": "NOT_CHECKED"
        },
        "LastUpdatedTime": "datetime",
        "NotificationARNs": [],
<<<<<<< HEAD
        "Outputs": [
          {
            "OutputKey": "DerivedParameterName",
            "OutputValue": "<output-value:1>"
          }
        ],
        "Parameters": [
          {
            "ParameterKey": "InputValue",
            "ParameterValue": "<parameter-name>",
            "ResolvedValue": "<parameter-value-2>"
          }
        ],
=======
>>>>>>> e62a727f
        "RollbackConfiguration": {},
        "StackId": "arn:<partition>:cloudformation:<region>:111111111111:stack/<stack-name:1>/<resource:2>",
        "StackName": "<stack-name:1>",
        "StackStatus": "DELETE_COMPLETE",
        "Tags": []
      },
      "per-resource-events": {
<<<<<<< HEAD
        "DerivedParameter": [
          {
            "LogicalResourceId": "DerivedParameter",
=======
        "Parameter1": [
          {
            "LogicalResourceId": "Parameter1",
>>>>>>> e62a727f
            "PhysicalResourceId": "",
            "ResourceStatus": "CREATE_IN_PROGRESS",
            "ResourceType": "AWS::SSM::Parameter",
            "Timestamp": "timestamp"
          },
          {
<<<<<<< HEAD
            "LogicalResourceId": "DerivedParameter",
            "PhysicalResourceId": "<output-value:1>",
=======
            "LogicalResourceId": "Parameter1",
            "PhysicalResourceId": "CFN-Parameter1-ZUgkraElDaDN",
>>>>>>> e62a727f
            "ResourceStatus": "CREATE_COMPLETE",
            "ResourceType": "AWS::SSM::Parameter",
            "Timestamp": "timestamp"
          },
          {
<<<<<<< HEAD
            "LogicalResourceId": "DerivedParameter",
            "PhysicalResourceId": "<output-value:1>",
=======
            "LogicalResourceId": "Parameter1",
            "PhysicalResourceId": "CFN-Parameter1-ZUgkraElDaDN",
>>>>>>> e62a727f
            "ResourceStatus": "UPDATE_IN_PROGRESS",
            "ResourceType": "AWS::SSM::Parameter",
            "Timestamp": "timestamp"
          },
          {
<<<<<<< HEAD
            "LogicalResourceId": "DerivedParameter",
            "PhysicalResourceId": "<output-value:1>",
=======
            "LogicalResourceId": "Parameter1",
            "PhysicalResourceId": "CFN-Parameter1-ZUgkraElDaDN",
>>>>>>> e62a727f
            "ResourceStatus": "UPDATE_COMPLETE",
            "ResourceType": "AWS::SSM::Parameter",
            "Timestamp": "timestamp"
          }
        ],
<<<<<<< HEAD
=======
        "Parameter2": [
          {
            "LogicalResourceId": "Parameter2",
            "PhysicalResourceId": "",
            "ResourceStatus": "CREATE_IN_PROGRESS",
            "ResourceType": "AWS::SSM::Parameter",
            "Timestamp": "timestamp"
          },
          {
            "LogicalResourceId": "Parameter2",
            "PhysicalResourceId": "CFN-Parameter2-IUxUU6IW7X39",
            "ResourceStatus": "CREATE_COMPLETE",
            "ResourceType": "AWS::SSM::Parameter",
            "Timestamp": "timestamp"
          }
        ],
>>>>>>> e62a727f
        "Stack": [
          {
            "LogicalResourceId": "<stack-name:1>",
            "PhysicalResourceId": "arn:<partition>:cloudformation:<region>:111111111111:stack/<stack-name:1>/<resource:2>",
            "ResourceStatus": "REVIEW_IN_PROGRESS",
            "ResourceType": "AWS::CloudFormation::Stack",
            "Timestamp": "timestamp"
          },
          {
            "LogicalResourceId": "<stack-name:1>",
            "PhysicalResourceId": "arn:<partition>:cloudformation:<region>:111111111111:stack/<stack-name:1>/<resource:2>",
            "ResourceStatus": "CREATE_IN_PROGRESS",
            "ResourceType": "AWS::CloudFormation::Stack",
            "Timestamp": "timestamp"
          },
          {
            "LogicalResourceId": "<stack-name:1>",
            "PhysicalResourceId": "arn:<partition>:cloudformation:<region>:111111111111:stack/<stack-name:1>/<resource:2>",
            "ResourceStatus": "CREATE_COMPLETE",
            "ResourceType": "AWS::CloudFormation::Stack",
            "Timestamp": "timestamp"
          },
          {
            "LogicalResourceId": "<stack-name:1>",
            "PhysicalResourceId": "arn:<partition>:cloudformation:<region>:111111111111:stack/<stack-name:1>/<resource:2>",
            "ResourceStatus": "UPDATE_IN_PROGRESS",
            "ResourceType": "AWS::CloudFormation::Stack",
            "Timestamp": "timestamp"
          },
          {
            "LogicalResourceId": "<stack-name:1>",
            "PhysicalResourceId": "arn:<partition>:cloudformation:<region>:111111111111:stack/<stack-name:1>/<resource:2>",
            "ResourceStatus": "UPDATE_COMPLETE",
            "ResourceType": "AWS::CloudFormation::Stack",
            "Timestamp": "timestamp"
          }
        ]
      }
    }
  },
<<<<<<< HEAD
  "tests/aws/services/cloudformation/test_change_sets.py::test_dynamic_ssm_parameter_lookup_no_change": {
    "recorded-date": "05-08-2025, 16:20:22",
=======
  "tests/aws/services/cloudformation/v2/test_change_sets.py::TestCaptureUpdateProcess::test_unrelated_changes_requires_replacement": {
    "recorded-date": "31-07-2025, 14:10:27",
>>>>>>> e62a727f
    "recorded-content": {
      "create-change-set-1": {
        "Id": "arn:<partition>:cloudformation:<region>:111111111111:changeSet/<resource:1>",
        "StackId": "arn:<partition>:cloudformation:<region>:111111111111:stack/<stack-name:1>/<resource:2>",
        "ResponseMetadata": {
          "HTTPHeaders": {},
          "HTTPStatusCode": 200
        }
      },
      "describe-change-set-1-prop-values": {
<<<<<<< HEAD
        "Capabilities": [
          "CAPABILITY_IAM",
          "CAPABILITY_NAMED_IAM",
          "CAPABILITY_AUTO_EXPAND"
        ],
=======
        "Capabilities": [],
>>>>>>> e62a727f
        "ChangeSetId": "arn:<partition>:cloudformation:<region>:111111111111:changeSet/<resource:1>",
        "ChangeSetName": "<change-set-id:1>",
        "Changes": [
          {
            "ResourceChange": {
              "Action": "Add",
              "AfterContext": {
                "Properties": {
<<<<<<< HEAD
                  "Value": "<parameter-value>",
=======
                  "Value": "value",
                  "Type": "String",
                  "Name": "parameter-1-name"
                }
              },
              "Details": [],
              "LogicalResourceId": "Parameter1",
              "ResourceType": "AWS::SSM::Parameter",
              "Scope": []
            },
            "Type": "Resource"
          },
          {
            "ResourceChange": {
              "Action": "Add",
              "AfterContext": {
                "Properties": {
                  "Value": "{{changeSet:KNOWN_AFTER_APPLY}}",
>>>>>>> e62a727f
                  "Type": "String"
                }
              },
              "Details": [],
<<<<<<< HEAD
              "LogicalResourceId": "DerivedParameter",
=======
              "LogicalResourceId": "Parameter2",
>>>>>>> e62a727f
              "ResourceType": "AWS::SSM::Parameter",
              "Scope": []
            },
            "Type": "Resource"
          }
        ],
        "CreationTime": "datetime",
        "ExecutionStatus": "AVAILABLE",
        "IncludeNestedStacks": false,
        "NotificationARNs": [],
<<<<<<< HEAD
        "Parameters": [
          {
            "ParameterKey": "InputValue",
            "ParameterValue": "<parameter-name>",
            "ResolvedValue": "<parameter-value>"
          }
        ],
=======
>>>>>>> e62a727f
        "RollbackConfiguration": {},
        "StackId": "arn:<partition>:cloudformation:<region>:111111111111:stack/<stack-name:1>/<resource:2>",
        "StackName": "<stack-name:1>",
        "Status": "CREATE_COMPLETE",
        "ResponseMetadata": {
          "HTTPHeaders": {},
          "HTTPStatusCode": 200
        }
      },
      "describe-change-set-1": {
<<<<<<< HEAD
        "Capabilities": [
          "CAPABILITY_IAM",
          "CAPABILITY_NAMED_IAM",
          "CAPABILITY_AUTO_EXPAND"
        ],
=======
        "Capabilities": [],
>>>>>>> e62a727f
        "ChangeSetId": "arn:<partition>:cloudformation:<region>:111111111111:changeSet/<resource:1>",
        "ChangeSetName": "<change-set-id:1>",
        "Changes": [
          {
            "ResourceChange": {
              "Action": "Add",
              "Details": [],
<<<<<<< HEAD
              "LogicalResourceId": "DerivedParameter",
=======
              "LogicalResourceId": "Parameter1",
              "ResourceType": "AWS::SSM::Parameter",
              "Scope": []
            },
            "Type": "Resource"
          },
          {
            "ResourceChange": {
              "Action": "Add",
              "Details": [],
              "LogicalResourceId": "Parameter2",
>>>>>>> e62a727f
              "ResourceType": "AWS::SSM::Parameter",
              "Scope": []
            },
            "Type": "Resource"
          }
        ],
        "CreationTime": "datetime",
        "ExecutionStatus": "AVAILABLE",
        "IncludeNestedStacks": false,
        "NotificationARNs": [],
<<<<<<< HEAD
        "Parameters": [
          {
            "ParameterKey": "InputValue",
            "ParameterValue": "<parameter-name>",
            "ResolvedValue": "<parameter-value>"
          }
        ],
=======
>>>>>>> e62a727f
        "RollbackConfiguration": {},
        "StackId": "arn:<partition>:cloudformation:<region>:111111111111:stack/<stack-name:1>/<resource:2>",
        "StackName": "<stack-name:1>",
        "Status": "CREATE_COMPLETE",
        "ResponseMetadata": {
          "HTTPHeaders": {},
          "HTTPStatusCode": 200
        }
      },
      "execute-change-set-1": {
        "ResponseMetadata": {
          "HTTPHeaders": {},
          "HTTPStatusCode": 200
        }
      },
      "post-create-1-describe": {
<<<<<<< HEAD
        "Capabilities": [
          "CAPABILITY_IAM",
          "CAPABILITY_NAMED_IAM",
          "CAPABILITY_AUTO_EXPAND"
        ],
=======
>>>>>>> e62a727f
        "ChangeSetId": "arn:<partition>:cloudformation:<region>:111111111111:changeSet/<resource:1>",
        "CreationTime": "datetime",
        "DisableRollback": false,
        "DriftInformation": {
          "StackDriftStatus": "NOT_CHECKED"
        },
        "EnableTerminationProtection": false,
        "LastUpdatedTime": "datetime",
        "NotificationARNs": [],
<<<<<<< HEAD
        "Outputs": [
          {
            "OutputKey": "DerivedParameterName",
            "OutputValue": "<output-value:1>"
          }
        ],
        "Parameters": [
          {
            "ParameterKey": "InputValue",
            "ParameterValue": "<parameter-name>",
            "ResolvedValue": "<parameter-value>"
          }
        ],
=======
>>>>>>> e62a727f
        "RollbackConfiguration": {},
        "StackId": "arn:<partition>:cloudformation:<region>:111111111111:stack/<stack-name:1>/<resource:2>",
        "StackName": "<stack-name:1>",
        "StackStatus": "CREATE_COMPLETE",
        "Tags": []
      },
      "create-change-set-2": {
        "Id": "arn:<partition>:cloudformation:<region>:111111111111:changeSet/<resource:3>",
        "StackId": "arn:<partition>:cloudformation:<region>:111111111111:stack/<stack-name:1>/<resource:2>",
        "ResponseMetadata": {
          "HTTPHeaders": {},
          "HTTPStatusCode": 200
        }
      },
      "describe-change-set-2-prop-values": {
<<<<<<< HEAD
        "Capabilities": [
          "CAPABILITY_IAM",
          "CAPABILITY_NAMED_IAM",
          "CAPABILITY_AUTO_EXPAND"
        ],
=======
        "Capabilities": [],
>>>>>>> e62a727f
        "ChangeSetId": "arn:<partition>:cloudformation:<region>:111111111111:changeSet/<resource:3>",
        "ChangeSetName": "<change-set-id:1>",
        "Changes": [
          {
            "ResourceChange": {
<<<<<<< HEAD
              "Action": "Add",
              "AfterContext": {
                "Properties": {
                  "Value": "new parameter",
                  "Type": "String"
                }
              },
              "Details": [],
              "LogicalResourceId": "AnotherParameter",
              "ResourceType": "AWS::SSM::Parameter",
              "Scope": []
=======
              "Action": "Modify",
              "AfterContext": {
                "Properties": {
                  "Value": "value",
                  "Type": "String",
                  "Name": "parameter-2-name"
                }
              },
              "BeforeContext": {
                "Properties": {
                  "Value": "value",
                  "Type": "String",
                  "Name": "parameter-1-name"
                }
              },
              "Details": [
                {
                  "ChangeSource": "DirectModification",
                  "Evaluation": "Static",
                  "Target": {
                    "AfterValue": "parameter-2-name",
                    "Attribute": "Properties",
                    "AttributeChangeType": "Modify",
                    "BeforeValue": "parameter-1-name",
                    "Name": "Name",
                    "Path": "/Properties/Name",
                    "RequiresRecreation": "Always"
                  }
                }
              ],
              "LogicalResourceId": "Parameter1",
              "PhysicalResourceId": "parameter-1-name",
              "PolicyAction": "ReplaceAndDelete",
              "Replacement": "True",
              "ResourceType": "AWS::SSM::Parameter",
              "Scope": [
                "Properties"
              ]
            },
            "Type": "Resource"
          },
          {
            "ResourceChange": {
              "Action": "Modify",
              "AfterContext": {
                "Properties": {
                  "Value": "{{changeSet:KNOWN_AFTER_APPLY}}",
                  "Type": "String"
                }
              },
              "BeforeContext": {
                "Properties": {
                  "Value": "value",
                  "Type": "String"
                }
              },
              "Details": [
                {
                  "ChangeSource": "DirectModification",
                  "Evaluation": "Dynamic",
                  "Target": {
                    "AfterValue": "{{changeSet:KNOWN_AFTER_APPLY}}",
                    "Attribute": "Properties",
                    "AttributeChangeType": "Modify",
                    "BeforeValue": "value",
                    "Name": "Value",
                    "Path": "/Properties/Value",
                    "RequiresRecreation": "Never"
                  }
                },
                {
                  "CausingEntity": "Parameter1.Value",
                  "ChangeSource": "ResourceAttribute",
                  "Evaluation": "Static",
                  "Target": {
                    "AfterValue": "{{changeSet:KNOWN_AFTER_APPLY}}",
                    "Attribute": "Properties",
                    "AttributeChangeType": "Modify",
                    "BeforeValue": "value",
                    "Name": "Value",
                    "Path": "/Properties/Value",
                    "RequiresRecreation": "Never"
                  }
                }
              ],
              "LogicalResourceId": "Parameter2",
              "PhysicalResourceId": "CFN-Parameter2-DAxvYPlPS8Me",
              "Replacement": "False",
              "ResourceType": "AWS::SSM::Parameter",
              "Scope": [
                "Properties"
              ]
>>>>>>> e62a727f
            },
            "Type": "Resource"
          }
        ],
        "CreationTime": "datetime",
        "ExecutionStatus": "AVAILABLE",
        "IncludeNestedStacks": false,
        "NotificationARNs": [],
<<<<<<< HEAD
        "Parameters": [
          {
            "ParameterKey": "InputValue",
            "ParameterValue": "<parameter-name>",
            "ResolvedValue": "<parameter-value>"
          }
        ],
=======
>>>>>>> e62a727f
        "RollbackConfiguration": {},
        "StackId": "arn:<partition>:cloudformation:<region>:111111111111:stack/<stack-name:1>/<resource:2>",
        "StackName": "<stack-name:1>",
        "Status": "CREATE_COMPLETE",
        "ResponseMetadata": {
          "HTTPHeaders": {},
          "HTTPStatusCode": 200
        }
      },
      "describe-change-set-2": {
<<<<<<< HEAD
        "Capabilities": [
          "CAPABILITY_IAM",
          "CAPABILITY_NAMED_IAM",
          "CAPABILITY_AUTO_EXPAND"
        ],
=======
        "Capabilities": [],
>>>>>>> e62a727f
        "ChangeSetId": "arn:<partition>:cloudformation:<region>:111111111111:changeSet/<resource:3>",
        "ChangeSetName": "<change-set-id:1>",
        "Changes": [
          {
            "ResourceChange": {
<<<<<<< HEAD
              "Action": "Add",
              "Details": [],
              "LogicalResourceId": "AnotherParameter",
              "ResourceType": "AWS::SSM::Parameter",
              "Scope": []
=======
              "Action": "Modify",
              "Details": [
                {
                  "ChangeSource": "DirectModification",
                  "Evaluation": "Static",
                  "Target": {
                    "Attribute": "Properties",
                    "Name": "Name",
                    "RequiresRecreation": "Always"
                  }
                }
              ],
              "LogicalResourceId": "Parameter1",
              "PhysicalResourceId": "parameter-1-name",
              "PolicyAction": "ReplaceAndDelete",
              "Replacement": "True",
              "ResourceType": "AWS::SSM::Parameter",
              "Scope": [
                "Properties"
              ]
            },
            "Type": "Resource"
          },
          {
            "ResourceChange": {
              "Action": "Modify",
              "Details": [
                {
                  "CausingEntity": "Parameter1.Value",
                  "ChangeSource": "ResourceAttribute",
                  "Evaluation": "Static",
                  "Target": {
                    "Attribute": "Properties",
                    "Name": "Value",
                    "RequiresRecreation": "Never"
                  }
                }
              ],
              "LogicalResourceId": "Parameter2",
              "PhysicalResourceId": "CFN-Parameter2-DAxvYPlPS8Me",
              "Replacement": "False",
              "ResourceType": "AWS::SSM::Parameter",
              "Scope": [
                "Properties"
              ]
>>>>>>> e62a727f
            },
            "Type": "Resource"
          }
        ],
        "CreationTime": "datetime",
        "ExecutionStatus": "AVAILABLE",
        "IncludeNestedStacks": false,
        "NotificationARNs": [],
<<<<<<< HEAD
        "Parameters": [
          {
            "ParameterKey": "InputValue",
            "ParameterValue": "<parameter-name>",
            "ResolvedValue": "<parameter-value>"
          }
        ],
=======
>>>>>>> e62a727f
        "RollbackConfiguration": {},
        "StackId": "arn:<partition>:cloudformation:<region>:111111111111:stack/<stack-name:1>/<resource:2>",
        "StackName": "<stack-name:1>",
        "Status": "CREATE_COMPLETE",
        "ResponseMetadata": {
          "HTTPHeaders": {},
          "HTTPStatusCode": 200
        }
      },
      "execute-change-set-2": {
        "ResponseMetadata": {
          "HTTPHeaders": {},
          "HTTPStatusCode": 200
        }
      },
      "post-create-2-describe": {
<<<<<<< HEAD
        "Capabilities": [
          "CAPABILITY_IAM",
          "CAPABILITY_NAMED_IAM",
          "CAPABILITY_AUTO_EXPAND"
        ],
=======
>>>>>>> e62a727f
        "ChangeSetId": "arn:<partition>:cloudformation:<region>:111111111111:changeSet/<resource:3>",
        "CreationTime": "datetime",
        "DisableRollback": false,
        "DriftInformation": {
          "StackDriftStatus": "NOT_CHECKED"
        },
        "EnableTerminationProtection": false,
        "LastUpdatedTime": "datetime",
        "NotificationARNs": [],
<<<<<<< HEAD
        "Outputs": [
          {
            "OutputKey": "DerivedParameterName",
            "OutputValue": "<output-value:1>"
          }
        ],
        "Parameters": [
          {
            "ParameterKey": "InputValue",
            "ParameterValue": "<parameter-name>",
            "ResolvedValue": "<parameter-value>"
          }
        ],
=======
>>>>>>> e62a727f
        "RollbackConfiguration": {},
        "StackId": "arn:<partition>:cloudformation:<region>:111111111111:stack/<stack-name:1>/<resource:2>",
        "StackName": "<stack-name:1>",
        "StackStatus": "UPDATE_COMPLETE",
        "Tags": []
      },
      "delete-describe": {
<<<<<<< HEAD
        "Capabilities": [
          "CAPABILITY_IAM",
          "CAPABILITY_NAMED_IAM",
          "CAPABILITY_AUTO_EXPAND"
        ],
=======
>>>>>>> e62a727f
        "CreationTime": "datetime",
        "DeletionTime": "datetime",
        "DisableRollback": false,
        "DriftInformation": {
          "StackDriftStatus": "NOT_CHECKED"
        },
        "LastUpdatedTime": "datetime",
        "NotificationARNs": [],
<<<<<<< HEAD
        "Outputs": [
          {
            "OutputKey": "DerivedParameterName",
            "OutputValue": "<output-value:1>"
          }
        ],
        "Parameters": [
          {
            "ParameterKey": "InputValue",
            "ParameterValue": "<parameter-name>",
            "ResolvedValue": "<parameter-value>"
          }
        ],
=======
>>>>>>> e62a727f
        "RollbackConfiguration": {},
        "StackId": "arn:<partition>:cloudformation:<region>:111111111111:stack/<stack-name:1>/<resource:2>",
        "StackName": "<stack-name:1>",
        "StackStatus": "DELETE_COMPLETE",
        "Tags": []
      },
      "per-resource-events": {
<<<<<<< HEAD
        "AnotherParameter": [
          {
            "LogicalResourceId": "AnotherParameter",
=======
        "Parameter1": [
          {
            "LogicalResourceId": "Parameter1",
>>>>>>> e62a727f
            "PhysicalResourceId": "",
            "ResourceStatus": "CREATE_IN_PROGRESS",
            "ResourceType": "AWS::SSM::Parameter",
            "Timestamp": "timestamp"
          },
          {
<<<<<<< HEAD
            "LogicalResourceId": "AnotherParameter",
            "PhysicalResourceId": "CFN-AnotherParameter-VMqyisNL143v",
            "ResourceStatus": "CREATE_COMPLETE",
            "ResourceType": "AWS::SSM::Parameter",
            "Timestamp": "timestamp"
          }
        ],
        "DerivedParameter": [
          {
            "LogicalResourceId": "DerivedParameter",
=======
            "LogicalResourceId": "Parameter1",
            "PhysicalResourceId": "parameter-1-name",
            "ResourceStatus": "CREATE_COMPLETE",
            "ResourceType": "AWS::SSM::Parameter",
            "Timestamp": "timestamp"
          },
          {
            "LogicalResourceId": "Parameter1",
            "PhysicalResourceId": "parameter-1-name",
            "ResourceStatus": "UPDATE_IN_PROGRESS",
            "ResourceType": "AWS::SSM::Parameter",
            "Timestamp": "timestamp"
          },
          {
            "LogicalResourceId": "Parameter1",
            "PhysicalResourceId": "parameter-2-name",
            "ResourceStatus": "UPDATE_COMPLETE",
            "ResourceType": "AWS::SSM::Parameter",
            "Timestamp": "timestamp"
          }
        ],
        "Parameter2": [
          {
            "LogicalResourceId": "Parameter2",
>>>>>>> e62a727f
            "PhysicalResourceId": "",
            "ResourceStatus": "CREATE_IN_PROGRESS",
            "ResourceType": "AWS::SSM::Parameter",
            "Timestamp": "timestamp"
          },
          {
<<<<<<< HEAD
            "LogicalResourceId": "DerivedParameter",
            "PhysicalResourceId": "<output-value:1>",
=======
            "LogicalResourceId": "Parameter2",
            "PhysicalResourceId": "CFN-Parameter2-DAxvYPlPS8Me",
>>>>>>> e62a727f
            "ResourceStatus": "CREATE_COMPLETE",
            "ResourceType": "AWS::SSM::Parameter",
            "Timestamp": "timestamp"
          }
        ],
        "Stack": [
          {
            "LogicalResourceId": "<stack-name:1>",
            "PhysicalResourceId": "arn:<partition>:cloudformation:<region>:111111111111:stack/<stack-name:1>/<resource:2>",
            "ResourceStatus": "REVIEW_IN_PROGRESS",
            "ResourceType": "AWS::CloudFormation::Stack",
            "Timestamp": "timestamp"
          },
          {
            "LogicalResourceId": "<stack-name:1>",
            "PhysicalResourceId": "arn:<partition>:cloudformation:<region>:111111111111:stack/<stack-name:1>/<resource:2>",
            "ResourceStatus": "CREATE_IN_PROGRESS",
            "ResourceType": "AWS::CloudFormation::Stack",
            "Timestamp": "timestamp"
          },
          {
            "LogicalResourceId": "<stack-name:1>",
            "PhysicalResourceId": "arn:<partition>:cloudformation:<region>:111111111111:stack/<stack-name:1>/<resource:2>",
            "ResourceStatus": "CREATE_COMPLETE",
            "ResourceType": "AWS::CloudFormation::Stack",
            "Timestamp": "timestamp"
          },
          {
            "LogicalResourceId": "<stack-name:1>",
            "PhysicalResourceId": "arn:<partition>:cloudformation:<region>:111111111111:stack/<stack-name:1>/<resource:2>",
            "ResourceStatus": "UPDATE_IN_PROGRESS",
            "ResourceType": "AWS::CloudFormation::Stack",
            "Timestamp": "timestamp"
          },
          {
            "LogicalResourceId": "<stack-name:1>",
            "PhysicalResourceId": "arn:<partition>:cloudformation:<region>:111111111111:stack/<stack-name:1>/<resource:2>",
            "ResourceStatus": "UPDATE_COMPLETE",
            "ResourceType": "AWS::CloudFormation::Stack",
            "Timestamp": "timestamp"
          }
        ]
      }
    }
  }
}<|MERGE_RESOLUTION|>--- conflicted
+++ resolved
@@ -4187,13 +4187,8 @@
       }
     }
   },
-<<<<<<< HEAD
-  "tests/aws/services/cloudformation/test_change_sets.py::test_dynamic_ssm_parameter_lookup": {
-    "recorded-date": "05-08-2025, 16:13:08",
-=======
   "tests/aws/services/cloudformation/v2/test_change_sets.py::TestCaptureUpdateProcess::test_unrelated_changes_update_propagation": {
     "recorded-date": "31-07-2025, 14:01:52",
->>>>>>> e62a727f
     "recorded-content": {
       "create-change-set-1": {
         "Id": "arn:<partition>:cloudformation:<region>:111111111111:changeSet/<resource:1>",
@@ -4204,15 +4199,7 @@
         }
       },
       "describe-change-set-1-prop-values": {
-<<<<<<< HEAD
-        "Capabilities": [
-          "CAPABILITY_IAM",
-          "CAPABILITY_NAMED_IAM",
-          "CAPABILITY_AUTO_EXPAND"
-        ],
-=======
         "Capabilities": [],
->>>>>>> e62a727f
         "ChangeSetId": "arn:<partition>:cloudformation:<region>:111111111111:changeSet/<resource:1>",
         "ChangeSetName": "<change-set-id:1>",
         "Changes": [
@@ -4221,9 +4208,6 @@
               "Action": "Add",
               "AfterContext": {
                 "Properties": {
-<<<<<<< HEAD
-                  "Value": "<parameter-value-1>",
-=======
                   "Value": "topic-name",
                   "Type": "String",
                   "Description": "original"
@@ -4242,16 +4226,11 @@
               "AfterContext": {
                 "Properties": {
                   "Value": "{{changeSet:KNOWN_AFTER_APPLY}}",
->>>>>>> e62a727f
                   "Type": "String"
                 }
               },
               "Details": [],
-<<<<<<< HEAD
-              "LogicalResourceId": "DerivedParameter",
-=======
               "LogicalResourceId": "Parameter2",
->>>>>>> e62a727f
               "ResourceType": "AWS::SSM::Parameter",
               "Scope": []
             },
@@ -4262,16 +4241,6 @@
         "ExecutionStatus": "AVAILABLE",
         "IncludeNestedStacks": false,
         "NotificationARNs": [],
-<<<<<<< HEAD
-        "Parameters": [
-          {
-            "ParameterKey": "InputValue",
-            "ParameterValue": "<parameter-name>",
-            "ResolvedValue": "<parameter-value-1>"
-          }
-        ],
-=======
->>>>>>> e62a727f
         "RollbackConfiguration": {},
         "StackId": "arn:<partition>:cloudformation:<region>:111111111111:stack/<stack-name:1>/<resource:2>",
         "StackName": "<stack-name:1>",
@@ -4282,15 +4251,7 @@
         }
       },
       "describe-change-set-1": {
-<<<<<<< HEAD
-        "Capabilities": [
-          "CAPABILITY_IAM",
-          "CAPABILITY_NAMED_IAM",
-          "CAPABILITY_AUTO_EXPAND"
-        ],
-=======
         "Capabilities": [],
->>>>>>> e62a727f
         "ChangeSetId": "arn:<partition>:cloudformation:<region>:111111111111:changeSet/<resource:1>",
         "ChangeSetName": "<change-set-id:1>",
         "Changes": [
@@ -4298,9 +4259,6 @@
             "ResourceChange": {
               "Action": "Add",
               "Details": [],
-<<<<<<< HEAD
-              "LogicalResourceId": "DerivedParameter",
-=======
               "LogicalResourceId": "Parameter1",
               "ResourceType": "AWS::SSM::Parameter",
               "Scope": []
@@ -4312,7 +4270,6 @@
               "Action": "Add",
               "Details": [],
               "LogicalResourceId": "Parameter2",
->>>>>>> e62a727f
               "ResourceType": "AWS::SSM::Parameter",
               "Scope": []
             },
@@ -4323,16 +4280,6 @@
         "ExecutionStatus": "AVAILABLE",
         "IncludeNestedStacks": false,
         "NotificationARNs": [],
-<<<<<<< HEAD
-        "Parameters": [
-          {
-            "ParameterKey": "InputValue",
-            "ParameterValue": "<parameter-name>",
-            "ResolvedValue": "<parameter-value-1>"
-          }
-        ],
-=======
->>>>>>> e62a727f
         "RollbackConfiguration": {},
         "StackId": "arn:<partition>:cloudformation:<region>:111111111111:stack/<stack-name:1>/<resource:2>",
         "StackName": "<stack-name:1>",
@@ -4349,14 +4296,6 @@
         }
       },
       "post-create-1-describe": {
-<<<<<<< HEAD
-        "Capabilities": [
-          "CAPABILITY_IAM",
-          "CAPABILITY_NAMED_IAM",
-          "CAPABILITY_AUTO_EXPAND"
-        ],
-=======
->>>>>>> e62a727f
         "ChangeSetId": "arn:<partition>:cloudformation:<region>:111111111111:changeSet/<resource:1>",
         "CreationTime": "datetime",
         "DisableRollback": false,
@@ -4366,22 +4305,6 @@
         "EnableTerminationProtection": false,
         "LastUpdatedTime": "datetime",
         "NotificationARNs": [],
-<<<<<<< HEAD
-        "Outputs": [
-          {
-            "OutputKey": "DerivedParameterName",
-            "OutputValue": "<output-value:1>"
-          }
-        ],
-        "Parameters": [
-          {
-            "ParameterKey": "InputValue",
-            "ParameterValue": "<parameter-name>",
-            "ResolvedValue": "<parameter-value-1>"
-          }
-        ],
-=======
->>>>>>> e62a727f
         "RollbackConfiguration": {},
         "StackId": "arn:<partition>:cloudformation:<region>:111111111111:stack/<stack-name:1>/<resource:2>",
         "StackName": "<stack-name:1>",
@@ -4397,15 +4320,7 @@
         }
       },
       "describe-change-set-2-prop-values": {
-<<<<<<< HEAD
-        "Capabilities": [
-          "CAPABILITY_IAM",
-          "CAPABILITY_NAMED_IAM",
-          "CAPABILITY_AUTO_EXPAND"
-        ],
-=======
         "Capabilities": [],
->>>>>>> e62a727f
         "ChangeSetId": "arn:<partition>:cloudformation:<region>:111111111111:changeSet/<resource:3>",
         "ChangeSetName": "<change-set-id:1>",
         "Changes": [
@@ -4414,26 +4329,16 @@
               "Action": "Modify",
               "AfterContext": {
                 "Properties": {
-<<<<<<< HEAD
-                  "Value": "<parameter-value-2>",
-                  "Type": "String"
-=======
                   "Value": "topic-name",
                   "Type": "String",
                   "Description": "changed"
->>>>>>> e62a727f
                 }
               },
               "BeforeContext": {
                 "Properties": {
-<<<<<<< HEAD
-                  "Value": "<parameter-value-1>",
-                  "Type": "String"
-=======
                   "Value": "topic-name",
                   "Type": "String",
                   "Description": "original"
->>>>>>> e62a727f
                 }
               },
               "Details": [
@@ -4441,89 +4346,12 @@
                   "ChangeSource": "DirectModification",
                   "Evaluation": "Static",
                   "Target": {
-<<<<<<< HEAD
-                    "AfterValue": "<parameter-value-2>",
-                    "Attribute": "Properties",
-                    "AttributeChangeType": "Modify",
-                    "BeforeValue": "<parameter-value-1>",
-                    "Name": "Value",
-                    "Path": "/Properties/Value",
-=======
                     "AfterValue": "changed",
                     "Attribute": "Properties",
                     "AttributeChangeType": "Modify",
                     "BeforeValue": "original",
                     "Name": "Description",
                     "Path": "/Properties/Description",
->>>>>>> e62a727f
-                    "RequiresRecreation": "Never"
-                  }
-                }
-              ],
-<<<<<<< HEAD
-              "LogicalResourceId": "DerivedParameter",
-              "PhysicalResourceId": "<output-value:1>",
-=======
-              "LogicalResourceId": "Parameter1",
-              "PhysicalResourceId": "CFN-Parameter1-ZUgkraElDaDN",
->>>>>>> e62a727f
-              "Replacement": "False",
-              "ResourceType": "AWS::SSM::Parameter",
-              "Scope": [
-                "Properties"
-              ]
-            },
-            "Type": "Resource"
-          }
-        ],
-        "CreationTime": "datetime",
-        "ExecutionStatus": "AVAILABLE",
-        "IncludeNestedStacks": false,
-        "NotificationARNs": [],
-<<<<<<< HEAD
-        "Parameters": [
-          {
-            "ParameterKey": "InputValue",
-            "ParameterValue": "<parameter-name>",
-            "ResolvedValue": "<parameter-value-2>"
-          }
-        ],
-=======
->>>>>>> e62a727f
-        "RollbackConfiguration": {},
-        "StackId": "arn:<partition>:cloudformation:<region>:111111111111:stack/<stack-name:1>/<resource:2>",
-        "StackName": "<stack-name:1>",
-        "Status": "CREATE_COMPLETE",
-        "ResponseMetadata": {
-          "HTTPHeaders": {},
-          "HTTPStatusCode": 200
-        }
-      },
-      "describe-change-set-2": {
-<<<<<<< HEAD
-        "Capabilities": [
-          "CAPABILITY_IAM",
-          "CAPABILITY_NAMED_IAM",
-          "CAPABILITY_AUTO_EXPAND"
-        ],
-=======
-        "Capabilities": [],
->>>>>>> e62a727f
-        "ChangeSetId": "arn:<partition>:cloudformation:<region>:111111111111:changeSet/<resource:3>",
-        "ChangeSetName": "<change-set-id:1>",
-        "Changes": [
-          {
-            "ResourceChange": {
-              "Action": "Modify",
-              "Details": [
-                {
-                  "ChangeSource": "DirectModification",
-                  "Evaluation": "Static",
-                  "Target": {
-                    "Attribute": "Properties",
-<<<<<<< HEAD
-=======
-                    "Name": "Description",
                     "RequiresRecreation": "Never"
                   }
                 }
@@ -4537,6 +4365,49 @@
               ]
             },
             "Type": "Resource"
+          }
+        ],
+        "CreationTime": "datetime",
+        "ExecutionStatus": "AVAILABLE",
+        "IncludeNestedStacks": false,
+        "NotificationARNs": [],
+        "RollbackConfiguration": {},
+        "StackId": "arn:<partition>:cloudformation:<region>:111111111111:stack/<stack-name:1>/<resource:2>",
+        "StackName": "<stack-name:1>",
+        "Status": "CREATE_COMPLETE",
+        "ResponseMetadata": {
+          "HTTPHeaders": {},
+          "HTTPStatusCode": 200
+        }
+      },
+      "describe-change-set-2": {
+        "Capabilities": [],
+        "ChangeSetId": "arn:<partition>:cloudformation:<region>:111111111111:changeSet/<resource:3>",
+        "ChangeSetName": "<change-set-id:1>",
+        "Changes": [
+          {
+            "ResourceChange": {
+              "Action": "Modify",
+              "Details": [
+                {
+                  "ChangeSource": "DirectModification",
+                  "Evaluation": "Static",
+                  "Target": {
+                    "Attribute": "Properties",
+                    "Name": "Description",
+                    "RequiresRecreation": "Never"
+                  }
+                }
+              ],
+              "LogicalResourceId": "Parameter1",
+              "PhysicalResourceId": "CFN-Parameter1-ZUgkraElDaDN",
+              "Replacement": "False",
+              "ResourceType": "AWS::SSM::Parameter",
+              "Scope": [
+                "Properties"
+              ]
+            },
+            "Type": "Resource"
           },
           {
             "ResourceChange": {
@@ -4548,19 +4419,13 @@
                   "Evaluation": "Dynamic",
                   "Target": {
                     "Attribute": "Properties",
->>>>>>> e62a727f
                     "Name": "Value",
                     "RequiresRecreation": "Never"
                   }
                 }
               ],
-<<<<<<< HEAD
-              "LogicalResourceId": "DerivedParameter",
-              "PhysicalResourceId": "<output-value:1>",
-=======
               "LogicalResourceId": "Parameter2",
               "PhysicalResourceId": "CFN-Parameter2-IUxUU6IW7X39",
->>>>>>> e62a727f
               "Replacement": "False",
               "ResourceType": "AWS::SSM::Parameter",
               "Scope": [
@@ -4574,16 +4439,6 @@
         "ExecutionStatus": "AVAILABLE",
         "IncludeNestedStacks": false,
         "NotificationARNs": [],
-<<<<<<< HEAD
-        "Parameters": [
-          {
-            "ParameterKey": "InputValue",
-            "ParameterValue": "<parameter-name>",
-            "ResolvedValue": "<parameter-value-2>"
-          }
-        ],
-=======
->>>>>>> e62a727f
         "RollbackConfiguration": {},
         "StackId": "arn:<partition>:cloudformation:<region>:111111111111:stack/<stack-name:1>/<resource:2>",
         "StackName": "<stack-name:1>",
@@ -4600,14 +4455,6 @@
         }
       },
       "post-create-2-describe": {
-<<<<<<< HEAD
-        "Capabilities": [
-          "CAPABILITY_IAM",
-          "CAPABILITY_NAMED_IAM",
-          "CAPABILITY_AUTO_EXPAND"
-        ],
-=======
->>>>>>> e62a727f
         "ChangeSetId": "arn:<partition>:cloudformation:<region>:111111111111:changeSet/<resource:3>",
         "CreationTime": "datetime",
         "DisableRollback": false,
@@ -4617,22 +4464,6 @@
         "EnableTerminationProtection": false,
         "LastUpdatedTime": "datetime",
         "NotificationARNs": [],
-<<<<<<< HEAD
-        "Outputs": [
-          {
-            "OutputKey": "DerivedParameterName",
-            "OutputValue": "<output-value:1>"
-          }
-        ],
-        "Parameters": [
-          {
-            "ParameterKey": "InputValue",
-            "ParameterValue": "<parameter-name>",
-            "ResolvedValue": "<parameter-value-2>"
-          }
-        ],
-=======
->>>>>>> e62a727f
         "RollbackConfiguration": {},
         "StackId": "arn:<partition>:cloudformation:<region>:111111111111:stack/<stack-name:1>/<resource:2>",
         "StackName": "<stack-name:1>",
@@ -4640,14 +4471,6 @@
         "Tags": []
       },
       "delete-describe": {
-<<<<<<< HEAD
-        "Capabilities": [
-          "CAPABILITY_IAM",
-          "CAPABILITY_NAMED_IAM",
-          "CAPABILITY_AUTO_EXPAND"
-        ],
-=======
->>>>>>> e62a727f
         "CreationTime": "datetime",
         "DeletionTime": "datetime",
         "DisableRollback": false,
@@ -4656,22 +4479,6 @@
         },
         "LastUpdatedTime": "datetime",
         "NotificationARNs": [],
-<<<<<<< HEAD
-        "Outputs": [
-          {
-            "OutputKey": "DerivedParameterName",
-            "OutputValue": "<output-value:1>"
-          }
-        ],
-        "Parameters": [
-          {
-            "ParameterKey": "InputValue",
-            "ParameterValue": "<parameter-name>",
-            "ResolvedValue": "<parameter-value-2>"
-          }
-        ],
-=======
->>>>>>> e62a727f
         "RollbackConfiguration": {},
         "StackId": "arn:<partition>:cloudformation:<region>:111111111111:stack/<stack-name:1>/<resource:2>",
         "StackName": "<stack-name:1>",
@@ -4679,59 +4486,36 @@
         "Tags": []
       },
       "per-resource-events": {
-<<<<<<< HEAD
-        "DerivedParameter": [
-          {
-            "LogicalResourceId": "DerivedParameter",
-=======
         "Parameter1": [
           {
             "LogicalResourceId": "Parameter1",
->>>>>>> e62a727f
             "PhysicalResourceId": "",
             "ResourceStatus": "CREATE_IN_PROGRESS",
             "ResourceType": "AWS::SSM::Parameter",
             "Timestamp": "timestamp"
           },
           {
-<<<<<<< HEAD
-            "LogicalResourceId": "DerivedParameter",
-            "PhysicalResourceId": "<output-value:1>",
-=======
             "LogicalResourceId": "Parameter1",
             "PhysicalResourceId": "CFN-Parameter1-ZUgkraElDaDN",
->>>>>>> e62a727f
             "ResourceStatus": "CREATE_COMPLETE",
             "ResourceType": "AWS::SSM::Parameter",
             "Timestamp": "timestamp"
           },
           {
-<<<<<<< HEAD
-            "LogicalResourceId": "DerivedParameter",
-            "PhysicalResourceId": "<output-value:1>",
-=======
             "LogicalResourceId": "Parameter1",
             "PhysicalResourceId": "CFN-Parameter1-ZUgkraElDaDN",
->>>>>>> e62a727f
             "ResourceStatus": "UPDATE_IN_PROGRESS",
             "ResourceType": "AWS::SSM::Parameter",
             "Timestamp": "timestamp"
           },
           {
-<<<<<<< HEAD
-            "LogicalResourceId": "DerivedParameter",
-            "PhysicalResourceId": "<output-value:1>",
-=======
             "LogicalResourceId": "Parameter1",
             "PhysicalResourceId": "CFN-Parameter1-ZUgkraElDaDN",
->>>>>>> e62a727f
             "ResourceStatus": "UPDATE_COMPLETE",
             "ResourceType": "AWS::SSM::Parameter",
             "Timestamp": "timestamp"
           }
         ],
-<<<<<<< HEAD
-=======
         "Parameter2": [
           {
             "LogicalResourceId": "Parameter2",
@@ -4748,7 +4532,6 @@
             "Timestamp": "timestamp"
           }
         ],
->>>>>>> e62a727f
         "Stack": [
           {
             "LogicalResourceId": "<stack-name:1>",
@@ -4789,13 +4572,8 @@
       }
     }
   },
-<<<<<<< HEAD
-  "tests/aws/services/cloudformation/test_change_sets.py::test_dynamic_ssm_parameter_lookup_no_change": {
-    "recorded-date": "05-08-2025, 16:20:22",
-=======
   "tests/aws/services/cloudformation/v2/test_change_sets.py::TestCaptureUpdateProcess::test_unrelated_changes_requires_replacement": {
     "recorded-date": "31-07-2025, 14:10:27",
->>>>>>> e62a727f
     "recorded-content": {
       "create-change-set-1": {
         "Id": "arn:<partition>:cloudformation:<region>:111111111111:changeSet/<resource:1>",
@@ -4806,15 +4584,7 @@
         }
       },
       "describe-change-set-1-prop-values": {
-<<<<<<< HEAD
-        "Capabilities": [
-          "CAPABILITY_IAM",
-          "CAPABILITY_NAMED_IAM",
-          "CAPABILITY_AUTO_EXPAND"
-        ],
-=======
         "Capabilities": [],
->>>>>>> e62a727f
         "ChangeSetId": "arn:<partition>:cloudformation:<region>:111111111111:changeSet/<resource:1>",
         "ChangeSetName": "<change-set-id:1>",
         "Changes": [
@@ -4823,9 +4593,6 @@
               "Action": "Add",
               "AfterContext": {
                 "Properties": {
-<<<<<<< HEAD
-                  "Value": "<parameter-value>",
-=======
                   "Value": "value",
                   "Type": "String",
                   "Name": "parameter-1-name"
@@ -4844,16 +4611,11 @@
               "AfterContext": {
                 "Properties": {
                   "Value": "{{changeSet:KNOWN_AFTER_APPLY}}",
->>>>>>> e62a727f
                   "Type": "String"
                 }
               },
               "Details": [],
-<<<<<<< HEAD
-              "LogicalResourceId": "DerivedParameter",
-=======
               "LogicalResourceId": "Parameter2",
->>>>>>> e62a727f
               "ResourceType": "AWS::SSM::Parameter",
               "Scope": []
             },
@@ -4864,16 +4626,6 @@
         "ExecutionStatus": "AVAILABLE",
         "IncludeNestedStacks": false,
         "NotificationARNs": [],
-<<<<<<< HEAD
-        "Parameters": [
-          {
-            "ParameterKey": "InputValue",
-            "ParameterValue": "<parameter-name>",
-            "ResolvedValue": "<parameter-value>"
-          }
-        ],
-=======
->>>>>>> e62a727f
         "RollbackConfiguration": {},
         "StackId": "arn:<partition>:cloudformation:<region>:111111111111:stack/<stack-name:1>/<resource:2>",
         "StackName": "<stack-name:1>",
@@ -4884,15 +4636,7 @@
         }
       },
       "describe-change-set-1": {
-<<<<<<< HEAD
-        "Capabilities": [
-          "CAPABILITY_IAM",
-          "CAPABILITY_NAMED_IAM",
-          "CAPABILITY_AUTO_EXPAND"
-        ],
-=======
         "Capabilities": [],
->>>>>>> e62a727f
         "ChangeSetId": "arn:<partition>:cloudformation:<region>:111111111111:changeSet/<resource:1>",
         "ChangeSetName": "<change-set-id:1>",
         "Changes": [
@@ -4900,9 +4644,6 @@
             "ResourceChange": {
               "Action": "Add",
               "Details": [],
-<<<<<<< HEAD
-              "LogicalResourceId": "DerivedParameter",
-=======
               "LogicalResourceId": "Parameter1",
               "ResourceType": "AWS::SSM::Parameter",
               "Scope": []
@@ -4914,7 +4655,6 @@
               "Action": "Add",
               "Details": [],
               "LogicalResourceId": "Parameter2",
->>>>>>> e62a727f
               "ResourceType": "AWS::SSM::Parameter",
               "Scope": []
             },
@@ -4925,16 +4665,6 @@
         "ExecutionStatus": "AVAILABLE",
         "IncludeNestedStacks": false,
         "NotificationARNs": [],
-<<<<<<< HEAD
-        "Parameters": [
-          {
-            "ParameterKey": "InputValue",
-            "ParameterValue": "<parameter-name>",
-            "ResolvedValue": "<parameter-value>"
-          }
-        ],
-=======
->>>>>>> e62a727f
         "RollbackConfiguration": {},
         "StackId": "arn:<partition>:cloudformation:<region>:111111111111:stack/<stack-name:1>/<resource:2>",
         "StackName": "<stack-name:1>",
@@ -4951,14 +4681,6 @@
         }
       },
       "post-create-1-describe": {
-<<<<<<< HEAD
-        "Capabilities": [
-          "CAPABILITY_IAM",
-          "CAPABILITY_NAMED_IAM",
-          "CAPABILITY_AUTO_EXPAND"
-        ],
-=======
->>>>>>> e62a727f
         "ChangeSetId": "arn:<partition>:cloudformation:<region>:111111111111:changeSet/<resource:1>",
         "CreationTime": "datetime",
         "DisableRollback": false,
@@ -4968,22 +4690,6 @@
         "EnableTerminationProtection": false,
         "LastUpdatedTime": "datetime",
         "NotificationARNs": [],
-<<<<<<< HEAD
-        "Outputs": [
-          {
-            "OutputKey": "DerivedParameterName",
-            "OutputValue": "<output-value:1>"
-          }
-        ],
-        "Parameters": [
-          {
-            "ParameterKey": "InputValue",
-            "ParameterValue": "<parameter-name>",
-            "ResolvedValue": "<parameter-value>"
-          }
-        ],
-=======
->>>>>>> e62a727f
         "RollbackConfiguration": {},
         "StackId": "arn:<partition>:cloudformation:<region>:111111111111:stack/<stack-name:1>/<resource:2>",
         "StackName": "<stack-name:1>",
@@ -4999,33 +4705,12 @@
         }
       },
       "describe-change-set-2-prop-values": {
-<<<<<<< HEAD
-        "Capabilities": [
-          "CAPABILITY_IAM",
-          "CAPABILITY_NAMED_IAM",
-          "CAPABILITY_AUTO_EXPAND"
-        ],
-=======
         "Capabilities": [],
->>>>>>> e62a727f
         "ChangeSetId": "arn:<partition>:cloudformation:<region>:111111111111:changeSet/<resource:3>",
         "ChangeSetName": "<change-set-id:1>",
         "Changes": [
           {
             "ResourceChange": {
-<<<<<<< HEAD
-              "Action": "Add",
-              "AfterContext": {
-                "Properties": {
-                  "Value": "new parameter",
-                  "Type": "String"
-                }
-              },
-              "Details": [],
-              "LogicalResourceId": "AnotherParameter",
-              "ResourceType": "AWS::SSM::Parameter",
-              "Scope": []
-=======
               "Action": "Modify",
               "AfterContext": {
                 "Properties": {
@@ -5118,7 +4803,6 @@
               "Scope": [
                 "Properties"
               ]
->>>>>>> e62a727f
             },
             "Type": "Resource"
           }
@@ -5127,16 +4811,6 @@
         "ExecutionStatus": "AVAILABLE",
         "IncludeNestedStacks": false,
         "NotificationARNs": [],
-<<<<<<< HEAD
-        "Parameters": [
-          {
-            "ParameterKey": "InputValue",
-            "ParameterValue": "<parameter-name>",
-            "ResolvedValue": "<parameter-value>"
-          }
-        ],
-=======
->>>>>>> e62a727f
         "RollbackConfiguration": {},
         "StackId": "arn:<partition>:cloudformation:<region>:111111111111:stack/<stack-name:1>/<resource:2>",
         "StackName": "<stack-name:1>",
@@ -5147,27 +4821,12 @@
         }
       },
       "describe-change-set-2": {
-<<<<<<< HEAD
-        "Capabilities": [
-          "CAPABILITY_IAM",
-          "CAPABILITY_NAMED_IAM",
-          "CAPABILITY_AUTO_EXPAND"
-        ],
-=======
         "Capabilities": [],
->>>>>>> e62a727f
         "ChangeSetId": "arn:<partition>:cloudformation:<region>:111111111111:changeSet/<resource:3>",
         "ChangeSetName": "<change-set-id:1>",
         "Changes": [
           {
             "ResourceChange": {
-<<<<<<< HEAD
-              "Action": "Add",
-              "Details": [],
-              "LogicalResourceId": "AnotherParameter",
-              "ResourceType": "AWS::SSM::Parameter",
-              "Scope": []
-=======
               "Action": "Modify",
               "Details": [
                 {
@@ -5213,7 +4872,6 @@
               "Scope": [
                 "Properties"
               ]
->>>>>>> e62a727f
             },
             "Type": "Resource"
           }
@@ -5222,16 +4880,6 @@
         "ExecutionStatus": "AVAILABLE",
         "IncludeNestedStacks": false,
         "NotificationARNs": [],
-<<<<<<< HEAD
-        "Parameters": [
-          {
-            "ParameterKey": "InputValue",
-            "ParameterValue": "<parameter-name>",
-            "ResolvedValue": "<parameter-value>"
-          }
-        ],
-=======
->>>>>>> e62a727f
         "RollbackConfiguration": {},
         "StackId": "arn:<partition>:cloudformation:<region>:111111111111:stack/<stack-name:1>/<resource:2>",
         "StackName": "<stack-name:1>",
@@ -5248,14 +4896,6 @@
         }
       },
       "post-create-2-describe": {
-<<<<<<< HEAD
-        "Capabilities": [
-          "CAPABILITY_IAM",
-          "CAPABILITY_NAMED_IAM",
-          "CAPABILITY_AUTO_EXPAND"
-        ],
-=======
->>>>>>> e62a727f
         "ChangeSetId": "arn:<partition>:cloudformation:<region>:111111111111:changeSet/<resource:3>",
         "CreationTime": "datetime",
         "DisableRollback": false,
@@ -5265,22 +4905,6 @@
         "EnableTerminationProtection": false,
         "LastUpdatedTime": "datetime",
         "NotificationARNs": [],
-<<<<<<< HEAD
-        "Outputs": [
-          {
-            "OutputKey": "DerivedParameterName",
-            "OutputValue": "<output-value:1>"
-          }
-        ],
-        "Parameters": [
-          {
-            "ParameterKey": "InputValue",
-            "ParameterValue": "<parameter-name>",
-            "ResolvedValue": "<parameter-value>"
-          }
-        ],
-=======
->>>>>>> e62a727f
         "RollbackConfiguration": {},
         "StackId": "arn:<partition>:cloudformation:<region>:111111111111:stack/<stack-name:1>/<resource:2>",
         "StackName": "<stack-name:1>",
@@ -5288,14 +4912,6 @@
         "Tags": []
       },
       "delete-describe": {
-<<<<<<< HEAD
-        "Capabilities": [
-          "CAPABILITY_IAM",
-          "CAPABILITY_NAMED_IAM",
-          "CAPABILITY_AUTO_EXPAND"
-        ],
-=======
->>>>>>> e62a727f
         "CreationTime": "datetime",
         "DeletionTime": "datetime",
         "DisableRollback": false,
@@ -5304,13 +4920,553 @@
         },
         "LastUpdatedTime": "datetime",
         "NotificationARNs": [],
-<<<<<<< HEAD
+        "RollbackConfiguration": {},
+        "StackId": "arn:<partition>:cloudformation:<region>:111111111111:stack/<stack-name:1>/<resource:2>",
+        "StackName": "<stack-name:1>",
+        "StackStatus": "DELETE_COMPLETE",
+        "Tags": []
+      },
+      "per-resource-events": {
+        "Parameter1": [
+          {
+            "LogicalResourceId": "Parameter1",
+            "PhysicalResourceId": "",
+            "ResourceStatus": "CREATE_IN_PROGRESS",
+            "ResourceType": "AWS::SSM::Parameter",
+            "Timestamp": "timestamp"
+          },
+          {
+            "LogicalResourceId": "Parameter1",
+            "PhysicalResourceId": "parameter-1-name",
+            "ResourceStatus": "CREATE_COMPLETE",
+            "ResourceType": "AWS::SSM::Parameter",
+            "Timestamp": "timestamp"
+          },
+          {
+            "LogicalResourceId": "Parameter1",
+            "PhysicalResourceId": "parameter-1-name",
+            "ResourceStatus": "UPDATE_IN_PROGRESS",
+            "ResourceType": "AWS::SSM::Parameter",
+            "Timestamp": "timestamp"
+          },
+          {
+            "LogicalResourceId": "Parameter1",
+            "PhysicalResourceId": "parameter-2-name",
+            "ResourceStatus": "UPDATE_COMPLETE",
+            "ResourceType": "AWS::SSM::Parameter",
+            "Timestamp": "timestamp"
+          }
+        ],
+        "Parameter2": [
+          {
+            "LogicalResourceId": "Parameter2",
+            "PhysicalResourceId": "",
+            "ResourceStatus": "CREATE_IN_PROGRESS",
+            "ResourceType": "AWS::SSM::Parameter",
+            "Timestamp": "timestamp"
+          },
+          {
+            "LogicalResourceId": "Parameter2",
+            "PhysicalResourceId": "CFN-Parameter2-DAxvYPlPS8Me",
+            "ResourceStatus": "CREATE_COMPLETE",
+            "ResourceType": "AWS::SSM::Parameter",
+            "Timestamp": "timestamp"
+          }
+        ],
+        "Stack": [
+          {
+            "LogicalResourceId": "<stack-name:1>",
+            "PhysicalResourceId": "arn:<partition>:cloudformation:<region>:111111111111:stack/<stack-name:1>/<resource:2>",
+            "ResourceStatus": "REVIEW_IN_PROGRESS",
+            "ResourceType": "AWS::CloudFormation::Stack",
+            "Timestamp": "timestamp"
+          },
+          {
+            "LogicalResourceId": "<stack-name:1>",
+            "PhysicalResourceId": "arn:<partition>:cloudformation:<region>:111111111111:stack/<stack-name:1>/<resource:2>",
+            "ResourceStatus": "CREATE_IN_PROGRESS",
+            "ResourceType": "AWS::CloudFormation::Stack",
+            "Timestamp": "timestamp"
+          },
+          {
+            "LogicalResourceId": "<stack-name:1>",
+            "PhysicalResourceId": "arn:<partition>:cloudformation:<region>:111111111111:stack/<stack-name:1>/<resource:2>",
+            "ResourceStatus": "CREATE_COMPLETE",
+            "ResourceType": "AWS::CloudFormation::Stack",
+            "Timestamp": "timestamp"
+          },
+          {
+            "LogicalResourceId": "<stack-name:1>",
+            "PhysicalResourceId": "arn:<partition>:cloudformation:<region>:111111111111:stack/<stack-name:1>/<resource:2>",
+            "ResourceStatus": "UPDATE_IN_PROGRESS",
+            "ResourceType": "AWS::CloudFormation::Stack",
+            "Timestamp": "timestamp"
+          },
+          {
+            "LogicalResourceId": "<stack-name:1>",
+            "PhysicalResourceId": "arn:<partition>:cloudformation:<region>:111111111111:stack/<stack-name:1>/<resource:2>",
+            "ResourceStatus": "UPDATE_COMPLETE",
+            "ResourceType": "AWS::CloudFormation::Stack",
+            "Timestamp": "timestamp"
+          }
+        ]
+      }
+    }
+  },
+  "tests/aws/services/cloudformation/test_change_sets.py::test_dynamic_ssm_parameter_lookup": {
+    "recorded-date": "05-08-2025, 16:13:08",
+    "recorded-content": {
+      "create-change-set-1": {
+        "Id": "arn:<partition>:cloudformation:<region>:111111111111:changeSet/<resource:1>",
+        "StackId": "arn:<partition>:cloudformation:<region>:111111111111:stack/<stack-name:1>/<resource:2>",
+        "ResponseMetadata": {
+          "HTTPHeaders": {},
+          "HTTPStatusCode": 200
+        }
+      },
+      "describe-change-set-1-prop-values": {
+        "Capabilities": [
+          "CAPABILITY_IAM",
+          "CAPABILITY_NAMED_IAM",
+          "CAPABILITY_AUTO_EXPAND"
+        ],
+        "ChangeSetId": "arn:<partition>:cloudformation:<region>:111111111111:changeSet/<resource:1>",
+        "ChangeSetName": "<change-set-id:1>",
+        "Changes": [
+          {
+            "ResourceChange": {
+              "Action": "Add",
+              "AfterContext": {
+                "Properties": {
+                  "Value": "<parameter-value-1>",
+                  "Type": "String"
+                }
+              },
+              "Details": [],
+              "LogicalResourceId": "DerivedParameter",
+              "ResourceType": "AWS::SSM::Parameter",
+              "Scope": []
+            },
+            "Type": "Resource"
+          }
+        ],
+        "CreationTime": "datetime",
+        "ExecutionStatus": "AVAILABLE",
+        "IncludeNestedStacks": false,
+        "NotificationARNs": [],
+        "Parameters": [
+          {
+            "ParameterKey": "InputValue",
+            "ParameterValue": "<parameter-name>",
+            "ResolvedValue": "<parameter-value-1>"
+          }
+        ],
+        "RollbackConfiguration": {},
+        "StackId": "arn:<partition>:cloudformation:<region>:111111111111:stack/<stack-name:1>/<resource:2>",
+        "StackName": "<stack-name:1>",
+        "Status": "CREATE_COMPLETE",
+        "ResponseMetadata": {
+          "HTTPHeaders": {},
+          "HTTPStatusCode": 200
+        }
+      },
+      "describe-change-set-1": {
+        "Capabilities": [
+          "CAPABILITY_IAM",
+          "CAPABILITY_NAMED_IAM",
+          "CAPABILITY_AUTO_EXPAND"
+        ],
+        "ChangeSetId": "arn:<partition>:cloudformation:<region>:111111111111:changeSet/<resource:1>",
+        "ChangeSetName": "<change-set-id:1>",
+        "Changes": [
+          {
+            "ResourceChange": {
+              "Action": "Add",
+              "Details": [],
+              "LogicalResourceId": "DerivedParameter",
+              "ResourceType": "AWS::SSM::Parameter",
+              "Scope": []
+            },
+            "Type": "Resource"
+          }
+        ],
+        "CreationTime": "datetime",
+        "ExecutionStatus": "AVAILABLE",
+        "IncludeNestedStacks": false,
+        "NotificationARNs": [],
+        "Parameters": [
+          {
+            "ParameterKey": "InputValue",
+            "ParameterValue": "<parameter-name>",
+            "ResolvedValue": "<parameter-value-1>"
+          }
+        ],
+        "RollbackConfiguration": {},
+        "StackId": "arn:<partition>:cloudformation:<region>:111111111111:stack/<stack-name:1>/<resource:2>",
+        "StackName": "<stack-name:1>",
+        "Status": "CREATE_COMPLETE",
+        "ResponseMetadata": {
+          "HTTPHeaders": {},
+          "HTTPStatusCode": 200
+        }
+      },
+      "execute-change-set-1": {
+        "ResponseMetadata": {
+          "HTTPHeaders": {},
+          "HTTPStatusCode": 200
+        }
+      },
+      "post-create-1-describe": {
+        "Capabilities": [
+          "CAPABILITY_IAM",
+          "CAPABILITY_NAMED_IAM",
+          "CAPABILITY_AUTO_EXPAND"
+        ],
+        "ChangeSetId": "arn:<partition>:cloudformation:<region>:111111111111:changeSet/<resource:1>",
+        "CreationTime": "datetime",
+        "DisableRollback": false,
+        "DriftInformation": {
+          "StackDriftStatus": "NOT_CHECKED"
+        },
+        "EnableTerminationProtection": false,
+        "LastUpdatedTime": "datetime",
+        "NotificationARNs": [],
         "Outputs": [
           {
             "OutputKey": "DerivedParameterName",
             "OutputValue": "<output-value:1>"
           }
         ],
+        "Parameters": [
+          {
+            "ParameterKey": "InputValue",
+            "ParameterValue": "<parameter-name>",
+            "ResolvedValue": "<parameter-value-1>"
+          }
+        ],
+        "RollbackConfiguration": {},
+        "StackId": "arn:<partition>:cloudformation:<region>:111111111111:stack/<stack-name:1>/<resource:2>",
+        "StackName": "<stack-name:1>",
+        "StackStatus": "CREATE_COMPLETE",
+        "Tags": []
+      },
+      "create-change-set-2": {
+        "Id": "arn:<partition>:cloudformation:<region>:111111111111:changeSet/<resource:3>",
+        "StackId": "arn:<partition>:cloudformation:<region>:111111111111:stack/<stack-name:1>/<resource:2>",
+        "ResponseMetadata": {
+          "HTTPHeaders": {},
+          "HTTPStatusCode": 200
+        }
+      },
+      "describe-change-set-2-prop-values": {
+        "Capabilities": [
+          "CAPABILITY_IAM",
+          "CAPABILITY_NAMED_IAM",
+          "CAPABILITY_AUTO_EXPAND"
+        ],
+        "ChangeSetId": "arn:<partition>:cloudformation:<region>:111111111111:changeSet/<resource:3>",
+        "ChangeSetName": "<change-set-id:1>",
+        "Changes": [
+          {
+            "ResourceChange": {
+              "Action": "Modify",
+              "AfterContext": {
+                "Properties": {
+                  "Value": "<parameter-value-2>",
+                  "Type": "String"
+                }
+              },
+              "BeforeContext": {
+                "Properties": {
+                  "Value": "<parameter-value-1>",
+                  "Type": "String"
+                }
+              },
+              "Details": [
+                {
+                  "ChangeSource": "DirectModification",
+                  "Evaluation": "Static",
+                  "Target": {
+                    "AfterValue": "<parameter-value-2>",
+                    "Attribute": "Properties",
+                    "AttributeChangeType": "Modify",
+                    "BeforeValue": "<parameter-value-1>",
+                    "Name": "Value",
+                    "Path": "/Properties/Value",
+                    "RequiresRecreation": "Never"
+                  }
+                }
+              ],
+              "LogicalResourceId": "DerivedParameter",
+              "PhysicalResourceId": "<output-value:1>",
+              "Replacement": "False",
+              "ResourceType": "AWS::SSM::Parameter",
+              "Scope": [
+                "Properties"
+              ]
+            },
+            "Type": "Resource"
+          }
+        ],
+        "CreationTime": "datetime",
+        "ExecutionStatus": "AVAILABLE",
+        "IncludeNestedStacks": false,
+        "NotificationARNs": [],
+        "Parameters": [
+          {
+            "ParameterKey": "InputValue",
+            "ParameterValue": "<parameter-name>",
+            "ResolvedValue": "<parameter-value-2>"
+          }
+        ],
+        "RollbackConfiguration": {},
+        "StackId": "arn:<partition>:cloudformation:<region>:111111111111:stack/<stack-name:1>/<resource:2>",
+        "StackName": "<stack-name:1>",
+        "Status": "CREATE_COMPLETE",
+        "ResponseMetadata": {
+          "HTTPHeaders": {},
+          "HTTPStatusCode": 200
+        }
+      },
+      "describe-change-set-2": {
+        "Capabilities": [
+          "CAPABILITY_IAM",
+          "CAPABILITY_NAMED_IAM",
+          "CAPABILITY_AUTO_EXPAND"
+        ],
+        "ChangeSetId": "arn:<partition>:cloudformation:<region>:111111111111:changeSet/<resource:3>",
+        "ChangeSetName": "<change-set-id:1>",
+        "Changes": [
+          {
+            "ResourceChange": {
+              "Action": "Modify",
+              "Details": [
+                {
+                  "ChangeSource": "DirectModification",
+                  "Evaluation": "Static",
+                  "Target": {
+                    "Attribute": "Properties",
+                    "Name": "Value",
+                    "RequiresRecreation": "Never"
+                  }
+                }
+              ],
+              "LogicalResourceId": "DerivedParameter",
+              "PhysicalResourceId": "<output-value:1>",
+              "Replacement": "False",
+              "ResourceType": "AWS::SSM::Parameter",
+              "Scope": [
+                "Properties"
+              ]
+            },
+            "Type": "Resource"
+          }
+        ],
+        "CreationTime": "datetime",
+        "ExecutionStatus": "AVAILABLE",
+        "IncludeNestedStacks": false,
+        "NotificationARNs": [],
+        "Parameters": [
+          {
+            "ParameterKey": "InputValue",
+            "ParameterValue": "<parameter-name>",
+            "ResolvedValue": "<parameter-value-2>"
+          }
+        ],
+        "RollbackConfiguration": {},
+        "StackId": "arn:<partition>:cloudformation:<region>:111111111111:stack/<stack-name:1>/<resource:2>",
+        "StackName": "<stack-name:1>",
+        "Status": "CREATE_COMPLETE",
+        "ResponseMetadata": {
+          "HTTPHeaders": {},
+          "HTTPStatusCode": 200
+        }
+      },
+      "execute-change-set-2": {
+        "ResponseMetadata": {
+          "HTTPHeaders": {},
+          "HTTPStatusCode": 200
+        }
+      },
+      "post-create-2-describe": {
+        "Capabilities": [
+          "CAPABILITY_IAM",
+          "CAPABILITY_NAMED_IAM",
+          "CAPABILITY_AUTO_EXPAND"
+        ],
+        "ChangeSetId": "arn:<partition>:cloudformation:<region>:111111111111:changeSet/<resource:3>",
+        "CreationTime": "datetime",
+        "DisableRollback": false,
+        "DriftInformation": {
+          "StackDriftStatus": "NOT_CHECKED"
+        },
+        "EnableTerminationProtection": false,
+        "LastUpdatedTime": "datetime",
+        "NotificationARNs": [],
+        "Outputs": [
+          {
+            "OutputKey": "DerivedParameterName",
+            "OutputValue": "<output-value:1>"
+          }
+        ],
+        "Parameters": [
+          {
+            "ParameterKey": "InputValue",
+            "ParameterValue": "<parameter-name>",
+            "ResolvedValue": "<parameter-value-2>"
+          }
+        ],
+        "RollbackConfiguration": {},
+        "StackId": "arn:<partition>:cloudformation:<region>:111111111111:stack/<stack-name:1>/<resource:2>",
+        "StackName": "<stack-name:1>",
+        "StackStatus": "UPDATE_COMPLETE",
+        "Tags": []
+      },
+      "delete-describe": {
+        "Capabilities": [
+          "CAPABILITY_IAM",
+          "CAPABILITY_NAMED_IAM",
+          "CAPABILITY_AUTO_EXPAND"
+        ],
+        "CreationTime": "datetime",
+        "DeletionTime": "datetime",
+        "DisableRollback": false,
+        "DriftInformation": {
+          "StackDriftStatus": "NOT_CHECKED"
+        },
+        "LastUpdatedTime": "datetime",
+        "NotificationARNs": [],
+        "Outputs": [
+          {
+            "OutputKey": "DerivedParameterName",
+            "OutputValue": "<output-value:1>"
+          }
+        ],
+        "Parameters": [
+          {
+            "ParameterKey": "InputValue",
+            "ParameterValue": "<parameter-name>",
+            "ResolvedValue": "<parameter-value-2>"
+          }
+        ],
+        "RollbackConfiguration": {},
+        "StackId": "arn:<partition>:cloudformation:<region>:111111111111:stack/<stack-name:1>/<resource:2>",
+        "StackName": "<stack-name:1>",
+        "StackStatus": "DELETE_COMPLETE",
+        "Tags": []
+      },
+      "per-resource-events": {
+        "DerivedParameter": [
+          {
+            "LogicalResourceId": "DerivedParameter",
+            "PhysicalResourceId": "",
+            "ResourceStatus": "CREATE_IN_PROGRESS",
+            "ResourceType": "AWS::SSM::Parameter",
+            "Timestamp": "timestamp"
+          },
+          {
+            "LogicalResourceId": "DerivedParameter",
+            "PhysicalResourceId": "<output-value:1>",
+            "ResourceStatus": "CREATE_COMPLETE",
+            "ResourceType": "AWS::SSM::Parameter",
+            "Timestamp": "timestamp"
+          },
+          {
+            "LogicalResourceId": "DerivedParameter",
+            "PhysicalResourceId": "<output-value:1>",
+            "ResourceStatus": "UPDATE_IN_PROGRESS",
+            "ResourceType": "AWS::SSM::Parameter",
+            "Timestamp": "timestamp"
+          },
+          {
+            "LogicalResourceId": "DerivedParameter",
+            "PhysicalResourceId": "<output-value:1>",
+            "ResourceStatus": "UPDATE_COMPLETE",
+            "ResourceType": "AWS::SSM::Parameter",
+            "Timestamp": "timestamp"
+          }
+        ],
+        "Stack": [
+          {
+            "LogicalResourceId": "<stack-name:1>",
+            "PhysicalResourceId": "arn:<partition>:cloudformation:<region>:111111111111:stack/<stack-name:1>/<resource:2>",
+            "ResourceStatus": "REVIEW_IN_PROGRESS",
+            "ResourceType": "AWS::CloudFormation::Stack",
+            "Timestamp": "timestamp"
+          },
+          {
+            "LogicalResourceId": "<stack-name:1>",
+            "PhysicalResourceId": "arn:<partition>:cloudformation:<region>:111111111111:stack/<stack-name:1>/<resource:2>",
+            "ResourceStatus": "CREATE_IN_PROGRESS",
+            "ResourceType": "AWS::CloudFormation::Stack",
+            "Timestamp": "timestamp"
+          },
+          {
+            "LogicalResourceId": "<stack-name:1>",
+            "PhysicalResourceId": "arn:<partition>:cloudformation:<region>:111111111111:stack/<stack-name:1>/<resource:2>",
+            "ResourceStatus": "CREATE_COMPLETE",
+            "ResourceType": "AWS::CloudFormation::Stack",
+            "Timestamp": "timestamp"
+          },
+          {
+            "LogicalResourceId": "<stack-name:1>",
+            "PhysicalResourceId": "arn:<partition>:cloudformation:<region>:111111111111:stack/<stack-name:1>/<resource:2>",
+            "ResourceStatus": "UPDATE_IN_PROGRESS",
+            "ResourceType": "AWS::CloudFormation::Stack",
+            "Timestamp": "timestamp"
+          },
+          {
+            "LogicalResourceId": "<stack-name:1>",
+            "PhysicalResourceId": "arn:<partition>:cloudformation:<region>:111111111111:stack/<stack-name:1>/<resource:2>",
+            "ResourceStatus": "UPDATE_COMPLETE",
+            "ResourceType": "AWS::CloudFormation::Stack",
+            "Timestamp": "timestamp"
+          }
+        ]
+      }
+    }
+  },
+  "tests/aws/services/cloudformation/test_change_sets.py::test_dynamic_ssm_parameter_lookup_no_change": {
+    "recorded-date": "05-08-2025, 16:20:22",
+    "recorded-content": {
+      "create-change-set-1": {
+        "Id": "arn:<partition>:cloudformation:<region>:111111111111:changeSet/<resource:1>",
+        "StackId": "arn:<partition>:cloudformation:<region>:111111111111:stack/<stack-name:1>/<resource:2>",
+        "ResponseMetadata": {
+          "HTTPHeaders": {},
+          "HTTPStatusCode": 200
+        }
+      },
+      "describe-change-set-1-prop-values": {
+        "Capabilities": [
+          "CAPABILITY_IAM",
+          "CAPABILITY_NAMED_IAM",
+          "CAPABILITY_AUTO_EXPAND"
+        ],
+        "ChangeSetId": "arn:<partition>:cloudformation:<region>:111111111111:changeSet/<resource:1>",
+        "ChangeSetName": "<change-set-id:1>",
+        "Changes": [
+          {
+            "ResourceChange": {
+              "Action": "Add",
+              "AfterContext": {
+                "Properties": {
+                  "Value": "<parameter-value>",
+                  "Type": "String"
+                }
+              },
+              "Details": [],
+              "LogicalResourceId": "DerivedParameter",
+              "ResourceType": "AWS::SSM::Parameter",
+              "Scope": []
+            },
+            "Type": "Resource"
+          }
+        ],
+        "CreationTime": "datetime",
+        "ExecutionStatus": "AVAILABLE",
+        "IncludeNestedStacks": false,
+        "NotificationARNs": [],
         "Parameters": [
           {
             "ParameterKey": "InputValue",
@@ -5318,8 +5474,256 @@
             "ResolvedValue": "<parameter-value>"
           }
         ],
-=======
->>>>>>> e62a727f
+        "RollbackConfiguration": {},
+        "StackId": "arn:<partition>:cloudformation:<region>:111111111111:stack/<stack-name:1>/<resource:2>",
+        "StackName": "<stack-name:1>",
+        "Status": "CREATE_COMPLETE",
+        "ResponseMetadata": {
+          "HTTPHeaders": {},
+          "HTTPStatusCode": 200
+        }
+      },
+      "describe-change-set-1": {
+        "Capabilities": [
+          "CAPABILITY_IAM",
+          "CAPABILITY_NAMED_IAM",
+          "CAPABILITY_AUTO_EXPAND"
+        ],
+        "ChangeSetId": "arn:<partition>:cloudformation:<region>:111111111111:changeSet/<resource:1>",
+        "ChangeSetName": "<change-set-id:1>",
+        "Changes": [
+          {
+            "ResourceChange": {
+              "Action": "Add",
+              "Details": [],
+              "LogicalResourceId": "DerivedParameter",
+              "ResourceType": "AWS::SSM::Parameter",
+              "Scope": []
+            },
+            "Type": "Resource"
+          }
+        ],
+        "CreationTime": "datetime",
+        "ExecutionStatus": "AVAILABLE",
+        "IncludeNestedStacks": false,
+        "NotificationARNs": [],
+        "Parameters": [
+          {
+            "ParameterKey": "InputValue",
+            "ParameterValue": "<parameter-name>",
+            "ResolvedValue": "<parameter-value>"
+          }
+        ],
+        "RollbackConfiguration": {},
+        "StackId": "arn:<partition>:cloudformation:<region>:111111111111:stack/<stack-name:1>/<resource:2>",
+        "StackName": "<stack-name:1>",
+        "Status": "CREATE_COMPLETE",
+        "ResponseMetadata": {
+          "HTTPHeaders": {},
+          "HTTPStatusCode": 200
+        }
+      },
+      "execute-change-set-1": {
+        "ResponseMetadata": {
+          "HTTPHeaders": {},
+          "HTTPStatusCode": 200
+        }
+      },
+      "post-create-1-describe": {
+        "Capabilities": [
+          "CAPABILITY_IAM",
+          "CAPABILITY_NAMED_IAM",
+          "CAPABILITY_AUTO_EXPAND"
+        ],
+        "ChangeSetId": "arn:<partition>:cloudformation:<region>:111111111111:changeSet/<resource:1>",
+        "CreationTime": "datetime",
+        "DisableRollback": false,
+        "DriftInformation": {
+          "StackDriftStatus": "NOT_CHECKED"
+        },
+        "EnableTerminationProtection": false,
+        "LastUpdatedTime": "datetime",
+        "NotificationARNs": [],
+        "Outputs": [
+          {
+            "OutputKey": "DerivedParameterName",
+            "OutputValue": "<output-value:1>"
+          }
+        ],
+        "Parameters": [
+          {
+            "ParameterKey": "InputValue",
+            "ParameterValue": "<parameter-name>",
+            "ResolvedValue": "<parameter-value>"
+          }
+        ],
+        "RollbackConfiguration": {},
+        "StackId": "arn:<partition>:cloudformation:<region>:111111111111:stack/<stack-name:1>/<resource:2>",
+        "StackName": "<stack-name:1>",
+        "StackStatus": "CREATE_COMPLETE",
+        "Tags": []
+      },
+      "create-change-set-2": {
+        "Id": "arn:<partition>:cloudformation:<region>:111111111111:changeSet/<resource:3>",
+        "StackId": "arn:<partition>:cloudformation:<region>:111111111111:stack/<stack-name:1>/<resource:2>",
+        "ResponseMetadata": {
+          "HTTPHeaders": {},
+          "HTTPStatusCode": 200
+        }
+      },
+      "describe-change-set-2-prop-values": {
+        "Capabilities": [
+          "CAPABILITY_IAM",
+          "CAPABILITY_NAMED_IAM",
+          "CAPABILITY_AUTO_EXPAND"
+        ],
+        "ChangeSetId": "arn:<partition>:cloudformation:<region>:111111111111:changeSet/<resource:3>",
+        "ChangeSetName": "<change-set-id:1>",
+        "Changes": [
+          {
+            "ResourceChange": {
+              "Action": "Add",
+              "AfterContext": {
+                "Properties": {
+                  "Value": "new parameter",
+                  "Type": "String"
+                }
+              },
+              "Details": [],
+              "LogicalResourceId": "AnotherParameter",
+              "ResourceType": "AWS::SSM::Parameter",
+              "Scope": []
+            },
+            "Type": "Resource"
+          }
+        ],
+        "CreationTime": "datetime",
+        "ExecutionStatus": "AVAILABLE",
+        "IncludeNestedStacks": false,
+        "NotificationARNs": [],
+        "Parameters": [
+          {
+            "ParameterKey": "InputValue",
+            "ParameterValue": "<parameter-name>",
+            "ResolvedValue": "<parameter-value>"
+          }
+        ],
+        "RollbackConfiguration": {},
+        "StackId": "arn:<partition>:cloudformation:<region>:111111111111:stack/<stack-name:1>/<resource:2>",
+        "StackName": "<stack-name:1>",
+        "Status": "CREATE_COMPLETE",
+        "ResponseMetadata": {
+          "HTTPHeaders": {},
+          "HTTPStatusCode": 200
+        }
+      },
+      "describe-change-set-2": {
+        "Capabilities": [
+          "CAPABILITY_IAM",
+          "CAPABILITY_NAMED_IAM",
+          "CAPABILITY_AUTO_EXPAND"
+        ],
+        "ChangeSetId": "arn:<partition>:cloudformation:<region>:111111111111:changeSet/<resource:3>",
+        "ChangeSetName": "<change-set-id:1>",
+        "Changes": [
+          {
+            "ResourceChange": {
+              "Action": "Add",
+              "Details": [],
+              "LogicalResourceId": "AnotherParameter",
+              "ResourceType": "AWS::SSM::Parameter",
+              "Scope": []
+            },
+            "Type": "Resource"
+          }
+        ],
+        "CreationTime": "datetime",
+        "ExecutionStatus": "AVAILABLE",
+        "IncludeNestedStacks": false,
+        "NotificationARNs": [],
+        "Parameters": [
+          {
+            "ParameterKey": "InputValue",
+            "ParameterValue": "<parameter-name>",
+            "ResolvedValue": "<parameter-value>"
+          }
+        ],
+        "RollbackConfiguration": {},
+        "StackId": "arn:<partition>:cloudformation:<region>:111111111111:stack/<stack-name:1>/<resource:2>",
+        "StackName": "<stack-name:1>",
+        "Status": "CREATE_COMPLETE",
+        "ResponseMetadata": {
+          "HTTPHeaders": {},
+          "HTTPStatusCode": 200
+        }
+      },
+      "execute-change-set-2": {
+        "ResponseMetadata": {
+          "HTTPHeaders": {},
+          "HTTPStatusCode": 200
+        }
+      },
+      "post-create-2-describe": {
+        "Capabilities": [
+          "CAPABILITY_IAM",
+          "CAPABILITY_NAMED_IAM",
+          "CAPABILITY_AUTO_EXPAND"
+        ],
+        "ChangeSetId": "arn:<partition>:cloudformation:<region>:111111111111:changeSet/<resource:3>",
+        "CreationTime": "datetime",
+        "DisableRollback": false,
+        "DriftInformation": {
+          "StackDriftStatus": "NOT_CHECKED"
+        },
+        "EnableTerminationProtection": false,
+        "LastUpdatedTime": "datetime",
+        "NotificationARNs": [],
+        "Outputs": [
+          {
+            "OutputKey": "DerivedParameterName",
+            "OutputValue": "<output-value:1>"
+          }
+        ],
+        "Parameters": [
+          {
+            "ParameterKey": "InputValue",
+            "ParameterValue": "<parameter-name>",
+            "ResolvedValue": "<parameter-value>"
+          }
+        ],
+        "RollbackConfiguration": {},
+        "StackId": "arn:<partition>:cloudformation:<region>:111111111111:stack/<stack-name:1>/<resource:2>",
+        "StackName": "<stack-name:1>",
+        "StackStatus": "UPDATE_COMPLETE",
+        "Tags": []
+      },
+      "delete-describe": {
+        "Capabilities": [
+          "CAPABILITY_IAM",
+          "CAPABILITY_NAMED_IAM",
+          "CAPABILITY_AUTO_EXPAND"
+        ],
+        "CreationTime": "datetime",
+        "DeletionTime": "datetime",
+        "DisableRollback": false,
+        "DriftInformation": {
+          "StackDriftStatus": "NOT_CHECKED"
+        },
+        "LastUpdatedTime": "datetime",
+        "NotificationARNs": [],
+        "Outputs": [
+          {
+            "OutputKey": "DerivedParameterName",
+            "OutputValue": "<output-value:1>"
+          }
+        ],
+        "Parameters": [
+          {
+            "ParameterKey": "InputValue",
+            "ParameterValue": "<parameter-name>",
+            "ResolvedValue": "<parameter-value>"
+          }
+        ],
         "RollbackConfiguration": {},
         "StackId": "arn:<partition>:cloudformation:<region>:111111111111:stack/<stack-name:1>/<resource:2>",
         "StackName": "<stack-name:1>",
@@ -5327,22 +5731,15 @@
         "Tags": []
       },
       "per-resource-events": {
-<<<<<<< HEAD
         "AnotherParameter": [
           {
             "LogicalResourceId": "AnotherParameter",
-=======
-        "Parameter1": [
-          {
-            "LogicalResourceId": "Parameter1",
->>>>>>> e62a727f
             "PhysicalResourceId": "",
             "ResourceStatus": "CREATE_IN_PROGRESS",
             "ResourceType": "AWS::SSM::Parameter",
             "Timestamp": "timestamp"
           },
           {
-<<<<<<< HEAD
             "LogicalResourceId": "AnotherParameter",
             "PhysicalResourceId": "CFN-AnotherParameter-VMqyisNL143v",
             "ResourceStatus": "CREATE_COMPLETE",
@@ -5353,45 +5750,14 @@
         "DerivedParameter": [
           {
             "LogicalResourceId": "DerivedParameter",
-=======
-            "LogicalResourceId": "Parameter1",
-            "PhysicalResourceId": "parameter-1-name",
-            "ResourceStatus": "CREATE_COMPLETE",
-            "ResourceType": "AWS::SSM::Parameter",
-            "Timestamp": "timestamp"
-          },
-          {
-            "LogicalResourceId": "Parameter1",
-            "PhysicalResourceId": "parameter-1-name",
-            "ResourceStatus": "UPDATE_IN_PROGRESS",
-            "ResourceType": "AWS::SSM::Parameter",
-            "Timestamp": "timestamp"
-          },
-          {
-            "LogicalResourceId": "Parameter1",
-            "PhysicalResourceId": "parameter-2-name",
-            "ResourceStatus": "UPDATE_COMPLETE",
-            "ResourceType": "AWS::SSM::Parameter",
-            "Timestamp": "timestamp"
-          }
-        ],
-        "Parameter2": [
-          {
-            "LogicalResourceId": "Parameter2",
->>>>>>> e62a727f
             "PhysicalResourceId": "",
             "ResourceStatus": "CREATE_IN_PROGRESS",
             "ResourceType": "AWS::SSM::Parameter",
             "Timestamp": "timestamp"
           },
           {
-<<<<<<< HEAD
             "LogicalResourceId": "DerivedParameter",
             "PhysicalResourceId": "<output-value:1>",
-=======
-            "LogicalResourceId": "Parameter2",
-            "PhysicalResourceId": "CFN-Parameter2-DAxvYPlPS8Me",
->>>>>>> e62a727f
             "ResourceStatus": "CREATE_COMPLETE",
             "ResourceType": "AWS::SSM::Parameter",
             "Timestamp": "timestamp"
