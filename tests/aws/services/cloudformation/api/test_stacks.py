import copy
import json
import os
from collections import OrderedDict
from itertools import permutations

import botocore.exceptions
import pytest
import yaml
from botocore.exceptions import ClientError, WaiterError
from localstack_snapshot.snapshots.transformer import SortingTransformer
from tests.aws.services.cloudformation.conftest import (
    skip_if_v1_provider,
    skip_if_v2_provider,
    skipped_v2_items,
)

from localstack.aws.api.cloudformation import Capability
from localstack.services.cloudformation.engine.entities import StackIdentifier
from localstack.services.cloudformation.engine.yaml_parser import parse_yaml
from localstack.testing.aws.util import is_aws_cloud
from localstack.testing.pytest import markers
from localstack.utils.files import load_file
from localstack.utils.strings import short_uid
from localstack.utils.sync import retry, wait_until


class TestStacksApi:
<<<<<<< HEAD
    @skip_if_v2_provider("DescribeStacks")
=======
>>>>>>> 4258f768
    @markers.snapshot.skip_snapshot_verify(
        paths=["$..ChangeSetId", "$..EnableTerminationProtection"]
        + skipped_v2_items(
            "$..Parameters",
        ),
    )
    @markers.aws.validated
    def test_stack_lifecycle(self, deploy_cfn_template, snapshot, aws_client):
        snapshot.add_transformer(snapshot.transform.cloudformation_api())
        snapshot.add_transformer(snapshot.transform.key_value("ParameterValue", "parameter-value"))
        api_name = f"test_{short_uid()}"
        template_path = os.path.join(
            os.path.dirname(__file__), "../../../templates/simple_api.yaml"
        )

        deployed = deploy_cfn_template(
            template_path=template_path,
            parameters={"ApiName": api_name},
        )
        stack_name = deployed.stack_name
        creation_description = aws_client.cloudformation.describe_stacks(StackName=stack_name)[
            "Stacks"
        ][0]
        snapshot.match("creation", creation_description)

        api_name = f"test_{short_uid()}"
        deploy_cfn_template(
            is_update=True,
            stack_name=deployed.stack_name,
            template_path=template_path,
            parameters={"ApiName": api_name},
        )
        update_description = aws_client.cloudformation.describe_stacks(StackName=stack_name)[
            "Stacks"
        ][0]
        snapshot.match("update", update_description)

        aws_client.cloudformation.delete_stack(
            StackName=stack_name,
        )
        aws_client.cloudformation.get_waiter("stack_delete_complete").wait(StackName=stack_name)

        with pytest.raises(aws_client.cloudformation.exceptions.ClientError) as e:
            aws_client.cloudformation.describe_stacks(StackName=stack_name)
        snapshot.match("describe_deleted_by_name_exc", e.value.response)

        deleted = aws_client.cloudformation.describe_stacks(StackName=deployed.stack_id)["Stacks"][
            0
        ]
        assert "DeletionTime" in deleted
        snapshot.match("deleted", deleted)

<<<<<<< HEAD
    @skip_if_v2_provider("DescribeStacks")
=======
>>>>>>> 4258f768
    @markers.aws.validated
    def test_stack_description_special_chars(self, deploy_cfn_template, snapshot, aws_client):
        snapshot.add_transformer(snapshot.transform.cloudformation_api())

        template = {
            "AWSTemplateFormatVersion": "2010-09-09",
            "Description": "test <env>.test.net",
            "Resources": {
                "TestResource": {
                    "Type": "AWS::EC2::VPC",
                    "Properties": {"CidrBlock": "100.30.20.0/20"},
                }
            },
        }
        deployed = deploy_cfn_template(template=json.dumps(template))
        response = aws_client.cloudformation.describe_stacks(StackName=deployed.stack_id)["Stacks"][
            0
        ]
        snapshot.match("describe_stack", response)

    @skip_if_v1_provider(reason="Lots of fields not in parity")
    @markers.aws.validated
    @markers.snapshot.skip_snapshot_verify(
        paths=[
            "$..ResourceChange.Details",
            "$..ResourceChange.Scope",
            "$..StackStatusReason",
        ]
    )
    def test_stack_description_lifecycle(self, snapshot, aws_client, cleanups):
        """
        Test when and how the description gets set
        """
        snapshot.add_transformer(snapshot.transform.cloudformation_api())
        template = {
            "AWSTemplateFormatVersion": "2010-09-09",
            "Description": "test <env>.test.net",
            "Resources": {
                "TestResource": {
                    "Type": "AWS::SSM::Parameter",
                    "Properties": {
                        "Type": "String",
                        "Value": "DummyValue",
                    },
                }
            },
        }
        stack_name = f"stack-{short_uid()}"
        change_set_name = f"cs-{short_uid()}"
        change_set = aws_client.cloudformation.create_change_set(
            StackName=stack_name,
            ChangeSetName=change_set_name,
            ChangeSetType="CREATE",
            TemplateBody=json.dumps(template),
        )
        change_set_id = change_set["Id"]
        stack_id = change_set["StackId"]

        aws_client.cloudformation.get_waiter("change_set_create_complete").wait(
            ChangeSetName=change_set_id, StackName=stack_id
        )
        change_set_description = aws_client.cloudformation.describe_change_set(
            ChangeSetName=change_set_id
        )
        snapshot.match("change-set-pre-execute", change_set_description)
        stack_description = aws_client.cloudformation.describe_stacks(StackName=stack_id)["Stacks"][
            0
        ]
        snapshot.match("stack-pre-execute", stack_description)

        aws_client.cloudformation.execute_change_set(ChangeSetName=change_set_id)
        cleanups.append(lambda: aws_client.cloudformation.delete_stack(StackName=stack_id))

        aws_client.cloudformation.get_waiter("stack_create_complete").wait(StackName=stack_id)
        stack_description = aws_client.cloudformation.describe_stacks(StackName=stack_id)["Stacks"][
            0
        ]
        snapshot.match("stack-post-execute", stack_description)

    @markers.aws.validated
    def test_stack_name_creation(self, deploy_cfn_template, snapshot, aws_client):
        snapshot.add_transformer(snapshot.transform.cloudformation_api())

        stack_name = f"*@{short_uid()}_$"

        with pytest.raises(Exception) as e:
            deploy_cfn_template(
                template_path=os.path.join(
                    os.path.dirname(__file__), "../../../templates/sns_topic_template.yaml"
                ),
                stack_name=stack_name,
            )

            snapshot.match("stack_response", e.value.response)

    @markers.aws.validated
    @pytest.mark.parametrize("fileformat", ["yaml", "json"])
    def test_get_template_using_create_stack(self, snapshot, fileformat, aws_client):
        snapshot.add_transformer(snapshot.transform.cloudformation_api())

        stack_name = f"stack-{short_uid()}"
        aws_client.cloudformation.create_stack(
            StackName=stack_name,
            TemplateBody=load_file(
                os.path.join(
                    os.path.dirname(__file__), f"../../../templates/sns_topic_template.{fileformat}"
                )
            ),
        )
        aws_client.cloudformation.get_waiter("stack_create_complete").wait(StackName=stack_name)

        template_original = aws_client.cloudformation.get_template(
            StackName=stack_name, TemplateStage="Original"
        )
        snapshot.match("template_original", template_original)

        template_processed = aws_client.cloudformation.get_template(
            StackName=stack_name, TemplateStage="Processed"
        )
        snapshot.match("template_processed", template_processed)

    @markers.aws.validated
    @pytest.mark.parametrize("fileformat", ["yaml", "json"])
    def test_get_template_using_changesets(
        self, deploy_cfn_template, snapshot, fileformat, aws_client
    ):
        snapshot.add_transformer(snapshot.transform.cloudformation_api())

        stack = deploy_cfn_template(
            template_path=os.path.join(
                os.path.dirname(__file__), f"../../../templates/sns_topic_template.{fileformat}"
            )
        )

        template_original = aws_client.cloudformation.get_template(
            StackName=stack.stack_id, TemplateStage="Original"
        )
        snapshot.match("template_original", template_original)

        template_processed = aws_client.cloudformation.get_template(
            StackName=stack.stack_id, TemplateStage="Processed"
        )
        snapshot.match("template_processed", template_processed)

    @markers.aws.validated
    @markers.snapshot.skip_snapshot_verify(
        paths=["$..ParameterValue", "$..PhysicalResourceId", "$..Capabilities"]
    )
    def test_stack_update_resources(
        self,
        deploy_cfn_template,
        is_change_set_finished,
        is_change_set_created_and_available,
        snapshot,
        aws_client,
    ):
        snapshot.add_transformer(snapshot.transform.cloudformation_api())
        snapshot.add_transformer(snapshot.transform.key_value("PhysicalResourceId"))

        api_name = f"test_{short_uid()}"

        # create stack
        deployed = deploy_cfn_template(
            template_path=os.path.join(
                os.path.dirname(__file__), "../../../templates/simple_api.yaml"
            ),
            parameters={"ApiName": api_name},
        )
        stack_name = deployed.stack_name
        stack_id = deployed.stack_id

        # assert snapshot of created stack
        snapshot.match(
            "stack_created",
            aws_client.cloudformation.describe_stacks(StackName=stack_id)["Stacks"][0],
        )

        # update stack, with one additional resource
        api_name = f"test_{short_uid()}"
        deploy_cfn_template(
            is_update=True,
            stack_name=deployed.stack_name,
            template_path=os.path.join(
                os.path.dirname(__file__), "../../../templates/simple_api.update.yaml"
            ),
            parameters={"ApiName": api_name},
        )

        # assert snapshot of updated stack
        snapshot.match(
            "stack_updated",
            aws_client.cloudformation.describe_stacks(StackName=stack_id)["Stacks"][0],
        )

        # describe stack resources
        resources = aws_client.cloudformation.describe_stack_resources(StackName=stack_name)
        snapshot.match("stack_resources", resources)

    @markers.aws.validated
    def test_update_stack_with_same_template_withoutchange(
        self, deploy_cfn_template, aws_client, snapshot
    ):
        template = load_file(
            os.path.join(os.path.dirname(__file__), "../../../templates/simple_no_change.yaml")
        )
        stack = deploy_cfn_template(template=template)

        with pytest.raises(Exception) as ctx:  # TODO: capture proper exception
            aws_client.cloudformation.update_stack(
                StackName=stack.stack_name, TemplateBody=template
            )
            aws_client.cloudformation.get_waiter("stack_update_complete").wait(
                StackName=stack.stack_name
            )

        snapshot.match("no_change_exception", ctx.value.response)

    @skip_if_v2_provider("Transform")
    @markers.aws.validated
    def test_update_stack_with_same_template_withoutchange_transformation(
        self, deploy_cfn_template, aws_client
    ):
        template = load_file(
            os.path.join(
                os.path.dirname(__file__),
                "../../../templates/simple_no_change_with_transformation.yaml",
            )
        )
        stack = deploy_cfn_template(template=template)

        # transformations will always work even if there's no change in the template!
        aws_client.cloudformation.update_stack(
            StackName=stack.stack_name,
            TemplateBody=template,
            Capabilities=["CAPABILITY_AUTO_EXPAND"],
        )
        aws_client.cloudformation.get_waiter("stack_update_complete").wait(
            StackName=stack.stack_name
        )

    @markers.aws.validated
    def test_update_stack_actual_update(self, deploy_cfn_template, aws_client):
        template = load_file(
            os.path.join(os.path.dirname(__file__), "../../../templates/sqs_queue_update.yml")
        )
        queue_name = f"test-queue-{short_uid()}"
        stack = deploy_cfn_template(
            template=template, parameters={"QueueName": queue_name}, max_wait=360
        )

        queue_arn_1 = aws_client.sqs.get_queue_attributes(
            QueueUrl=stack.outputs["QueueUrl"], AttributeNames=["QueueArn"]
        )["Attributes"]["QueueArn"]
        assert queue_arn_1

        stack2 = deploy_cfn_template(
            template=template,
            stack_name=stack.stack_name,
            parameters={"QueueName": f"{queue_name}-new"},
            is_update=True,
            max_wait=360,
        )

        queue_arn_2 = aws_client.sqs.get_queue_attributes(
            QueueUrl=stack2.outputs["QueueUrl"], AttributeNames=["QueueArn"]
        )["Attributes"]["QueueArn"]
        assert queue_arn_2

        assert queue_arn_1 != queue_arn_2

    @markers.snapshot.skip_snapshot_verify(paths=["$..StackEvents"])
    @markers.aws.validated
    def test_list_events_after_deployment(self, deploy_cfn_template, snapshot, aws_client):
        snapshot.add_transformer(SortingTransformer("StackEvents", lambda x: x["Timestamp"]))
        snapshot.add_transformer(snapshot.transform.cloudformation_api())
        stack = deploy_cfn_template(
            template_path=os.path.join(
                os.path.dirname(__file__), "../../../templates/sns_topic_simple.yaml"
            )
        )
        response = aws_client.cloudformation.describe_stack_events(StackName=stack.stack_name)
        snapshot.match("events", response)

    @markers.aws.validated
    @pytest.mark.skip(reason="disable rollback not supported")
    @pytest.mark.parametrize("rollback_disabled, length_expected", [(False, 0), (True, 1)])
    def test_failure_options_for_stack_creation(
        self, rollback_disabled, length_expected, aws_client
    ):
        template_with_error = open(
            os.path.join(os.path.dirname(__file__), "../../../templates/multiple_bucket.yaml")
        ).read()

        stack_name = f"stack-{short_uid()}"
        bucket_1_name = f"bucket-{short_uid()}"
        bucket_2_name = f"bucket!#${short_uid()}"

        aws_client.cloudformation.create_stack(
            StackName=stack_name,
            TemplateBody=template_with_error,
            DisableRollback=rollback_disabled,
            Parameters=[
                {"ParameterKey": "BucketName1", "ParameterValue": bucket_1_name},
                {"ParameterKey": "BucketName2", "ParameterValue": bucket_2_name},
            ],
        )

        assert wait_until(
            lambda _: stack_process_is_finished(aws_client.cloudformation, stack_name),
            wait=10,
            strategy="exponential",
        )

        resources = aws_client.cloudformation.describe_stack_resources(StackName=stack_name)[
            "StackResources"
        ]
        created_resources = [
            resource for resource in resources if "CREATE_COMPLETE" in resource["ResourceStatus"]
        ]
        assert len(created_resources) == length_expected

        aws_client.cloudformation.delete_stack(StackName=stack_name)

    @markers.aws.validated
    @pytest.mark.skipif(reason="disable rollback not enabled", condition=not is_aws_cloud())
    @pytest.mark.parametrize("rollback_disabled, length_expected", [(False, 2), (True, 1)])
    def test_failure_options_for_stack_update(
        self, rollback_disabled, length_expected, aws_client, cleanups
    ):
        stack_name = f"stack-{short_uid()}"
        template = open(
            os.path.join(
                os.path.dirname(__file__), "../../../templates/multiple_bucket_update.yaml"
            ),
        ).read()

        aws_client.cloudformation.create_stack(
            StackName=stack_name,
            TemplateBody=template,
        )
        cleanups.append(lambda: aws_client.cloudformation.delete_stack(StackName=stack_name))

        def _assert_stack_process_finished():
            return stack_process_is_finished(aws_client.cloudformation, stack_name)

        assert wait_until(_assert_stack_process_finished)
        resources = aws_client.cloudformation.describe_stack_resources(StackName=stack_name)[
            "StackResources"
        ]
        created_resources = [
            resource for resource in resources if "CREATE_COMPLETE" in resource["ResourceStatus"]
        ]
        assert len(created_resources) == 2

        aws_client.cloudformation.update_stack(
            StackName=stack_name,
            TemplateBody=template,
            DisableRollback=rollback_disabled,
            Parameters=[
                {"ParameterKey": "Days", "ParameterValue": "-1"},
            ],
        )

        assert wait_until(_assert_stack_process_finished)

        resources = aws_client.cloudformation.describe_stack_resources(StackName=stack_name)[
            "StackResources"
        ]
        updated_resources = [
            resource
            for resource in resources
            if resource["ResourceStatus"] in ["CREATE_COMPLETE", "UPDATE_COMPLETE"]
        ]
        assert len(updated_resources) == length_expected

    @markers.aws.only_localstack
    def test_create_stack_with_custom_id(
        self, aws_client, cleanups, account_id, region_name, set_resource_custom_id
    ):
        stack_name = f"stack-{short_uid()}"
        custom_id = short_uid()

        set_resource_custom_id(
            StackIdentifier(account_id, region_name, stack_name), custom_id=custom_id
        )
        template = open(
            os.path.join(os.path.dirname(__file__), "../../../templates/sns_topic_simple.yaml"),
        ).read()

        stack = aws_client.cloudformation.create_stack(
            StackName=stack_name,
            TemplateBody=template,
        )
        cleanups.append(lambda: aws_client.cloudformation.delete_stack(StackName=stack_name))

        assert stack["StackId"].split("/")[-1] == custom_id

        # We need to wait until the stack is created otherwise we can end up in a scenario
        # where we try to delete the stack before creating its resources, failing the test
        aws_client.cloudformation.get_waiter("stack_create_complete").wait(StackName=stack_name)


def stack_process_is_finished(cfn_client, stack_name):
    return (
        "PROGRESS"
        not in cfn_client.describe_stacks(StackName=stack_name)["Stacks"][0]["StackStatus"]
    )


@markers.aws.validated
@pytest.mark.skip(reason="Not Implemented")
def test_linting_error_during_creation(snapshot, aws_client):
    stack_name = f"stack-{short_uid()}"
    bad_template = {"Resources": "", "Outputs": ""}

    with pytest.raises(botocore.exceptions.ClientError) as ex:
        aws_client.cloudformation.create_stack(
            StackName=stack_name, TemplateBody=json.dumps(bad_template)
        )

    error_response = ex.value.response
    snapshot.match("error", error_response)


@markers.aws.validated
@pytest.mark.skip(reason="feature not implemented")
def test_notifications(
    deploy_cfn_template,
    sns_create_topic,
    is_stack_created,
    is_stack_updated,
    sqs_create_queue,
    sns_create_sqs_subscription,
    cleanup_stacks,
    aws_client,
):
    stack_name = f"stack-{short_uid()}"
    topic_arn = sns_create_topic()["TopicArn"]
    sqs_url = sqs_create_queue()
    sns_create_sqs_subscription(topic_arn, sqs_url)

    template = load_file(
        os.path.join(os.path.dirname(__file__), "../../../templates/sns_topic_parameter.yml")
    )
    aws_client.cloudformation.create_stack(
        StackName=stack_name,
        NotificationARNs=[topic_arn],
        TemplateBody=template,
        Parameters=[{"ParameterKey": "TopicName", "ParameterValue": f"topic-{short_uid()}"}],
    )
    cleanup_stacks([stack_name])

    assert wait_until(is_stack_created(stack_name))

    template = load_file(
        os.path.join(os.path.dirname(__file__), "../../../templates/sns_topic_parameter.yml")
    )
    aws_client.cloudformation.update_stack(
        StackName=stack_name,
        TemplateBody=template,
        Parameters=[
            {"ParameterKey": "TopicName", "ParameterValue": f"topic-{short_uid()}"},
        ],
    )
    assert wait_until(is_stack_updated(stack_name))

    messages = {}

    def _assert_messages():
        sqs_messages = aws_client.sqs.receive_message(QueueUrl=sqs_url)["Messages"]
        for sqs_message in sqs_messages:
            sns_message = json.loads(sqs_message["Body"])
            messages.update({sns_message["MessageId"]: sns_message})

        # Assert notifications of resources created
        assert [message for message in messages.values() if "CREATE_" in message["Message"]]

        # Assert notifications of resources deleted
        assert [message for message in messages.values() if "UPDATE_" in message["Message"]]

        # Assert notifications of resources deleted
        assert [message for message in messages.values() if "DELETE_" in message["Message"]]

    retry(_assert_messages, retries=10, sleep=2)


@markers.aws.validated
@markers.snapshot.skip_snapshot_verify(
    paths=[
        # parameters may be out of order
        "$..Stacks..Parameters",
    ]
)
def test_updating_an_updated_stack_sets_status(deploy_cfn_template, snapshot, aws_client):
    """
    The status of a stack that has been updated twice should be "UPDATE_COMPLETE"
    """
    snapshot.add_transformer(snapshot.transform.cloudformation_api())

    # need multiple templates to support updates to the stack
    template_1 = load_file(
        os.path.join(os.path.dirname(__file__), "../../../templates/stack_update_1.yaml")
    )
    template_2 = load_file(
        os.path.join(os.path.dirname(__file__), "../../../templates/stack_update_2.yaml")
    )
    template_3 = load_file(
        os.path.join(os.path.dirname(__file__), "../../../templates/stack_update_3.yaml")
    )

    topic_1_name = f"topic-1-{short_uid()}"
    topic_2_name = f"topic-2-{short_uid()}"
    topic_3_name = f"topic-3-{short_uid()}"
    snapshot.add_transformers_list(
        [
            snapshot.transform.regex(topic_1_name, "topic-1"),
            snapshot.transform.regex(topic_2_name, "topic-2"),
            snapshot.transform.regex(topic_3_name, "topic-3"),
        ]
    )

    parameters = {
        "Topic1Name": topic_1_name,
        "Topic2Name": topic_2_name,
        "Topic3Name": topic_3_name,
    }

    def wait_for(waiter_type: str) -> None:
        aws_client.cloudformation.get_waiter(waiter_type).wait(
            StackName=stack.stack_name,
            WaiterConfig={
                "Delay": 5,
                "MaxAttempts": 5,
            },
        )

    stack = deploy_cfn_template(template=template_1, parameters=parameters)
    wait_for("stack_create_complete")

    # update the stack
    deploy_cfn_template(
        template=template_2,
        is_update=True,
        stack_name=stack.stack_name,
        parameters=parameters,
    )
    wait_for("stack_update_complete")

    # update the stack again
    deploy_cfn_template(
        template=template_3,
        is_update=True,
        stack_name=stack.stack_name,
        parameters=parameters,
    )
    wait_for("stack_update_complete")

    res = aws_client.cloudformation.describe_stacks(StackName=stack.stack_name)
    snapshot.match("describe-result", res)


@markers.aws.validated
def test_update_termination_protection(deploy_cfn_template, snapshot, aws_client):
    snapshot.add_transformer(snapshot.transform.cloudformation_api())
    snapshot.add_transformer(snapshot.transform.key_value("ParameterValue", "parameter-value"))

    # create stack
    api_name = f"test_{short_uid()}"
    template_path = os.path.join(os.path.dirname(__file__), "../../../templates/simple_api.yaml")
    stack = deploy_cfn_template(template_path=template_path, parameters={"ApiName": api_name})

    # update termination protection (true)
    aws_client.cloudformation.update_termination_protection(
        EnableTerminationProtection=True, StackName=stack.stack_name
    )
    res = aws_client.cloudformation.describe_stacks(StackName=stack.stack_name)
    snapshot.match("describe-stack-1", res)

    # update termination protection (false)
    aws_client.cloudformation.update_termination_protection(
        EnableTerminationProtection=False, StackName=stack.stack_name
    )
    res = aws_client.cloudformation.describe_stacks(StackName=stack.stack_name)
    snapshot.match("describe-stack-2", res)


@markers.aws.validated
def test_events_resource_types(deploy_cfn_template, snapshot, aws_client):
    template_path = os.path.join(
        os.path.dirname(__file__), "../../../templates/cfn_cdk_sample_app.yaml"
    )
    stack = deploy_cfn_template(template_path=template_path, max_wait=500)
    events = aws_client.cloudformation.describe_stack_events(StackName=stack.stack_name)[
        "StackEvents"
    ]

    resource_types = list({event["ResourceType"] for event in events})
    resource_types.sort()
    snapshot.match("resource_types", resource_types)


@markers.aws.validated
def test_list_parameter_type(aws_client, deploy_cfn_template, cleanups):
    stack_name = f"test-stack-{short_uid()}"
    cleanups.append(lambda: aws_client.cloudformation.delete_stack(StackName=stack_name))
    stack = deploy_cfn_template(
        template_path=os.path.join(
            os.path.dirname(__file__), "../../../templates/cfn_parameter_list_type.yaml"
        ),
        parameters={
            "ParamsList": "foo,bar",
        },
    )

    assert stack.outputs["ParamValue"] == "foo|bar"


@markers.aws.validated
@pytest.mark.skipif(condition=not is_aws_cloud(), reason="rollback not implemented")
def test_blocked_stack_deletion(aws_client, cleanups, snapshot):
    """
    uses AWS::IAM::Policy for demonstrating this behavior

    1. create fails
    2. rollback fails even though create didn't even provision anything
    3. trying to delete the stack afterwards also doesn't work
    4. deleting the stack with retain resources works
    """
    cfn = aws_client.cloudformation
    stack_name = f"test-stacks-blocked-{short_uid()}"
    policy_name = f"test-broken-policy-{short_uid()}"
    snapshot.add_transformer(snapshot.transform.cloudformation_api())
    snapshot.add_transformer(snapshot.transform.regex(policy_name, "<policy-name>"))
    template_body = load_file(
        os.path.join(os.path.dirname(__file__), "../../../templates/iam_policy_invalid.yaml")
    )
    waiter_config = {"Delay": 1, "MaxAttempts": 20}

    snapshot.add_transformer(snapshot.transform.key_value("PhysicalResourceId"))
    snapshot.add_transformer(
        snapshot.transform.key_value("ResourceStatusReason", reference_replacement=False)
    )

    stack = cfn.create_stack(
        StackName=stack_name,
        TemplateBody=template_body,
        Parameters=[{"ParameterKey": "Name", "ParameterValue": policy_name}],
        Capabilities=[Capability.CAPABILITY_NAMED_IAM],
    )
    stack_id = stack["StackId"]
    cleanups.append(lambda: cfn.delete_stack(StackName=stack_id, RetainResources=["BrokenPolicy"]))
    with pytest.raises(WaiterError):
        cfn.get_waiter("stack_create_complete").wait(StackName=stack_id, WaiterConfig=waiter_config)
    stack_post_create = cfn.describe_stacks(StackName=stack_id)
    snapshot.match("stack_post_create", stack_post_create)

    cfn.delete_stack(StackName=stack_id)
    with pytest.raises(WaiterError):
        cfn.get_waiter("stack_delete_complete").wait(StackName=stack_id, WaiterConfig=waiter_config)
    stack_post_fail_delete = cfn.describe_stacks(StackName=stack_id)
    snapshot.match("stack_post_fail_delete", stack_post_fail_delete)

    cfn.delete_stack(StackName=stack_id, RetainResources=["BrokenPolicy"])
    cfn.get_waiter("stack_delete_complete").wait(StackName=stack_id, WaiterConfig=waiter_config)
    stack_post_success_delete = cfn.describe_stacks(StackName=stack_id)
    snapshot.match("stack_post_success_delete", stack_post_success_delete)
    stack_events = cfn.describe_stack_events(StackName=stack_id)
    snapshot.match("stack_events", stack_events)


MINIMAL_TEMPLATE = """
Resources:
    SimpleParam:
        Type: AWS::SSM::Parameter
        Properties:
            Value: test
            Type: String
"""


@markers.snapshot.skip_snapshot_verify(
    paths=["$..EnableTerminationProtection", "$..LastUpdatedTime"]
    + skipped_v2_items("$..Capabilities")
)
@markers.aws.validated
def test_name_conflicts(aws_client, snapshot, cleanups):
    """
    Tests behavior of creating a stack with the same name of one that was previously deleted

    1. Create Stack
    2. Delete Stack
    3. Create Stack with same name as in 1.

    Step 3 should be successful because you can re-use StackNames,
    but only one stack for a given stack name can be `ACTIVE` at one time.

    We didn't exhaustively test yet what is considered as Active by CloudFormation
    For now the assumption is that anything != "DELETE_COMPLETED" is considered "ACTIVE"
    """
    snapshot.add_transformer(snapshot.transform.cloudformation_api())

    stack_name = f"repeated-stack-{short_uid()}"
    cleanups.append(lambda: aws_client.cloudformation.delete_stack(StackName=stack_name))
    stack = aws_client.cloudformation.create_stack(
        StackName=stack_name, TemplateBody=MINIMAL_TEMPLATE
    )
    stack_id = stack["StackId"]
    aws_client.cloudformation.get_waiter("stack_create_complete").wait(StackName=stack_name)

    # only one can be active at a time
    with pytest.raises(aws_client.cloudformation.exceptions.AlreadyExistsException) as e:
        aws_client.cloudformation.create_stack(StackName=stack_name, TemplateBody=MINIMAL_TEMPLATE)
    snapshot.match("create_stack_already_exists_exc", e.value.response)

    created_stack_desc = aws_client.cloudformation.describe_stacks(StackName=stack_name)["Stacks"][
        0
    ]["StackStatus"]
    snapshot.match("created_stack_desc", created_stack_desc)

    aws_client.cloudformation.delete_stack(StackName=stack_name)
    aws_client.cloudformation.get_waiter("stack_delete_complete").wait(StackName=stack_name)

    # describe with name fails
    with pytest.raises(aws_client.cloudformation.exceptions.ClientError) as e:
        aws_client.cloudformation.describe_stacks(StackName=stack_name)
    snapshot.match("deleted_stack_not_found_exc", e.value.response)

    # describe events with name fails
    with pytest.raises(aws_client.cloudformation.exceptions.ClientError) as e:
        aws_client.cloudformation.describe_stack_events(StackName=stack_name)
    snapshot.match("deleted_stack_events_not_found_by_name", e.value.response)

    # describe with stack id (ARN) succeeds
    deleted_stack_desc = aws_client.cloudformation.describe_stacks(StackName=stack_id)
    snapshot.match("deleted_stack_desc", deleted_stack_desc)

    # creating a new stack with the same name as the previously deleted one should work
    stack = aws_client.cloudformation.create_stack(
        StackName=stack_name, TemplateBody=MINIMAL_TEMPLATE
    )
    # should issue a new unique stack ID/ARN
    new_stack_id = stack["StackId"]
    assert stack_id != new_stack_id
    aws_client.cloudformation.get_waiter("stack_create_complete").wait(StackName=stack_name)

    new_stack_desc = aws_client.cloudformation.describe_stacks(StackName=stack_name)
    snapshot.match("new_stack_desc", new_stack_desc)
    assert len(new_stack_desc["Stacks"]) == 1
    assert new_stack_desc["Stacks"][0]["StackId"] == new_stack_id

    # can still access both by using the ARN (stack id)
    # and they should be different from each other
    stack_id_desc = aws_client.cloudformation.describe_stacks(StackName=stack_id)
    new_stack_id_desc = aws_client.cloudformation.describe_stacks(StackName=new_stack_id)
    snapshot.match("stack_id_desc", stack_id_desc)
    snapshot.match("new_stack_id_desc", new_stack_id_desc)

    # check if the describing the stack events return the right stack
    stack_events = aws_client.cloudformation.describe_stack_events(StackName=stack_name)[
        "StackEvents"
    ]
    assert all(stack_event["StackId"] == new_stack_id for stack_event in stack_events)
    # describing events by the old stack id should still yield the old events
    stack_events = aws_client.cloudformation.describe_stack_events(StackName=stack_id)[
        "StackEvents"
    ]
    assert all(stack_event["StackId"] == stack_id for stack_event in stack_events)

    # deleting the stack by name should delete the new, not already deleted stack
    aws_client.cloudformation.delete_stack(StackName=stack_name)
    aws_client.cloudformation.get_waiter("stack_delete_complete").wait(StackName=stack_name)
    # describe with stack id returns stack deleted
    deleted_stack_desc = aws_client.cloudformation.describe_stacks(StackName=new_stack_id)
    snapshot.match("deleted_second_stack_desc", deleted_stack_desc)


@markers.aws.validated
def test_describe_stack_events_errors(aws_client, snapshot):
    with pytest.raises(aws_client.cloudformation.exceptions.ClientError) as e:
        aws_client.cloudformation.describe_stack_events()
    snapshot.match("describe_stack_events_no_stack_name", e.value.response)
    with pytest.raises(aws_client.cloudformation.exceptions.ClientError) as e:
        aws_client.cloudformation.describe_stack_events(StackName="does-not-exist")
    snapshot.match("describe_stack_events_stack_not_found", e.value.response)


TEMPLATE_ORDER_CASES = list(permutations(["A", "B", "C"]))


@markers.aws.validated
@markers.snapshot.skip_snapshot_verify(
    paths=[
        "$..StackId",
        # TODO
        "$..PhysicalResourceId",
        # TODO
        "$..ResourceProperties",
    ]
)
@pytest.mark.parametrize(
    "deploy_order", TEMPLATE_ORDER_CASES, ids=["-".join(vals) for vals in TEMPLATE_ORDER_CASES]
)
def test_stack_deploy_order(deploy_cfn_template, aws_client, snapshot, deploy_order: tuple[str]):
    snapshot.add_transformer(snapshot.transform.cloudformation_api())
    snapshot.add_transformer(snapshot.transform.key_value("EventId"))
    resources = {
        "A": {
            "Type": "AWS::SSM::Parameter",
            "Properties": {
                "Type": "String",
                "Value": "root",
            },
        },
        "B": {
            "Type": "AWS::SSM::Parameter",
            "Properties": {
                "Type": "String",
                "Value": {
                    "Ref": "A",
                },
            },
        },
        "C": {
            "Type": "AWS::SSM::Parameter",
            "Properties": {
                "Type": "String",
                "Value": {
                    "Ref": "B",
                },
            },
        },
    }

    resources = OrderedDict(
        [
            (logical_resource_id, resources[logical_resource_id])
            for logical_resource_id in deploy_order
        ]
    )
    assert len(resources) == 3

    stack = deploy_cfn_template(
        template=json.dumps(
            {
                "Resources": resources,
            }
        )
    )

    stack.destroy()

    events = aws_client.cloudformation.describe_stack_events(
        StackName=stack.stack_id,
    )["StackEvents"]

    filtered_events = []
    for event in events:
        # only the resources we care about
        if event["LogicalResourceId"] not in deploy_order:
            continue

        # only _COMPLETE events
        if not event["ResourceStatus"].endswith("_COMPLETE"):
            continue

        filtered_events.append(event)

    # sort by event time
    filtered_events.sort(key=lambda e: e["Timestamp"])

    snapshot.match("events", filtered_events)


@skip_if_v1_provider("Not supported with v1 provider")
@markers.aws.validated
@pytest.mark.parametrize(
    "deletions",
    [
        pytest.param(["C"], id="C"),
        pytest.param(["B", "C"], id="B-C"),
        pytest.param(["A", "B", "C"], id="A-B-C"),
    ],
)
@markers.snapshot.skip_snapshot_verify(
    paths=[
        "delete-describe.ChangeSetId",
        "$..EnableTerminationProtection",
        #
        # Before/After Context
        "$..Capabilities",
        "$..IncludeNestedStacks",
        "$..Scope",
        "$..Details",
        "$..Parameters",
        "$..PolicyAction",
        "$..PhysicalResourceId",
        "$..Changes..ResourceChange.BeforeContext.Properties.Value",
        "$..StackEvents..EventId",
        "$..StackEvents..ResourceStatusReason",
        "$..StackEvents..ResourceProperties.Value",
        "all-events..EventId",
    ]
)
def test_stack_deletion_order(
    aws_client, capture_update_process, capture_resource_state_changes, snapshot, deletions
):
    t1 = {
        "Resources": {
            "Dummy": {
                "Type": "AWS::SSM::Parameter",
                "Properties": {
                    "Type": "String",
                    "Value": "dummy",
                },
            },
            "A": {
                "Type": "AWS::SSM::Parameter",
                "Properties": {
                    "Type": "String",
                    "Value": "root",
                },
                "DependsOn": ["Dummy"],
            },
            "B": {
                "Type": "AWS::SSM::Parameter",
                "Properties": {
                    "Type": "String",
                    "Value": {
                        "Ref": "A",
                    },
                },
            },
            "C": {
                "Type": "AWS::SSM::Parameter",
                "Properties": {
                    "Type": "String",
                    "Value": {
                        "Ref": "B",
                    },
                },
            },
        }
    }
    t2 = copy.deepcopy(t1)
    for deletion in deletions:
        del t2["Resources"][deletion]

    stack_id = capture_update_process(snapshot, t1, t2)

    # since resource deployments are serializable, we can capture events and check parity with them
    events = list(capture_resource_state_changes(stack_id))
    to_snapshot = [(every["LogicalResourceId"], every["ResourceStatus"]) for every in events[::-1]]
    snapshot.match("all-events", to_snapshot)


<<<<<<< HEAD
@skip_if_v2_provider("DescribeStack")
=======
@skip_if_v2_provider(reason="CFNV2:DescribeStack(noecho)")
>>>>>>> 4258f768
@markers.snapshot.skip_snapshot_verify(
    paths=[
        # TODO: this property is present in the response from LocalStack when
        # there is an active changeset, however it is not present on AWS
        # because the change set has not been executed.
        "$..Stacks..ChangeSetId",
        # FIXME: tackle this when fixing API parity of CloudFormation
        "$..Capabilities",
        "$..IncludeNestedStacks",
        "$..LastUpdatedTime",
        "$..NotificationARNs",
        "$..ResourceChange",
        "$..StackResourceDetail.Metadata",
    ]
)
@markers.aws.validated
def test_no_echo_parameter(snapshot, aws_client, deploy_cfn_template):
    snapshot.add_transformer(snapshot.transform.cloudformation_api())
    snapshot.add_transformer(SortingTransformer("Parameters", lambda x: x.get("ParameterKey", "")))

    template_path = os.path.join(os.path.dirname(__file__), "../../../templates/cfn_no_echo.yml")
    template = open(template_path).read()

    deployment = deploy_cfn_template(
        template=template,
        parameters={"SecretParameter": "SecretValue"},
    )
    stack_id = deployment.stack_id
    stack_name = deployment.stack_name

    describe_stacks = aws_client.cloudformation.describe_stacks(StackName=stack_id)
    snapshot.match("describe_stacks", describe_stacks)

    # Check Resource Metadata.
    describe_stack_resources = aws_client.cloudformation.describe_stack_resources(
        StackName=stack_id
    )
    for resource in describe_stack_resources["StackResources"]:
        resource_logical_id = resource["LogicalResourceId"]

        # Get detailed information about the resource
        describe_stack_resource_details = aws_client.cloudformation.describe_stack_resource(
            StackName=stack_name, LogicalResourceId=resource_logical_id
        )
        snapshot.match(
            f"describe_stack_resource_details_{resource_logical_id}",
            describe_stack_resource_details,
        )

    # Update stack via update_stack (and change the value of SecretParameter)
    aws_client.cloudformation.update_stack(
        StackName=stack_name,
        TemplateBody=template,
        Parameters=[
            {"ParameterKey": "SecretParameter", "ParameterValue": "NewSecretValue1"},
        ],
    )
    aws_client.cloudformation.get_waiter("stack_update_complete").wait(StackName=stack_name)
    update_stacks = aws_client.cloudformation.describe_stacks(StackName=stack_id)
    snapshot.match("describe_updated_stacks", update_stacks)

    # Update stack via create_change_set (and change the value of SecretParameter)
    change_set_name = f"UpdateSecretParameterValue-{short_uid()}"
    aws_client.cloudformation.create_change_set(
        StackName=stack_name,
        TemplateBody=template,
        ChangeSetName=change_set_name,
        Parameters=[
            {"ParameterKey": "SecretParameter", "ParameterValue": "NewSecretValue2"},
        ],
    )
    aws_client.cloudformation.get_waiter("change_set_create_complete").wait(
        StackName=stack_name,
        ChangeSetName=change_set_name,
    )
    change_sets = aws_client.cloudformation.describe_change_set(
        StackName=stack_id,
        ChangeSetName=change_set_name,
    )
    snapshot.match("describe_updated_change_set", change_sets)
    describe_stacks = aws_client.cloudformation.describe_stacks(StackName=stack_id)
    snapshot.match("describe_updated_stacks_change_set", describe_stacks)

    # Change `NoEcho` of a parameter from true to false and update stack via create_change_set.
    change_set_name = f"UpdateSecretParameterNoEchoToFalse-{short_uid()}"
    template_dict = parse_yaml(load_file(template_path))
    template_dict["Parameters"]["SecretParameter"]["NoEcho"] = False
    template_no_echo_false = yaml.dump(template_dict)
    aws_client.cloudformation.create_change_set(
        StackName=stack_name,
        TemplateBody=template_no_echo_false,
        ChangeSetName=change_set_name,
        Parameters=[
            {"ParameterKey": "SecretParameter", "ParameterValue": "NewSecretValue2"},
        ],
    )
    aws_client.cloudformation.get_waiter("change_set_create_complete").wait(
        StackName=stack_name,
        ChangeSetName=change_set_name,
    )
    change_sets = aws_client.cloudformation.describe_change_set(
        StackName=stack_id,
        ChangeSetName=change_set_name,
    )
    snapshot.match("describe_updated_change_set_no_echo_true", change_sets)
    describe_stacks = aws_client.cloudformation.describe_stacks(StackName=stack_id)
    snapshot.match("describe_updated_stacks_no_echo_true", describe_stacks)

    # Change `NoEcho` of a parameter back from false to true and update stack via create_change_set.
    change_set_name = f"UpdateSecretParameterNoEchoToTrue-{short_uid()}"
    aws_client.cloudformation.create_change_set(
        StackName=stack_name,
        TemplateBody=template,
        ChangeSetName=change_set_name,
        Parameters=[
            {"ParameterKey": "SecretParameter", "ParameterValue": "NewSecretValue2"},
        ],
    )
    aws_client.cloudformation.get_waiter("change_set_create_complete").wait(
        StackName=stack_name,
        ChangeSetName=change_set_name,
    )
    change_sets = aws_client.cloudformation.describe_change_set(
        StackName=stack_id,
        ChangeSetName=change_set_name,
    )
    snapshot.match("describe_updated_change_set_no_echo_false", change_sets)
    describe_stacks = aws_client.cloudformation.describe_stacks(StackName=stack_id)
    snapshot.match("describe_updated_stacks_no_echo_false", describe_stacks)


@markers.aws.validated
def test_stack_resource_not_found(deploy_cfn_template, aws_client, snapshot):
    stack = deploy_cfn_template(
        template_path=os.path.join(
            os.path.dirname(__file__), "../../../templates/sns_topic_simple.yaml"
        ),
        parameters={"TopicName": f"topic{short_uid()}"},
    )

    with pytest.raises(botocore.exceptions.ClientError) as ex:
        aws_client.cloudformation.describe_stack_resource(
            StackName=stack.stack_name, LogicalResourceId="NonExistentResource"
        )

    snapshot.add_transformer(snapshot.transform.regex(stack.stack_name, "<stack-name>"))
    snapshot.match("Error", ex.value.response)


@markers.aws.validated
def test_non_existing_stack_message(aws_client, snapshot):
    with pytest.raises(botocore.exceptions.ClientError) as ex:
        aws_client.cloudformation.describe_stacks(StackName="non-existing")

    snapshot.add_transformer(snapshot.transform.regex("non-existing", "<stack-name>"))
    snapshot.match("Error", ex.value.response)


@skip_if_v1_provider("Not implemented for V1 provider")
@markers.aws.validated
def test_no_parameters_given(aws_client, deploy_cfn_template, snapshot):
    template_path = os.path.join(
        os.path.dirname(__file__), "../../../templates/ssm_parameter_defaultname.yaml"
    )
    with pytest.raises(ClientError) as exc_info:
        deploy_cfn_template(template_path=template_path)
    snapshot.match("deploy-error", exc_info.value)<|MERGE_RESOLUTION|>--- conflicted
+++ resolved
@@ -26,10 +26,6 @@
 
 
 class TestStacksApi:
-<<<<<<< HEAD
-    @skip_if_v2_provider("DescribeStacks")
-=======
->>>>>>> 4258f768
     @markers.snapshot.skip_snapshot_verify(
         paths=["$..ChangeSetId", "$..EnableTerminationProtection"]
         + skipped_v2_items(
@@ -82,10 +78,6 @@
         assert "DeletionTime" in deleted
         snapshot.match("deleted", deleted)
 
-<<<<<<< HEAD
-    @skip_if_v2_provider("DescribeStacks")
-=======
->>>>>>> 4258f768
     @markers.aws.validated
     def test_stack_description_special_chars(self, deploy_cfn_template, snapshot, aws_client):
         snapshot.add_transformer(snapshot.transform.cloudformation_api())
@@ -1041,11 +1033,7 @@
     snapshot.match("all-events", to_snapshot)
 
 
-<<<<<<< HEAD
 @skip_if_v2_provider("DescribeStack")
-=======
-@skip_if_v2_provider(reason="CFNV2:DescribeStack(noecho)")
->>>>>>> 4258f768
 @markers.snapshot.skip_snapshot_verify(
     paths=[
         # TODO: this property is present in the response from LocalStack when
