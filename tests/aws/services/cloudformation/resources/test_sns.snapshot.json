--- conflicted
+++ resolved
@@ -135,7 +135,6 @@
       }
     }
   },
-<<<<<<< HEAD
   "tests/aws/services/cloudformation/resources/test_sns.py::test_sns_topic_update_attributes": {
     "recorded-date": "03-07-2025, 17:18:54",
     "recorded-content": {
@@ -443,7 +442,9 @@
           "HTTPHeaders": {},
           "HTTPStatusCode": 200
         }
-=======
+      }
+    }
+  },
   "tests/aws/services/cloudformation/resources/test_sns.py::test_sns_topic_policy_resets_to_default": {
     "recorded-date": "04-07-2025, 00:04:32",
     "recorded-content": {
@@ -523,7 +524,6 @@
             }
           }
         ]
->>>>>>> 021614f4
       }
     }
   }
