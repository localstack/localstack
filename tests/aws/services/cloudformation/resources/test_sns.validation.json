{
  "tests/aws/services/cloudformation/resources/test_sns.py::test_sns_subscription_region": {
    "last_validated_date": "2025-05-28T10:46:56+00:00"
  },
  "tests/aws/services/cloudformation/resources/test_sns.py::test_sns_topic_fifo_with_deduplication": {
    "last_validated_date": "2023-11-27T20:27:29+00:00"
  },
<<<<<<< HEAD
  "tests/aws/services/cloudformation/resources/test_sns.py::test_sns_topic_update_attributes": {
    "last_validated_date": "2025-07-03T17:19:44+00:00",
    "durations_in_seconds": {
      "setup": 0.59,
      "call": 41.07,
      "teardown": 50.12,
      "total": 91.78
    }
  },
  "tests/aws/services/cloudformation/resources/test_sns.py::test_sns_topic_update_name": {
    "last_validated_date": "2025-07-03T17:17:56+00:00",
    "durations_in_seconds": {
      "setup": 0.54,
      "call": 73.16,
      "teardown": 50.36,
      "total": 124.06
=======
  "tests/aws/services/cloudformation/resources/test_sns.py::test_sns_topic_policy_resets_to_default": {
    "last_validated_date": "2025-07-04T00:04:32+00:00",
    "durations_in_seconds": {
      "setup": 1.08,
      "call": 22.27,
      "teardown": 0.09,
      "total": 23.44
>>>>>>> 021614f4
    }
  },
  "tests/aws/services/cloudformation/resources/test_sns.py::test_sns_topic_with_attributes": {
    "last_validated_date": "2025-07-03T23:32:29+00:00",
    "durations_in_seconds": {
      "setup": 0.8,
      "call": 21.33,
      "teardown": 0.0,
      "total": 22.13
    }
  },
  "tests/aws/services/cloudformation/resources/test_sns.py::test_update_subscription": {
    "last_validated_date": "2024-03-29T21:16:21+00:00"
  }
}<|MERGE_RESOLUTION|>--- conflicted
+++ resolved
@@ -5,7 +5,6 @@
   "tests/aws/services/cloudformation/resources/test_sns.py::test_sns_topic_fifo_with_deduplication": {
     "last_validated_date": "2023-11-27T20:27:29+00:00"
   },
-<<<<<<< HEAD
   "tests/aws/services/cloudformation/resources/test_sns.py::test_sns_topic_update_attributes": {
     "last_validated_date": "2025-07-03T17:19:44+00:00",
     "durations_in_seconds": {
@@ -22,7 +21,8 @@
       "call": 73.16,
       "teardown": 50.36,
       "total": 124.06
-=======
+    }
+  },
   "tests/aws/services/cloudformation/resources/test_sns.py::test_sns_topic_policy_resets_to_default": {
     "last_validated_date": "2025-07-04T00:04:32+00:00",
     "durations_in_seconds": {
@@ -30,7 +30,6 @@
       "call": 22.27,
       "teardown": 0.09,
       "total": 23.44
->>>>>>> 021614f4
     }
   },
   "tests/aws/services/cloudformation/resources/test_sns.py::test_sns_topic_with_attributes": {
