import json
import logging
import os
import uuid
from datetime import datetime
from math import isclose
from typing import Optional

import pytest
import requests
from botocore.auth import SigV4Auth
from localstack_snapshot.snapshots.transformer import SortingTransformer

from localstack.aws.api.lambda_ import Runtime
from localstack.aws.api.secretsmanager import (
    CreateSecretRequest,
    CreateSecretResponse,
    DeleteSecretRequest,
    DeleteSecretResponse,
    ListSecretsResponse,
)
from localstack.constants import TEST_AWS_ACCESS_KEY_ID, TEST_AWS_REGION_NAME
from localstack.testing.aws.util import is_aws_cloud
from localstack.testing.pytest import markers
from localstack.utils.aws import aws_stack
from localstack.utils.aws.request_context import mock_aws_request_headers
from localstack.utils.collections import select_from_typed_dict
from localstack.utils.strings import short_uid
from localstack.utils.sync import poll_condition
from localstack.utils.time import today_no_time

LOG = logging.getLogger(__name__)


RESOURCE_POLICY = {
    "Version": "2012-10-17",
    "Statement": [
        {
            "Effect": "Allow",
            "Principal": "*",
            "Action": "secretsmanager:GetSecretValue",
            "Resource": "*",
        }
    ],
}

THIS_FOLDER = os.path.dirname(os.path.realpath(__file__))
TEST_LAMBDA_ROTATE_SECRET = os.path.join(THIS_FOLDER, "functions", "lambda_rotate_secret.py")


class TestSecretsManager:
    @pytest.fixture
    def secret_name(self, aws_client, cleanups) -> str:
        """
        Returns a new unique SecretId, and schedules its deletion though the cleanups mechanism.
        :return: a new and automatically deleted unique SecretId.
        """
        secret_name = f"s-{short_uid()}"
        cleanups.append(
            lambda: aws_client.secretsmanager.delete_secret(
                SecretId=secret_name, ForceDeleteWithoutRecovery=True
            )
        )
        return secret_name

    @pytest.fixture
    def sm_snapshot(self, snapshot):
        snapshot.add_transformers_list(snapshot.transform.secretsmanager_api())
        return snapshot

    @staticmethod
    def _wait_created_is_listed(client, secret_id: str):
        def _is_secret_in_list():
            lst: ListSecretsResponse = (
                client.get_paginator("list_secrets").paginate().build_full_result()
            )
            secret_ids: set[str] = {secret["Name"] for secret in lst.get("SecretList", [])}
            return secret_id in secret_ids

        assert poll_condition(
            condition=_is_secret_in_list, timeout=60, interval=2
        ), f"Retried check for listing of {secret_id=} timed out"

    @staticmethod
    def _wait_force_deletion_completed(client, secret_id: str):
        def _is_secret_deleted():
            deleted = False
            try:
                client.describe_secret(SecretId=secret_id)
            except Exception as ex:
                if ex.response["Error"]["Code"] == "ResourceNotFoundException":
                    deleted = True
                else:
                    raise ex
            return deleted

        success = poll_condition(condition=_is_secret_deleted, timeout=120, interval=30)
        if not success:
            LOG.warning(
                f"Timed out whilst awaiting for force deletion of secret '{secret_id}' to complete."
            )

    @staticmethod
    def _wait_rotation(client, secret_id: str, secret_version: str):
        def _is_secret_rotated():
            resp: dict = client.describe_secret(SecretId=secret_id)
            secret_stage_tags = list()
            for key, tags in resp.get("VersionIdsToStages", {}).items():
                if key == secret_version:
                    secret_stage_tags = tags
                    break
            return "AWSCURRENT" in secret_stage_tags

        success = poll_condition(condition=_is_secret_rotated, timeout=120, interval=5)
        if not success:
            LOG.warning(
                f"Timed out whilst awaiting for secret '{secret_id}' to be rotated to new version."
            )

    @pytest.mark.parametrize(
        "secret_name",
        [
            "s-c64bdc03",
            "Valid/_+=.@-Name",
            "Valid/_+=.@-Name-a1b2",
            "Valid/_+=.@-Name-a1b2c3-",
        ],
    )
    @markers.aws.validated
    def test_create_and_update_secret(self, secret_name: str, sm_snapshot, cleanups, aws_client):
        cleanups.append(
            lambda: aws_client.secretsmanager.delete_secret(
                SecretId=secret_name, ForceDeleteWithoutRecovery=True
            )
        )
        description = "Testing secret creation."
        create_secret_rs_1 = aws_client.secretsmanager.create_secret(
            Name=secret_name,
            SecretString="my_secret",
            Description=description,
        )
        sm_snapshot.add_transformers_list(
            sm_snapshot.transform.secretsmanager_secret_id_arn(create_secret_rs_1, 0)
        )
        sm_snapshot.match("create_secret_rs_1", create_secret_rs_1)
        #
        secret_arn = create_secret_rs_1["ARN"]
        assert len(secret_arn.rpartition("-")[-1]) == 6

        get_secret_value_rs_1 = aws_client.secretsmanager.get_secret_value(SecretId=secret_name)
        sm_snapshot.match("get_secret_value_rs_1", get_secret_value_rs_1)

        describe_secret_rs_1 = aws_client.secretsmanager.describe_secret(SecretId=secret_name)
        sm_snapshot.match("describe_secret_rs_1", describe_secret_rs_1)

        get_secret_value_rs_2 = aws_client.secretsmanager.get_secret_value(SecretId=secret_arn)
        sm_snapshot.match("get_secret_value_rs_2", get_secret_value_rs_2)

        # Ensure retrieval with partial ARN works
        get_secret_value_rs_3 = aws_client.secretsmanager.get_secret_value(SecretId=secret_arn[:-7])
        sm_snapshot.match("get_secret_value_rs_3", get_secret_value_rs_3)

        put_secret_value_rs_1 = aws_client.secretsmanager.put_secret_value(
            SecretId=secret_name, SecretString="new_secret"
        )
        sm_snapshot.match("put_secret_value_rs_1", put_secret_value_rs_1)

        get_secret_value_rs_4 = aws_client.secretsmanager.get_secret_value(SecretId=secret_name)
        sm_snapshot.match("get_secret_value_rs_4", get_secret_value_rs_4)

        # update secret by ARN
        update_secret_res_1 = aws_client.secretsmanager.update_secret(
            SecretId=secret_arn, SecretString="test123", Description="d1"
        )
        sm_snapshot.match("update_secret_res_1", update_secret_res_1)

        # clean up
        delete_secret_res_1 = aws_client.secretsmanager.delete_secret(
            SecretId=secret_name, ForceDeleteWithoutRecovery=True
        )
        sm_snapshot.match("delete_secret_res_1", delete_secret_res_1)

    @markers.aws.validated
    def test_secret_not_found(self, sm_snapshot, aws_client):
        with pytest.raises(Exception) as not_found:
            aws_client.secretsmanager.get_secret_value(SecretId=f"s-{short_uid()}")
        sm_snapshot.match("get_secret_value_not_found_ex", not_found.value.response)

        with pytest.raises(Exception) as not_found:
            aws_client.secretsmanager.list_secret_version_ids(SecretId=f"s-{short_uid()}")
        sm_snapshot.match("list_secret_version_ids_not_found_ex", not_found.value.response)

    @markers.aws.validated
    def test_call_lists_secrets_multiple_times(self, secret_name, aws_client, cleanups):
        aws_client.secretsmanager.create_secret(
            Name=secret_name,
            SecretString="my_secret",
            Description="testing creation of secrets",
        )
        self._wait_created_is_listed(aws_client.secretsmanager, secret_id=secret_name)

        # call list_secrets multiple times
        for i in range(3):
            rs = (
                aws_client.secretsmanager.get_paginator("list_secrets")
                .paginate()
                .build_full_result()
            )
            secrets = [secret for secret in rs["SecretList"] if secret["Name"] == secret_name]
            assert len(secrets) == 1

    @pytest.mark.skip("needs to be reworked")
    @markers.aws.needs_fixing  # remove comparison with full list of secrets in account
    def test_call_lists_secrets_multiple_times_snapshots(
        self, sm_snapshot, secret_name, aws_client
    ):
        create_secret_rs_1 = aws_client.secretsmanager.create_secret(
            Name=secret_name,
            SecretString="my_secret",
            Description="testing creation of secrets",
        )
        sm_snapshot.add_transformers_list(
            sm_snapshot.transform.secretsmanager_secret_id_arn(create_secret_rs_1, 0)
        )
        sm_snapshot.match("create_secret_rs_1", create_secret_rs_1)

        self._wait_created_is_listed(aws_client.secretsmanager, secret_id=secret_name)

        # call list_secrets multiple times
        for i in range(3):
            list_secrets_res = (
                aws_client.secretsmanager.get_paginator("list_secrets")
                .paginate()
                .build_full_result()
            )
            sm_snapshot.match(f"list_secrets_res_{i}", list_secrets_res)

        # clean up
        delete_secret_res_1 = aws_client.secretsmanager.delete_secret(
            SecretId=secret_name, ForceDeleteWithoutRecovery=True
        )
        sm_snapshot.match("delete_secret_res_1", delete_secret_res_1)

    @markers.aws.validated
    def test_create_multi_secrets(self, cleanups, aws_client):
        secret_names = [short_uid(), short_uid(), short_uid()]
        arns = []
        for secret_name in secret_names:
            cleanups.append(
                lambda: aws_client.secretsmanager.delete_secret(
                    SecretId=secret_name, ForceDeleteWithoutRecovery=True
                )
            )
            rs = aws_client.secretsmanager.create_secret(
                Name=secret_name,
                SecretString="my_secret_{}".format(secret_name),
                Description="testing creation of secrets",
            )
            arns.append(rs["ARN"])
            self._wait_created_is_listed(aws_client.secretsmanager, secret_id=secret_name)

        rs = aws_client.secretsmanager.get_paginator("list_secrets").paginate().build_full_result()
        secrets = {
            secret["Name"]: secret["ARN"]
            for secret in rs["SecretList"]
            if secret["Name"] in secret_names
        }

        assert len(secrets.keys()) == len(secret_names)
        for arn in arns:
            assert arn in secrets.values()

        # clean up
        for secret_name in secret_names:
            aws_client.secretsmanager.delete_secret(
                SecretId=secret_name, ForceDeleteWithoutRecovery=True
            )

    @pytest.mark.skip("needs to be reworked")
    @markers.aws.needs_fixing  # FIXME: leaks, snapshot mismatches since it tests the complete list of secrets in the account
    def test_create_multi_secrets_snapshot(self, sm_snapshot, cleanups, aws_client):
        secret_names = [short_uid() for _ in range(3)]
        for i, secret_name in enumerate(secret_names):
            cleanups.append(
                lambda: aws_client.secretsmanager.delete_secret(
                    SecretId=secret_name, ForceDeleteWithoutRecovery=True
                )
            )
            create_secret_rs_1 = aws_client.secretsmanager.create_secret(
                Name=secret_name,
                SecretString=f"my_secret_{secret_name}",
                Description="Testing secrets creation.",
            )
            sm_snapshot.add_transformers_list(
                sm_snapshot.transform.secretsmanager_secret_id_arn(create_secret_rs_1, i)
            )

            self._wait_created_is_listed(aws_client.secretsmanager, secret_name)

        list_secrets_res = (
            aws_client.secretsmanager.get_paginator("list_secrets").paginate().build_full_result()
        )
        sm_snapshot.match("list_secrets_res", list_secrets_res)

        # clean up
        for i, secret_name in enumerate(secret_names):
            delete_secret_res = aws_client.secretsmanager.delete_secret(
                SecretId=secret_name, ForceDeleteWithoutRecovery=True
            )
            sm_snapshot.match(f"delete_secret_res{i}", delete_secret_res)

    @markers.aws.validated
    def test_get_random_exclude_characters_and_symbols(self, aws_client):
        random_password = aws_client.secretsmanager.get_random_password(
            PasswordLength=120, ExcludeCharacters="xyzDje@?!."
        )

        assert len(random_password["RandomPassword"]) == 120
        assert all(c not in "xyzDje@?!." for c in random_password["RandomPassword"])

    @markers.aws.validated
    def test_resource_policy(self, secret_name, aws_client, cleanups):
        aws_client.secretsmanager.create_secret(
            Name=secret_name,
            SecretString="my_secret",
            Description="testing creation of secrets",
        )

        aws_client.secretsmanager.put_resource_policy(
            SecretId=secret_name, ResourcePolicy=json.dumps(RESOURCE_POLICY)
        )

        rs = aws_client.secretsmanager.get_resource_policy(SecretId=secret_name)

        policy = json.loads(rs["ResourcePolicy"])

        assert policy["Version"] == RESOURCE_POLICY["Version"]
        assert policy["Statement"] == RESOURCE_POLICY["Statement"]

        rs = aws_client.secretsmanager.delete_resource_policy(SecretId=secret_name)
        assert rs["ResponseMetadata"]["HTTPStatusCode"] == 200

<<<<<<< HEAD
=======
        # clean up
        aws_client.secretsmanager.delete_secret(
            SecretId=secret_name, ForceDeleteWithoutRecovery=True
        )

    @pytest.mark.parametrize("rotate_immediately", [True, None])
>>>>>>> 4be0da89
    @markers.snapshot.skip_snapshot_verify(paths=["$..Versions..KmsKeyIds"])
    @markers.aws.validated
    def test_rotate_secret_with_lambda_success(
        self,
        sm_snapshot,
        secret_name,
        create_secret,
        create_lambda_function,
        aws_client,
        rotate_immediately,
    ):
        """
        Tests secret rotation via a lambda function.
        Parametrization ensures we test the default behavior which is an immediate rotation.
        """
        cre_res = create_secret(
            Name=secret_name,
            SecretString="my_secret",
            Description="testing rotation of secrets",
        )

        sm_snapshot.add_transformer(SortingTransformer("Versions", lambda x: x["CreatedDate"]))
        sm_snapshot.add_transformers_list(
            sm_snapshot.transform.secretsmanager_secret_id_arn(cre_res, 0)
        )

        function_name = f"s-{short_uid()}"
        function_arn = create_lambda_function(
            handler_file=TEST_LAMBDA_ROTATE_SECRET,
            func_name=function_name,
            runtime=Runtime.python3_9,
        )["CreateFunctionResponse"]["FunctionArn"]

        aws_client.lambda_.add_permission(
            FunctionName=function_name,
            StatementId="secretsManagerPermission",
            Action="lambda:InvokeFunction",
            Principal="secretsmanager.amazonaws.com",
        )

        rotation_kwargs = {}
        if rotate_immediately is not None:
            rotation_kwargs["RotateImmediately"] = rotate_immediately
        rot_res = aws_client.secretsmanager.rotate_secret(
            SecretId=secret_name,
            RotationLambdaARN=function_arn,
            RotationRules={
                "AutomaticallyAfterDays": 1,
            },
            **rotation_kwargs,
        )

        sm_snapshot.match("rotate_secret_immediately", rot_res)

        self._wait_rotation(aws_client.secretsmanager, secret_name, rot_res["VersionId"])

        list_secret_versions_1 = aws_client.secretsmanager.list_secret_version_ids(
            SecretId=secret_name
        )

        sm_snapshot.match("list_secret_versions_rotated_1", list_secret_versions_1)

    @pytest.mark.skipif(condition=not is_aws_cloud(), reason="needs to be fixed")
    @markers.aws.validated
    def test_rotate_secret_invalid_lambda_arn(
        self, secret_name, aws_client, account_id, sm_snapshot
    ):
        create_secret = aws_client.secretsmanager.create_secret(
            Name=secret_name, SecretString="init"
        )
        sm_snapshot.add_transformer(
            sm_snapshot.transform.secretsmanager_secret_id_arn(create_secret, 0)
        )
        sm_snapshot.match("create_secret", create_secret)

        region_name = aws_client.secretsmanager.meta.region_name
        invalid_arn = (
            f"arn:aws:lambda:{region_name}:{account_id}:function:rotate_secret_invalid_lambda_arn"
        )
        with pytest.raises(Exception) as e:
            aws_client.secretsmanager.rotate_secret(
                SecretId=secret_name,
                RotationLambdaARN=invalid_arn,
                RotationRules={
                    "AutomaticallyAfterDays": 1,
                },
            )
        sm_snapshot.match("rotate_secret_invalid_arn_exc", e.value.response)

        describe_secret = aws_client.secretsmanager.describe_secret(SecretId=secret_name)
        sm_snapshot.match("describe_secret", describe_secret)
        assert "RotationEnabled" not in describe_secret
        assert "RotationRules" not in describe_secret
        assert "RotationLambdaARN" not in describe_secret

    @markers.aws.validated
    def test_put_secret_value_with_version_stages(self, sm_snapshot, secret_name, aws_client):
        secret_string_v0: str = "secret_string_v0"

        create_secret_rs_0 = aws_client.secretsmanager.create_secret(
            Name=secret_name, SecretString=secret_string_v0
        )
        sm_snapshot.add_transformers_list(
            sm_snapshot.transform.secretsmanager_secret_id_arn(create_secret_rs_0, 0)
        )
        sm_snapshot.match("create_secret_rs_0", create_secret_rs_0)

        get_secret_value_res_0 = aws_client.secretsmanager.get_secret_value(SecretId=secret_name)
        sm_snapshot.match("get_secret_value_res_0", get_secret_value_res_0)

        secret_string_v1: str = "secret_string_v1"
        version_stages_v1: list[str] = ["SAMPLESTAGE1", "SAMPLESTAGE0"]
        pv_v1_vid: str = str(uuid.uuid4())
        #
        put_secret_value_res_1 = aws_client.secretsmanager.put_secret_value(
            SecretId=secret_name,
            SecretString=secret_string_v1,
            VersionStages=version_stages_v1,
            ClientRequestToken=pv_v1_vid,
        )
        sm_snapshot.match("put_secret_value_res_1", put_secret_value_res_1)

        get_secret_value_res_1 = aws_client.secretsmanager.get_secret_value(SecretId=secret_name)
        sm_snapshot.match("get_secret_value_res_1", get_secret_value_res_1)

        secret_string_v2: str = "secret_string_v2"
        version_stages_v2: list[str] = version_stages_v1
        pv_v2_vid: str = str(uuid.uuid4())
        #
        put_secret_value_res_2 = aws_client.secretsmanager.put_secret_value(
            SecretId=secret_name,
            SecretString=secret_string_v2,
            VersionStages=version_stages_v2,
            ClientRequestToken=pv_v2_vid,
        )
        sm_snapshot.match("put_secret_value_res_2", put_secret_value_res_2)

        get_secret_value_res_2 = aws_client.secretsmanager.get_secret_value(SecretId=secret_name)
        sm_snapshot.match("get_secret_value_res_2", get_secret_value_res_2)

        secret_string_v3: str = "secret_string_v3"
        version_stages_v3: ["str"] = ["AWSPENDING"]
        pv_v3_vid: str = str(uuid.uuid4())
        #
        put_secret_value_res_3 = aws_client.secretsmanager.put_secret_value(
            SecretId=secret_name,
            SecretString=secret_string_v3,
            VersionStages=version_stages_v3,
            ClientRequestToken=pv_v3_vid,
        )
        sm_snapshot.match("put_secret_value_res_3", put_secret_value_res_3)

        get_secret_value_res_3 = aws_client.secretsmanager.get_secret_value(SecretId=secret_name)
        sm_snapshot.match("get_secret_value_res_3", get_secret_value_res_3)

        secret_string_v4: str = "secret_string_v4"
        pv_v4_vid: str = str(uuid.uuid4())
        #
        put_secret_value_res_4 = aws_client.secretsmanager.put_secret_value(
            SecretId=secret_name, SecretString=secret_string_v4, ClientRequestToken=pv_v4_vid
        )
        sm_snapshot.match("put_secret_value_res_4", put_secret_value_res_4)

        get_secret_value_res_4 = aws_client.secretsmanager.get_secret_value(SecretId=secret_name)
        sm_snapshot.match("get_secret_value_res_4", get_secret_value_res_4)

        delete_secret_res_1 = aws_client.secretsmanager.delete_secret(
            SecretId=secret_name, ForceDeleteWithoutRecovery=True
        )
        sm_snapshot.match("delete_secret_res_1", delete_secret_res_1)

    @pytest.mark.parametrize(
        "secret_name", ["Inv Name", " Inv Name", " Inv*Name? ", " Inv *?!]Name\\-"]
    )
    @markers.aws.validated
    def test_invalid_secret_name(self, sm_snapshot, cleanups, secret_name: str, aws_client):
        cleanups.append(
            lambda: aws_client.secretsmanager.delete_secret(
                SecretId=secret_name, ForceDeleteWithoutRecovery=True
            )
        )
        # The secret name can contain ASCII letters, numbers, and the following characters: /_+=.@-
        with pytest.raises(Exception) as validation_exception:
            aws_client.secretsmanager.create_secret(Name=secret_name, SecretString="MySecretString")
        sm_snapshot.match("ex_log_1", validation_exception.value.response)

        with pytest.raises(Exception) as validation_exception:
            aws_client.secretsmanager.delete_secret(
                SecretId=secret_name, ForceDeleteWithoutRecovery=True
            )
        sm_snapshot.match("ex_log_2", validation_exception.value.response)

        with pytest.raises(Exception) as validation_exception:
            aws_client.secretsmanager.describe_secret(SecretId=secret_name)
        sm_snapshot.match("ex_log_3", validation_exception.value.response)

        with pytest.raises(Exception) as validation_exception:
            aws_client.secretsmanager.get_secret_value(SecretId=secret_name)
        sm_snapshot.match("ex_log_4", validation_exception.value.response)

        with pytest.raises(Exception) as validation_exception:
            aws_client.secretsmanager.list_secret_version_ids(
                SecretId=secret_name, IncludeDeprecated=True
            )
        sm_snapshot.match("ex_log_5", validation_exception.value.response)

        with pytest.raises(Exception) as validation_exception:
            aws_client.secretsmanager.put_secret_value(
                SecretId=secret_name, SecretString="MySecretString"
            )
        sm_snapshot.match("ex_log_6", validation_exception.value.response)

        with pytest.raises(Exception) as validation_exception:
            aws_client.secretsmanager.tag_resource(
                SecretId=secret_name, Tags=[{"Key": "FirstTag", "Value": "SomeValue"}]
            )
        sm_snapshot.match("ex_log_7", validation_exception.value.response)

        with pytest.raises(Exception) as validation_exception:
            aws_client.secretsmanager.untag_resource(SecretId=secret_name, TagKeys=["FirstTag"])
        sm_snapshot.match("ex_log_8", validation_exception.value.response)

        with pytest.raises(Exception) as validation_exception:
            aws_client.secretsmanager.update_secret(
                SecretId=secret_name, Description="MyNewDescription"
            )
        sm_snapshot.match("ex_log_9", validation_exception.value.response)

        with pytest.raises(Exception) as validation_exception:
            aws_client.secretsmanager.validate_resource_policy(
                SecretId=secret_name,
                ResourcePolicy='{\n"Version":"2012-10-17",\n"Statement":[{\n"Effect":"Allow",\n"Principal":{\n"AWS":"arn:aws:iam::123456789012:root"\n},\n"Action":"secretsmanager:GetSecretValue",\n"Resource":"*"\n}]\n}',
            )
        sm_snapshot.match("ex_log_10", validation_exception.value.response)

    @markers.aws.validated
    def test_last_accessed_date(self, cleanups, aws_client):
        def last_accessed_scenario_1(fail_if_days_overlap: bool) -> bool:
            secret_name = f"s-{short_uid()}"
            cleanups.append(
                lambda: aws_client.secretsmanager.delete_secret(
                    SecretId=secret_name, ForceDeleteWithoutRecovery=True
                )
            )

            aws_client.secretsmanager.create_secret(Name=secret_name, SecretString="MySecretValue")

            des = aws_client.secretsmanager.describe_secret(SecretId=secret_name)
            assert "LastAccessedDate" not in des

            t0 = today_no_time()

            aws_client.secretsmanager.get_secret_value(SecretId=secret_name)
            des = aws_client.secretsmanager.describe_secret(SecretId=secret_name)
            assert "LastAccessedDate" in des
            lad_v0 = des["LastAccessedDate"]
            assert isinstance(lad_v0, datetime)

            aws_client.secretsmanager.get_secret_value(SecretId=secret_name)
            des = aws_client.secretsmanager.describe_secret(SecretId=secret_name)
            assert "LastAccessedDate" in des
            lad_v1 = des["LastAccessedDate"]
            assert isinstance(lad_v1, datetime)

            if t0 == today_no_time() or fail_if_days_overlap:
                assert lad_v0 == lad_v1
                return True
            else:
                return False

        if not last_accessed_scenario_1(
            False
        ):  # Test started yesterday and ended today (where relevant).
            last_accessed_scenario_1(
                True
            )  # Replay today or allow failure (this should never take longer than a day).

    @markers.aws.validated
    def test_last_updated_date(self, secret_name, aws_client):
        # TODO: moto is rounding time.time() but `secretsmanager`return a timestamp with 3 fraction digits
        # adapt the tests for around equality
        aws_client.secretsmanager.create_secret(Name=secret_name, SecretString="MySecretValue")

        res = aws_client.secretsmanager.describe_secret(SecretId=secret_name)
        assert "LastChangedDate" in res
        create_date = res["LastChangedDate"]
        assert isinstance(create_date, datetime)
        create_date_ts = create_date.timestamp()

        res = aws_client.secretsmanager.get_secret_value(SecretId=secret_name)
        assert isclose(create_date_ts, res["CreatedDate"].timestamp(), rel_tol=1)

        res = aws_client.secretsmanager.describe_secret(SecretId=secret_name)
        assert "LastChangedDate" in res
        assert isclose(create_date_ts, res["LastChangedDate"].timestamp(), rel_tol=1)

        aws_client.secretsmanager.update_secret(
            SecretId=secret_name, SecretString="MyNewSecretValue"
        )

        res = aws_client.secretsmanager.describe_secret(SecretId=secret_name)
        assert "LastChangedDate" in res
        assert create_date < res["LastChangedDate"]
        last_changed = res["LastChangedDate"]

        aws_client.secretsmanager.update_secret(
            SecretId=secret_name, SecretString="MyNewSecretValue"
        )

        res = aws_client.secretsmanager.describe_secret(SecretId=secret_name)
        assert "LastChangedDate" in res
        assert last_changed < res["LastChangedDate"]

        aws_client.secretsmanager.update_secret(
            SecretId=secret_name, SecretString="MyVeryNewSecretValue"
        )

        res = aws_client.secretsmanager.describe_secret(SecretId=secret_name)
        assert "LastChangedDate" in res
        assert create_date < res["LastChangedDate"]

    @markers.aws.validated
    def test_update_secret_description(self, sm_snapshot, secret_name, aws_client):
        secret_string_v0 = "MySecretString"
        create_secret_rs_0 = aws_client.secretsmanager.create_secret(
            Name=secret_name, SecretString=secret_string_v0
        )
        sm_snapshot.add_transformers_list(
            sm_snapshot.transform.secretsmanager_secret_id_arn(create_secret_rs_0, 0)
        )
        sm_snapshot.match("create_secret_rs_0", create_secret_rs_0)

        describe_secret_res_0 = aws_client.secretsmanager.describe_secret(SecretId=secret_name)
        sm_snapshot.match("describe_secret_res_0", describe_secret_res_0)

        description_v1 = "MyDescription"
        #
        update_secret_res_0 = aws_client.secretsmanager.update_secret(
            SecretId=secret_name, Description=description_v1
        )
        sm_snapshot.match("update_secret_res_0", update_secret_res_0)

        describe_secret_res_1 = aws_client.secretsmanager.describe_secret(SecretId=secret_name)
        sm_snapshot.match("describe_secret_res_1", describe_secret_res_1)

        description_v2 = "MyNewDescription"
        secret_string_v1 = "MyNewSecretString"
        #
        update_secret_res_1 = aws_client.secretsmanager.update_secret(
            SecretId=secret_name, SecretString=secret_string_v1, Description=description_v2
        )
        sm_snapshot.match("update_secret_res_1", update_secret_res_1)

        describe_secret_res_2 = aws_client.secretsmanager.describe_secret(SecretId=secret_name)
        sm_snapshot.match("describe_secret_res_2", describe_secret_res_2)

        update_secret_res_2 = aws_client.secretsmanager.update_secret(
            SecretId=secret_name, SecretString=secret_string_v1 * 2
        )
        sm_snapshot.match("update_secret_res_2", update_secret_res_2)

        describe_secret_res_3 = aws_client.secretsmanager.describe_secret(SecretId=secret_name)
        sm_snapshot.match("describe_secret_res_3", describe_secret_res_3)

        update_secret_res_3 = aws_client.secretsmanager.update_secret(SecretId=secret_name)
        sm_snapshot.match("update_secret_res_3", update_secret_res_3)

        describe_secret_res_4 = aws_client.secretsmanager.describe_secret(SecretId=secret_name)
        sm_snapshot.match("describe_secret_res_4", describe_secret_res_4)

        delete_secret_res_0 = aws_client.secretsmanager.delete_secret(
            SecretId=secret_name, ForceDeleteWithoutRecovery=True
        )
        sm_snapshot.match("delete_secret_res_0", delete_secret_res_0)

    @markers.aws.validated
    def test_update_secret_version_stages_return_type(self, sm_snapshot, secret_name, aws_client):
        create_secret_rs_0 = aws_client.secretsmanager.create_secret(
            Name=secret_name, SecretString="Something1"
        )
        sm_snapshot.add_transformers_list(
            sm_snapshot.transform.secretsmanager_secret_id_arn(create_secret_rs_0, 0)
        )
        sm_snapshot.match("create_secret_rs_0", create_secret_rs_0)

        version_id_v0: str = create_secret_rs_0["VersionId"]

        put_secret_value_res_0 = aws_client.secretsmanager.put_secret_value(
            SecretId=secret_name, SecretString="Something2", VersionStages=["AWSPENDING"]
        )
        sm_snapshot.match("put_secret_value_res_0", put_secret_value_res_0)

        version_id_v1 = put_secret_value_res_0["VersionId"]
        assert version_id_v1 != version_id_v0

        update_secret_version_stage_res_0 = aws_client.secretsmanager.update_secret_version_stage(
            SecretId=secret_name,
            RemoveFromVersionId=version_id_v0,
            MoveToVersionId=version_id_v1,
            VersionStage="AWSCURRENT",
        )
        sm_snapshot.match("update_secret_version_stage_res_0", update_secret_version_stage_res_0)

        delete_secret_res_0 = aws_client.secretsmanager.delete_secret(
            SecretId=secret_name, ForceDeleteWithoutRecovery=True
        )
        sm_snapshot.match("delete_secret_res_0", delete_secret_res_0)

    @markers.snapshot.skip_snapshot_verify(paths=["$..KmsKeyId", "$..KmsKeyIds"])
    @markers.aws.validated
    def test_update_secret_version_stages_current_previous(
        self, sm_snapshot, secret_name, aws_client
    ):
        secret_string_v0 = "secret_string_v0"
        create_secret_rs_0 = aws_client.secretsmanager.create_secret(
            Name=secret_name, SecretString=secret_string_v0
        )
        sm_snapshot.add_transformers_list(
            sm_snapshot.transform.secretsmanager_secret_id_arn(create_secret_rs_0, 0)
        )
        sm_snapshot.match("create_secret_rs_0", create_secret_rs_0)

        self._wait_created_is_listed(aws_client.secretsmanager, secret_name)

        list_secret_version_ids_res_0 = aws_client.secretsmanager.list_secret_version_ids(
            SecretId=secret_name
        )
        sm_snapshot.match("list_secret_version_ids_res_0", list_secret_version_ids_res_0)

        secret_string_v1 = "secret_string_v1"
        #
        update_secret_res_0 = aws_client.secretsmanager.update_secret(
            SecretId=secret_name, SecretString=secret_string_v1
        )
        sm_snapshot.match("update_secret_res_0", update_secret_res_0)

        list_secret_version_ids_res_1 = aws_client.secretsmanager.list_secret_version_ids(
            SecretId=secret_name
        )
        sm_snapshot.match("list_secret_version_ids_res_1", list_secret_version_ids_res_1)

        delete_secret_res_0 = aws_client.secretsmanager.delete_secret(
            SecretId=secret_name, ForceDeleteWithoutRecovery=True
        )
        sm_snapshot.match("delete_secret_res_0", delete_secret_res_0)

    @markers.snapshot.skip_snapshot_verify(paths=["$..KmsKeyId", "$..KmsKeyIds"])
    @markers.aws.validated
    def test_update_secret_version_stages_current_pending(
        self, sm_snapshot, secret_name, aws_client
    ):
        create_secret_rs_0 = aws_client.secretsmanager.create_secret(
            Name=secret_name, SecretString="Something1"
        )
        sm_snapshot.add_transformers_list(
            sm_snapshot.transform.secretsmanager_secret_id_arn(create_secret_rs_0, 0)
        )
        sm_snapshot.match("create_secret_rs_0", create_secret_rs_0)

        version_id_v0 = create_secret_rs_0["VersionId"]

        put_secret_value_res_0 = aws_client.secretsmanager.put_secret_value(
            SecretId=secret_name, SecretString="Something2", VersionStages=["AWSPENDING"]
        )
        sm_snapshot.match("put_secret_value_res_0", put_secret_value_res_0)

        version_id_v1 = put_secret_value_res_0["VersionId"]

        list_secret_version_ids_res_0 = aws_client.secretsmanager.list_secret_version_ids(
            SecretId=secret_name
        )
        sm_snapshot.match("list_secret_version_ids_res_0", list_secret_version_ids_res_0)

        update_secret_version_stage_res_0 = aws_client.secretsmanager.update_secret_version_stage(
            SecretId=secret_name,
            RemoveFromVersionId=version_id_v0,
            MoveToVersionId=version_id_v1,
            VersionStage="AWSCURRENT",
        )
        sm_snapshot.match("update_secret_version_stage_res_0", update_secret_version_stage_res_0)

        list_secret_version_ids_res_1 = aws_client.secretsmanager.list_secret_version_ids(
            SecretId=secret_name
        )
        sm_snapshot.match("list_secret_version_ids_res_1", list_secret_version_ids_res_1)

        put_secret_value_res_1 = aws_client.secretsmanager.put_secret_value(
            SecretId=secret_name, SecretString="SS3"
        )
        sm_snapshot.match("put_secret_value_res_1", put_secret_value_res_1)

        list_secret_version_ids_res_2 = aws_client.secretsmanager.list_secret_version_ids(
            SecretId=secret_name
        )
        sm_snapshot.match("list_secret_version_ids_res_2", list_secret_version_ids_res_2)

        delete_secret_res_0 = aws_client.secretsmanager.delete_secret(
            SecretId=secret_name, ForceDeleteWithoutRecovery=True
        )
        sm_snapshot.match("delete_secret_res_0", delete_secret_res_0)

    @markers.snapshot.skip_snapshot_verify(paths=["$..KmsKeyId", "$..KmsKeyIds"])
    @markers.aws.validated
    def test_update_secret_version_stages_current_pending_cycle(
        self, sm_snapshot, secret_name, aws_client
    ):
        create_secret_rs_0 = aws_client.secretsmanager.create_secret(
            Name=secret_name, SecretString="S1"
        )
        sm_snapshot.add_transformers_list(
            sm_snapshot.transform.secretsmanager_secret_id_arn(create_secret_rs_0, 0)
        )
        sm_snapshot.match("create_secret_rs_0", create_secret_rs_0)

        vid_0 = create_secret_rs_0["VersionId"]

        put_secret_value_res_0 = aws_client.secretsmanager.put_secret_value(
            SecretId=secret_name, SecretString="S2", VersionStages=["AWSPENDING"]
        )
        sm_snapshot.match("put_secret_value_res_0", put_secret_value_res_0)

        vid_1 = put_secret_value_res_0["VersionId"]

        list_secret_version_ids_res_0 = aws_client.secretsmanager.list_secret_version_ids(
            SecretId=secret_name
        )
        sm_snapshot.match("list_secret_version_ids_res_0", list_secret_version_ids_res_0)

        get_secret_value_res_0 = aws_client.secretsmanager.get_secret_value(SecretId=secret_name)
        sm_snapshot.match("get_secret_value_res_0", get_secret_value_res_0)

        update_secret_version_stage_res_0 = aws_client.secretsmanager.update_secret_version_stage(
            SecretId=secret_name,
            RemoveFromVersionId=vid_0,
            MoveToVersionId=vid_1,
            VersionStage="AWSCURRENT",
        )
        sm_snapshot.match("update_secret_version_stage_res_0", update_secret_version_stage_res_0)

        list_secret_version_ids_res_1 = aws_client.secretsmanager.list_secret_version_ids(
            SecretId=secret_name
        )
        sm_snapshot.match("list_secret_version_ids_res_1", list_secret_version_ids_res_1)

        get_secret_value_res_1 = aws_client.secretsmanager.get_secret_value(SecretId=secret_name)
        sm_snapshot.match("get_secret_value_res_1", get_secret_value_res_1)

        put_secret_value_res_1 = aws_client.secretsmanager.put_secret_value(
            SecretId=secret_name, SecretString="S3", VersionStages=["AWSPENDING"]
        )
        sm_snapshot.match("put_secret_value_res_1", put_secret_value_res_1)

        vid_2 = put_secret_value_res_1["VersionId"]

        list_secret_version_ids_res_2 = aws_client.secretsmanager.list_secret_version_ids(
            SecretId=secret_name
        )
        sm_snapshot.match("list_secret_version_ids_res_2", list_secret_version_ids_res_2)

        get_secret_value_res_2 = aws_client.secretsmanager.get_secret_value(SecretId=secret_name)
        sm_snapshot.match("get_secret_value_res_2", get_secret_value_res_2)

        put_secret_value_res_2 = aws_client.secretsmanager.update_secret_version_stage(
            SecretId=secret_name,
            RemoveFromVersionId=vid_1,
            MoveToVersionId=vid_2,
            VersionStage="AWSCURRENT",
        )
        sm_snapshot.match("put_secret_value_res_2", put_secret_value_res_2)

        list_secret_version_ids_res_3 = aws_client.secretsmanager.list_secret_version_ids(
            SecretId=secret_name
        )
        sm_snapshot.match("list_secret_version_ids_res_3", list_secret_version_ids_res_3)

        get_secret_value_res_3 = aws_client.secretsmanager.get_secret_value(SecretId=secret_name)
        sm_snapshot.match("get_secret_value_res_3", get_secret_value_res_3)

        delete_secret_res_0 = aws_client.secretsmanager.delete_secret(
            SecretId=secret_name, ForceDeleteWithoutRecovery=True
        )
        sm_snapshot.match("delete_secret_res_0", delete_secret_res_0)

    @markers.snapshot.skip_snapshot_verify(paths=["$..KmsKeyId", "$..KmsKeyIds"])
    @markers.aws.validated
    def test_update_secret_version_stages_current_pending_cycle_custom_stages_1(
        self, sm_snapshot, secret_name, aws_client
    ):
        create_secret_rs_0 = aws_client.secretsmanager.create_secret(
            Name=secret_name, SecretString="S1"
        )
        sm_snapshot.add_transformers_list(
            sm_snapshot.transform.secretsmanager_secret_id_arn(create_secret_rs_0, 0)
        )
        sm_snapshot.match("create_secret_rs_0", create_secret_rs_0)
        vid_0 = create_secret_rs_0["VersionId"]

        put_secret_value_res_0 = aws_client.secretsmanager.put_secret_value(
            SecretId=secret_name,
            SecretString="S2",
            VersionStages=["AWSSOMETHING", "AWSPENDING", "PUT1"],
        )
        sm_snapshot.match("put_secret_value_res_0", put_secret_value_res_0)
        vid_1 = put_secret_value_res_0["VersionId"]

        list_secret_version_ids_res_0 = aws_client.secretsmanager.list_secret_version_ids(
            SecretId=secret_name
        )
        sm_snapshot.match("list_secret_version_ids_res_0", list_secret_version_ids_res_0)

        get_secret_value_res_0 = aws_client.secretsmanager.get_secret_value(SecretId=secret_name)
        sm_snapshot.match("get_secret_value_res_0", get_secret_value_res_0)

        update_secret_version_stage_res_0 = aws_client.secretsmanager.update_secret_version_stage(
            SecretId=secret_name,
            RemoveFromVersionId=vid_0,
            MoveToVersionId=vid_1,
            VersionStage="AWSCURRENT",
        )
        sm_snapshot.match("update_secret_version_stage_res_0", update_secret_version_stage_res_0)

        list_secret_version_ids_res_1 = aws_client.secretsmanager.list_secret_version_ids(
            SecretId=secret_name
        )
        sm_snapshot.match("list_secret_version_ids_res_1", list_secret_version_ids_res_1)

        get_secret_value_res_1 = aws_client.secretsmanager.get_secret_value(SecretId=secret_name)
        sm_snapshot.match("get_secret_value_res_1", get_secret_value_res_1)

        put_secret_value_res_1 = aws_client.secretsmanager.put_secret_value(
            SecretId=secret_name, SecretString="S3", VersionStages=["AWSPENDING", "PUT2"]
        )
        sm_snapshot.match("put_secret_value_res_1", put_secret_value_res_1)
        vid_2 = put_secret_value_res_1["VersionId"]

        list_secret_version_ids_res_2 = aws_client.secretsmanager.list_secret_version_ids(
            SecretId=secret_name
        )
        sm_snapshot.match("list_secret_version_ids_res_2", list_secret_version_ids_res_2)

        get_secret_value_res_2 = aws_client.secretsmanager.get_secret_value(SecretId=secret_name)
        sm_snapshot.match("get_secret_value_res_2", get_secret_value_res_2)

        update_secret_version_stage_res_1 = aws_client.secretsmanager.update_secret_version_stage(
            SecretId=secret_name,
            RemoveFromVersionId=vid_1,
            MoveToVersionId=vid_2,
            VersionStage="AWSCURRENT",
        )
        sm_snapshot.match("update_secret_version_stage_res_1", update_secret_version_stage_res_1)

        list_secret_version_ids_res_3 = aws_client.secretsmanager.list_secret_version_ids(
            SecretId=secret_name
        )
        sm_snapshot.match("list_secret_version_ids_res_3", list_secret_version_ids_res_3)

        get_secret_value_res_3 = aws_client.secretsmanager.get_secret_value(SecretId=secret_name)
        sm_snapshot.match("get_secret_value_res_3", get_secret_value_res_3)

        delete_secret_res_0 = aws_client.secretsmanager.delete_secret(
            SecretId=secret_name, ForceDeleteWithoutRecovery=True
        )
        sm_snapshot.match("delete_secret_res_0", delete_secret_res_0)

    @markers.snapshot.skip_snapshot_verify(paths=["$..KmsKeyId", "$..KmsKeyIds"])
    @markers.aws.validated
    def test_update_secret_version_stages_current_pending_cycle_custom_stages_2(
        self, sm_snapshot, secret_name, aws_client
    ):
        create_secret_rs_0 = aws_client.secretsmanager.create_secret(
            Name=secret_name, SecretString="SS"
        )
        sm_snapshot.add_transformers_list(
            sm_snapshot.transform.secretsmanager_secret_id_arn(create_secret_rs_0, 0)
        )
        sm_snapshot.match("create_secret_rs_0", create_secret_rs_0)

        put_secret_value_res_0 = aws_client.secretsmanager.put_secret_value(
            SecretId=secret_name, SecretString="S1", VersionStages=["AWSCURRENT", "PUT0"]
        )
        sm_snapshot.match("put_secret_value_res_0", put_secret_value_res_0)
        #
        vid_0 = put_secret_value_res_0["VersionId"]

        list_secret_version_ids_res_0 = aws_client.secretsmanager.list_secret_version_ids(
            SecretId=secret_name
        )
        sm_snapshot.match("list_secret_version_ids_res_0", list_secret_version_ids_res_0)

        put_secret_value_res_1 = aws_client.secretsmanager.put_secret_value(
            SecretId=secret_name, SecretString="S2", VersionStages=["AWSPENDING", "PUT1"]
        )
        sm_snapshot.match("put_secret_value_res_1", put_secret_value_res_1)
        #
        vid_1 = put_secret_value_res_1["VersionId"]

        list_secret_version_ids_res_1 = aws_client.secretsmanager.list_secret_version_ids(
            SecretId=secret_name
        )
        sm_snapshot.match("list_secret_version_ids_res_1", list_secret_version_ids_res_1)

        get_secret_value_res_0 = aws_client.secretsmanager.get_secret_value(SecretId=secret_name)
        sm_snapshot.match("get_secret_value_res_0", get_secret_value_res_0)

        update_secret_version_stage_res_0 = aws_client.secretsmanager.update_secret_version_stage(
            SecretId=secret_name,
            RemoveFromVersionId=vid_0,
            MoveToVersionId=vid_1,
            VersionStage="AWSCURRENT",
        )
        sm_snapshot.match("update_secret_version_stage_res_0", update_secret_version_stage_res_0)

        list_secret_version_ids_res_2 = aws_client.secretsmanager.list_secret_version_ids(
            SecretId=secret_name
        )
        sm_snapshot.match("list_secret_version_ids_res_2", list_secret_version_ids_res_2)

        get_secret_value_res_1 = aws_client.secretsmanager.get_secret_value(SecretId=secret_name)
        sm_snapshot.match("get_secret_value_res_1", get_secret_value_res_1)

        put_secret_value_res_2 = aws_client.secretsmanager.put_secret_value(
            SecretId=secret_name, SecretString="S3", VersionStages=["AWSPENDING", "PUT2"]
        )
        sm_snapshot.match("put_secret_value_res_2", put_secret_value_res_2)
        #
        vid_2 = put_secret_value_res_2["VersionId"]

        list_secret_version_ids_res_3 = aws_client.secretsmanager.list_secret_version_ids(
            SecretId=secret_name
        )
        sm_snapshot.match("list_secret_version_ids_res_3", list_secret_version_ids_res_3)

        get_secret_value_res_2 = aws_client.secretsmanager.get_secret_value(SecretId=secret_name)
        sm_snapshot.match("get_secret_value_res_2", get_secret_value_res_2)

        update_secret_version_stage_res_1 = aws_client.secretsmanager.update_secret_version_stage(
            SecretId=secret_name,
            RemoveFromVersionId=vid_1,
            MoveToVersionId=vid_2,
            VersionStage="AWSCURRENT",
        )
        sm_snapshot.match("update_secret_version_stage_res_1", update_secret_version_stage_res_1)

        list_secret_version_ids_res_4 = aws_client.secretsmanager.list_secret_version_ids(
            SecretId=secret_name
        )
        sm_snapshot.match("list_secret_version_ids_res_4", list_secret_version_ids_res_4)

        get_secret_value_res_3 = aws_client.secretsmanager.get_secret_value(SecretId=secret_name)
        sm_snapshot.match("get_secret_value_res_3", get_secret_value_res_3)

        delete_secret_res_0 = aws_client.secretsmanager.delete_secret(
            SecretId=secret_name, ForceDeleteWithoutRecovery=True
        )
        sm_snapshot.match("delete_secret_res_0", delete_secret_res_0)

    @markers.snapshot.skip_snapshot_verify(paths=["$..KmsKeyId", "$..KmsKeyIds"])
    @markers.aws.validated
    def test_update_secret_version_stages_current_pending_cycle_custom_stages_3(
        self, sm_snapshot, secret_name, aws_client
    ):
        create_secret_rs = aws_client.secretsmanager.create_secret(
            Name=secret_name, SecretString="SS"
        )
        sm_snapshot.add_transformers_list(
            sm_snapshot.transform.secretsmanager_secret_id_arn(create_secret_rs, 0)
        )
        sm_snapshot.match("create_secret_rs", create_secret_rs)

        version_id_v1 = create_secret_rs["VersionId"]

        put_secret_value_rs = aws_client.secretsmanager.put_secret_value(
            SecretId=secret_name, SecretString="S1", VersionStages=["PENDING"]
        )
        sm_snapshot.match("put_secret_value_res_0", put_secret_value_rs)

        version_id_v2 = put_secret_value_rs["VersionId"]

        list_secret_version_ids_rs = aws_client.secretsmanager.list_secret_version_ids(
            SecretId=secret_name
        )
        sm_snapshot.match("list_secret_version_ids_rs", list_secret_version_ids_rs)
        versions = list_secret_version_ids_rs["Versions"]
        assert len(versions) == 2

        get_secret_value_v1_rs = aws_client.secretsmanager.get_secret_value(
            SecretId=secret_name,
            VersionId=version_id_v1,
        )
        sm_snapshot.match("get_secret_value_v1_rs", get_secret_value_v1_rs)
        assert get_secret_value_v1_rs["VersionStages"] == ["AWSCURRENT"]

        get_secret_value_v2_rs = aws_client.secretsmanager.get_secret_value(
            SecretId=secret_name,
            VersionId=version_id_v2,
        )
        sm_snapshot.match("get_secret_value_v2_rs", get_secret_value_v2_rs)
        assert get_secret_value_v2_rs["VersionStages"] == ["PENDING"]

        update_secret_version_stage_res_1 = aws_client.secretsmanager.update_secret_version_stage(
            SecretId=secret_name,
            RemoveFromVersionId=version_id_v1,
            MoveToVersionId=version_id_v2,
            VersionStage="AWSCURRENT",
        )
        sm_snapshot.match("update_secret_version_stage_res_1", update_secret_version_stage_res_1)

        get_secret_value_v1_rs_1 = aws_client.secretsmanager.get_secret_value(
            SecretId=secret_name,
            VersionId=version_id_v1,
        )
        sm_snapshot.match("get_secret_value_v1_rs_1", get_secret_value_v1_rs_1)
        assert get_secret_value_v1_rs_1["VersionStages"] == ["AWSPREVIOUS"]

        get_secret_value_v2_rs_1 = aws_client.secretsmanager.get_secret_value(
            SecretId=secret_name,
            VersionId=version_id_v2,
        )
        sm_snapshot.match("get_secret_value_v2_rs_1", get_secret_value_v2_rs_1)
        assert sorted(get_secret_value_v2_rs_1["VersionStages"]) == sorted(
            ["AWSCURRENT", "PENDING"]
        )

        update_secret_version_stage_res_2 = aws_client.secretsmanager.update_secret_version_stage(
            SecretId=secret_name,
            RemoveFromVersionId=version_id_v2,
            VersionStage="PENDING",
        )
        sm_snapshot.match("update_secret_version_stage_res_2", update_secret_version_stage_res_2)

        get_secret_value_v1_rs_2 = aws_client.secretsmanager.get_secret_value(
            SecretId=secret_name,
            VersionId=version_id_v1,
        )
        sm_snapshot.match("get_secret_value_v1_rs_2", get_secret_value_v1_rs_2)
        assert get_secret_value_v1_rs_2["VersionStages"] == ["AWSPREVIOUS"]

        get_secret_value_v2_rs_2 = aws_client.secretsmanager.get_secret_value(
            SecretId=secret_name,
            VersionId=version_id_v2,
        )
        sm_snapshot.match("get_secret_value_v2_rs_2", get_secret_value_v2_rs_2)
        assert get_secret_value_v2_rs_2["VersionStages"] == ["AWSCURRENT"]

        delete_secret_res_0 = aws_client.secretsmanager.delete_secret(
            SecretId=secret_name, ForceDeleteWithoutRecovery=True
        )
        sm_snapshot.match("delete_secret_res_0", delete_secret_res_0)

    @markers.snapshot.skip_snapshot_verify(paths=["$..KmsKeyId", "$..KmsKeyIds"])
    @markers.aws.validated
    def test_non_versioning_version_stages_replacement(self, sm_snapshot, secret_name, aws_client):
        create_secret_rs_0 = aws_client.secretsmanager.create_secret(
            Name=secret_name, SecretString="S0"
        )
        sm_snapshot.add_transformers_list(
            sm_snapshot.transform.secretsmanager_secret_id_arn(create_secret_rs_0, 0)
        )
        sm_snapshot.match("create_secret_rs_0", create_secret_rs_0)

        put_secret_value_res_0 = aws_client.secretsmanager.put_secret_value(
            SecretId=secret_name, SecretString="S1", VersionStages=["one", "two", "three"]
        )
        sm_snapshot.match("put_secret_value_res_0", put_secret_value_res_0)

        list_secret_version_ids_res_0 = aws_client.secretsmanager.list_secret_version_ids(
            SecretId=secret_name
        )
        sm_snapshot.match("list_secret_version_ids_res_0", list_secret_version_ids_res_0)

        put_secret_value_res_1 = aws_client.secretsmanager.put_secret_value(
            SecretId=secret_name,
            SecretString="S2",
            VersionStages=["one", "two", "three", "four"],
        )
        sm_snapshot.match("put_secret_value_res_1", put_secret_value_res_1)

        list_secret_version_ids_res_1 = aws_client.secretsmanager.list_secret_version_ids(
            SecretId=secret_name
        )
        sm_snapshot.match("list_secret_version_ids_res_1", list_secret_version_ids_res_1)

        delete_secret_res_0 = aws_client.secretsmanager.delete_secret(
            SecretId=secret_name, ForceDeleteWithoutRecovery=True
        )
        sm_snapshot.match("delete_secret_res_0", delete_secret_res_0)

    @markers.snapshot.skip_snapshot_verify(paths=["$..KmsKeyId", "$..KmsKeyIds"])
    @markers.aws.validated
    def test_non_versioning_version_stages_no_replacement(
        self, sm_snapshot, secret_name, aws_client
    ):
        create_secret_rs_0 = aws_client.secretsmanager.create_secret(
            Name=secret_name, SecretString="S0"
        )
        sm_snapshot.add_transformers_list(
            sm_snapshot.transform.secretsmanager_secret_id_arn(create_secret_rs_0, 0)
        )
        sm_snapshot.match("create_secret_rs_0", create_secret_rs_0)

        put_secret_value_res_0 = aws_client.secretsmanager.put_secret_value(
            SecretId=secret_name, SecretString="S1", VersionStages=["one", "two", "three"]
        )
        sm_snapshot.match("put_secret_value_res_0", put_secret_value_res_0)

        list_secret_version_ids_res_0 = aws_client.secretsmanager.list_secret_version_ids(
            SecretId=secret_name
        )
        sm_snapshot.match("list_secret_version_ids_res_0", list_secret_version_ids_res_0)

        put_secret_value_res_1 = aws_client.secretsmanager.put_secret_value(
            SecretId=secret_name, SecretString="S2", VersionStages=["one", "two", "four"]
        )
        sm_snapshot.match("put_secret_value_res_1", put_secret_value_res_1)

        list_secret_version_ids_res_1 = aws_client.secretsmanager.list_secret_version_ids(
            SecretId=secret_name
        )
        sm_snapshot.match("list_secret_version_ids_res_1", list_secret_version_ids_res_1)

        delete_secret_res_0 = aws_client.secretsmanager.delete_secret(
            SecretId=secret_name, ForceDeleteWithoutRecovery=True
        )
        sm_snapshot.match("delete_secret_res_0", delete_secret_res_0)

    @staticmethod
    def secretsmanager_http_json_headers(amz_target: str) -> dict:
        headers = mock_aws_request_headers(
            "secretsmanager",
            aws_access_key_id=TEST_AWS_ACCESS_KEY_ID,
            region_name=TEST_AWS_REGION_NAME,
        )
        headers["X-Amz-Target"] = amz_target
        return headers

    def secretsmanager_http_json_post(self, amz_target: str, http_body: json) -> requests.Response:
        ep_url: str = aws_stack.get_local_service_url("secretsmanager")
        http_headers: dict = self.secretsmanager_http_json_headers(amz_target)
        return requests.post(ep_url, headers=http_headers, data=json.dumps(http_body))

    def secretsmanager_http_create_secret_string(
        self, secret_name: str, secret_string: str
    ) -> requests.Response:
        http_body: json = {"Name": secret_name, "SecretString": secret_string}
        return self.secretsmanager_http_json_post("secretsmanager.CreateSecret", http_body)

    @staticmethod
    def secretsmanager_http_create_secret_string_val_res(
        res: requests.Response, secret_name: str
    ) -> json:
        assert res.status_code == 200
        res_json: json = res.json()
        assert res_json["Name"] == secret_name
        return res_json

    def secretsmanager_http_delete_secret(self, secret_id: str) -> requests.Response:
        http_body: json = {"SecretId": secret_id}
        return self.secretsmanager_http_json_post("secretsmanager.DeleteSecret", http_body)

    @staticmethod
    def secretsmanager_http_delete_secret_val_res(res: requests.Response, secret_id: str) -> json:
        assert res.status_code == 200
        res_json: json = res.json()
        assert res_json["Name"] == secret_id
        return res_json

    def secretsmanager_http_get_secret_value(self, secret_id: str) -> requests.Response:
        http_body: json = {"SecretId": secret_id}
        return self.secretsmanager_http_json_post("secretsmanager.GetSecretValue", http_body)

    @staticmethod
    def secretsmanager_http_get_secret_value_val_res(
        res: requests.Response, secret_name: str, secret_string: str, version_id: str
    ) -> json:
        assert res.status_code == 200
        res_json: json = res.json()
        assert res_json["Name"] == secret_name
        assert res_json["SecretString"] == secret_string
        assert res_json["VersionId"] == version_id
        return res_json

    def secretsmanager_http_get_secret_value_with(
        self, secret_id: str, version_stage: str
    ) -> requests.Response:
        http_body: json = {"SecretId": secret_id, "VersionStage": version_stage}
        return self.secretsmanager_http_json_post("secretsmanager.GetSecretValue", http_body)

    @staticmethod
    def secretsmanager_http_get_secret_value_with_val_res(
        res: requests.Response,
        secret_name: str,
        secret_string: str,
        version_id: str,
        version_stage: str,
    ) -> json:
        res_json = TestSecretsManager.secretsmanager_http_get_secret_value_val_res(
            res, secret_name, secret_string, version_id
        )
        assert res_json["VersionStages"] == [version_stage]
        return res_json

    def secretsmanager_http_list_secret_version_ids(self, secret_id: str) -> requests.Response:
        http_body: json = {"SecretId": secret_id}
        return self.secretsmanager_http_json_post("secretsmanager.ListSecretVersionIds", http_body)

    @staticmethod
    def secretsmanager_http_list_secret_version_ids_val_res(
        res: requests.Response, secret_name: str, versions: json
    ) -> json:
        assert res.status_code == 200
        res_json: json = res.json()
        assert res_json["Name"] == secret_name
        res_versions: [json] = res_json["Versions"]
        assert len(res_versions) == len(versions)
        assert len(set([rv["VersionId"] for rv in res_versions])) == len(res_versions)
        assert len(set([v["VersionId"] for v in versions])) == len(versions)
        for version in versions:
            vs_in_res: [json] = list(
                filter(lambda rv: rv["VersionId"] == version["VersionId"], res_versions)
            )
            assert len(vs_in_res) == 1
            v_in_res = vs_in_res[0]
            assert v_in_res["VersionStages"] == version["VersionStages"]
        return res_json

    def secretsmanager_http_put_secret_value(
        self, secret_id: str, secret_string: str
    ) -> requests.Response:
        http_body: json = {
            "SecretId": secret_id,
            "SecretString": secret_string,
        }
        return self.secretsmanager_http_json_post("secretsmanager.PutSecretValue", http_body)

    @staticmethod
    def secretsmanager_http_put_secret_value_val_res(
        res: requests.Response, secret_name: str
    ) -> json:
        assert res.status_code == 200
        res_json: json = res.json()
        assert res_json["Name"] == secret_name
        return res_json

    def secretsmanager_http_put_pending_secret_value(
        self, secret_id: str, secret_string: str
    ) -> requests.Response:
        http_body: json = {
            "SecretId": secret_id,
            "SecretString": secret_string,
            "VersionStages": ["AWSPENDING"],
        }
        return self.secretsmanager_http_json_post("secretsmanager.PutSecretValue", http_body)

    @staticmethod
    def secretsmanager_http_put_pending_secret_value_val_res(
        res: requests.Response, secret_name: str
    ) -> json:
        return TestSecretsManager.secretsmanager_http_put_secret_value_val_res(res, secret_name)

    def secretsmanager_http_put_secret_value_with(
        self, secret_id: str, secret_string: str, client_request_token: Optional[str]
    ) -> requests.Response:
        http_body: json = {
            "SecretId": secret_id,
            "SecretString": secret_string,
            "ClientRequestToken": client_request_token,
        }
        return self.secretsmanager_http_json_post("secretsmanager.PutSecretValue", http_body)

    @staticmethod
    def secretsmanager_http_put_secret_value_with_val_res(
        res: requests.Response, secret_name: str, client_request_token: str
    ) -> json:
        assert res.status_code == 200
        res_json: json = res.json()
        assert res_json["Name"] == secret_name
        assert res_json["VersionId"] == client_request_token
        return res_json

    def secretsmanager_http_update_secret(
        self, secret_id: str, secret_string: str, client_request_token: Optional[str]
    ):
        http_body: json = {"SecretId": secret_id, "SecretString": secret_string}
        if client_request_token:
            http_body["ClientRequestToken"] = client_request_token
        return self.secretsmanager_http_json_post("secretsmanager.UpdateSecret", http_body)

    @staticmethod
    def secretsmanager_http_update_secret_val_res(
        res: requests.Response, secret_name: str, client_request_token: Optional[str]
    ):
        assert res.status_code == 200
        res_json: json = res.json()
        assert res_json["Name"] == secret_name
        if client_request_token:
            assert res_json["VersionId"] == client_request_token
        return res_json

    def secretsmanager_http_put_secret_value_with_version(
        self,
        secret_id: str,
        secret_string: str,
        client_request_token: Optional[str],
        version_stages: list[str],
    ) -> requests.Response:
        http_body: json = {
            "SecretId": secret_id,
            "SecretString": secret_string,
            "ClientRequestToken": client_request_token,
            "VersionStages": version_stages,
        }
        return self.secretsmanager_http_json_post("secretsmanager.PutSecretValue", http_body)

    @staticmethod
    def secretsmanager_http_put_secret_value_with_version_val_res(
        res: requests.Response,
        secret_name: str,
        client_request_token: Optional[str],
        version_stages: list[str],
    ) -> json:
        req_version_id: str
        if client_request_token is None:
            assert res.status_code == 200
            req_version_id = res.json()["VersionId"]
        else:
            req_version_id = client_request_token
        res_json = TestSecretsManager.secretsmanager_http_put_secret_value_with_val_res(
            res, secret_name, req_version_id
        )
        assert res_json["VersionStages"] == version_stages
        return res_json

    @markers.aws.only_localstack  # FIXME: all tests using the internal http utils of this class are only targeting localstack
    def test_update_secret_with_non_provided_client_request_token(self, aws_client, secret_name):
        # Create v0.
        secret_string_v0: str = "secret_string_v0"
        cr_v0_res_json: json = aws_client.secretsmanager.create_secret(
            Name=secret_name,
            SecretString=secret_string_v0,
        )
        version_id_v0 = cr_v0_res_json["VersionId"]

        # Update with client request token.
        secret_string_v1: str = "secret_string_v1"
        version_id_v1: str = str(uuid.uuid4())
        self.secretsmanager_http_update_secret_val_res(
            self.secretsmanager_http_update_secret(secret_name, secret_string_v1, version_id_v1),
            secret_name,
            version_id_v1,
        )

        # Get.
        self.secretsmanager_http_get_secret_value_val_res(
            self.secretsmanager_http_get_secret_value(secret_name),
            secret_name,
            secret_string_v1,
            version_id_v1,
        )

        # Update without client request token, the SDK will generate it.
        secret_string_v2: str = "secret_string_v2"
        res_update_json = aws_client.secretsmanager.update_secret(
            SecretId=secret_name,
            SecretString=secret_string_v2,
        )

        version_id_v2 = res_update_json["VersionId"]
        assert version_id_v2 != version_id_v1
        assert version_id_v2 != version_id_v0

        # Get.
        self.secretsmanager_http_get_secret_value_val_res(
            self.secretsmanager_http_get_secret_value(secret_name),
            secret_name,
            secret_string_v2,
            version_id_v2,
        )

    @markers.aws.only_localstack  # FIXME: all tests using the internal http utils of this class are only targeting localstack
    def test_put_secret_value_with_new_custom_client_request_token(self, secret_name, aws_client):
        # Create v0.
        secret_string_v0: str = "MySecretString"
        cr_v0_res_json: json = aws_client.secretsmanager.create_secret(
            Name=secret_name,
            SecretString=secret_string_v0,
        )
        # Check v0 base consistency.
        self.secretsmanager_http_get_secret_value_val_res(
            self.secretsmanager_http_get_secret_value(secret_name),
            secret_name,
            secret_string_v0,
            cr_v0_res_json["VersionId"],
        )

        # Update v0 with predefined ClientRequestToken.
        secret_string_v1: str = "MyNewSecretString"
        #
        crt_v1: str = str(uuid.uuid4())
        while crt_v1 == cr_v0_res_json["VersionId"]:
            crt_v1 = str(uuid.uuid4())
        #
        self.secretsmanager_http_put_secret_value_val_res(
            self.secretsmanager_http_put_secret_value_with(secret_name, secret_string_v1, crt_v1),
            secret_name,
        )
        #
        # Check v1 base consistency.
        self.secretsmanager_http_get_secret_value_val_res(
            self.secretsmanager_http_get_secret_value(secret_name),
            secret_name,
            secret_string_v1,
            crt_v1,
        )
        #
        # Check versioning base consistency.
        versions_v0_v1: json = [
            {"VersionId": cr_v0_res_json["VersionId"], "VersionStages": ["AWSPREVIOUS"]},
            {"VersionId": crt_v1, "VersionStages": ["AWSCURRENT"]},
        ]
        self.secretsmanager_http_list_secret_version_ids_val_res(
            self.secretsmanager_http_list_secret_version_ids(secret_name),
            secret_name,
            versions_v0_v1,
        )

        self.secretsmanager_http_delete_secret_val_res(
            self.secretsmanager_http_delete_secret(secret_name), secret_name
        )

    @markers.aws.only_localstack  # FIXME: all tests using the internal http utils of this class are only targeting localstack
    def test_http_put_secret_value_with_duplicate_client_request_token(
        self, secret_name, aws_client
    ):
        # Create v0.
        secret_string_v0: str = "MySecretString"
        cr_v0_res_json: json = aws_client.secretsmanager.create_secret(
            Name=secret_name,
            SecretString=secret_string_v0,
        )

        # Check v0 base consistency.
        self.secretsmanager_http_get_secret_value_val_res(
            self.secretsmanager_http_get_secret_value(secret_name),
            secret_name,
            secret_string_v0,
            cr_v0_res_json["VersionId"],
        )

        # Update v0 with duplicate ClientRequestToken.
        secret_string_v1: str = "MyNewSecretString"
        #
        crt_v1: str = cr_v0_res_json["VersionId"]
        #
        self.secretsmanager_http_put_secret_value_val_res(
            self.secretsmanager_http_put_secret_value_with(secret_name, secret_string_v1, crt_v1),
            secret_name,
        )
        #
        # Check v1 base consistency.
        self.secretsmanager_http_get_secret_value_val_res(
            self.secretsmanager_http_get_secret_value(secret_name),
            secret_name,
            secret_string_v1,
            crt_v1,
        )
        #
        # Check versioning base consistency.
        versions_v0_v1: json = [{"VersionId": crt_v1, "VersionStages": ["AWSCURRENT"]}]
        self.secretsmanager_http_list_secret_version_ids_val_res(
            self.secretsmanager_http_list_secret_version_ids(secret_name),
            secret_name,
            versions_v0_v1,
        )

        self.secretsmanager_http_delete_secret_val_res(
            self.secretsmanager_http_delete_secret(secret_name), secret_name
        )

    @markers.aws.only_localstack  # FIXME: all tests using the internal http utils of this class are only targeting localstack
    def test_http_put_secret_value_with_non_provided_client_request_token(
        self, secret_name, aws_client
    ):
        # Create v0.
        secret_string_v0: str = "MySecretString"
        cr_v0_res_json: json = aws_client.secretsmanager.create_secret(
            Name=secret_name,
            SecretString=secret_string_v0,
        )

        # Check v0 base consistency.
        self.secretsmanager_http_get_secret_value_val_res(
            self.secretsmanager_http_get_secret_value(secret_name),
            secret_name,
            secret_string_v0,
            cr_v0_res_json["VersionId"],
        )

        # Update v0 with non-provided ClientRequestToken (the SDK will generate one).
        secret_string_v1: str = "MyNewSecretString"
        pv_v1_res_json = aws_client.secretsmanager.put_secret_value(
            SecretId=secret_name, SecretString=secret_string_v1
        )
        # Check v1 base consistency.
        self.secretsmanager_http_get_secret_value_val_res(
            self.secretsmanager_http_get_secret_value(secret_name),
            secret_name,
            secret_string_v1,
            pv_v1_res_json["VersionId"],
        )

        # Check versioning base consistency.
        versions_v0_v1: json = [
            {"VersionId": cr_v0_res_json["VersionId"], "VersionStages": ["AWSPREVIOUS"]},
            {"VersionId": pv_v1_res_json["VersionId"], "VersionStages": ["AWSCURRENT"]},
        ]
        self.secretsmanager_http_list_secret_version_ids_val_res(
            self.secretsmanager_http_list_secret_version_ids(secret_name),
            secret_name,
            versions_v0_v1,
        )

        self.secretsmanager_http_delete_secret_val_res(
            self.secretsmanager_http_delete_secret(secret_name), secret_name
        )

    @markers.aws.only_localstack  # FIXME: all tests using the internal http utils of this class are only targeting localstack
    def test_http_put_secret_value_duplicate_req(self, secret_name, aws_client):
        # Create v0.
        secret_string_v0: str = "MySecretString"
        cr_v0_res_json: json = aws_client.secretsmanager.create_secret(
            Name=secret_name,
            SecretString=secret_string_v0,
        )
        # Check v0 base consistency.
        self.secretsmanager_http_get_secret_value_val_res(
            self.secretsmanager_http_get_secret_value(secret_name),
            secret_name,
            secret_string_v0,
            cr_v0_res_json["VersionId"],
        )

        # Duplicate update.
        self.secretsmanager_http_put_secret_value_val_res(
            self.secretsmanager_http_put_secret_value_with(
                secret_name, secret_string_v0, cr_v0_res_json["VersionId"]
            ),
            secret_name,
        )
        #
        # Check v1 base consistency.
        self.secretsmanager_http_get_secret_value_val_res(
            self.secretsmanager_http_get_secret_value(secret_name),
            secret_name,
            secret_string_v0,
            cr_v0_res_json["VersionId"],
        )
        #
        # Check versioning base consistency.
        versions_v0_v1: json = [
            {"VersionId": cr_v0_res_json["VersionId"], "VersionStages": ["AWSCURRENT"]},
        ]
        self.secretsmanager_http_list_secret_version_ids_val_res(
            self.secretsmanager_http_list_secret_version_ids(secret_name),
            secret_name,
            versions_v0_v1,
        )

        self.secretsmanager_http_delete_secret_val_res(
            self.secretsmanager_http_delete_secret(secret_name), secret_name
        )

    @markers.aws.only_localstack  # FIXME: all tests using the internal http utils of this class are only targeting localstack
    def test_http_put_secret_value_null_client_request_token_new_version_stages(
        self, secret_name, aws_client
    ):
        # Create v0.
        secret_string_v0: str = "MySecretString"
        cr_v0_res_json: json = aws_client.secretsmanager.create_secret(
            Name=secret_name,
            SecretString=secret_string_v0,
        )
        # Check v0 base consistency.
        self.secretsmanager_http_get_secret_value_val_res(
            self.secretsmanager_http_get_secret_value(secret_name),
            secret_name,
            secret_string_v0,
            cr_v0_res_json["VersionId"],
        )

        # Update v0 with null ClientRequestToken (auto-generated by SDK).
        secret_string_v1: str = "MyNewSecretString"
        version_stages_v1: list[str] = ["AWSPENDING"]

        pv_v1_res_json = aws_client.secretsmanager.put_secret_value(
            SecretId=secret_name,
            SecretString=secret_string_v1,
            VersionStages=version_stages_v1,
        )

        assert pv_v1_res_json["VersionId"] != cr_v0_res_json["VersionId"]

        # Check v1 base consistency.
        self.secretsmanager_http_get_secret_value_with_val_res(
            self.secretsmanager_http_get_secret_value_with(secret_name, "AWSPENDING"),
            secret_name,
            secret_string_v1,
            pv_v1_res_json["VersionId"],
            "AWSPENDING",
        )

        # Check v0 base consistency.
        self.secretsmanager_http_get_secret_value_val_res(
            self.secretsmanager_http_get_secret_value(secret_name),
            secret_name,
            secret_string_v0,
            cr_v0_res_json["VersionId"],
        )

        # Check versioning base consistency.
        versions_v0_v1: json = [
            {"VersionId": cr_v0_res_json["VersionId"], "VersionStages": ["AWSCURRENT"]},
            {"VersionId": pv_v1_res_json["VersionId"], "VersionStages": ["AWSPENDING"]},
        ]
        self.secretsmanager_http_list_secret_version_ids_val_res(
            self.secretsmanager_http_list_secret_version_ids(secret_name),
            secret_name,
            versions_v0_v1,
        )

        self.secretsmanager_http_delete_secret_val_res(
            self.secretsmanager_http_delete_secret(secret_name), secret_name
        )

    @markers.aws.only_localstack  # FIXME: all tests using the internal http utils of this class are only targeting localstack
    def test_http_put_secret_value_custom_client_request_token_new_version_stages(
        self,
        secret_name,
        aws_client,
    ):
        # Create v0.
        secret_string_v0: str = "MySecretString"
        cr_v0_res_json: json = aws_client.secretsmanager.create_secret(
            Name=secret_name,
            SecretString=secret_string_v0,
        )

        # Check v0 base consistency.
        self.secretsmanager_http_get_secret_value_val_res(
            self.secretsmanager_http_get_secret_value(secret_name),
            secret_name,
            secret_string_v0,
            cr_v0_res_json["VersionId"],
        )

        # Update v0 with new ClientRequestToken.
        secret_string_v1: str = "MyNewSecretString"
        version_stages_v1: list[str] = ["AWSPENDING"]
        crt_v1: str = str(uuid.uuid4())
        while crt_v1 == cr_v0_res_json["VersionId"]:
            crt_v1 = str(uuid.uuid4())

        self.secretsmanager_http_put_secret_value_with_version_val_res(
            self.secretsmanager_http_put_secret_value_with_version(
                secret_name, secret_string_v1, crt_v1, version_stages_v1
            ),
            secret_name,
            crt_v1,
            version_stages_v1,
        )

        # Check v1 base consistency.
        self.secretsmanager_http_get_secret_value_with_val_res(
            self.secretsmanager_http_get_secret_value_with(secret_name, "AWSPENDING"),
            secret_name,
            secret_string_v1,
            crt_v1,
            "AWSPENDING",
        )

        # Check v0 base consistency.
        self.secretsmanager_http_get_secret_value_val_res(
            self.secretsmanager_http_get_secret_value(secret_name),
            secret_name,
            secret_string_v0,
            cr_v0_res_json["VersionId"],
        )

        # Check versioning base consistency.
        versions_v0_v1: json = [
            {"VersionId": cr_v0_res_json["VersionId"], "VersionStages": ["AWSCURRENT"]},
            {"VersionId": crt_v1, "VersionStages": ["AWSPENDING"]},
        ]
        self.secretsmanager_http_list_secret_version_ids_val_res(
            self.secretsmanager_http_list_secret_version_ids(secret_name),
            secret_name,
            versions_v0_v1,
        )

        self.secretsmanager_http_delete_secret_val_res(
            self.secretsmanager_http_delete_secret(secret_name), secret_name
        )

    @markers.aws.validated
    def test_delete_non_existent_secret_returns_as_if_secret_exists(self, secret_name, aws_client):
        """When ForceDeleteWithoutRecovery=True, AWS responds as if the non-existent secret was successfully deleted."""
        response = aws_client.secretsmanager.delete_secret(
            SecretId=secret_name, ForceDeleteWithoutRecovery=True
        )

        assert response["Name"] == secret_name
        assert response["ARN"] is not None
        assert response["DeletionDate"] is not None

    @markers.aws.validated
    def test_exp_raised_on_creation_of_secret_scheduled_for_deletion(
        self, sm_snapshot, secret_name, aws_client
    ):
        create_secret_req: CreateSecretRequest = CreateSecretRequest(
            Name=secret_name, SecretString=f"secretstr-{short_uid()}"
        )
        stage_deletion_req: DeleteSecretRequest = DeleteSecretRequest(
            SecretId=create_secret_req["Name"], RecoveryWindowInDays=7
        )

        res = aws_client.secretsmanager.create_secret(**create_secret_req)
        create_secret_res: CreateSecretResponse = select_from_typed_dict(CreateSecretResponse, res)
        sm_snapshot.add_transformers_list(
            sm_snapshot.transform.secretsmanager_secret_id_arn(create_secret_res, 0)
        )

        res = aws_client.secretsmanager.delete_secret(**stage_deletion_req)
        delete_res: DeleteSecretResponse = select_from_typed_dict(DeleteSecretResponse, res)
        sm_snapshot.match("delete_res", delete_res)

        with pytest.raises(Exception) as invalid_req_ex:
            aws_client.secretsmanager.create_secret(**create_secret_req)
        sm_snapshot.match("invalid_req_ex", invalid_req_ex.value.response)

    @markers.aws.validated
    def test_can_recreate_delete_secret(self, sm_snapshot, secret_name, aws_client):
        # NOTE: AWS will behave as staged deletion for a small number of seconds (<10).
        # We assume forced deletion is instantaneous, until the precise behaviour is understood.

        create_secret_req: CreateSecretRequest = CreateSecretRequest(
            Name=secret_name, SecretString=f"secretstr-{short_uid()}"
        )
        stage_deletion_req: DeleteSecretRequest = DeleteSecretRequest(
            SecretId=create_secret_req["Name"], ForceDeleteWithoutRecovery=True
        )

        res = aws_client.secretsmanager.create_secret(**create_secret_req)
        create_secret_res_0: CreateSecretResponse = select_from_typed_dict(
            CreateSecretResponse, res
        )
        sm_snapshot.add_transformers_list(
            sm_snapshot.transform.secretsmanager_secret_id_arn(create_secret_res_0, 0)
        )
        sm_snapshot.match("create_secret_res_0", create_secret_res_0)

        res = aws_client.secretsmanager.delete_secret(**stage_deletion_req)
        delete_res_1: DeleteSecretResponse = select_from_typed_dict(DeleteSecretResponse, res)
        sm_snapshot.match("delete_res_1", delete_res_1)

        self._wait_force_deletion_completed(
            aws_client.secretsmanager, stage_deletion_req["SecretId"]
        )

        res = aws_client.secretsmanager.create_secret(**create_secret_req)
        create_secret_res_1: CreateSecretResponse = select_from_typed_dict(
            CreateSecretResponse, res
        )
        sm_snapshot.add_transformers_list(
            sm_snapshot.transform.secretsmanager_secret_id_arn(create_secret_res_1, 1)
        )
        sm_snapshot.match("create_secret_res_1", create_secret_res_1)

        aws_client.secretsmanager.delete_secret(**stage_deletion_req)

    @markers.aws.validated
    def test_secret_exists(self, secret_name, aws_client):
        description = "Testing secret already exists."
        rs = aws_client.secretsmanager.create_secret(
            Name=secret_name,
            SecretString="my_secret_{}".format(secret_name),
            Description=description,
        )
        self._wait_created_is_listed(aws_client.secretsmanager, secret_id=secret_name)
        secret_arn = rs["ARN"]
        secret_id = rs["Name"]
        assert len(secret_arn.rpartition("-")[-1]) == 6

        ls = aws_client.secretsmanager.get_paginator("list_secrets").paginate().build_full_result()
        secrets = {
            secret["Name"]: secret["ARN"]
            for secret in ls["SecretList"]
            if secret["Name"] == secret_name
        }
        assert len(secrets.keys()) == 1
        assert secret_arn in secrets.values()

        with pytest.raises(
            aws_client.secretsmanager.exceptions.ResourceExistsException
        ) as res_exists_ex:
            aws_client.secretsmanager.create_secret(
                Name=secret_name,
                SecretString="my_secret_{}".format(secret_name),
                Description=description,
            )
        assert res_exists_ex.typename == "ResourceExistsException"
        assert res_exists_ex.value.response["ResponseMetadata"]["HTTPStatusCode"] == 400
        assert (
            res_exists_ex.value.response["Error"]["Message"]
            == f"The operation failed because the secret {secret_id} already exists."
        )

    @markers.aws.validated
    def test_secret_exists_snapshots(self, secret_name, sm_snapshot, cleanups, aws_client):
        description = "Snapshot testing secret already exists."
        rs = aws_client.secretsmanager.create_secret(
            Name=secret_name,
            SecretString="my_secret_{}".format(secret_name),
            Description=description,
        )
        self._wait_created_is_listed(aws_client.secretsmanager, secret_id=secret_name)
        sm_snapshot.add_transformers_list(sm_snapshot.transform.secretsmanager_secret_id_arn(rs, 0))

        with pytest.raises(
            aws_client.secretsmanager.exceptions.ResourceExistsException
        ) as res_exists_ex:
            aws_client.secretsmanager.create_secret(
                Name=secret_name,
                SecretString="my_secret_{}".format(secret_name),
                Description=description,
            )
        sm_snapshot.match("ex_log", res_exists_ex.value.response)

        # clean up
        delete_secret_res = aws_client.secretsmanager.delete_secret(
            SecretId=secret_name, ForceDeleteWithoutRecovery=True
        )
        sm_snapshot.match("delete_secret_res", delete_secret_res)

    @markers.aws.validated
    @pytest.mark.parametrize(
        "operation",
        [
            "CreateSecret",
            "UpdateSecret",
            "RotateSecret",
            "PutSecretValue",
        ],
    )
    def test_no_client_request_token(
        self, aws_client, sm_snapshot, cleanups, aws_http_client_factory, operation
    ):
        # https://docs.aws.amazon.com/cli/latest/reference/secretsmanager/create-secret.html#options
        secret_name = short_uid()
        # we should need to clean up but better safe than sorry
        cleanups.append(
            lambda: aws_client.secretsmanager.delete_secret(
                SecretId=secret_name, ForceDeleteWithoutRecovery=True
            )
        )

        client = aws_http_client_factory("secretsmanager", signer_factory=SigV4Auth)
        # When using the SDK or CLI, it will automatically create and add ClientRequestToken to your request
        # try to not append it to see what exception AWS returns
        parameters = {"SecretString": "thisisthesecret", "Description": "My secret string"}
        if operation == "CreateSecret":
            parameters["Name"] = secret_name
        else:
            parameters["SecretId"] = secret_name

        headers = {
            "X-Amz-Target": f"secretsmanager.{operation}",
            "Content-Type": "application/x-amz-json-1.1",
        }

        response = client.post("/", data=json.dumps(parameters), headers=headers)
        exc_response = {"Error": response.json(), "Metadata": {"StatusCode": response.status_code}}

        sm_snapshot.match("no-client-request-exc", exc_response)

    @markers.aws.validated
    def test_create_secret_version_from_empty_secret(self, aws_client, snapshot, cleanups):
        snapshot.add_transformer(snapshot.transform.resource_name("secret-version"), priority=-1)
        snapshot.add_transformer(snapshot.transform.key_value("Name"))

        response = aws_client.secretsmanager.create_secret(
            Name=f"test-version-{short_uid()}", Description=""
        )
        cleanups.append(
            lambda: aws_client.secretsmanager.delete_secret(
                SecretId=secret_id, ForceDeleteWithoutRecovery=True
            )
        )
        snapshot.match("create-empty-secret", response)
        secret_id = response["ARN"]

        response = aws_client.secretsmanager.describe_secret(SecretId=secret_id)
        snapshot.match("describe-secret", response)

        response = aws_client.secretsmanager.put_secret_value(
            SecretId=secret_id, SecretString="example-string-to-protect"
        )
        snapshot.match("put-secret-value", response)<|MERGE_RESOLUTION|>--- conflicted
+++ resolved
@@ -340,15 +340,7 @@
         rs = aws_client.secretsmanager.delete_resource_policy(SecretId=secret_name)
         assert rs["ResponseMetadata"]["HTTPStatusCode"] == 200
 
-<<<<<<< HEAD
-=======
-        # clean up
-        aws_client.secretsmanager.delete_secret(
-            SecretId=secret_name, ForceDeleteWithoutRecovery=True
-        )
-
     @pytest.mark.parametrize("rotate_immediately", [True, None])
->>>>>>> 4be0da89
     @markers.snapshot.skip_snapshot_verify(paths=["$..Versions..KmsKeyIds"])
     @markers.aws.validated
     def test_rotate_secret_with_lambda_success(
