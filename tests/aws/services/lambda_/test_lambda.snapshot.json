{
  "tests/aws/services/lambda_/test_lambda.py::TestLambdaFeatures::test_basic_invoke": {
    "recorded-date": "09-09-2022, 19:13:34",
    "recorded-content": {
      "lambda_create_fn": {
        "Architectures": [
          "x86_64"
        ],
        "CodeSha256": "code-sha256",
        "CodeSize": "<code-size>",
        "Description": "",
        "EphemeralStorage": {
          "Size": 512
        },
        "FunctionArn": "arn:<partition>:lambda:<region>:111111111111:function:<function-name:1>",
        "FunctionName": "<function-name:1>",
        "Handler": "index.handler",
        "LastModified": "date",
        "MemorySize": 128,
        "PackageType": "Zip",
        "RevisionId": "<uuid:1>",
        "Role": "arn:<partition>:iam::111111111111:role/<resource:1>",
        "Runtime": "python3.9",
        "State": "Pending",
        "StateReason": "The function is being created.",
        "StateReasonCode": "Creating",
        "Timeout": 3,
        "TracingConfig": {
          "Mode": "PassThrough"
        },
        "Version": "$LATEST",
        "ResponseMetadata": {
          "HTTPHeaders": {},
          "HTTPStatusCode": 201
        }
      },
      "lambda_create_fn_2": {
        "Architectures": [
          "x86_64"
        ],
        "CodeSha256": "code-sha256",
        "CodeSize": "<code-size>",
        "Description": "",
        "EphemeralStorage": {
          "Size": 512
        },
        "FunctionArn": "arn:<partition>:lambda:<region>:111111111111:function:<function-name:2>",
        "FunctionName": "<function-name:2>",
        "Handler": "index.handler",
        "LastModified": "date",
        "MemorySize": 128,
        "PackageType": "Zip",
        "RevisionId": "<uuid:2>",
        "Role": "arn:<partition>:iam::111111111111:role/<resource:1>",
        "Runtime": "python3.9",
        "State": "Pending",
        "StateReason": "The function is being created.",
        "StateReasonCode": "Creating",
        "Timeout": 3,
        "TracingConfig": {
          "Mode": "PassThrough"
        },
        "Version": "$LATEST",
        "ResponseMetadata": {
          "HTTPHeaders": {},
          "HTTPStatusCode": 201
        }
      },
      "lambda_get_fn": {
        "Code": {
          "Location": "<location>",
          "RepositoryType": "S3"
        },
        "Configuration": {
          "Architectures": [
            "x86_64"
          ],
          "CodeSha256": "code-sha256",
          "CodeSize": "<code-size>",
          "Description": "",
          "EphemeralStorage": {
            "Size": 512
          },
          "FunctionArn": "arn:<partition>:lambda:<region>:111111111111:function:<function-name:1>",
          "FunctionName": "<function-name:1>",
          "Handler": "index.handler",
          "LastModified": "date",
          "LastUpdateStatus": "Successful",
          "MemorySize": 128,
          "PackageType": "Zip",
          "RevisionId": "<uuid:3>",
          "Role": "arn:<partition>:iam::111111111111:role/<resource:1>",
          "Runtime": "python3.9",
          "State": "Active",
          "Timeout": 3,
          "TracingConfig": {
            "Mode": "PassThrough"
          },
          "Version": "$LATEST"
        },
        "ResponseMetadata": {
          "HTTPHeaders": {},
          "HTTPStatusCode": 200
        }
      },
      "lambda_get_fn_2": {
        "Code": {
          "Location": "<location>",
          "RepositoryType": "S3"
        },
        "Configuration": {
          "Architectures": [
            "x86_64"
          ],
          "CodeSha256": "code-sha256",
          "CodeSize": "<code-size>",
          "Description": "",
          "EphemeralStorage": {
            "Size": 512
          },
          "FunctionArn": "arn:<partition>:lambda:<region>:111111111111:function:<function-name:2>",
          "FunctionName": "<function-name:2>",
          "Handler": "index.handler",
          "LastModified": "date",
          "LastUpdateStatus": "Successful",
          "MemorySize": 128,
          "PackageType": "Zip",
          "RevisionId": "<uuid:4>",
          "Role": "arn:<partition>:iam::111111111111:role/<resource:1>",
          "Runtime": "python3.9",
          "State": "Active",
          "Timeout": 3,
          "TracingConfig": {
            "Mode": "PassThrough"
          },
          "Version": "$LATEST"
        },
        "ResponseMetadata": {
          "HTTPHeaders": {},
          "HTTPStatusCode": 200
        }
      },
      "lambda_invoke_result": {
        "ExecutedVersion": "$LATEST",
        "Payload": {},
        "StatusCode": 200,
        "ResponseMetadata": {
          "HTTPHeaders": {},
          "HTTPStatusCode": 200
        }
      }
    }
  },
  "tests/aws/services/lambda_/test_lambda.py::TestLambdaBehavior::test_lambda_cache_local[nodejs]": {
    "recorded-date": "08-04-2024, 16:55:57",
    "recorded-content": {
      "first_invoke_result": {
        "ExecutedVersion": "$LATEST",
        "Payload": {
          "counter": 0
        },
        "StatusCode": 200,
        "ResponseMetadata": {
          "HTTPHeaders": {},
          "HTTPStatusCode": 200
        }
      },
      "second_invoke_result": {
        "ExecutedVersion": "$LATEST",
        "Payload": {
          "counter": 1
        },
        "StatusCode": 200,
        "ResponseMetadata": {
          "HTTPHeaders": {},
          "HTTPStatusCode": 200
        }
      }
    }
  },
  "tests/aws/services/lambda_/test_lambda.py::TestLambdaBehavior::test_lambda_cache_local[python]": {
    "recorded-date": "08-04-2024, 16:56:00",
    "recorded-content": {
      "first_invoke_result": {
        "ExecutedVersion": "$LATEST",
        "Payload": {
          "counter": 0
        },
        "StatusCode": 200,
        "ResponseMetadata": {
          "HTTPHeaders": {},
          "HTTPStatusCode": 200
        }
      },
      "second_invoke_result": {
        "ExecutedVersion": "$LATEST",
        "Payload": {
          "counter": 1
        },
        "StatusCode": 200,
        "ResponseMetadata": {
          "HTTPHeaders": {},
          "HTTPStatusCode": 200
        }
      }
    }
  },
  "tests/aws/services/lambda_/test_lambda.py::TestLambdaBehavior::test_lambda_invoke_with_timeout": {
    "recorded-date": "03-06-2025, 22:24:28",
    "recorded-content": {
      "create-result": {
        "CreateEventSourceMappingResponse": null,
        "CreateFunctionResponse": {
          "Architectures": [
            "x86_64"
          ],
          "CodeSha256": "code-sha256",
          "CodeSize": "<code-size>",
          "Description": "",
          "Environment": {
            "Variables": {}
          },
          "EphemeralStorage": {
            "Size": 512
          },
          "FunctionArn": "arn:<partition>:lambda:<region>:111111111111:function:<function-name:1>",
          "FunctionName": "<function-name:1>",
          "Handler": "handler.handler",
          "LastModified": "date",
          "LoggingConfig": {
            "LogFormat": "Text",
            "LogGroup": "/aws/lambda/<function-name:1>"
          },
          "MemorySize": 128,
          "PackageType": "Zip",
          "RevisionId": "<request-id>",
          "Role": "arn:<partition>:iam::111111111111:role/<resource:1>",
          "Runtime": "python3.12",
          "RuntimeVersionConfig": {
            "RuntimeVersionArn": "arn:<partition>:lambda:<region>::runtime:<resource:2>"
          },
          "SnapStart": {
            "ApplyOn": "None",
            "OptimizationStatus": "Off"
          },
          "State": "Pending",
          "StateReason": "The function is being created.",
          "StateReasonCode": "Creating",
          "Timeout": 1,
          "TracingConfig": {
            "Mode": "PassThrough"
          },
          "Version": "$LATEST",
          "ResponseMetadata": {
            "HTTPHeaders": {},
            "HTTPStatusCode": 201
          }
        }
      },
      "invoke-result": {
        "ExecutedVersion": "$LATEST",
        "FunctionError": "Unhandled",
        "LogResult": "log-result",
        "Payload": {
          "errorType": "Sandbox.Timedout",
          "errorMessage": "RequestId: <request-id> Error: Task timed out after <duration> seconds"
        },
        "StatusCode": 200,
        "ResponseMetadata": {
          "HTTPHeaders": {},
          "HTTPStatusCode": 200
        }
      },
      "log-events": [
        "START RequestId: <request-id> Version: $LATEST\n",
        "starting wait\n",
        "END RequestId: <request-id>\n",
        "REPORT RequestId: <request-id>\tDuration: <duration> ms\tBilled Duration: <duration> ms\tMemory Size: 128 MB\tMax Memory Used: <memory> MB\tInit Duration: <duration> ms\tStatus: timeout\n"
      ]
    }
  },
  "tests/aws/services/lambda_/test_lambda.py::TestLambdaBehavior::test_lambda_invoke_no_timeout": {
    "recorded-date": "08-04-2024, 16:56:14",
    "recorded-content": {
      "create-result": {
        "CreateEventSourceMappingResponse": null,
        "CreateFunctionResponse": {
          "Architectures": [
            "x86_64"
          ],
          "CodeSha256": "code-sha256",
          "CodeSize": "<code-size>",
          "Description": "",
          "Environment": {
            "Variables": {}
          },
          "EphemeralStorage": {
            "Size": 512
          },
          "FunctionArn": "arn:<partition>:lambda:<region>:111111111111:function:<function-name:1>",
          "FunctionName": "<function-name:1>",
          "Handler": "handler.handler",
          "LastModified": "date",
          "LoggingConfig": {
            "LogFormat": "Text",
            "LogGroup": "/aws/lambda/<function-name:1>"
          },
          "MemorySize": 128,
          "PackageType": "Zip",
          "RevisionId": "<uuid:1>",
          "Role": "arn:<partition>:iam::111111111111:role/<resource:1>",
          "Runtime": "python3.12",
          "RuntimeVersionConfig": {
            "RuntimeVersionArn": "arn:<partition>:lambda:<region>::runtime:<resource:2>"
          },
          "SnapStart": {
            "ApplyOn": "None",
            "OptimizationStatus": "Off"
          },
          "State": "Pending",
          "StateReason": "The function is being created.",
          "StateReasonCode": "Creating",
          "Timeout": 2,
          "TracingConfig": {
            "Mode": "PassThrough"
          },
          "Version": "$LATEST",
          "ResponseMetadata": {
            "HTTPHeaders": {},
            "HTTPStatusCode": 201
          }
        }
      },
      "invoke-result": {
        "ExecutedVersion": "$LATEST",
        "Payload": "null",
        "StatusCode": 200,
        "ResponseMetadata": {
          "HTTPHeaders": {},
          "HTTPStatusCode": 200
        }
      }
    }
  },
  "tests/aws/services/lambda_/test_lambda.py::TestLambdaBaseFeatures::test_function_state": {
    "recorded-date": "08-04-2024, 16:55:21",
    "recorded-content": {
      "create-fn-response": {
        "Architectures": [
          "x86_64"
        ],
        "CodeSha256": "code-sha256",
        "CodeSize": "<code-size>",
        "Description": "",
        "EphemeralStorage": {
          "Size": 512
        },
        "FunctionArn": "arn:<partition>:lambda:<region>:111111111111:function:<function-name:1>",
        "FunctionName": "<function-name:1>",
        "Handler": "handler.handler",
        "LastModified": "date",
        "LoggingConfig": {
          "LogFormat": "Text",
          "LogGroup": "/aws/lambda/<function-name:1>"
        },
        "MemorySize": 128,
        "PackageType": "Zip",
        "RevisionId": "<uuid:1>",
        "Role": "arn:<partition>:iam::111111111111:role/<resource:1>",
        "Runtime": "python3.12",
        "RuntimeVersionConfig": {
          "RuntimeVersionArn": "arn:<partition>:lambda:<region>::runtime:<resource:2>"
        },
        "SnapStart": {
          "ApplyOn": "None",
          "OptimizationStatus": "Off"
        },
        "State": "Pending",
        "StateReason": "The function is being created.",
        "StateReasonCode": "Creating",
        "Timeout": 3,
        "TracingConfig": {
          "Mode": "PassThrough"
        },
        "Version": "$LATEST",
        "ResponseMetadata": {
          "HTTPHeaders": {},
          "HTTPStatusCode": 201
        }
      },
      "get-fn-response": {
        "Code": {
          "Location": "<location>",
          "RepositoryType": "S3"
        },
        "Configuration": {
          "Architectures": [
            "x86_64"
          ],
          "CodeSha256": "code-sha256",
          "CodeSize": "<code-size>",
          "Description": "",
          "EphemeralStorage": {
            "Size": 512
          },
          "FunctionArn": "arn:<partition>:lambda:<region>:111111111111:function:<function-name:1>",
          "FunctionName": "<function-name:1>",
          "Handler": "handler.handler",
          "LastModified": "date",
          "LastUpdateStatus": "Successful",
          "LoggingConfig": {
            "LogFormat": "Text",
            "LogGroup": "/aws/lambda/<function-name:1>"
          },
          "MemorySize": 128,
          "PackageType": "Zip",
          "RevisionId": "<uuid:2>",
          "Role": "arn:<partition>:iam::111111111111:role/<resource:1>",
          "Runtime": "python3.12",
          "RuntimeVersionConfig": {
            "RuntimeVersionArn": "arn:<partition>:lambda:<region>::runtime:<resource:2>"
          },
          "SnapStart": {
            "ApplyOn": "None",
            "OptimizationStatus": "Off"
          },
          "State": "Active",
          "Timeout": 3,
          "TracingConfig": {
            "Mode": "PassThrough"
          },
          "Version": "$LATEST"
        },
        "ResponseMetadata": {
          "HTTPHeaders": {},
          "HTTPStatusCode": 200
        }
      }
    }
  },
  "tests/aws/services/lambda_/test_lambda.py::TestLambdaFeatures::test_invocation_with_logs[python3.10]": {
    "recorded-date": "08-04-2024, 16:57:44",
    "recorded-content": {
      "invoke": {
        "ExecutedVersion": "$LATEST",
        "LogResult": "log-result",
        "Payload": {},
        "StatusCode": 200,
        "ResponseMetadata": {
          "HTTPHeaders": {},
          "HTTPStatusCode": 200
        }
      },
      "logs": {
        "logs": [
          "START RequestId: <request-id> Version: $LATEST\n",
          "{}\n",
          "END RequestId: <request-id>\n",
          "REPORT RequestId: <request-id>\tDuration: <duration> ms\tBilled Duration: <duration> ms\tMemory Size: 128 MB\tMax Memory Used: <memory> MB\tInit Duration: <duration> ms\t\n"
        ]
      }
    }
  },
  "tests/aws/services/lambda_/test_lambda.py::TestLambdaFeatures::test_invocation_with_logs[nodejs16.x]": {
    "recorded-date": "08-04-2024, 16:57:41",
    "recorded-content": {
      "invoke": {
        "ExecutedVersion": "$LATEST",
        "LogResult": "log-result",
        "Payload": {},
        "StatusCode": 200,
        "ResponseMetadata": {
          "HTTPHeaders": {},
          "HTTPStatusCode": 200
        }
      },
      "logs": {
        "logs": [
          "START RequestId: <request-id> Version: $LATEST\n",
          "date\t<request-id>\tINFO\t{}\n",
          "END RequestId: <request-id>\n",
          "REPORT RequestId: <request-id>\tDuration: <duration> ms\tBilled Duration: <duration> ms\tMemory Size: 128 MB\tMax Memory Used: <memory> MB\tInit Duration: <duration> ms\t\n"
        ]
      }
    }
  },
  "tests/aws/services/lambda_/test_lambda.py::TestLambdaFeatures::test_invocation_type_request_response[python3.9]": {
    "recorded-date": "17-02-2023, 14:01:34",
    "recorded-content": {
      "invoke-result": {
        "ExecutedVersion": "$LATEST",
        "Payload": {},
        "StatusCode": 200,
        "ResponseMetadata": {
          "HTTPHeaders": {},
          "HTTPStatusCode": 200
        }
      }
    }
  },
  "tests/aws/services/lambda_/test_lambda.py::TestLambdaFeatures::test_invocation_type_request_response[python3.10]": {
    "recorded-date": "08-04-2024, 16:57:51",
    "recorded-content": {
      "invoke-result": {
        "ExecutedVersion": "$LATEST",
        "Payload": {},
        "StatusCode": 200,
        "ResponseMetadata": {
          "HTTPHeaders": {},
          "HTTPStatusCode": 200
        }
      }
    }
  },
  "tests/aws/services/lambda_/test_lambda.py::TestLambdaFeatures::test_invocation_type_request_response[nodejs16.x]": {
    "recorded-date": "08-04-2024, 16:57:48",
    "recorded-content": {
      "invoke-result": {
        "ExecutedVersion": "$LATEST",
        "Payload": {},
        "StatusCode": 200,
        "ResponseMetadata": {
          "HTTPHeaders": {},
          "HTTPStatusCode": 200
        }
      }
    }
  },
  "tests/aws/services/lambda_/test_lambda.py::TestLambdaFeatures::test_invocation_type_event[python3.9]": {
    "recorded-date": "17-02-2023, 14:01:40",
    "recorded-content": {
      "invoke-result": {
        "Payload": "",
        "StatusCode": 202,
        "ResponseMetadata": {
          "HTTPHeaders": {},
          "HTTPStatusCode": 202
        }
      }
    }
  },
  "tests/aws/services/lambda_/test_lambda.py::TestLambdaFeatures::test_invocation_type_event[python3.10]": {
    "recorded-date": "08-04-2024, 16:58:09",
    "recorded-content": {
      "invoke-result": {
        "Payload": "",
        "StatusCode": 202,
        "ResponseMetadata": {
          "HTTPHeaders": {},
          "HTTPStatusCode": 202
        }
      }
    }
  },
  "tests/aws/services/lambda_/test_lambda.py::TestLambdaFeatures::test_invocation_type_event[nodejs16.x]": {
    "recorded-date": "08-04-2024, 16:57:59",
    "recorded-content": {
      "invoke-result": {
        "Payload": "",
        "StatusCode": 202,
        "ResponseMetadata": {
          "HTTPHeaders": {},
          "HTTPStatusCode": 202
        }
      }
    }
  },
  "tests/aws/services/lambda_/test_lambda.py::TestLambdaFeatures::test_invocation_type_dry_run[python3.9]": {
    "recorded-date": "09-09-2022, 19:15:23",
    "recorded-content": {
      "invoke-result": {
        "Payload": "",
        "StatusCode": 204,
        "ResponseMetadata": {
          "HTTPHeaders": {},
          "HTTPStatusCode": 204
        }
      }
    }
  },
  "tests/aws/services/lambda_/test_lambda.py::TestLambdaFeatures::test_invocation_type_dry_run[python3.10]": {
    "recorded-date": "26-04-2023, 19:37:23",
    "recorded-content": {
      "invoke-result": {
        "Payload": "",
        "StatusCode": 204,
        "ResponseMetadata": {
          "HTTPHeaders": {},
          "HTTPStatusCode": 204
        }
      }
    }
  },
  "tests/aws/services/lambda_/test_lambda.py::TestLambdaFeatures::test_invocation_type_dry_run[nodejs16.x]": {
    "recorded-date": "09-09-2022, 19:15:38",
    "recorded-content": {
      "invoke-result": {
        "Payload": "",
        "StatusCode": 204,
        "ResponseMetadata": {
          "HTTPHeaders": {},
          "HTTPStatusCode": 204
        }
      }
    }
  },
  "tests/aws/services/lambda_/test_lambda.py::TestLambdaFeatures::test_lambda_environment": {
    "recorded-date": "09-09-2022, 20:46:21",
    "recorded-content": {
      "creation-result": {
        "CreateEventSourceMappingResponse": null,
        "CreateFunctionResponse": {
          "Architectures": [
            "x86_64"
          ],
          "CodeSha256": "code-sha256",
          "CodeSize": "<code-size>",
          "Description": "",
          "Environment": {
            "Variables": {
              "Hello": "World"
            }
          },
          "EphemeralStorage": {
            "Size": 512
          },
          "FunctionArn": "arn:<partition>:lambda:<region>:111111111111:function:<function-name:1>",
          "FunctionName": "<function-name:1>",
          "Handler": "handler.handler",
          "LastModified": "date",
          "MemorySize": 128,
          "PackageType": "Zip",
          "RevisionId": "<uuid:1>",
          "Role": "arn:<partition>:iam::111111111111:role/<resource:1>",
          "Runtime": "python3.9",
          "State": "Pending",
          "StateReason": "The function is being created.",
          "StateReasonCode": "Creating",
          "Timeout": 30,
          "TracingConfig": {
            "Mode": "PassThrough"
          },
          "Version": "$LATEST",
          "ResponseMetadata": {
            "HTTPHeaders": {},
            "HTTPStatusCode": 201
          }
        }
      },
      "invocation-result": {
        "ExecutedVersion": "$LATEST",
        "Payload": {
          "Hello": "World"
        },
        "StatusCode": 200,
        "ResponseMetadata": {
          "HTTPHeaders": {},
          "HTTPStatusCode": 200
        }
      },
      "get-configuration-result": {
        "Architectures": [
          "x86_64"
        ],
        "CodeSha256": "code-sha256",
        "CodeSize": "<code-size>",
        "Description": "",
        "Environment": {
          "Variables": {
            "Hello": "World"
          }
        },
        "EphemeralStorage": {
          "Size": 512
        },
        "FunctionArn": "arn:<partition>:lambda:<region>:111111111111:function:<function-name:1>",
        "FunctionName": "<function-name:1>",
        "Handler": "handler.handler",
        "LastModified": "date",
        "LastUpdateStatus": "Successful",
        "MemorySize": 128,
        "PackageType": "Zip",
        "RevisionId": "<uuid:2>",
        "Role": "arn:<partition>:iam::111111111111:role/<resource:1>",
        "Runtime": "python3.9",
        "State": "Active",
        "Timeout": 30,
        "TracingConfig": {
          "Mode": "PassThrough"
        },
        "Version": "$LATEST",
        "ResponseMetadata": {
          "HTTPHeaders": {},
          "HTTPStatusCode": 200
        }
      }
    }
  },
  "tests/aws/services/lambda_/test_lambda.py::TestLambdaFeatures::test_invocation_with_qualifier": {
    "recorded-date": "08-04-2024, 16:58:22",
    "recorded-content": {
      "creation-response": {
        "Architectures": [
          "x86_64"
        ],
        "CodeSha256": "code-sha256",
        "CodeSize": "<code-size>",
        "Description": "",
        "EphemeralStorage": {
          "Size": 512
        },
        "FunctionArn": "arn:<partition>:lambda:<region>:111111111111:function:<function-name:1>",
        "FunctionName": "<function-name:1>",
        "Handler": "handler.handler",
        "LastModified": "date",
        "LoggingConfig": {
          "LogFormat": "Text",
          "LogGroup": "/aws/lambda/<function-name:1>"
        },
        "MemorySize": 128,
        "PackageType": "Zip",
        "RevisionId": "<uuid:1>",
        "Role": "arn:<partition>:iam::111111111111:role/<resource:1>",
        "Runtime": "python3.12",
        "RuntimeVersionConfig": {
          "RuntimeVersionArn": "arn:<partition>:lambda:<region>::runtime:<resource:2>"
        },
        "SnapStart": {
          "ApplyOn": "None",
          "OptimizationStatus": "Off"
        },
        "State": "Pending",
        "StateReason": "The function is being created.",
        "StateReasonCode": "Creating",
        "Timeout": 10,
        "TracingConfig": {
          "Mode": "PassThrough"
        },
        "Version": "1",
        "ResponseMetadata": {
          "HTTPHeaders": {},
          "HTTPStatusCode": 201
        }
      },
      "log_result": {
        "log_result": [
          "START RequestId: <uuid:2> Version: 1",
          "Lambda log message - print function",
          "[INFO]\tdate\t<uuid:2>\tLambda log message - logging module",
          "END RequestId: <uuid:2>"
        ]
      },
      "invocation-response": {
        "ExecutedVersion": "1",
        "LogResult": "<log-result:1>",
        "Payload": {
          "event": {
            "foo": "bar with 'quotes\""
          },
          "context": {
            "invoked_function_arn": "arn:<partition>:lambda:<region>:111111111111:function:<function-name:1>:1",
            "function_version": "1",
            "function_name": "<function-name:1>",
            "memory_limit_in_mb": "128",
            "aws_request_id": "<uuid:2>",
            "log_group_name": "/aws/lambda/<function-name:1>",
            "log_stream_name": "<log-stream-name:1>",
            "client_context": null
          }
        },
        "StatusCode": 200,
        "ResponseMetadata": {
          "HTTPHeaders": {},
          "HTTPStatusCode": 200
        }
      }
    }
  },
  "tests/aws/services/lambda_/test_lambda.py::TestLambdaFeatures::test_upload_lambda_from_s3": {
    "recorded-date": "08-04-2024, 16:58:27",
    "recorded-content": {
      "creation-response": {
        "Architectures": [
          "x86_64"
        ],
        "CodeSha256": "code-sha256",
        "CodeSize": "<code-size>",
        "Description": "",
        "EphemeralStorage": {
          "Size": 512
        },
        "FunctionArn": "arn:<partition>:lambda:<region>:111111111111:function:<function-name:1>",
        "FunctionName": "<function-name:1>",
        "Handler": "handler.handler",
        "LastModified": "date",
        "LoggingConfig": {
          "LogFormat": "Text",
          "LogGroup": "/aws/lambda/<function-name:1>"
        },
        "MemorySize": 128,
        "PackageType": "Zip",
        "RevisionId": "<uuid:1>",
        "Role": "arn:<partition>:iam::111111111111:role/<resource:1>",
        "Runtime": "python3.12",
        "RuntimeVersionConfig": {
          "RuntimeVersionArn": "arn:<partition>:lambda:<region>::runtime:<resource:2>"
        },
        "SnapStart": {
          "ApplyOn": "None",
          "OptimizationStatus": "Off"
        },
        "State": "Pending",
        "StateReason": "The function is being created.",
        "StateReasonCode": "Creating",
        "Timeout": 10,
        "TracingConfig": {
          "Mode": "PassThrough"
        },
        "Version": "$LATEST",
        "ResponseMetadata": {
          "HTTPHeaders": {},
          "HTTPStatusCode": 201
        }
      },
      "invocation-response": {
        "ExecutedVersion": "$LATEST",
        "Payload": {
          "event": {
            "foo": "bar with 'quotes\""
          },
          "context": {
            "invoked_function_arn": "arn:<partition>:lambda:<region>:111111111111:function:<function-name:1>",
            "function_version": "$LATEST",
            "function_name": "<function-name:1>",
            "memory_limit_in_mb": "128",
            "aws_request_id": "<uuid:2>",
            "log_group_name": "/aws/lambda/<function-name:1>",
            "log_stream_name": "<log-stream-name:1>",
            "client_context": null
          }
        },
        "StatusCode": 200,
        "ResponseMetadata": {
          "HTTPHeaders": {},
          "HTTPStatusCode": 200
        }
      }
    }
  },
  "tests/aws/services/lambda_/test_lambda.py::TestLambdaFeatures::test_lambda_with_context": {
    "recorded-date": "02-06-2025, 09:19:52",
    "recorded-content": {
      "creation": {
        "CreateEventSourceMappingResponse": null,
        "CreateFunctionResponse": {
          "Architectures": [
            "x86_64"
          ],
          "CodeSha256": "code-sha256",
          "CodeSize": "<code-size>",
          "Description": "",
          "Environment": {
            "Variables": {}
          },
          "EphemeralStorage": {
            "Size": 512
          },
          "FunctionArn": "arn:<partition>:lambda:<region>:111111111111:function:<function-name:1>",
          "FunctionName": "<function-name:1>",
          "Handler": "lambda_integration.handler",
          "LastModified": "date",
          "LoggingConfig": {
            "LogFormat": "Text",
            "LogGroup": "/aws/lambda/<function-name:1>"
          },
          "MemorySize": 128,
          "PackageType": "Zip",
          "RevisionId": "<uuid:1>",
          "Role": "arn:<partition>:iam::111111111111:role/<resource:1>",
          "Runtime": "nodejs20.x",
          "RuntimeVersionConfig": {
            "RuntimeVersionArn": "arn:<partition>:lambda:<region>::runtime:<resource:2>"
          },
          "SnapStart": {
            "ApplyOn": "None",
            "OptimizationStatus": "Off"
          },
          "State": "Pending",
          "StateReason": "The function is being created.",
          "StateReasonCode": "Creating",
          "Timeout": 30,
          "TracingConfig": {
            "Mode": "PassThrough"
          },
          "Version": "$LATEST",
          "ResponseMetadata": {
            "HTTPHeaders": {},
            "HTTPStatusCode": 201
          }
        }
      },
      "invocation": {
        "ExecutedVersion": "$LATEST",
        "Payload": {
          "context": {
            "callbackWaitsForEmptyEventLoop": true,
            "functionVersion": "$LATEST",
            "functionName": "<function-name:1>",
            "memoryLimitInMB": "128",
            "logGroupName": "/aws/lambda/<function-name:1>",
            "logStreamName": "<log-stream-name:1>",
            "clientContext": {
              "custom": {
                "foo": "bar"
              },
              "client": {
                "snap": [
                  "crackle",
                  "pop"
                ]
              },
              "env": {
                "fizz": "buzz"
              }
            },
            "invokedFunctionArn": "arn:<partition>:lambda:<region>:111111111111:function:<function-name:1>",
            "awsRequestId": "<uuid:2>"
          }
        },
        "StatusCode": 200,
        "ResponseMetadata": {
          "HTTPHeaders": {},
          "HTTPStatusCode": 200
        }
      }
    }
  },
  "tests/aws/services/lambda_/test_lambda.py::TestLambdaConcurrency::test_lambda_concurrency_block": {
    "recorded-date": "08-04-2024, 17:02:07",
    "recorded-content": {
      "v1_result": {
        "Architectures": [
          "x86_64"
        ],
        "CodeSha256": "code-sha256",
        "CodeSize": "<code-size>",
        "Description": "",
        "Environment": {
          "Variables": {}
        },
        "EphemeralStorage": {
          "Size": 512
        },
        "FunctionArn": "arn:<partition>:lambda:<region>:111111111111:function:<function-name:1>:1",
        "FunctionName": "<function-name:1>",
        "Handler": "handler.handler",
        "LastModified": "date",
        "LastUpdateStatus": "Successful",
        "LoggingConfig": {
          "LogFormat": "Text",
          "LogGroup": "/aws/lambda/<function-name:1>"
        },
        "MemorySize": 128,
        "PackageType": "Zip",
        "RevisionId": "<uuid:1>",
        "Role": "arn:<partition>:iam::111111111111:role/<resource:2>",
        "Runtime": "python3.12",
        "RuntimeVersionConfig": {
          "RuntimeVersionArn": "arn:<partition>:lambda:<region>::runtime:<resource:3>"
        },
        "SnapStart": {
          "ApplyOn": "None",
          "OptimizationStatus": "Off"
        },
        "State": "Active",
        "Timeout": 30,
        "TracingConfig": {
          "Mode": "PassThrough"
        },
        "Version": "1",
        "ResponseMetadata": {
          "HTTPHeaders": {},
          "HTTPStatusCode": 201
        }
      },
      "reserved_concurrency_result": {
        "ReservedConcurrentExecutions": 1,
        "ResponseMetadata": {
          "HTTPHeaders": {},
          "HTTPStatusCode": 200
        }
      },
      "invoke_latest_before_block": {
        "ExecutedVersion": "$LATEST",
        "Payload": {
          "hello": "world"
        },
        "StatusCode": 200,
        "ResponseMetadata": {
          "HTTPHeaders": {},
          "HTTPStatusCode": 200
        }
      },
      "provisioned_concurrency_result": {
        "AllocatedProvisionedConcurrentExecutions": 0,
        "AvailableProvisionedConcurrentExecutions": 0,
        "LastModified": "date",
        "RequestedProvisionedConcurrentExecutions": 1,
        "Status": "IN_PROGRESS",
        "ResponseMetadata": {
          "HTTPHeaders": {},
          "HTTPStatusCode": 202
        }
      },
      "invoke_latest_first_exc": {
        "Error": {
          "Code": "TooManyRequestsException",
          "Message": "Rate Exceeded."
        },
        "Reason": "ReservedFunctionConcurrentInvocationLimitExceeded",
        "Type": "User",
        "message": "Rate Exceeded.",
        "ResponseMetadata": {
          "HTTPHeaders": {},
          "HTTPStatusCode": 429
        }
      },
      "invoke_v1_after_block": {
        "ExecutedVersion": "1",
        "Payload": {
          "hello": "world"
        },
        "StatusCode": 200,
        "ResponseMetadata": {
          "HTTPHeaders": {},
          "HTTPStatusCode": 200
        }
      },
      "invoke_latest_second_exc": {
        "Error": {
          "Code": "TooManyRequestsException",
          "Message": "Rate Exceeded."
        },
        "Reason": "ReservedFunctionConcurrentInvocationLimitExceeded",
        "Type": "User",
        "message": "Rate Exceeded.",
        "ResponseMetadata": {
          "HTTPHeaders": {},
          "HTTPStatusCode": 429
        }
      }
    }
  },
  "tests/aws/services/lambda_/test_lambda.py::TestLambdaVersions::test_lambda_versions_with_code_changes": {
    "recorded-date": "08-04-2024, 17:10:52",
    "recorded-content": {
      "create_response": {
        "Architectures": [
          "x86_64"
        ],
        "CodeSha256": "code-sha256",
        "CodeSize": "<code-size>",
        "Description": "No version :(",
        "EphemeralStorage": {
          "Size": 512
        },
        "FunctionArn": "arn:<partition>:lambda:<region>:111111111111:function:<function-name:1>",
        "FunctionName": "<function-name:1>",
        "Handler": "handler.handler",
        "LastModified": "date",
        "LoggingConfig": {
          "LogFormat": "Text",
          "LogGroup": "/aws/lambda/<function-name:1>"
        },
        "MemorySize": 128,
        "PackageType": "Zip",
        "RevisionId": "<uuid:1>",
        "Role": "arn:<partition>:iam::111111111111:role/<resource:1>",
        "Runtime": "python3.12",
        "RuntimeVersionConfig": {
          "RuntimeVersionArn": "arn:<partition>:lambda:<region>::runtime:<resource:2>"
        },
        "SnapStart": {
          "ApplyOn": "None",
          "OptimizationStatus": "Off"
        },
        "State": "Pending",
        "StateReason": "The function is being created.",
        "StateReasonCode": "Creating",
        "Timeout": 3,
        "TracingConfig": {
          "Mode": "PassThrough"
        },
        "Version": "$LATEST",
        "ResponseMetadata": {
          "HTTPHeaders": {},
          "HTTPStatusCode": 201
        }
      },
      "first_publish_response": {
        "Architectures": [
          "x86_64"
        ],
        "CodeSha256": "code-sha256",
        "CodeSize": "<code-size>",
        "Description": "First version description :)",
        "EphemeralStorage": {
          "Size": 512
        },
        "FunctionArn": "arn:<partition>:lambda:<region>:111111111111:function:<function-name:1>:1",
        "FunctionName": "<function-name:1>",
        "Handler": "handler.handler",
        "LastModified": "date",
        "LastUpdateStatus": "Successful",
        "LoggingConfig": {
          "LogFormat": "Text",
          "LogGroup": "/aws/lambda/<function-name:1>"
        },
        "MemorySize": 128,
        "PackageType": "Zip",
        "RevisionId": "<uuid:2>",
        "Role": "arn:<partition>:iam::111111111111:role/<resource:1>",
        "Runtime": "python3.12",
        "RuntimeVersionConfig": {
          "RuntimeVersionArn": "arn:<partition>:lambda:<region>::runtime:<resource:2>"
        },
        "SnapStart": {
          "ApplyOn": "None",
          "OptimizationStatus": "Off"
        },
        "State": "Active",
        "Timeout": 3,
        "TracingConfig": {
          "Mode": "PassThrough"
        },
        "Version": "1",
        "ResponseMetadata": {
          "HTTPHeaders": {},
          "HTTPStatusCode": 201
        }
      },
      "update_lambda_response": {
        "Architectures": [
          "x86_64"
        ],
        "CodeSha256": "code-sha256",
        "CodeSize": "<code-size>",
        "Description": "No version :(",
        "EphemeralStorage": {
          "Size": 512
        },
        "FunctionArn": "arn:<partition>:lambda:<region>:111111111111:function:<function-name:1>",
        "FunctionName": "<function-name:1>",
        "Handler": "handler.handler",
        "LastModified": "date",
        "LastUpdateStatus": "InProgress",
        "LastUpdateStatusReason": "The function is being created.",
        "LastUpdateStatusReasonCode": "Creating",
        "LoggingConfig": {
          "LogFormat": "Text",
          "LogGroup": "/aws/lambda/<function-name:1>"
        },
        "MemorySize": 128,
        "PackageType": "Zip",
        "RevisionId": "<uuid:3>",
        "Role": "arn:<partition>:iam::111111111111:role/<resource:1>",
        "Runtime": "python3.12",
        "RuntimeVersionConfig": {
          "RuntimeVersionArn": "arn:<partition>:lambda:<region>::runtime:<resource:2>"
        },
        "SnapStart": {
          "ApplyOn": "None",
          "OptimizationStatus": "Off"
        },
        "State": "Active",
        "Timeout": 3,
        "TracingConfig": {
          "Mode": "PassThrough"
        },
        "Version": "$LATEST",
        "ResponseMetadata": {
          "HTTPHeaders": {},
          "HTTPStatusCode": 200
        }
      },
      "invocation_result_latest": {
        "ExecutedVersion": "$LATEST",
        "Payload": {
          "version_id": "version2",
          "invoked_arn": "arn:<partition>:lambda:<region>:111111111111:function:<function-name:1>",
          "version_from_ctx": "$LATEST"
        },
        "StatusCode": 200,
        "ResponseMetadata": {
          "HTTPHeaders": {},
          "HTTPStatusCode": 200
        }
      },
      "invocation_result_v1": {
        "ExecutedVersion": "1",
        "Payload": {
          "version_id": "version1",
          "invoked_arn": "arn:<partition>:lambda:<region>:111111111111:function:<function-name:1>:1",
          "version_from_ctx": "1"
        },
        "StatusCode": 200,
        "ResponseMetadata": {
          "HTTPHeaders": {},
          "HTTPStatusCode": 200
        }
      },
      "second_publish_response": {
        "Architectures": [
          "x86_64"
        ],
        "CodeSha256": "code-sha256",
        "CodeSize": "<code-size>",
        "Description": "Second version description :)",
        "EphemeralStorage": {
          "Size": 512
        },
        "FunctionArn": "arn:<partition>:lambda:<region>:111111111111:function:<function-name:1>:2",
        "FunctionName": "<function-name:1>",
        "Handler": "handler.handler",
        "LastModified": "date",
        "LastUpdateStatus": "Successful",
        "LoggingConfig": {
          "LogFormat": "Text",
          "LogGroup": "/aws/lambda/<function-name:1>"
        },
        "MemorySize": 128,
        "PackageType": "Zip",
        "RevisionId": "<uuid:4>",
        "Role": "arn:<partition>:iam::111111111111:role/<resource:1>",
        "Runtime": "python3.12",
        "RuntimeVersionConfig": {
          "RuntimeVersionArn": "arn:<partition>:lambda:<region>::runtime:<resource:2>"
        },
        "SnapStart": {
          "ApplyOn": "None",
          "OptimizationStatus": "Off"
        },
        "State": "Active",
        "Timeout": 3,
        "TracingConfig": {
          "Mode": "PassThrough"
        },
        "Version": "2",
        "ResponseMetadata": {
          "HTTPHeaders": {},
          "HTTPStatusCode": 201
        }
      },
      "invocation_result_v2": {
        "ExecutedVersion": "2",
        "Payload": {
          "version_id": "version2",
          "invoked_arn": "arn:<partition>:lambda:<region>:111111111111:function:<function-name:1>:2",
          "version_from_ctx": "2"
        },
        "StatusCode": 200,
        "ResponseMetadata": {
          "HTTPHeaders": {},
          "HTTPStatusCode": 200
        }
      },
      "update_lambda_response_with_publish": {
        "Architectures": [
          "x86_64"
        ],
        "CodeSha256": "code-sha256",
        "CodeSize": "<code-size>",
        "Description": "No version :(",
        "EphemeralStorage": {
          "Size": 512
        },
        "FunctionArn": "arn:<partition>:lambda:<region>:111111111111:function:<function-name:1>:3",
        "FunctionName": "<function-name:1>",
        "Handler": "handler.handler",
        "LastModified": "date",
        "LoggingConfig": {
          "LogFormat": "Text",
          "LogGroup": "/aws/lambda/<function-name:1>"
        },
        "MemorySize": 128,
        "PackageType": "Zip",
        "RevisionId": "<uuid:5>",
        "Role": "arn:<partition>:iam::111111111111:role/<resource:1>",
        "Runtime": "python3.12",
        "RuntimeVersionConfig": {
          "RuntimeVersionArn": "arn:<partition>:lambda:<region>::runtime:<resource:2>"
        },
        "SnapStart": {
          "ApplyOn": "None",
          "OptimizationStatus": "Off"
        },
        "State": "Pending",
        "StateReason": "The function is being created.",
        "StateReasonCode": "Creating",
        "Timeout": 3,
        "TracingConfig": {
          "Mode": "PassThrough"
        },
        "Version": "3",
        "ResponseMetadata": {
          "HTTPHeaders": {},
          "HTTPStatusCode": 200
        }
      },
      "invocation_result_v3": {
        "ExecutedVersion": "3",
        "Payload": {
          "version_id": "version3",
          "invoked_arn": "arn:<partition>:lambda:<region>:111111111111:function:<function-name:1>:3",
          "version_from_ctx": "3"
        },
        "StatusCode": 200,
        "ResponseMetadata": {
          "HTTPHeaders": {},
          "HTTPStatusCode": 200
        }
      },
      "invocation_result_latest_end": {
        "ExecutedVersion": "$LATEST",
        "Payload": {
          "version_id": "version3",
          "invoked_arn": "arn:<partition>:lambda:<region>:111111111111:function:<function-name:1>",
          "version_from_ctx": "$LATEST"
        },
        "StatusCode": 200,
        "ResponseMetadata": {
          "HTTPHeaders": {},
          "HTTPStatusCode": 200
        }
      },
      "invocation_result_v2_end": {
        "ExecutedVersion": "2",
        "Payload": {
          "version_id": "version2",
          "invoked_arn": "arn:<partition>:lambda:<region>:111111111111:function:<function-name:1>:2",
          "version_from_ctx": "2"
        },
        "StatusCode": 200,
        "ResponseMetadata": {
          "HTTPHeaders": {},
          "HTTPStatusCode": 200
        }
      },
      "invocation_result_v1_end": {
        "ExecutedVersion": "1",
        "Payload": {
          "version_id": "version1",
          "invoked_arn": "arn:<partition>:lambda:<region>:111111111111:function:<function-name:1>:1",
          "version_from_ctx": "1"
        },
        "StatusCode": 200,
        "ResponseMetadata": {
          "HTTPHeaders": {},
          "HTTPStatusCode": 200
        }
      }
    }
  },
  "tests/aws/services/lambda_/test_lambda.py::TestLambdaAliases::test_lambda_alias_moving": {
    "recorded-date": "08-04-2024, 17:11:05",
    "recorded-content": {
      "create_response": {
        "Architectures": [
          "x86_64"
        ],
        "CodeSha256": "code-sha256",
        "CodeSize": "<code-size>",
        "Description": "No version :(",
        "EphemeralStorage": {
          "Size": 512
        },
        "FunctionArn": "arn:<partition>:lambda:<region>:111111111111:function:<function-name:1>",
        "FunctionName": "<function-name:1>",
        "Handler": "handler.handler",
        "LastModified": "date",
        "LoggingConfig": {
          "LogFormat": "Text",
          "LogGroup": "/aws/lambda/<function-name:1>"
        },
        "MemorySize": 128,
        "PackageType": "Zip",
        "RevisionId": "<uuid:1>",
        "Role": "arn:<partition>:iam::111111111111:role/<resource:1>",
        "Runtime": "python3.12",
        "RuntimeVersionConfig": {
          "RuntimeVersionArn": "arn:<partition>:lambda:<region>::runtime:<resource:2>"
        },
        "SnapStart": {
          "ApplyOn": "None",
          "OptimizationStatus": "Off"
        },
        "State": "Pending",
        "StateReason": "The function is being created.",
        "StateReasonCode": "Creating",
        "Timeout": 3,
        "TracingConfig": {
          "Mode": "PassThrough"
        },
        "Version": "$LATEST",
        "ResponseMetadata": {
          "HTTPHeaders": {},
          "HTTPStatusCode": 201
        }
      },
      "create_alias_response": {
        "AliasArn": "arn:<partition>:lambda:<region>:111111111111:function:<function-name:1>:alias1",
        "Description": "",
        "FunctionVersion": "1",
        "Name": "alias1",
        "RevisionId": "<uuid:2>",
        "ResponseMetadata": {
          "HTTPHeaders": {},
          "HTTPStatusCode": 201
        }
      },
      "invocation_result_qualifier_v1": {
        "ExecutedVersion": "1",
        "Payload": {
          "version_id": "version1",
          "invoked_arn": "arn:<partition>:lambda:<region>:111111111111:function:<function-name:1>:alias1",
          "version_from_ctx": "1"
        },
        "StatusCode": 200,
        "ResponseMetadata": {
          "HTTPHeaders": {},
          "HTTPStatusCode": 200
        }
      },
      "invocation_result_qualifier_v1_arn": {
        "ExecutedVersion": "1",
        "Payload": {
          "version_id": "version1",
          "invoked_arn": "arn:<partition>:lambda:<region>:111111111111:function:<function-name:1>:alias1",
          "version_from_ctx": "1"
        },
        "StatusCode": 200,
        "ResponseMetadata": {
          "HTTPHeaders": {},
          "HTTPStatusCode": 200
        }
      },
      "update_lambda_response": {
        "Architectures": [
          "x86_64"
        ],
        "CodeSha256": "code-sha256",
        "CodeSize": "<code-size>",
        "Description": "No version :(",
        "EphemeralStorage": {
          "Size": 512
        },
        "FunctionArn": "arn:<partition>:lambda:<region>:111111111111:function:<function-name:1>",
        "FunctionName": "<function-name:1>",
        "Handler": "handler.handler",
        "LastModified": "date",
        "LastUpdateStatus": "InProgress",
        "LastUpdateStatusReason": "The function is being created.",
        "LastUpdateStatusReasonCode": "Creating",
        "LoggingConfig": {
          "LogFormat": "Text",
          "LogGroup": "/aws/lambda/<function-name:1>"
        },
        "MemorySize": 128,
        "PackageType": "Zip",
        "RevisionId": "<uuid:3>",
        "Role": "arn:<partition>:iam::111111111111:role/<resource:1>",
        "Runtime": "python3.12",
        "RuntimeVersionConfig": {
          "RuntimeVersionArn": "arn:<partition>:lambda:<region>::runtime:<resource:2>"
        },
        "SnapStart": {
          "ApplyOn": "None",
          "OptimizationStatus": "Off"
        },
        "State": "Active",
        "Timeout": 3,
        "TracingConfig": {
          "Mode": "PassThrough"
        },
        "Version": "$LATEST",
        "ResponseMetadata": {
          "HTTPHeaders": {},
          "HTTPStatusCode": 200
        }
      },
      "invocation_result_qualifier_v1_after_update": {
        "ExecutedVersion": "1",
        "Payload": {
          "version_id": "version1",
          "invoked_arn": "arn:<partition>:lambda:<region>:111111111111:function:<function-name:1>:alias1",
          "version_from_ctx": "1"
        },
        "StatusCode": 200,
        "ResponseMetadata": {
          "HTTPHeaders": {},
          "HTTPStatusCode": 200
        }
      },
      "second_publish_response": {
        "Architectures": [
          "x86_64"
        ],
        "CodeSha256": "code-sha256",
        "CodeSize": "<code-size>",
        "Description": "Second version description :)",
        "EphemeralStorage": {
          "Size": 512
        },
        "FunctionArn": "arn:<partition>:lambda:<region>:111111111111:function:<function-name:1>:2",
        "FunctionName": "<function-name:1>",
        "Handler": "handler.handler",
        "LastModified": "date",
        "LastUpdateStatus": "Successful",
        "LoggingConfig": {
          "LogFormat": "Text",
          "LogGroup": "/aws/lambda/<function-name:1>"
        },
        "MemorySize": 128,
        "PackageType": "Zip",
        "RevisionId": "<uuid:4>",
        "Role": "arn:<partition>:iam::111111111111:role/<resource:1>",
        "Runtime": "python3.12",
        "RuntimeVersionConfig": {
          "RuntimeVersionArn": "arn:<partition>:lambda:<region>::runtime:<resource:2>"
        },
        "SnapStart": {
          "ApplyOn": "None",
          "OptimizationStatus": "Off"
        },
        "State": "Active",
        "Timeout": 3,
        "TracingConfig": {
          "Mode": "PassThrough"
        },
        "Version": "2",
        "ResponseMetadata": {
          "HTTPHeaders": {},
          "HTTPStatusCode": 201
        }
      },
      "invocation_result_qualifier_v1_after_publish": {
        "ExecutedVersion": "1",
        "Payload": {
          "version_id": "version1",
          "invoked_arn": "arn:<partition>:lambda:<region>:111111111111:function:<function-name:1>:alias1",
          "version_from_ctx": "1"
        },
        "StatusCode": 200,
        "ResponseMetadata": {
          "HTTPHeaders": {},
          "HTTPStatusCode": 200
        }
      },
      "update_alias_response": {
        "AliasArn": "arn:<partition>:lambda:<region>:111111111111:function:<function-name:1>:alias1",
        "Description": "",
        "FunctionVersion": "2",
        "Name": "alias1",
        "RevisionId": "<uuid:5>",
        "ResponseMetadata": {
          "HTTPHeaders": {},
          "HTTPStatusCode": 200
        }
      },
      "invocation_result_qualifier_v2": {
        "ExecutedVersion": "2",
        "Payload": {
          "version_id": "version2",
          "invoked_arn": "arn:<partition>:lambda:<region>:111111111111:function:<function-name:1>:alias1",
          "version_from_ctx": "2"
        },
        "StatusCode": 200,
        "ResponseMetadata": {
          "HTTPHeaders": {},
          "HTTPStatusCode": 200
        }
      },
      "invocation_exc_not_existent": {
        "Error": {
          "Code": "ResourceNotFoundException",
          "Message": "Function not found: arn:<partition>:lambda:<region>:111111111111:function:<function-name:1>:non-existent-alias"
        },
        "Message": "Function not found: arn:<partition>:lambda:<region>:111111111111:function:<function-name:1>:non-existent-alias",
        "Type": "User",
        "ResponseMetadata": {
          "HTTPHeaders": {},
          "HTTPStatusCode": 404
        }
      }
    }
  },
  "tests/aws/services/lambda_/test_lambda.py::TestLambdaAliases::test_alias_routingconfig": {
    "recorded-date": "08-04-2024, 17:11:17",
    "recorded-content": {
      "create_alias_response": {
        "AliasArn": "arn:<partition>:lambda:<region>:111111111111:function:<resource:1>",
        "Description": "",
        "FunctionVersion": "1",
        "Name": "alias1",
        "RevisionId": "<uuid:1>",
        "RoutingConfig": {
          "AdditionalVersionWeights": {
            "2": 0.5
          }
        },
        "ResponseMetadata": {
          "HTTPHeaders": {},
          "HTTPStatusCode": 201
        }
      }
    }
  },
  "tests/aws/services/lambda_/test_lambda.py::TestLambdaBaseFeatures::test_lambda_different_iam_keys_environment": {
    "recorded-date": "08-04-2024, 16:55:38",
    "recorded-content": {
      "create-result": {
        "CreateEventSourceMappingResponse": null,
        "CreateFunctionResponse": {
          "Architectures": [
            "x86_64"
          ],
          "CodeSha256": "code-sha256",
          "CodeSize": "<code-size>",
          "Description": "",
          "Environment": {
            "Variables": {}
          },
          "EphemeralStorage": {
            "Size": 512
          },
          "FunctionArn": "arn:<partition>:lambda:<region>:111111111111:function:<function-name:1>",
          "FunctionName": "<function-name:1>",
          "Handler": "handler.handler",
          "LastModified": "date",
          "LoggingConfig": {
            "LogFormat": "Text",
            "LogGroup": "/aws/lambda/<function-name:1>"
          },
          "MemorySize": 128,
          "PackageType": "Zip",
          "RevisionId": "<uuid:1>",
          "Role": "arn:<partition>:iam::111111111111:role/<resource:1>",
          "Runtime": "python3.12",
          "RuntimeVersionConfig": {
            "RuntimeVersionArn": "arn:<partition>:lambda:<region>::runtime:<resource:2>"
          },
          "SnapStart": {
            "ApplyOn": "None",
            "OptimizationStatus": "Off"
          },
          "State": "Pending",
          "StateReason": "The function is being created.",
          "StateReasonCode": "Creating",
          "Timeout": 30,
          "TracingConfig": {
            "Mode": "PassThrough"
          },
          "Version": "$LATEST",
          "ResponseMetadata": {
            "HTTPHeaders": {},
            "HTTPStatusCode": 201
          }
        }
      }
    }
  },
  "tests/aws/services/lambda_/test_lambda.py::TestLambdaConcurrency::test_lambda_provisioned_concurrency_moves_with_alias": {
    "recorded-date": "21-03-2023, 08:47:38",
    "recorded-content": {
      "create-result": {
        "CreateEventSourceMappingResponse": null,
        "CreateFunctionResponse": {
          "Architectures": [
            "x86_64"
          ],
          "CodeSha256": "code-sha256",
          "CodeSize": "<code-size>",
          "Description": "",
          "Environment": {
            "Variables": {}
          },
          "EphemeralStorage": {
            "Size": 512
          },
          "FunctionArn": "arn:<partition>:lambda:<region>:111111111111:function:<function-name:1>",
          "FunctionName": "<function-name:1>",
          "Handler": "handler.handler",
          "LastModified": "date",
          "MemorySize": 128,
          "PackageType": "Zip",
          "RevisionId": "<uuid:1>",
          "Role": "arn:<partition>:iam::111111111111:role/<resource:1>",
          "Runtime": "python3.8",
          "RuntimeVersionConfig": {
            "RuntimeVersionArn": "arn:<partition>:lambda:<region>::runtime:<resource:2>"
          },
          "SnapStart": {
            "ApplyOn": "None",
            "OptimizationStatus": "Off"
          },
          "State": "Pending",
          "StateReason": "The function is being created.",
          "StateReasonCode": "Creating",
          "Timeout": 2,
          "TracingConfig": {
            "Mode": "PassThrough"
          },
          "Version": "$LATEST",
          "ResponseMetadata": {
            "HTTPHeaders": {},
            "HTTPStatusCode": 201
          }
        }
      },
      "get-function-configuration": {
        "Architectures": [
          "x86_64"
        ],
        "CodeSha256": "code-sha256",
        "CodeSize": "<code-size>",
        "Description": "",
        "Environment": {
          "Variables": {}
        },
        "EphemeralStorage": {
          "Size": 512
        },
        "FunctionArn": "arn:<partition>:lambda:<region>:111111111111:function:<function-name:1>:$LATEST",
        "FunctionName": "<function-name:1>",
        "Handler": "handler.handler",
        "LastModified": "date",
        "LastUpdateStatus": "Successful",
        "MemorySize": 128,
        "PackageType": "Zip",
        "RevisionId": "<uuid:2>",
        "Role": "arn:<partition>:iam::111111111111:role/<resource:1>",
        "Runtime": "python3.8",
        "RuntimeVersionConfig": {
          "RuntimeVersionArn": "arn:<partition>:lambda:<region>::runtime:<resource:2>"
        },
        "SnapStart": {
          "ApplyOn": "None",
          "OptimizationStatus": "Off"
        },
        "State": "Active",
        "Timeout": 2,
        "TracingConfig": {
          "Mode": "PassThrough"
        },
        "Version": "$LATEST",
        "ResponseMetadata": {
          "HTTPHeaders": {},
          "HTTPStatusCode": 200
        }
      },
      "publish_version_1": {
        "Architectures": [
          "x86_64"
        ],
        "CodeSha256": "code-sha256",
        "CodeSize": "<code-size>",
        "Description": "my-first-version",
        "Environment": {
          "Variables": {}
        },
        "EphemeralStorage": {
          "Size": 512
        },
        "FunctionArn": "arn:<partition>:lambda:<region>:111111111111:function:<function-name:1>:1",
        "FunctionName": "<function-name:1>",
        "Handler": "handler.handler",
        "LastModified": "date",
        "LastUpdateStatus": "Successful",
        "MemorySize": 128,
        "PackageType": "Zip",
        "RevisionId": "<uuid:3>",
        "Role": "arn:<partition>:iam::111111111111:role/<resource:1>",
        "Runtime": "python3.8",
        "RuntimeVersionConfig": {
          "RuntimeVersionArn": "arn:<partition>:lambda:<region>::runtime:<resource:2>"
        },
        "SnapStart": {
          "ApplyOn": "None",
          "OptimizationStatus": "Off"
        },
        "State": "Active",
        "Timeout": 2,
        "TracingConfig": {
          "Mode": "PassThrough"
        },
        "Version": "1",
        "ResponseMetadata": {
          "HTTPHeaders": {},
          "HTTPStatusCode": 201
        }
      },
      "get_function_configuration_version_1": {
        "Architectures": [
          "x86_64"
        ],
        "CodeSha256": "code-sha256",
        "CodeSize": "<code-size>",
        "Description": "my-first-version",
        "Environment": {
          "Variables": {}
        },
        "EphemeralStorage": {
          "Size": 512
        },
        "FunctionArn": "arn:<partition>:lambda:<region>:111111111111:function:<function-name:1>:1",
        "FunctionName": "<function-name:1>",
        "Handler": "handler.handler",
        "LastModified": "date",
        "LastUpdateStatus": "Successful",
        "MemorySize": 128,
        "PackageType": "Zip",
        "RevisionId": "<uuid:3>",
        "Role": "arn:<partition>:iam::111111111111:role/<resource:1>",
        "Runtime": "python3.8",
        "RuntimeVersionConfig": {
          "RuntimeVersionArn": "arn:<partition>:lambda:<region>::runtime:<resource:2>"
        },
        "SnapStart": {
          "ApplyOn": "None",
          "OptimizationStatus": "Off"
        },
        "State": "Active",
        "Timeout": 2,
        "TracingConfig": {
          "Mode": "PassThrough"
        },
        "Version": "1",
        "ResponseMetadata": {
          "HTTPHeaders": {},
          "HTTPStatusCode": 200
        }
      },
      "create_alias": {
        "AliasArn": "arn:<partition>:lambda:<region>:111111111111:function:<function-name:1>:<alias-name>",
        "Description": "",
        "FunctionVersion": "1",
        "Name": "<alias-name>",
        "RevisionId": "<uuid:4>",
        "ResponseMetadata": {
          "HTTPHeaders": {},
          "HTTPStatusCode": 201
        }
      },
      "get_function_before_provisioned": {
        "Code": {
          "Location": "<location>",
          "RepositoryType": "S3"
        },
        "Configuration": {
          "Architectures": [
            "x86_64"
          ],
          "CodeSha256": "code-sha256",
          "CodeSize": "<code-size>",
          "Description": "my-first-version",
          "Environment": {
            "Variables": {}
          },
          "EphemeralStorage": {
            "Size": 512
          },
          "FunctionArn": "arn:<partition>:lambda:<region>:111111111111:function:<function-name:1>:1",
          "FunctionName": "<function-name:1>",
          "Handler": "handler.handler",
          "LastModified": "date",
          "LastUpdateStatus": "Successful",
          "MemorySize": 128,
          "PackageType": "Zip",
          "RevisionId": "<uuid:3>",
          "Role": "arn:<partition>:iam::111111111111:role/<resource:1>",
          "Runtime": "python3.8",
          "RuntimeVersionConfig": {
            "RuntimeVersionArn": "arn:<partition>:lambda:<region>::runtime:<resource:2>"
          },
          "SnapStart": {
            "ApplyOn": "None",
            "OptimizationStatus": "Off"
          },
          "State": "Active",
          "Timeout": 2,
          "TracingConfig": {
            "Mode": "PassThrough"
          },
          "Version": "1"
        },
        "ResponseMetadata": {
          "HTTPHeaders": {},
          "HTTPStatusCode": 200
        }
      },
      "get_function_after_provisioned": {
        "Code": {
          "Location": "<location>",
          "RepositoryType": "S3"
        },
        "Configuration": {
          "Architectures": [
            "x86_64"
          ],
          "CodeSha256": "code-sha256",
          "CodeSize": "<code-size>",
          "Description": "my-first-version",
          "Environment": {
            "Variables": {}
          },
          "EphemeralStorage": {
            "Size": 512
          },
          "FunctionArn": "arn:<partition>:lambda:<region>:111111111111:function:<function-name:1>:<alias-name>",
          "FunctionName": "<function-name:1>",
          "Handler": "handler.handler",
          "LastModified": "date",
          "LastUpdateStatus": "Successful",
          "MemorySize": 128,
          "PackageType": "Zip",
          "RevisionId": "<uuid:5>",
          "Role": "arn:<partition>:iam::111111111111:role/<resource:1>",
          "Runtime": "python3.8",
          "RuntimeVersionConfig": {
            "RuntimeVersionArn": "arn:<partition>:lambda:<region>::runtime:<resource:2>"
          },
          "SnapStart": {
            "ApplyOn": "None",
            "OptimizationStatus": "Off"
          },
          "State": "Active",
          "Timeout": 2,
          "TracingConfig": {
            "Mode": "PassThrough"
          },
          "Version": "1"
        },
        "ResponseMetadata": {
          "HTTPHeaders": {},
          "HTTPStatusCode": 200
        }
      },
      "get_function_after_update": {
        "Architectures": [
          "x86_64"
        ],
        "CodeSha256": "code-sha256",
        "CodeSize": "<code-size>",
        "Description": "",
        "Environment": {
          "Variables": {}
        },
        "EphemeralStorage": {
          "Size": 512
        },
        "FunctionArn": "arn:<partition>:lambda:<region>:111111111111:function:<function-name:1>",
        "FunctionName": "<function-name:1>",
        "Handler": "handler.handler",
        "LastModified": "date",
        "LastUpdateStatus": "Successful",
        "MemorySize": 128,
        "PackageType": "Zip",
        "RevisionId": "<uuid:6>",
        "Role": "arn:<partition>:iam::111111111111:role/<resource:1>",
        "Runtime": "python3.8",
        "RuntimeVersionConfig": {
          "RuntimeVersionArn": "arn:<partition>:lambda:<region>::runtime:<resource:2>"
        },
        "SnapStart": {
          "ApplyOn": "None",
          "OptimizationStatus": "Off"
        },
        "State": "Active",
        "Timeout": 10,
        "TracingConfig": {
          "Mode": "PassThrough"
        },
        "Version": "$LATEST",
        "ResponseMetadata": {
          "HTTPHeaders": {},
          "HTTPStatusCode": 200
        }
      },
      "publish_version_2": {
        "Architectures": [
          "x86_64"
        ],
        "CodeSha256": "code-sha256",
        "CodeSize": "<code-size>",
        "Description": "",
        "Environment": {
          "Variables": {}
        },
        "EphemeralStorage": {
          "Size": 512
        },
        "FunctionArn": "arn:<partition>:lambda:<region>:111111111111:function:<function-name:1>:2",
        "FunctionName": "<function-name:1>",
        "Handler": "handler.handler",
        "LastModified": "date",
        "LastUpdateStatus": "Successful",
        "MemorySize": 128,
        "PackageType": "Zip",
        "RevisionId": "<uuid:7>",
        "Role": "arn:<partition>:iam::111111111111:role/<resource:1>",
        "Runtime": "python3.8",
        "RuntimeVersionConfig": {
          "RuntimeVersionArn": "arn:<partition>:lambda:<region>::runtime:<resource:2>"
        },
        "SnapStart": {
          "ApplyOn": "None",
          "OptimizationStatus": "Off"
        },
        "State": "Active",
        "Timeout": 10,
        "TracingConfig": {
          "Mode": "PassThrough"
        },
        "Version": "2",
        "ResponseMetadata": {
          "HTTPHeaders": {},
          "HTTPStatusCode": 201
        }
      },
      "update_alias": {
        "AliasArn": "arn:<partition>:lambda:<region>:111111111111:function:<function-name:1>:<alias-name>",
        "Description": "",
        "FunctionVersion": "2",
        "Name": "<alias-name>",
        "RevisionId": "<uuid:8>",
        "ResponseMetadata": {
          "HTTPHeaders": {},
          "HTTPStatusCode": 200
        }
      },
      "get_provisioned_config_after_alias_move": {
        "AllocatedProvisionedConcurrentExecutions": 1,
        "AvailableProvisionedConcurrentExecutions": 1,
        "LastModified": "date",
        "RequestedProvisionedConcurrentExecutions": 1,
        "Status": "IN_PROGRESS",
        "ResponseMetadata": {
          "HTTPHeaders": {},
          "HTTPStatusCode": 200
        }
      },
      "provisioned_concurrency_notfound": {
        "Error": {
          "Code": "ProvisionedConcurrencyConfigNotFoundException",
          "Message": "No Provisioned Concurrency Config found for this function"
        },
        "Type": "User",
        "message": "No Provisioned Concurrency Config found for this function",
        "ResponseMetadata": {
          "HTTPHeaders": {},
          "HTTPStatusCode": 404
        }
      }
    }
  },
  "tests/aws/services/lambda_/test_lambda.py::TestLambdaFeatures::test_invocation_type_event_error": {
    "recorded-date": "04-09-2023, 22:49:02",
    "recorded-content": {
      "creation_response": {
        "CreateEventSourceMappingResponse": null,
        "CreateFunctionResponse": {
          "Architectures": [
            "x86_64"
          ],
          "CodeSha256": "code-sha256",
          "CodeSize": "<code-size>",
          "Description": "",
          "Environment": {
            "Variables": {}
          },
          "EphemeralStorage": {
            "Size": 512
          },
          "FunctionArn": "arn:<partition>:lambda:<region>:111111111111:function:<function-name:1>",
          "FunctionName": "<function-name:1>",
          "Handler": "handler.handler",
          "LastModified": "date",
          "MemorySize": 128,
          "PackageType": "Zip",
          "RevisionId": "<request-id>",
          "Role": "arn:<partition>:iam::111111111111:role/<resource:1>",
          "Runtime": "python3.10",
          "RuntimeVersionConfig": {
            "RuntimeVersionArn": "arn:<partition>:lambda:<region>::runtime:<resource:2>"
          },
          "SnapStart": {
            "ApplyOn": "None",
            "OptimizationStatus": "Off"
          },
          "State": "Pending",
          "StateReason": "The function is being created.",
          "StateReasonCode": "Creating",
          "Timeout": 30,
          "TracingConfig": {
            "Mode": "PassThrough"
          },
          "Version": "$LATEST",
          "ResponseMetadata": {
            "HTTPHeaders": {},
            "HTTPStatusCode": 201
          }
        }
      },
      "invocation_response": {
        "Payload": "",
        "StatusCode": 202,
        "ResponseMetadata": {
          "HTTPHeaders": {},
          "HTTPStatusCode": 202
        }
      },
      "log_events": [
        {
          "timestamp": "timestamp",
          "message": "INIT_START Runtime Version: python:3.10.v11\tRuntime Version ARN: arn:<partition>:lambda:<region>::runtime:<resource:2>\n",
          "ingestionTime": "timestamp"
        },
        {
          "timestamp": "timestamp",
          "message": "START RequestId: <request-id> Version: $LATEST\n",
          "ingestionTime": "timestamp"
        },
        {
          "timestamp": "timestamp",
          "message": "[ERROR] CustomException: some error occurred\nTraceback (most recent call last):\n\u00a0\u00a0File \"/var/task/handler.py\", line 6, in handler\n\u00a0\u00a0\u00a0\u00a0raise CustomException(\"some error occurred\")",
          "ingestionTime": "timestamp"
        },
        {
          "timestamp": "timestamp",
          "message": "END RequestId: <request-id>\n",
          "ingestionTime": "timestamp"
        },
        {
          "timestamp": "timestamp",
          "message": "REPORT RequestId: <request-id>\tDuration: 3.01 ms\tBilled Duration: 4 ms\tMemory Size: 128 MB\tMax Memory Used: 36 MB\tInit Duration: 110.10 ms\t\n",
          "ingestionTime": "timestamp"
        },
        {
          "timestamp": "timestamp",
          "message": "START RequestId: <request-id> Version: $LATEST\n",
          "ingestionTime": "timestamp"
        },
        {
          "timestamp": "timestamp",
          "message": "[ERROR] CustomException: some error occurred\nTraceback (most recent call last):\n\u00a0\u00a0File \"/var/task/handler.py\", line 6, in handler\n\u00a0\u00a0\u00a0\u00a0raise CustomException(\"some error occurred\")",
          "ingestionTime": "timestamp"
        },
        {
          "timestamp": "timestamp",
          "message": "END RequestId: <request-id>\n",
          "ingestionTime": "timestamp"
        },
        {
          "timestamp": "timestamp",
          "message": "REPORT RequestId: <request-id>\tDuration: 2.90 ms\tBilled Duration: 3 ms\tMemory Size: 128 MB\tMax Memory Used: 36 MB\t\n",
          "ingestionTime": "timestamp"
        }
      ]
    }
  },
  "tests/aws/services/lambda_/test_lambda.py::TestLambdaBehavior::test_lambda_invoke_timed_out_environment_reuse": {
    "recorded-date": "08-04-2024, 16:56:22",
    "recorded-content": {
      "create-result": {
        "CreateEventSourceMappingResponse": null,
        "CreateFunctionResponse": {
          "Architectures": [
            "x86_64"
          ],
          "CodeSha256": "code-sha256",
          "CodeSize": "<code-size>",
          "Description": "",
          "Environment": {
            "Variables": {}
          },
          "EphemeralStorage": {
            "Size": 512
          },
          "FunctionArn": "arn:<partition>:lambda:<region>:111111111111:function:<function-name:1>",
          "FunctionName": "<function-name:1>",
          "Handler": "handler.handler",
          "LastModified": "date",
          "LoggingConfig": {
            "LogFormat": "Text",
            "LogGroup": "/aws/lambda/<function-name:1>"
          },
          "MemorySize": 128,
          "PackageType": "Zip",
          "RevisionId": "<uuid:1>",
          "Role": "arn:<partition>:iam::111111111111:role/<resource:1>",
          "Runtime": "python3.12",
          "RuntimeVersionConfig": {
            "RuntimeVersionArn": "arn:<partition>:lambda:<region>::runtime:<resource:2>"
          },
          "SnapStart": {
            "ApplyOn": "None",
            "OptimizationStatus": "Off"
          },
          "State": "Pending",
          "StateReason": "The function is being created.",
          "StateReasonCode": "Creating",
          "Timeout": 1,
          "TracingConfig": {
            "Mode": "PassThrough"
          },
          "Version": "$LATEST",
          "ResponseMetadata": {
            "HTTPHeaders": {},
            "HTTPStatusCode": 201
          }
        }
      },
      "invoke-result-file-write": {
        "ExecutedVersion": "$LATEST",
        "Payload": "null",
        "StatusCode": 200,
        "ResponseMetadata": {
          "HTTPHeaders": {},
          "HTTPStatusCode": 200
        }
      },
      "invoke-result-file-read": {
        "ExecutedVersion": "$LATEST",
        "Payload": {
          "content": "some-content"
        },
        "StatusCode": 200,
        "ResponseMetadata": {
          "HTTPHeaders": {},
          "HTTPStatusCode": 200
        }
      },
      "invoke-result-set-number": {
        "ExecutedVersion": "$LATEST",
        "Payload": "null",
        "StatusCode": 200,
        "ResponseMetadata": {
          "HTTPHeaders": {},
          "HTTPStatusCode": 200
        }
      },
      "invoke-result-read-number": {
        "ExecutedVersion": "$LATEST",
        "Payload": {
          "number": 42
        },
        "StatusCode": 200,
        "ResponseMetadata": {
          "HTTPHeaders": {},
          "HTTPStatusCode": 200
        }
      },
      "invoke-result-timed-out": {
        "ExecutedVersion": "$LATEST",
        "FunctionError": "Unhandled",
        "Payload": {
          "errorMessage": "date <timeout_error_msg> Task timed out after 1.00 seconds"
        },
        "StatusCode": 200,
        "ResponseMetadata": {
          "HTTPHeaders": {},
          "HTTPStatusCode": 200
        }
      },
      "invoke-result-file-read-after-timeout": {
        "ExecutedVersion": "$LATEST",
        "Payload": {
          "content": "some-content"
        },
        "StatusCode": 200,
        "ResponseMetadata": {
          "HTTPHeaders": {},
          "HTTPStatusCode": 200
        }
      },
      "invoke-result-read-number-after-timeout": {
        "ExecutedVersion": "$LATEST",
        "Payload": {
          "number": 0
        },
        "StatusCode": 200,
        "ResponseMetadata": {
          "HTTPHeaders": {},
          "HTTPStatusCode": 200
        }
      }
    }
  },
  "tests/aws/services/lambda_/test_lambda.py::TestLambdaURL::test_lambda_url_invocation_exception": {
    "recorded-date": "08-04-2024, 16:57:23",
    "recorded-content": {
      "get_fn_result": {
        "Code": {
          "Location": "<location>",
          "RepositoryType": "S3"
        },
        "Configuration": {
          "Architectures": [
            "x86_64"
          ],
          "CodeSha256": "code-sha256",
          "CodeSize": "<code-size>",
          "Description": "",
          "Environment": {
            "Variables": {}
          },
          "EphemeralStorage": {
            "Size": 512
          },
          "FunctionArn": "arn:<partition>:lambda:<region>:111111111111:function:<function-name:1>",
          "FunctionName": "<function-name:1>",
          "Handler": "handler.handler",
          "LastModified": "date",
          "LastUpdateStatus": "Successful",
          "LoggingConfig": {
            "LogFormat": "Text",
            "LogGroup": "/aws/lambda/<function-name:1>"
          },
          "MemorySize": 128,
          "PackageType": "Zip",
          "RevisionId": "<uuid:1>",
          "Role": "arn:<partition>:iam::111111111111:role/<resource:1>",
          "Runtime": "python3.12",
          "RuntimeVersionConfig": {
            "RuntimeVersionArn": "arn:<partition>:lambda:<region>::runtime:<resource:2>"
          },
          "SnapStart": {
            "ApplyOn": "None",
            "OptimizationStatus": "Off"
          },
          "State": "Active",
          "Timeout": 30,
          "TracingConfig": {
            "Mode": "PassThrough"
          },
          "Version": "$LATEST"
        },
        "ResponseMetadata": {
          "HTTPHeaders": {},
          "HTTPStatusCode": 200
        }
      },
      "create_lambda_url_config": {
        "AuthType": "NONE",
        "CreationTime": "date",
        "FunctionArn": "arn:<partition>:lambda:<region>:111111111111:function:<function-name:1>",
        "FunctionUrl": "function-url",
        "ResponseMetadata": {
          "HTTPHeaders": {},
          "HTTPStatusCode": 201
        }
      },
      "add_permission": {
        "Statement": {
          "Sid": "urlPermission",
          "Effect": "Allow",
          "Principal": "*",
          "Action": "lambda:InvokeFunctionUrl",
          "Resource": "arn:<partition>:lambda:<region>:111111111111:function:<function-name:1>",
          "Condition": {
            "StringEquals": {
              "lambda:FunctionUrlAuthType": "NONE"
            }
          }
        },
        "ResponseMetadata": {
          "HTTPHeaders": {},
          "HTTPStatusCode": 201
        }
      }
    }
  },
  "tests/aws/services/lambda_/test_lambda.py::TestLambdaConcurrency::test_lambda_concurrency_crud": {
    "recorded-date": "22-05-2025, 08:04:13",
    "recorded-content": {
      "get_function_concurrency_default": {
        "ResponseMetadata": {
          "HTTPHeaders": {},
          "HTTPStatusCode": 200
        }
      },
      "put_function_concurrency": {
        "ReservedConcurrentExecutions": 0,
        "ResponseMetadata": {
          "HTTPHeaders": {},
          "HTTPStatusCode": 200
        }
      },
      "get_function_concurrency_updated": {
        "ReservedConcurrentExecutions": 0,
        "ResponseMetadata": {
          "HTTPHeaders": {},
          "HTTPStatusCode": 200
        }
      },
      "get_function_concurrency_deleted": {
        "ResponseMetadata": {
          "HTTPHeaders": {},
          "HTTPStatusCode": 200
        }
      }
    }
  },
  "tests/aws/services/lambda_/test_lambda.py::TestLambdaPermissions::test_lambda_permission_url_invocation": {
    "recorded-date": "08-04-2024, 16:57:38",
    "recorded-content": {
      "lambda_url_invocation_missing_permission": {
        "Message": "Forbidden"
      }
    }
  },
  "tests/aws/services/lambda_/test_lambda.py::TestLambdaURL::test_lambda_url_invocation[dict]": {
    "recorded-date": "08-04-2024, 16:56:29",
    "recorded-content": {
      "create_lambda_url_config": {
        "AuthType": "NONE",
        "CreationTime": "date",
        "FunctionArn": "arn:<partition>:lambda:<region>:111111111111:function:<resource:1>",
        "FunctionUrl": "<function-url>",
        "ResponseMetadata": {
          "HTTPHeaders": {},
          "HTTPStatusCode": 201
        }
      },
      "add_permission": {
        "Statement": {
          "Sid": "urlPermission",
          "Effect": "Allow",
          "Principal": "*",
          "Action": "lambda:InvokeFunctionUrl",
          "Resource": "arn:<partition>:lambda:<region>:111111111111:function:<resource:1>",
          "Condition": {
            "StringEquals": {
              "lambda:FunctionUrlAuthType": "NONE"
            }
          }
        },
        "ResponseMetadata": {
          "HTTPHeaders": {},
          "HTTPStatusCode": 201
        }
      },
      "lambda_url_invocation": {
        "content": {
          "hello": "world"
        },
        "headers": {
          "Content-Length": "17",
          "Content-Type": "application/json"
        },
        "statuscode": 200
      }
    }
  },
  "tests/aws/services/lambda_/test_lambda.py::TestLambdaURL::test_lambda_url_invocation[http-response]": {
    "recorded-date": "08-04-2024, 16:56:33",
    "recorded-content": {
      "create_lambda_url_config": {
        "AuthType": "NONE",
        "CreationTime": "date",
        "FunctionArn": "arn:<partition>:lambda:<region>:111111111111:function:<resource:1>",
        "FunctionUrl": "<function-url>",
        "ResponseMetadata": {
          "HTTPHeaders": {},
          "HTTPStatusCode": 201
        }
      },
      "add_permission": {
        "Statement": {
          "Sid": "urlPermission",
          "Effect": "Allow",
          "Principal": "*",
          "Action": "lambda:InvokeFunctionUrl",
          "Resource": "arn:<partition>:lambda:<region>:111111111111:function:<resource:1>",
          "Condition": {
            "StringEquals": {
              "lambda:FunctionUrlAuthType": "NONE"
            }
          }
        },
        "ResponseMetadata": {
          "HTTPHeaders": {},
          "HTTPStatusCode": 201
        }
      },
      "lambda_url_invocation": {
        "content": "body123",
        "headers": {
          "Content-Length": "7",
          "Content-Type": "application/json"
        },
        "statuscode": 200
      }
    }
  },
  "tests/aws/services/lambda_/test_lambda.py::TestLambdaURL::test_lambda_url_invocation[http-response-json]": {
    "recorded-date": "08-04-2024, 16:56:37",
    "recorded-content": {
      "create_lambda_url_config": {
        "AuthType": "NONE",
        "CreationTime": "date",
        "FunctionArn": "arn:<partition>:lambda:<region>:111111111111:function:<resource:1>",
        "FunctionUrl": "<function-url>",
        "ResponseMetadata": {
          "HTTPHeaders": {},
          "HTTPStatusCode": 201
        }
      },
      "add_permission": {
        "Statement": {
          "Sid": "urlPermission",
          "Effect": "Allow",
          "Principal": "*",
          "Action": "lambda:InvokeFunctionUrl",
          "Resource": "arn:<partition>:lambda:<region>:111111111111:function:<resource:1>",
          "Condition": {
            "StringEquals": {
              "lambda:FunctionUrlAuthType": "NONE"
            }
          }
        },
        "ResponseMetadata": {
          "HTTPHeaders": {},
          "HTTPStatusCode": 201
        }
      },
      "lambda_url_invocation": {
        "content": {
          "hello": "world"
        },
        "headers": {
          "Content-Length": "18",
          "Content-Type": "application/json"
        },
        "statuscode": 200
      }
    }
  },
  "tests/aws/services/lambda_/test_lambda.py::TestLambdaURL::test_lambda_url_invocation[list-mixed]": {
    "recorded-date": "08-04-2024, 16:56:41",
    "recorded-content": {
      "create_lambda_url_config": {
        "AuthType": "NONE",
        "CreationTime": "date",
        "FunctionArn": "arn:<partition>:lambda:<region>:111111111111:function:<resource:1>",
        "FunctionUrl": "<function-url>",
        "ResponseMetadata": {
          "HTTPHeaders": {},
          "HTTPStatusCode": 201
        }
      },
      "add_permission": {
        "Statement": {
          "Sid": "urlPermission",
          "Effect": "Allow",
          "Principal": "*",
          "Action": "lambda:InvokeFunctionUrl",
          "Resource": "arn:<partition>:lambda:<region>:111111111111:function:<resource:1>",
          "Condition": {
            "StringEquals": {
              "lambda:FunctionUrlAuthType": "NONE"
            }
          }
        },
        "ResponseMetadata": {
          "HTTPHeaders": {},
          "HTTPStatusCode": 201
        }
      },
      "lambda_url_invocation": {
        "content": "[\"hello\",3,true]",
        "headers": {
          "Content-Length": "16",
          "Content-Type": "application/json"
        },
        "statuscode": 200
      }
    }
  },
  "tests/aws/services/lambda_/test_lambda.py::TestLambdaURL::test_lambda_url_invocation[string]": {
    "recorded-date": "08-04-2024, 16:56:45",
    "recorded-content": {
      "create_lambda_url_config": {
        "AuthType": "NONE",
        "CreationTime": "date",
        "FunctionArn": "arn:<partition>:lambda:<region>:111111111111:function:<resource:1>",
        "FunctionUrl": "<function-url>",
        "ResponseMetadata": {
          "HTTPHeaders": {},
          "HTTPStatusCode": 201
        }
      },
      "add_permission": {
        "Statement": {
          "Sid": "urlPermission",
          "Effect": "Allow",
          "Principal": "*",
          "Action": "lambda:InvokeFunctionUrl",
          "Resource": "arn:<partition>:lambda:<region>:111111111111:function:<resource:1>",
          "Condition": {
            "StringEquals": {
              "lambda:FunctionUrlAuthType": "NONE"
            }
          }
        },
        "ResponseMetadata": {
          "HTTPHeaders": {},
          "HTTPStatusCode": 201
        }
      },
      "lambda_url_invocation": {
        "content": "hello",
        "headers": {
          "Content-Length": "5",
          "Content-Type": "application/json"
        },
        "statuscode": 200
      }
    }
  },
  "tests/aws/services/lambda_/test_lambda.py::TestLambdaURL::test_lambda_url_invocation[integer]": {
    "recorded-date": "08-04-2024, 16:56:49",
    "recorded-content": {
      "create_lambda_url_config": {
        "AuthType": "NONE",
        "CreationTime": "date",
        "FunctionArn": "arn:<partition>:lambda:<region>:111111111111:function:<resource:1>",
        "FunctionUrl": "<function-url>",
        "ResponseMetadata": {
          "HTTPHeaders": {},
          "HTTPStatusCode": 201
        }
      },
      "add_permission": {
        "Statement": {
          "Sid": "urlPermission",
          "Effect": "Allow",
          "Principal": "*",
          "Action": "lambda:InvokeFunctionUrl",
          "Resource": "arn:<partition>:lambda:<region>:111111111111:function:<resource:1>",
          "Condition": {
            "StringEquals": {
              "lambda:FunctionUrlAuthType": "NONE"
            }
          }
        },
        "ResponseMetadata": {
          "HTTPHeaders": {},
          "HTTPStatusCode": 201
        }
      },
      "lambda_url_invocation": {
        "content": "3",
        "headers": {
          "Content-Length": "1",
          "Content-Type": "application/json"
        },
        "statuscode": 200
      }
    }
  },
  "tests/aws/services/lambda_/test_lambda.py::TestLambdaURL::test_lambda_url_invocation[float]": {
    "recorded-date": "08-04-2024, 16:56:53",
    "recorded-content": {
      "create_lambda_url_config": {
        "AuthType": "NONE",
        "CreationTime": "date",
        "FunctionArn": "arn:<partition>:lambda:<region>:111111111111:function:<resource:1>",
        "FunctionUrl": "<function-url>",
        "ResponseMetadata": {
          "HTTPHeaders": {},
          "HTTPStatusCode": 201
        }
      },
      "add_permission": {
        "Statement": {
          "Sid": "urlPermission",
          "Effect": "Allow",
          "Principal": "*",
          "Action": "lambda:InvokeFunctionUrl",
          "Resource": "arn:<partition>:lambda:<region>:111111111111:function:<resource:1>",
          "Condition": {
            "StringEquals": {
              "lambda:FunctionUrlAuthType": "NONE"
            }
          }
        },
        "ResponseMetadata": {
          "HTTPHeaders": {},
          "HTTPStatusCode": 201
        }
      },
      "lambda_url_invocation": {
        "content": "3.1",
        "headers": {
          "Content-Length": "3",
          "Content-Type": "application/json"
        },
        "statuscode": 200
      }
    }
  },
  "tests/aws/services/lambda_/test_lambda.py::TestLambdaURL::test_lambda_url_invocation[boolean]": {
    "recorded-date": "08-04-2024, 16:56:57",
    "recorded-content": {
      "create_lambda_url_config": {
        "AuthType": "NONE",
        "CreationTime": "date",
        "FunctionArn": "arn:<partition>:lambda:<region>:111111111111:function:<resource:1>",
        "FunctionUrl": "<function-url>",
        "ResponseMetadata": {
          "HTTPHeaders": {},
          "HTTPStatusCode": 201
        }
      },
      "add_permission": {
        "Statement": {
          "Sid": "urlPermission",
          "Effect": "Allow",
          "Principal": "*",
          "Action": "lambda:InvokeFunctionUrl",
          "Resource": "arn:<partition>:lambda:<region>:111111111111:function:<resource:1>",
          "Condition": {
            "StringEquals": {
              "lambda:FunctionUrlAuthType": "NONE"
            }
          }
        },
        "ResponseMetadata": {
          "HTTPHeaders": {},
          "HTTPStatusCode": 201
        }
      },
      "lambda_url_invocation": {
        "content": "true",
        "headers": {
          "Content-Length": "4",
          "Content-Type": "application/json"
        },
        "statuscode": 200
      }
    }
  },
  "tests/aws/services/lambda_/test_lambda.py::TestLambdaBehavior::test_runtime_introspection_arm": {
    "recorded-date": "04-06-2025, 11:25:26",
    "recorded-content": {
      "invoke_runtime_arm_introspection": {
        "ExecutedVersion": "$LATEST",
        "Payload": {
          "event": {},
          "user_login_name": "sbx_user1051",
          "user_whoami": "sbx_user1051",
          "platform_system": "Linux",
          "platform_machine": "aarch64",
          "pwd": "/var/task",
          "paths": {
            "_var_task_mode": "drwxr-xr-x",
            "_var_task_uid": 0,
            "_var_task_owner": "root",
            "_var_task_gid": 0,
            "_opt_mode": "drwxr-xr-x",
            "_opt_uid": 0,
            "_opt_owner": "root",
            "_opt_gid": 0,
            "_tmp_mode": "drwxrwxrwt",
            "_tmp_uid": 0,
            "_tmp_owner": "root",
            "_tmp_gid": 0,
            "_lambda-entrypoint.sh_mode": "-rwxr-xr-x",
            "_lambda-entrypoint.sh_uid": 0,
            "_lambda-entrypoint.sh_owner": "root",
            "_lambda-entrypoint.sh_gid": 0
          },
          "recursion_limit": 1000
        },
        "StatusCode": 200,
        "ResponseMetadata": {
          "HTTPHeaders": {},
          "HTTPStatusCode": 200
        }
      }
    }
  },
  "tests/aws/services/lambda_/test_lambda.py::TestLambdaBehavior::test_runtime_introspection_x86": {
    "recorded-date": "04-06-2025, 11:10:08",
    "recorded-content": {
      "invoke_runtime_x86_introspection": {
        "ExecutedVersion": "$LATEST",
        "Payload": {
          "event": {},
          "user_login_name": "sbx_user1051",
          "user_whoami": "sbx_user1051",
          "platform_system": "Linux",
          "platform_machine": "x86_64",
          "pwd": "/var/task",
          "paths": {
            "_var_task_mode": "drwxr-xr-x",
            "_var_task_uid": 0,
            "_var_task_owner": "root",
            "_var_task_gid": 0,
            "_opt_mode": "drwxr-xr-x",
            "_opt_uid": 0,
            "_opt_owner": "root",
            "_opt_gid": 0,
            "_tmp_mode": "drwxrwxrwt",
            "_tmp_uid": 0,
            "_tmp_owner": "root",
            "_tmp_gid": 0,
            "_lambda-entrypoint.sh_mode": "-rwxr-xr-x",
            "_lambda-entrypoint.sh_uid": 0,
            "_lambda-entrypoint.sh_owner": "root",
            "_lambda-entrypoint.sh_gid": 0
          },
          "recursion_limit": 1000
        },
        "StatusCode": 200,
        "ResponseMetadata": {
          "HTTPHeaders": {},
          "HTTPStatusCode": 200
        }
      }
    }
  },
  "tests/aws/services/lambda_/test_lambda.py::TestLambdaBehavior::test_runtime_ulimits": {
    "recorded-date": "16-04-2024, 08:12:12",
    "recorded-content": {
      "invoke_runtime_ulimits": {
        "ExecutedVersion": "$LATEST",
        "Payload": {
          "RLIMIT_AS": [
            -1,
            -1
          ],
          "RLIMIT_CORE": [
            -1,
            -1
          ],
          "RLIMIT_CPU": [
            -1,
            -1
          ],
          "RLIMIT_DATA": [
            -1,
            -1
          ],
          "RLIMIT_FSIZE": [
            -1,
            -1
          ],
          "RLIMIT_MEMLOCK": [
            65536,
            65536
          ],
          "RLIMIT_NOFILE": [
            1024,
            1024
          ],
          "RLIMIT_NPROC": [
            742,
            742
          ],
          "RLIMIT_RSS": [
            -1,
            -1
          ],
          "RLIMIT_STACK": [
            8388608,
            -1
          ]
        },
        "StatusCode": 200,
        "ResponseMetadata": {
          "HTTPHeaders": {},
          "HTTPStatusCode": 200
        }
      }
    }
  },
  "tests/aws/services/lambda_/test_lambda.py::TestLambdaConcurrency::test_reserved_concurrency": {
    "recorded-date": "08-04-2024, 17:08:11",
    "recorded-content": {
      "fn": {
        "Architectures": [
          "x86_64"
        ],
        "CodeSha256": "code-sha256",
        "CodeSize": "<code-size>",
        "Description": "",
        "Environment": {
          "Variables": {}
        },
        "EphemeralStorage": {
          "Size": 512
        },
        "FunctionArn": "arn:<partition>:lambda:<region>:111111111111:function:<function-name:1>:$LATEST",
        "FunctionName": "<function-name:1>",
        "Handler": "handler.handler",
        "LastModified": "date",
        "LastUpdateStatus": "Successful",
        "LoggingConfig": {
          "LogFormat": "Text",
          "LogGroup": "/aws/lambda/<function-name:1>"
        },
        "MemorySize": 128,
        "PackageType": "Zip",
        "RevisionId": "<uuid:1>",
        "Role": "arn:<partition>:iam::111111111111:role/<resource:1>",
        "Runtime": "python3.12",
        "RuntimeVersionConfig": {
          "RuntimeVersionArn": "arn:<partition>:lambda:<region>::runtime:<resource:2>"
        },
        "SnapStart": {
          "ApplyOn": "None",
          "OptimizationStatus": "Off"
        },
        "State": "Active",
        "Timeout": 20,
        "TracingConfig": {
          "Mode": "PassThrough"
        },
        "Version": "$LATEST",
        "ResponseMetadata": {
          "HTTPHeaders": {},
          "HTTPStatusCode": 200
        }
      },
      "put_reserved": {
        "ReservedConcurrentExecutions": 0,
        "ResponseMetadata": {
          "HTTPHeaders": {},
          "HTTPStatusCode": 200
        }
      },
      "exc_no_cap_requestresponse": {
        "Error": {
          "Code": "TooManyRequestsException",
          "Message": "Rate Exceeded."
        },
        "Reason": "ReservedFunctionConcurrentInvocationLimitExceeded",
        "Type": "User",
        "message": "Rate Exceeded.",
        "ResponseMetadata": {
          "HTTPHeaders": {},
          "HTTPStatusCode": 429
        }
      },
      "put_event_invoke_conf": {
        "DestinationConfig": {
          "OnFailure": {
            "Destination": "arn:<partition>:sqs:<region>:111111111111:<resource:3>"
          },
          "OnSuccess": {}
        },
        "FunctionArn": "arn:<partition>:lambda:<region>:111111111111:function:<function-name:1>:$LATEST",
        "LastModified": "datetime",
        "MaximumRetryAttempts": 0,
        "ResponseMetadata": {
          "HTTPHeaders": {},
          "HTTPStatusCode": 200
        }
      },
      "invoke_result": {
        "Payload": "",
        "StatusCode": 202,
        "ResponseMetadata": {
          "HTTPHeaders": {},
          "HTTPStatusCode": 202
        }
      },
      "msg": {
        "Attributes": {
          "AWSTraceHeader": "Root=1-6614247a-4513533344453f9a2d077845;Parent=282ed520d6ca75c8;Sampled=0",
          "ApproximateFirstReceiveTimestamp": "timestamp",
          "ApproximateReceiveCount": "1",
          "SenderId": "<sender-id>",
          "SentTimestamp": "timestamp"
        },
        "Body": {
          "version": "1.0",
          "timestamp": "date",
          "requestContext": {
            "requestId": "<uuid:2>",
            "functionArn": "arn:<partition>:lambda:<region>:111111111111:function:<function-name:1>:$LATEST",
            "condition": "ZeroReservedConcurrency",
            "approximateInvokeCount": 0
          },
          "requestPayload": {}
        },
        "MD5OfBody": "<md5-of-body>",
        "MessageId": "<uuid:3>",
        "ReceiptHandle": "<receipt-handle:1>"
      }
    }
  },
  "tests/aws/services/lambda_/test_lambda.py::TestLambdaConcurrency::test_reserved_concurrency_async_queue": {
    "recorded-date": "26-03-2025, 10:53:54",
    "recorded-content": {
      "fn": {
        "Architectures": [
          "x86_64"
        ],
        "CodeSha256": "code-sha256",
        "CodeSize": "<code-size>",
        "Description": "",
        "Environment": {
          "Variables": {}
        },
        "EphemeralStorage": {
          "Size": 512
        },
        "FunctionArn": "arn:<partition>:lambda:<region>:111111111111:function:<function-name:1>:$LATEST",
        "FunctionName": "<function-name:1>",
        "Handler": "handler.handler",
        "LastModified": "date",
        "LastUpdateStatus": "Successful",
        "LoggingConfig": {
          "LogFormat": "Text",
          "LogGroup": "/aws/lambda/<function-name:1>"
        },
        "MemorySize": 128,
        "PackageType": "Zip",
        "RevisionId": "<uuid:1>",
        "Role": "arn:<partition>:iam::111111111111:role/<resource:1>",
        "Runtime": "python3.12",
        "RuntimeVersionConfig": {
          "RuntimeVersionArn": "arn:<partition>:lambda:<region>::runtime:<resource:2>"
        },
        "SnapStart": {
          "ApplyOn": "None",
          "OptimizationStatus": "Off"
        },
        "State": "Active",
        "Timeout": 30,
        "TracingConfig": {
          "Mode": "PassThrough"
        },
        "Version": "$LATEST",
        "ResponseMetadata": {
          "HTTPHeaders": {},
          "HTTPStatusCode": 200
        }
      },
      "put_fn_concurrency": {
        "ReservedConcurrentExecutions": 1,
        "ResponseMetadata": {
          "HTTPHeaders": {},
          "HTTPStatusCode": 200
        }
      },
      "too_many_requests_exc": {
        "Error": {
          "Code": "TooManyRequestsException",
          "Message": "Rate Exceeded."
        },
        "Reason": "ReservedFunctionConcurrentInvocationLimitExceeded",
        "Type": "User",
        "message": "Rate Exceeded.",
        "ResponseMetadata": {
          "HTTPHeaders": {},
          "HTTPStatusCode": 429
        }
      }
    }
  },
  "tests/aws/services/lambda_/test_lambda.py::TestLambdaConcurrency::test_provisioned_concurrency": {
    "recorded-date": "08-04-2024, 17:04:21",
    "recorded-content": {
      "put_provisioned_5": {
        "AllocatedProvisionedConcurrentExecutions": 0,
        "AvailableProvisionedConcurrentExecutions": 0,
        "LastModified": "date",
        "RequestedProvisionedConcurrentExecutions": 5,
        "Status": "IN_PROGRESS",
        "ResponseMetadata": {
          "HTTPHeaders": {},
          "HTTPStatusCode": 202
        }
      },
      "get_provisioned_prewait": {
        "AllocatedProvisionedConcurrentExecutions": 0,
        "AvailableProvisionedConcurrentExecutions": 0,
        "LastModified": "date",
        "RequestedProvisionedConcurrentExecutions": 5,
        "Status": "IN_PROGRESS",
        "ResponseMetadata": {
          "HTTPHeaders": {},
          "HTTPStatusCode": 200
        }
      },
      "get_provisioned_postwait": {
        "AllocatedProvisionedConcurrentExecutions": 5,
        "AvailableProvisionedConcurrentExecutions": 5,
        "LastModified": "date",
        "RequestedProvisionedConcurrentExecutions": 5,
        "Status": "READY",
        "ResponseMetadata": {
          "HTTPHeaders": {},
          "HTTPStatusCode": 200
        }
      }
    }
  },
  "tests/aws/services/lambda_/test_lambda.py::TestLambdaConcurrency::test_reserved_provisioned_overlap": {
    "recorded-date": "08-04-2024, 17:10:37",
    "recorded-content": {
      "put_provisioned_5": {
        "AllocatedProvisionedConcurrentExecutions": 0,
        "AvailableProvisionedConcurrentExecutions": 0,
        "LastModified": "date",
        "RequestedProvisionedConcurrentExecutions": 2,
        "Status": "IN_PROGRESS",
        "ResponseMetadata": {
          "HTTPHeaders": {},
          "HTTPStatusCode": 202
        }
      },
      "get_provisioned_prewait": {
        "AllocatedProvisionedConcurrentExecutions": 0,
        "AvailableProvisionedConcurrentExecutions": 0,
        "LastModified": "date",
        "RequestedProvisionedConcurrentExecutions": 2,
        "Status": "IN_PROGRESS",
        "ResponseMetadata": {
          "HTTPHeaders": {},
          "HTTPStatusCode": 200
        }
      },
      "get_provisioned_postwait": {
        "AllocatedProvisionedConcurrentExecutions": 2,
        "AvailableProvisionedConcurrentExecutions": 2,
        "LastModified": "date",
        "RequestedProvisionedConcurrentExecutions": 2,
        "Status": "READY",
        "ResponseMetadata": {
          "HTTPHeaders": {},
          "HTTPStatusCode": 200
        }
      },
      "reserved_lower_than_provisioned_exc": {
        "Error": {
          "Code": "InvalidParameterValueException",
          "Message": " ReservedConcurrentExecutions  1 should not be lower than function's total provisioned concurrency [2]."
        },
        "message": " ReservedConcurrentExecutions  1 should not be lower than function's total provisioned concurrency [2].",
        "ResponseMetadata": {
          "HTTPHeaders": {},
          "HTTPStatusCode": 400
        }
      },
      "get_concurrency": {
        "ReservedConcurrentExecutions": 2,
        "ResponseMetadata": {
          "HTTPHeaders": {},
          "HTTPStatusCode": 200
        }
      },
      "reserved_equals_provisioned_latest_invoke_exc": {
        "Error": {
          "Code": "TooManyRequestsException",
          "Message": "Rate Exceeded."
        },
        "Reason": "ReservedFunctionConcurrentInvocationLimitExceeded",
        "Type": "User",
        "message": "Rate Exceeded.",
        "ResponseMetadata": {
          "HTTPHeaders": {},
          "HTTPStatusCode": 429
        }
      },
      "update_func_config": {
        "Architectures": [
          "x86_64"
        ],
        "CodeSha256": "code-sha256",
        "CodeSize": "<code-size>",
        "Description": "",
        "Environment": {
          "Variables": {}
        },
        "EphemeralStorage": {
          "Size": 512
        },
        "FunctionArn": "arn:<partition>:lambda:<region>:111111111111:function:<function-name:1>",
        "FunctionName": "<function-name:1>",
        "Handler": "handler.handler",
        "LastModified": "date",
        "LastUpdateStatus": "InProgress",
        "LastUpdateStatusReason": "The function is being created.",
        "LastUpdateStatusReasonCode": "Creating",
        "LoggingConfig": {
          "LogFormat": "Text",
          "LogGroup": "/aws/lambda/<function-name:1>"
        },
        "MemorySize": 128,
        "PackageType": "Zip",
        "RevisionId": "<uuid:1>",
        "Role": "arn:<partition>:iam::111111111111:role/<resource:1>",
        "Runtime": "python3.12",
        "RuntimeVersionConfig": {
          "RuntimeVersionArn": "arn:<partition>:lambda:<region>::runtime:<resource:2>"
        },
        "SnapStart": {
          "ApplyOn": "None",
          "OptimizationStatus": "Off"
        },
        "State": "Active",
        "Timeout": 15,
        "TracingConfig": {
          "Mode": "PassThrough"
        },
        "Version": "$LATEST",
        "ResponseMetadata": {
          "HTTPHeaders": {},
          "HTTPStatusCode": 200
        }
      },
      "reserved_equals_provisioned_another_provisioned_exc": {
        "Error": {
          "Code": "InvalidParameterValueException",
          "Message": "Requested Provisioned Concurrency should not be greater than the reservedConcurrentExecution for function"
        },
        "Type": "User",
        "message": "Requested Provisioned Concurrency should not be greater than the reservedConcurrentExecution for function",
        "ResponseMetadata": {
          "HTTPHeaders": {},
          "HTTPStatusCode": 400
        }
      },
      "reserved_equals_provisioned_increase_provisioned_exc": {
        "Error": {
          "Code": "InvalidParameterValueException",
          "Message": "Requested Provisioned Concurrency should not be greater than the reservedConcurrentExecution for function"
        },
        "Type": "User",
        "message": "Requested Provisioned Concurrency should not be greater than the reservedConcurrentExecution for function",
        "ResponseMetadata": {
          "HTTPHeaders": {},
          "HTTPStatusCode": 400
        }
      }
    }
  },
  "tests/aws/services/lambda_/test_lambda.py::TestRequestIdHandling::test_request_id_format": {
    "recorded-date": "08-04-2024, 17:11:17",
    "recorded-content": {}
  },
  "tests/aws/services/lambda_/test_lambda.py::TestRequestIdHandling::test_request_id_invoke": {
    "recorded-date": "27-05-2025, 23:40:24",
    "recorded-content": {
      "invoke_result": {
        "ExecutedVersion": "$LATEST",
        "Payload": "\"<request-id>\"",
        "StatusCode": 200,
        "ResponseMetadata": {
          "HTTPHeaders": {},
          "HTTPStatusCode": 200
        }
      },
      "log_entries": {
        "logs": [
          "START RequestId: <request-id> Version: $LATEST",
          "[INFO]\tdate\t<request-id>\tRequestId log message",
          "END RequestId: <request-id>",
          "REPORT RequestId: <request-id>\tDuration: <duration> ms\tBilled Duration: <duration> ms\tMemory Size: 128 MB\tMax Memory Used: <memory> MB\tInit Duration: <duration> ms"
        ]
      }
    }
  },
  "tests/aws/services/lambda_/test_lambda.py::TestRequestIdHandling::test_request_id_async_invoke_with_retry": {
    "recorded-date": "05-06-2025, 16:22:37",
    "recorded-content": {
      "invoke_result": {
        "Payload": "",
        "StatusCode": 202,
        "ResponseMetadata": {
          "HTTPHeaders": {},
          "HTTPStatusCode": 202
        }
      },
      "end_messages": [
        "END RequestId: <request-id>",
        "END RequestId: <request-id>"
      ]
    }
  },
  "tests/aws/services/lambda_/test_lambda.py::TestRequestIdHandling::test_request_id_invoke_url": {
    "recorded-date": "08-04-2024, 17:11:35",
    "recorded-content": {
      "create_lambda_url_config": {
        "AuthType": "NONE",
        "CreationTime": "date",
        "FunctionArn": "arn:<partition>:lambda:<region>:111111111111:function:<resource:1>",
        "FunctionUrl": "<function-url>",
        "ResponseMetadata": {
          "HTTPHeaders": {},
          "HTTPStatusCode": 201
        }
      },
      "add_permission": {
        "Statement": {
          "Sid": "urlPermission",
          "Effect": "Allow",
          "Principal": "*",
          "Action": "lambda:InvokeFunctionUrl",
          "Resource": "arn:<partition>:lambda:<region>:111111111111:function:<resource:1>",
          "Condition": {
            "StringEquals": {
              "lambda:FunctionUrlAuthType": "NONE"
            }
          }
        },
        "ResponseMetadata": {
          "HTTPHeaders": {},
          "HTTPStatusCode": 201
        }
      },
      "lambda_url_invocation": {
        "content": "hi",
        "headers": {
          "x-amzn-RequestId": "<uuid:1>"
        },
        "statuscode": 200
      },
      "end_log_entries": [
        "END RequestId: <uuid:1>"
      ]
    }
  },
  "tests/aws/lambda_/test_lambda.py::TestLambdaFeatures::test_invoke_exceptions": {
    "recorded-date": "11-08-2023, 15:57:21",
    "recorded-content": {
      "invoke_function_doesnotexist": {
        "Error": {
          "Code": "ResourceNotFoundException",
          "Message": "Function not found: arn:<partition>:lambda:<region>:111111111111:function:doesnotexist"
        },
        "Message": "Function not found: arn:<partition>:lambda:<region>:111111111111:function:doesnotexist",
        "Type": "User",
        "ResponseMetadata": {
          "HTTPHeaders": {},
          "HTTPStatusCode": 404
        }
      }
    }
  },
  "tests/aws/services/lambda_/test_lambda.py::TestLambdaErrors::test_lambda_runtime_error": {
    "recorded-date": "26-05-2025, 15:12:16",
    "recorded-content": {
      "invocation_error": {
        "ExecutedVersion": "$LATEST",
        "FunctionError": "Unhandled",
        "Payload": {
          "errorMessage": "Runtime startup fails",
          "errorType": "Exception",
          "requestId": "",
          "stackTrace": [
            "  File \"/var/lang/lib/python3.13/importlib/__init__.py\", line 88, in import_module\n    return _bootstrap._gcd_import(name[level:], package, level)\n",
            "  File \"<frozen importlib._bootstrap>\", line 1387, in _gcd_import\n",
            "  File \"<frozen importlib._bootstrap>\", line 1360, in _find_and_load\n",
            "  File \"<frozen importlib._bootstrap>\", line 1331, in _find_and_load_unlocked\n",
            "  File \"<frozen importlib._bootstrap>\", line 935, in _load_unlocked\n",
            "  File \"<frozen importlib._bootstrap_external>\", line 1026, in exec_module\n",
            "  File \"<frozen importlib._bootstrap>\", line 488, in _call_with_frames_removed\n",
            "  File \"/var/task/lambda_runtime_error.py\", line 1, in <module>\n    raise Exception(\"Runtime startup fails\")\n"
          ]
        },
        "StatusCode": 200,
        "ResponseMetadata": {
          "HTTPHeaders": {},
          "HTTPStatusCode": 200
        }
      }
    }
  },
  "tests/aws/services/lambda_/test_lambda.py::TestLambdaFeatures::test_invoke_exceptions": {
    "recorded-date": "08-04-2024, 16:57:45",
    "recorded-content": {
      "invoke_function_doesnotexist": {
        "Error": {
          "Code": "ResourceNotFoundException",
          "Message": "Function not found: arn:<partition>:lambda:<region>:111111111111:function:doesnotexist"
        },
        "Message": "Function not found: arn:<partition>:lambda:<region>:111111111111:function:doesnotexist",
        "Type": "User",
        "ResponseMetadata": {
          "HTTPHeaders": {},
          "HTTPStatusCode": 404
        }
      }
    }
  },
  "tests/aws/services/lambda_/test_lambda.py::TestLambdaErrors::test_lambda_runtime_wrapper_not_found": {
    "recorded-date": "08-04-2024, 16:59:29",
    "recorded-content": {
      "invocation_error": {
        "ExecutedVersion": "$LATEST",
        "FunctionError": "Unhandled",
        "Payload": {
          "errorType": "Runtime.ExitError",
          "errorMessage": "RequestId: <uuid> Error: Runtime exited with error: exit status 127"
        },
        "StatusCode": 200,
        "ResponseMetadata": {
          "HTTPHeaders": {},
          "HTTPStatusCode": 200
        }
      }
    }
  },
  "tests/aws/services/lambda_/test_lambda.py::TestLambdaErrors::test_lambda_runtime_exit": {
    "recorded-date": "08-04-2024, 16:58:35",
    "recorded-content": {
      "invocation_error": {
        "ExecutedVersion": "$LATEST",
        "FunctionError": "Unhandled",
        "Payload": {
          "errorType": "Runtime.ExitError",
          "errorMessage": "RequestId: <uuid> Error: Runtime exited without providing a reason"
        },
        "StatusCode": 200,
        "ResponseMetadata": {
          "HTTPHeaders": {},
          "HTTPStatusCode": 200
        }
      }
    }
  },
  "tests/aws/services/lambda_/test_lambda.py::TestLambdaErrors::test_lambda_handler_exit": {
    "recorded-date": "08-04-2024, 16:59:26",
    "recorded-content": {
      "invocation_error": {
        "ExecutedVersion": "$LATEST",
        "FunctionError": "Unhandled",
        "Payload": {
          "errorType": "Runtime.ExitError",
          "errorMessage": "RequestId: <uuid> Error: Runtime exited without providing a reason"
        },
        "StatusCode": 200,
        "ResponseMetadata": {
          "HTTPHeaders": {},
          "HTTPStatusCode": 200
        }
      }
    }
  },
  "tests/aws/services/lambda_/test_lambda.py::TestLambdaErrors::test_lambda_handler_error": {
    "recorded-date": "08-04-2024, 16:59:23",
    "recorded-content": {
      "invocation_error": {
        "ExecutedVersion": "$LATEST",
        "FunctionError": "Unhandled",
        "Payload": {
          "errorMessage": "Handler fails",
          "errorType": "Exception",
          "requestId": "<uuid>",
          "stackTrace": [
            "  File \"/var/task/lambda_handler_error.py\", line 2, in handler\n    raise Exception(\"Handler fails\")\n"
          ]
        },
        "StatusCode": 200,
        "ResponseMetadata": {
          "HTTPHeaders": {},
          "HTTPStatusCode": 200
        }
      }
    }
  },
  "tests/aws/services/lambda_/test_lambda.py::TestLambdaErrors::test_lambda_runtime_exit_segfault": {
    "recorded-date": "04-06-2025, 14:20:16",
    "recorded-content": {
      "invocation_error": {
        "ExecutedVersion": "$LATEST",
        "FunctionError": "Unhandled",
        "Payload": {
          "errorMessage": "maximum recursion depth exceeded",
          "errorType": "RecursionError",
          "requestId": "",
          "stackTrace": [
            "  File \"/var/lang/lib/python3.12/importlib/__init__.py\", line 90, in import_module\n    return _bootstrap._gcd_import(name[level:], package, level)\n",
            "  File \"<frozen importlib._bootstrap>\", line 1387, in _gcd_import\n",
            "  File \"<frozen importlib._bootstrap>\", line 1360, in _find_and_load\n",
            "  File \"<frozen importlib._bootstrap>\", line 1331, in _find_and_load_unlocked\n",
            "  File \"<frozen importlib._bootstrap>\", line 935, in _load_unlocked\n",
            "  File \"<frozen importlib._bootstrap_external>\", line 999, in exec_module\n",
            "  File \"<frozen importlib._bootstrap>\", line 488, in _call_with_frames_removed\n",
            "  File \"/var/task/lambda_runtime_exit_segfault.py\", line 15, in <module>\n    recursion(1)\n",
            "  File \"/var/task/lambda_runtime_exit_segfault.py\", line 12, in recursion\n    recursion(n + 1)\n",
            "  File \"/var/task/lambda_runtime_exit_segfault.py\", line 12, in recursion\n    recursion(n + 1)\n",
            "  File \"/var/task/lambda_runtime_exit_segfault.py\", line 12, in recursion\n    recursion(n + 1)\n",
            "  [Previous line repeated 9983 more times]\n",
            "  File \"/var/task/lambda_runtime_exit_segfault.py\", line 11, in recursion\n    print(f\"In recursion {n}\")\n"
          ]
        },
        "StatusCode": 200,
        "ResponseMetadata": {
          "HTTPHeaders": {},
          "HTTPStatusCode": 200
        }
      }
    }
  },
  "tests/aws/services/lambda_/test_lambda.py::TestLambdaErrors::test_lambda_invoke_payload_encoding_error[body-n\\x87r\\x9e\\xe9\\xb5\\xd7I\\xee\\x9bmt]": {
    "recorded-date": "08-04-2024, 16:59:32",
    "recorded-content": {
      "invoke_function_invalid_payload_body": {
        "Error": {
          "Code": "InvalidRequestContentException",
          "Message": "Could not parse request body into json: Could not parse payload into json: Invalid UTF-8 start byte 0x87\n at [Source: (byte[])\"n\ufffdr\ufffd\ufffd\ufffdI\ufffdmt\"; line: 1, column: 3]"
        },
        "Type": "User",
        "message": "Could not parse request body into json: Could not parse payload into json: Invalid UTF-8 start byte 0x87\n at [Source: (byte[])\"n\ufffdr\ufffd\ufffd\ufffdI\ufffdmt\"; line: 1, column: 3]",
        "ResponseMetadata": {
          "HTTPHeaders": {},
          "HTTPStatusCode": 400
        }
      }
    }
  },
  "tests/aws/services/lambda_/test_lambda.py::TestLambdaErrors::test_lambda_invoke_payload_encoding_error[message-\\x99\\xeb,j\\x07\\xa1zYh]": {
    "recorded-date": "08-04-2024, 16:59:35",
    "recorded-content": {
      "invoke_function_invalid_payload_message": {
        "Error": {
          "Code": "InvalidRequestContentException",
          "Message": "Could not parse request body into json: Could not parse payload into json: Unexpected character ((CTRL-CHAR, code 153)): expected a valid value (JSON String, Number, Array, Object or token 'null', 'true' or 'false')\n at [Source: (byte[])\"\ufffd\ufffd,j\u0007\ufffdzYh\"; line: 1, column: 2]"
        },
        "Type": "User",
        "message": "Could not parse request body into json: Could not parse payload into json: Unexpected character ((CTRL-CHAR, code 153)): expected a valid value (JSON String, Number, Array, Object or token 'null', 'true' or 'false')\n at [Source: (byte[])\"\ufffd\ufffd,j\u0007\ufffdzYh\"; line: 1, column: 2]",
        "ResponseMetadata": {
          "HTTPHeaders": {},
          "HTTPStatusCode": 400
        }
      }
    }
  },
  "tests/aws/services/lambda_/test_lambda.py::TestLambdaBaseFeatures::test_assume_role[1]": {
    "recorded-date": "04-06-2025, 16:06:44",
    "recorded-content": {
      "invoke-result-assumed-role-arn": "arn:<partition>:sts::111111111111:assumed-role/lambda-autogenerated-<lambda-autogenerated-role-prefix>/<function-name>@lambda_function"
    }
  },
  "tests/aws/services/lambda_/test_lambda.py::TestLambdaBaseFeatures::test_assume_role[2]": {
    "recorded-date": "08-04-2024, 16:55:32",
    "recorded-content": {
      "invoke-result-assumed-role-arn": "arn:<partition>:sts::111111111111:assumed-role/lambda-autogenerated-<lambda-autogenerated-role-prefix>/<function-name>"
    }
  },
  "tests/aws/services/lambda_/test_lambda.py::TestLambdaBaseFeatures::test_large_payloads": {
    "recorded-date": "08-04-2024, 16:55:07",
    "recorded-content": {}
  },
  "tests/aws/services/lambda_/test_lambda.py::TestLambdaBehavior::test_mixed_architecture": {
    "recorded-date": "15-05-2024, 12:55:53",
    "recorded-content": {
      "create_function_response": {
        "CreateEventSourceMappingResponse": null,
        "CreateFunctionResponse": {
          "Architectures": [
            "x86_64"
          ],
          "CodeSha256": "code-sha256",
          "CodeSize": "<code-size>",
          "Description": "",
          "Environment": {
            "Variables": {}
          },
          "EphemeralStorage": {
            "Size": 512
          },
          "FunctionArn": "arn:<partition>:lambda:<region>:111111111111:function:<function-name:1>",
          "FunctionName": "<function-name:1>",
          "Handler": "handler.handler",
          "LastModified": "date",
          "LoggingConfig": {
            "LogFormat": "Text",
            "LogGroup": "/aws/lambda/<function-name:1>"
          },
          "MemorySize": 128,
          "PackageType": "Zip",
          "RevisionId": "<uuid:1>",
          "Role": "arn:<partition>:iam::111111111111:role/<resource:1>",
          "Runtime": "python3.12",
          "RuntimeVersionConfig": {
            "RuntimeVersionArn": "arn:<partition>:lambda:<region>::runtime:<resource:2>"
          },
          "SnapStart": {
            "ApplyOn": "None",
            "OptimizationStatus": "Off"
          },
          "State": "Pending",
          "StateReason": "The function is being created.",
          "StateReasonCode": "Creating",
          "Timeout": 30,
          "TracingConfig": {
            "Mode": "PassThrough"
          },
          "Version": "$LATEST",
          "ResponseMetadata": {
            "HTTPHeaders": {},
            "HTTPStatusCode": 201
          }
        }
      },
      "update_function_code_response": {
        "Architectures": [
          "arm64"
        ],
        "CodeSha256": "code-sha256",
        "CodeSize": "<code-size>",
        "Description": "",
        "Environment": {
          "Variables": {}
        },
        "EphemeralStorage": {
          "Size": 512
        },
        "FunctionArn": "arn:<partition>:lambda:<region>:111111111111:function:<function-name:1>",
        "FunctionName": "<function-name:1>",
        "Handler": "handler.handler",
        "LastModified": "date",
        "LastUpdateStatus": "InProgress",
        "LastUpdateStatusReason": "The function is being created.",
        "LastUpdateStatusReasonCode": "Creating",
        "LoggingConfig": {
          "LogFormat": "Text",
          "LogGroup": "/aws/lambda/<function-name:1>"
        },
        "MemorySize": 128,
        "PackageType": "Zip",
        "RevisionId": "<uuid:2>",
        "Role": "arn:<partition>:iam::111111111111:role/<resource:1>",
        "Runtime": "python3.12",
        "RuntimeVersionConfig": {
          "RuntimeVersionArn": "arn:<partition>:lambda:<region>::runtime:<resource:3>"
        },
        "SnapStart": {
          "ApplyOn": "None",
          "OptimizationStatus": "Off"
        },
        "State": "Active",
        "Timeout": 30,
        "TracingConfig": {
          "Mode": "PassThrough"
        },
        "Version": "$LATEST",
        "ResponseMetadata": {
          "HTTPHeaders": {},
          "HTTPStatusCode": 200
        }
      }
    }
  },
  "tests/aws/services/lambda_/test_lambda.py::TestLambdaConcurrency::test_lambda_provisioned_concurrency_scheduling": {
    "recorded-date": "16-04-2024, 08:03:42",
    "recorded-content": {
      "get_provisioned_postwait": {
        "AllocatedProvisionedConcurrentExecutions": 1,
        "AvailableProvisionedConcurrentExecutions": 1,
        "LastModified": "date",
        "RequestedProvisionedConcurrentExecutions": 1,
        "Status": "READY",
        "ResponseMetadata": {
          "HTTPHeaders": {},
          "HTTPStatusCode": 200
        }
      }
    }
  },
  "tests/aws/services/lambda_/test_lambda.py::TestLambdaBehavior::test_lambda_init_environment": {
    "recorded-date": "09-06-2025, 14:31:29",
    "recorded-content": {
      "create-result": {
        "CreateEventSourceMappingResponse": null,
        "CreateFunctionResponse": {
          "Architectures": [
            "x86_64"
          ],
          "CodeSha256": "code-sha256",
          "CodeSize": "<code-size>",
          "Description": "",
          "Environment": {
            "Variables": {}
          },
          "EphemeralStorage": {
            "Size": 512
          },
          "FunctionArn": "arn:<partition>:lambda:<region>:111111111111:function:<function-name:1>",
          "FunctionName": "<function-name:1>",
          "Handler": "handler.handler",
          "LastModified": "date",
          "LoggingConfig": {
            "LogFormat": "Text",
            "LogGroup": "/aws/lambda/<function-name:1>"
          },
          "MemorySize": 128,
          "PackageType": "Zip",
          "RevisionId": "<uuid:1>",
          "Role": "arn:<partition>:iam::111111111111:role/<resource:1>",
          "Runtime": "python3.12",
          "RuntimeVersionConfig": {
            "RuntimeVersionArn": "arn:<partition>:lambda:<region>::runtime:<resource:2>"
          },
          "SnapStart": {
            "ApplyOn": "None",
            "OptimizationStatus": "Off"
          },
          "State": "Pending",
          "StateReason": "The function is being created.",
          "StateReasonCode": "Creating",
          "Timeout": 30,
          "TracingConfig": {
            "Mode": "PassThrough"
          },
          "Version": "$LATEST",
          "ResponseMetadata": {
            "HTTPHeaders": {},
            "HTTPStatusCode": 201
          }
        }
      },
      "lambda-init-inspection": {
        "ExecutedVersion": "$LATEST",
        "FunctionError": "Unhandled",
        "Payload": {
          "errorMessage": "[Errno 13] Permission denied: '/proc/1/environ'",
          "errorType": "PermissionError",
          "requestId": "<uuid:2>",
          "stackTrace": [
            "  File \"/var/task/handler.py\", line 3, in handler\n    with open(f\"/proc/{pid}/environ\", mode=\"rt\") as f:\n"
          ]
        },
        "StatusCode": 200,
        "ResponseMetadata": {
          "HTTPHeaders": {},
          "HTTPStatusCode": 200
        }
      }
    }
  },
  "tests/aws/services/lambda_/test_lambda.py::TestLambdaBaseFeatures::test_lambda_too_large_response": {
    "recorded-date": "08-04-2024, 16:55:18",
    "recorded-content": {
      "invoke_result": {
        "ExecutedVersion": "$LATEST",
        "FunctionError": "Unhandled",
        "Payload": {
          "errorMessage": "Response payload size exceeded maximum allowed payload size (6291556 bytes).",
          "errorType": "Function.ResponseSizeTooLarge"
        },
        "StatusCode": 200,
        "ResponseMetadata": {
          "HTTPHeaders": {},
          "HTTPStatusCode": 200
        }
      },
      "invoke_result_2": {
        "ExecutedVersion": "$LATEST",
        "FunctionError": "Unhandled",
        "Payload": {
          "errorMessage": "Response payload size exceeded maximum allowed payload size (6291556 bytes).",
          "errorType": "Function.ResponseSizeTooLarge"
        },
        "StatusCode": 200,
        "ResponseMetadata": {
          "HTTPHeaders": {},
          "HTTPStatusCode": 200
        }
      }
    }
  },
  "tests/aws/services/lambda_/test_lambda.py::TestLambdaVersions::test_lambda_handler_update": {
    "recorded-date": "08-04-2024, 17:10:59",
    "recorded-content": {
      "invoke_result_handler_one": {
        "ExecutedVersion": "$LATEST",
        "Payload": {
          "handler": "handler"
        },
        "StatusCode": 200,
        "ResponseMetadata": {
          "HTTPHeaders": {},
          "HTTPStatusCode": 200
        }
      },
      "update_function_configuration_result": {
        "Architectures": [
          "x86_64"
        ],
        "CodeSha256": "code-sha256",
        "CodeSize": "<code-size>",
        "Description": "",
        "Environment": {
          "Variables": {}
        },
        "EphemeralStorage": {
          "Size": 512
        },
        "FunctionArn": "arn:<partition>:lambda:<region>:111111111111:function:<function-name:1>",
        "FunctionName": "<function-name:1>",
        "Handler": "handler.handler_two",
        "LastModified": "date",
        "LastUpdateStatus": "InProgress",
        "LastUpdateStatusReason": "The function is being created.",
        "LastUpdateStatusReasonCode": "Creating",
        "LoggingConfig": {
          "LogFormat": "Text",
          "LogGroup": "/aws/lambda/<function-name:1>"
        },
        "MemorySize": 128,
        "PackageType": "Zip",
        "RevisionId": "<uuid:1>",
        "Role": "arn:<partition>:iam::111111111111:role/<resource:1>",
        "Runtime": "python3.12",
        "RuntimeVersionConfig": {
          "RuntimeVersionArn": "arn:<partition>:lambda:<region>::runtime:<resource:2>"
        },
        "SnapStart": {
          "ApplyOn": "None",
          "OptimizationStatus": "Off"
        },
        "State": "Active",
        "Timeout": 30,
        "TracingConfig": {
          "Mode": "PassThrough"
        },
        "Version": "$LATEST",
        "ResponseMetadata": {
          "HTTPHeaders": {},
          "HTTPStatusCode": 200
        }
      },
      "get_function_result": {
        "Code": {
          "Location": "<location>",
          "RepositoryType": "S3"
        },
        "Configuration": {
          "Architectures": [
            "x86_64"
          ],
          "CodeSha256": "code-sha256",
          "CodeSize": "<code-size>",
          "Description": "",
          "Environment": {
            "Variables": {}
          },
          "EphemeralStorage": {
            "Size": 512
          },
          "FunctionArn": "arn:<partition>:lambda:<region>:111111111111:function:<function-name:1>",
          "FunctionName": "<function-name:1>",
          "Handler": "handler.handler_two",
          "LastModified": "date",
          "LastUpdateStatus": "Successful",
          "LoggingConfig": {
            "LogFormat": "Text",
            "LogGroup": "/aws/lambda/<function-name:1>"
          },
          "MemorySize": 128,
          "PackageType": "Zip",
          "RevisionId": "<uuid:2>",
          "Role": "arn:<partition>:iam::111111111111:role/<resource:1>",
          "Runtime": "python3.12",
          "RuntimeVersionConfig": {
            "RuntimeVersionArn": "arn:<partition>:lambda:<region>::runtime:<resource:2>"
          },
          "SnapStart": {
            "ApplyOn": "None",
            "OptimizationStatus": "Off"
          },
          "State": "Active",
          "Timeout": 30,
          "TracingConfig": {
            "Mode": "PassThrough"
          },
          "Version": "$LATEST"
        },
        "ResponseMetadata": {
          "HTTPHeaders": {},
          "HTTPStatusCode": 200
        }
      },
      "invoke_result_handler_two": {
        "ExecutedVersion": "$LATEST",
        "Payload": {
          "handler": "handler_two"
        },
        "StatusCode": 200,
        "ResponseMetadata": {
          "HTTPHeaders": {},
          "HTTPStatusCode": 200
        }
      },
      "invoke_result_handler_two_postpublish": {
        "ExecutedVersion": "$LATEST",
        "Payload": {
          "handler": "handler_two"
        },
        "StatusCode": 200,
        "ResponseMetadata": {
          "HTTPHeaders": {},
          "HTTPStatusCode": 200
        }
      }
    }
  },
  "tests/aws/services/lambda_/test_lambda.py::TestLambdaURL::test_lambda_url_invalid_invoke_mode": {
    "recorded-date": "08-04-2024, 16:57:26",
    "recorded-content": {
      "invoke_function_invalid_invoke_type": {
        "Error": {
          "Code": "ValidationException",
          "Message": "1 validation error detected: Value 'UNKNOWN' at 'invokeMode' failed to satisfy constraint: Member must satisfy enum value set: [RESPONSE_STREAM, BUFFERED]"
        },
        "ResponseMetadata": {
          "HTTPHeaders": {},
          "HTTPStatusCode": 400
        }
      }
    }
  },
  "tests/aws/services/lambda_/test_lambda.py::TestLambdaURL::test_lambda_update_function_url_config": {
    "recorded-date": "08-04-2024, 16:57:18",
    "recorded-content": {
      "create_lambda_url_config": {
        "AuthType": "NONE",
        "CreationTime": "date",
        "FunctionArn": "arn:<partition>:lambda:<region>:111111111111:function:<resource:1>",
        "FunctionUrl": "<function-url>",
        "InvokeMode": "BUFFERED",
        "ResponseMetadata": {
          "HTTPHeaders": {},
          "HTTPStatusCode": 201
        }
      },
      "get_url_config": {
        "AuthType": "NONE",
        "CreationTime": "date",
        "FunctionArn": "arn:<partition>:lambda:<region>:111111111111:function:<resource:1>",
        "FunctionUrl": "<function-url>",
        "InvokeMode": "BUFFERED",
        "LastModifiedTime": "date",
        "ResponseMetadata": {
          "HTTPHeaders": {},
          "HTTPStatusCode": 200
        }
      },
      "modify_lambda_url_config": {
        "AuthType": "NONE",
        "CreationTime": "date",
        "FunctionArn": "arn:<partition>:lambda:<region>:111111111111:function:<resource:1>",
        "FunctionUrl": "<function-url>",
        "InvokeMode": "RESPONSE_STREAM",
        "LastModifiedTime": "date",
        "ResponseMetadata": {
          "HTTPHeaders": {},
          "HTTPStatusCode": 200
        }
      },
      "get_url_config_2": {
        "AuthType": "NONE",
        "CreationTime": "date",
        "FunctionArn": "arn:<partition>:lambda:<region>:111111111111:function:<resource:1>",
        "FunctionUrl": "<function-url>",
        "InvokeMode": "RESPONSE_STREAM",
        "LastModifiedTime": "date",
        "ResponseMetadata": {
          "HTTPHeaders": {},
          "HTTPStatusCode": 200
        }
      },
      "modify_lambda_url_config_none": {
        "AuthType": "NONE",
        "CreationTime": "date",
        "FunctionArn": "arn:<partition>:lambda:<region>:111111111111:function:<resource:1>",
        "FunctionUrl": "<function-url>",
        "InvokeMode": "RESPONSE_STREAM",
        "LastModifiedTime": "date",
        "ResponseMetadata": {
          "HTTPHeaders": {},
          "HTTPStatusCode": 200
        }
      },
      "get_url_config_3": {
        "AuthType": "NONE",
        "CreationTime": "date",
        "FunctionArn": "arn:<partition>:lambda:<region>:111111111111:function:<resource:1>",
        "FunctionUrl": "<function-url>",
        "InvokeMode": "RESPONSE_STREAM",
        "LastModifiedTime": "date",
        "ResponseMetadata": {
          "HTTPHeaders": {},
          "HTTPStatusCode": 200
        }
      }
    }
  },
  "tests/aws/services/lambda_/test_lambda.py::TestLambdaURL::test_lambda_url_echo_invoke[RESPONSE_STREAM]": {
    "recorded-date": "08-04-2024, 16:57:10",
    "recorded-content": {
      "create_lambda_url_config": {
        "AuthType": "NONE",
        "CreationTime": "date",
        "FunctionArn": "arn:<partition>:lambda:<region>:111111111111:function:<resource:1>",
        "FunctionUrl": "<function-url>",
        "InvokeMode": "RESPONSE_STREAM",
        "ResponseMetadata": {
          "HTTPHeaders": {},
          "HTTPStatusCode": 201
        }
      },
      "add_permission": {
        "Statement": {
          "Sid": "urlPermission",
          "Effect": "Allow",
          "Principal": "*",
          "Action": "lambda:InvokeFunctionUrl",
          "Resource": "arn:<partition>:lambda:<region>:111111111111:function:<resource:1>",
          "Condition": {
            "StringEquals": {
              "lambda:FunctionUrlAuthType": "NONE"
            }
          }
        },
        "ResponseMetadata": {
          "HTTPHeaders": {},
          "HTTPStatusCode": 201
        }
      }
    }
  },
  "tests/aws/services/lambda_/test_lambda.py::TestLambdaURL::test_lambda_url_echo_invoke[BUFFERED]": {
    "recorded-date": "08-04-2024, 16:57:05",
    "recorded-content": {
      "create_lambda_url_config": {
        "AuthType": "NONE",
        "CreationTime": "date",
        "FunctionArn": "arn:<partition>:lambda:<region>:111111111111:function:<resource:1>",
        "FunctionUrl": "<function-url>",
        "InvokeMode": "BUFFERED",
        "ResponseMetadata": {
          "HTTPHeaders": {},
          "HTTPStatusCode": 201
        }
      },
      "add_permission": {
        "Statement": {
          "Sid": "urlPermission",
          "Effect": "Allow",
          "Principal": "*",
          "Action": "lambda:InvokeFunctionUrl",
          "Resource": "arn:<partition>:lambda:<region>:111111111111:function:<resource:1>",
          "Condition": {
            "StringEquals": {
              "lambda:FunctionUrlAuthType": "NONE"
            }
          }
        },
        "ResponseMetadata": {
          "HTTPHeaders": {},
          "HTTPStatusCode": 201
        }
      }
    }
  },
  "tests/aws/services/lambda_/test_lambda.py::TestLambdaURL::test_lambda_url_echo_invoke[None]": {
    "recorded-date": "08-04-2024, 16:57:02",
    "recorded-content": {
      "create_lambda_url_config": {
        "AuthType": "NONE",
        "CreationTime": "date",
        "FunctionArn": "arn:<partition>:lambda:<region>:111111111111:function:<resource:1>",
        "FunctionUrl": "<function-url>",
        "ResponseMetadata": {
          "HTTPHeaders": {},
          "HTTPStatusCode": 201
        }
      },
      "add_permission": {
        "Statement": {
          "Sid": "urlPermission",
          "Effect": "Allow",
          "Principal": "*",
          "Action": "lambda:InvokeFunctionUrl",
          "Resource": "arn:<partition>:lambda:<region>:111111111111:function:<resource:1>",
          "Condition": {
            "StringEquals": {
              "lambda:FunctionUrlAuthType": "NONE"
            }
          }
        },
        "ResponseMetadata": {
          "HTTPHeaders": {},
          "HTTPStatusCode": 201
        }
      }
    }
  },
  "tests/aws/services/lambda_/test_lambda.py::TestLambdaURL::test_lambda_url_echo_http_fixture_default": {
    "recorded-date": "18-07-2024, 14:18:08",
    "recorded-content": {
      "url_response": {
        "args": {
          "multiQuery": "foo,/bar",
          "q": "query"
        },
        "data": {
          "foo": "bar"
        },
        "domain": "<domain:1>",
        "headers": {
          "accept": "*/*",
          "accept-encoding": "gzip, deflate",
          "content-length": "14",
          "content-type": "application/json",
          "extra-headers": "With WeiRd CapS",
          "host": "<domain:1>",
          "user-agent": "test/echo",
          "x-amzn-tls-cipher-suite": "<x-amzn-tls-cipher-suite:1>",
          "x-amzn-tls-version": "<x-amzn-tls-version:1>",
          "x-amzn-trace-id": "<x-amzn-trace-id:1>",
          "x-forwarded-for": "<origin:1>",
          "x-forwarded-port": "<x-forwarded-port:1>",
          "x-forwarded-proto": "<x-forwarded-proto:1>"
        },
        "method": "POST",
        "origin": "<origin:1>",
        "path": "/pa2%Fth/1"
      }
    }
  },
  "tests/aws/services/lambda_/test_lambda.py::TestLambdaURL::test_lambda_url_echo_http_fixture_trim_x_headers": {
    "recorded-date": "08-04-2024, 16:57:34",
    "recorded-content": {
      "url_response": {
        "args": {
          "q": "query"
        },
        "data": {
          "foo": "bar"
        },
        "domain": "<domain:1>",
        "headers": {
          "accept": "*/*",
          "accept-encoding": "gzip, deflate",
          "content-length": "14",
          "content-type": "application/json",
          "extra-headers": "With WeiRd CapS",
          "host": "<domain:1>",
          "user-agent": "test/echo"
        },
        "method": "POST",
        "origin": "<origin:1>",
        "path": "/path/1"
      }
    }
  },
  "tests/aws/services/lambda_/test_lambda.py::TestLambdaBaseFeatures::test_lambda_large_response": {
    "recorded-date": "08-04-2024, 16:55:12",
    "recorded-content": {}
  },
  "tests/aws/services/lambda_/test_lambda.py::TestLambdaURL::test_lambda_url_headers_and_status": {
    "recorded-date": "08-04-2024, 16:57:14",
    "recorded-content": {}
  },
  "tests/aws/services/lambda_/test_lambda.py::TestLambdaCleanup::test_recreate_function": {
    "recorded-date": "15-05-2024, 10:16:45",
    "recorded-content": {
      "create_function_response_one": {
        "CreateEventSourceMappingResponse": null,
        "CreateFunctionResponse": {
          "Architectures": [
            "x86_64"
          ],
          "CodeSha256": "code-sha256",
          "CodeSize": "<code-size>",
          "Description": "",
          "Environment": {
            "Variables": {}
          },
          "EphemeralStorage": {
            "Size": 512
          },
          "FunctionArn": "arn:<partition>:lambda:<region>:111111111111:function:<function-name:1>",
          "FunctionName": "<function-name:1>",
          "Handler": "lambda_echo.handler",
          "LastModified": "date",
          "LoggingConfig": {
            "LogFormat": "Text",
            "LogGroup": "/aws/lambda/<function-name:1>"
          },
          "MemorySize": 128,
          "PackageType": "Zip",
          "RevisionId": "<uuid:1>",
          "Role": "arn:<partition>:iam::111111111111:role/<resource:1>",
          "Runtime": "python3.12",
          "RuntimeVersionConfig": {
            "RuntimeVersionArn": "arn:<partition>:lambda:<region>::runtime:<resource:2>"
          },
          "SnapStart": {
            "ApplyOn": "None",
            "OptimizationStatus": "Off"
          },
          "State": "Pending",
          "StateReason": "The function is being created.",
          "StateReasonCode": "Creating",
          "Timeout": 30,
          "TracingConfig": {
            "Mode": "PassThrough"
          },
          "Version": "$LATEST",
          "ResponseMetadata": {
            "HTTPHeaders": {},
            "HTTPStatusCode": 201
          }
        }
      },
      "create_function_response_two": {
        "CreateEventSourceMappingResponse": null,
        "CreateFunctionResponse": {
          "Architectures": [
            "x86_64"
          ],
          "CodeSha256": "code-sha256",
          "CodeSize": "<code-size>",
          "Description": "",
          "Environment": {
            "Variables": {}
          },
          "EphemeralStorage": {
            "Size": 512
          },
          "FunctionArn": "arn:<partition>:lambda:<region>:111111111111:function:<function-name:1>",
          "FunctionName": "<function-name:1>",
          "Handler": "lambda_echo.handler",
          "LastModified": "date",
          "LoggingConfig": {
            "LogFormat": "Text",
            "LogGroup": "/aws/lambda/<function-name:1>"
          },
          "MemorySize": 128,
          "PackageType": "Zip",
          "RevisionId": "<uuid:2>",
          "Role": "arn:<partition>:iam::111111111111:role/<resource:1>",
          "Runtime": "python3.12",
          "RuntimeVersionConfig": {
            "RuntimeVersionArn": "arn:<partition>:lambda:<region>::runtime:<resource:2>"
          },
          "SnapStart": {
            "ApplyOn": "None",
            "OptimizationStatus": "Off"
          },
          "State": "Pending",
          "StateReason": "The function is being created.",
          "StateReasonCode": "Creating",
          "Timeout": 30,
          "TracingConfig": {
            "Mode": "PassThrough"
          },
          "Version": "$LATEST",
          "ResponseMetadata": {
            "HTTPHeaders": {},
            "HTTPStatusCode": 201
          }
        }
      }
    }
  },
  "tests/aws/services/lambda_/test_lambda.py::TestLambdaVersions::test_async_invoke_queue_upon_function_update": {
    "recorded-date": "15-05-2024, 17:38:05",
    "recorded-content": {
      "async_invoke_history_sorted": [
        "01-sleep--variant-1",
        "02-before--variant-2",
        "03-before--variant-2",
        "04-before--variant-2",
        "05-before--variant-2",
        "06-before--variant-2",
        "07-before--variant-2",
        "08-before--variant-2",
        "09-before--variant-2",
        "10-before--variant-2",
        "11-after--variant-2",
        "12-after--variant-2",
        "13-after--variant-2",
        "14-after--variant-2",
        "15-after--variant-2"
      ]
    }
  },
  "tests/aws/services/lambda_/test_lambda.py::TestLambdaVersions::test_function_update_during_invoke": {
    "recorded-date": "15-05-2024, 19:05:05",
    "recorded-content": {
      "invoke_response_before": {
        "ExecutedVersion": "$LATEST",
        "Payload": {
          "function_version": "$LATEST",
          "request_id": "<uuid:1>",
          "request_prefix": "1-sleep",
          "function_variant": "variant-1"
        },
        "StatusCode": 200,
        "ResponseMetadata": {
          "HTTPHeaders": {},
          "HTTPStatusCode": 200
        }
      }
    }
  },
  "tests/aws/services/lambda_/test_lambda.py::TestLambdaURL::test_lambda_url_form_payload": {
    "recorded-date": "13-06-2024, 21:01:16",
    "recorded-content": {
      "url_response": {
        "args": {},
        "data": "DQotLTRlZmQxNTllYWUwYzRmNGUxMjVhNWE1MDllMDczZDg1DQpDb250ZW50LURpc3Bvc2l0aW9uOiBmb3JtLWRhdGE7IG5hbWU9ImZvcm1maWVsZCINCg0Kbm90IGEgZmlsZSwganVzdCBhIGZpZWxkDQotLTRlZmQxNTllYWUwYzRmNGUxMjVhNWE1MDllMDczZDg1DQpDb250ZW50LURpc3Bvc2l0aW9uOiBmb3JtLWRhdGE7IG5hbWU9ImZvbyI7IGZpbGVuYW1lPSJmb28iDQpDb250ZW50LVR5cGU6IHRleHQvcGxhaW47DQoNCmJhcg0KDQotLTRlZmQxNTllYWUwYzRmNGUxMjVhNWE1MDllMDczZDg1LS0NCg==",
        "domain": "<domain:1>",
        "headers": {
          "accept": "*/*",
          "accept-encoding": "gzip, deflate",
          "content-length": "286",
          "content-type": "multipart/form-data; boundary=4efd159eae0c4f4e125a5a509e073d85",
          "host": "<domain:1>",
          "user-agent": "python/test-request"
        },
        "method": "POST",
        "origin": "<origin:1>",
        "path": "/test/value"
      }
    }
  },
  "tests/aws/services/lambda_/test_lambda.py::TestLambdaMultiAccounts::test_cross_account_access": {
    "recorded-date": "14-06-2024, 12:09:32",
    "recorded-content": {}
  },
  "tests/aws/services/lambda_/test_lambda.py::TestLambdaMultiAccounts::test_get_lambda_layer": {
    "recorded-date": "14-06-2024, 15:16:46",
    "recorded-content": {}
  },
  "tests/aws/services/lambda_/test_lambda.py::TestLambdaMultiAccounts::test_get_function": {
    "recorded-date": "14-06-2024, 15:16:50",
    "recorded-content": {}
  },
  "tests/aws/services/lambda_/test_lambda.py::TestLambdaMultiAccounts::test_get_function_configuration": {
    "recorded-date": "14-06-2024, 15:16:53",
    "recorded-content": {}
  },
  "tests/aws/services/lambda_/test_lambda.py::TestLambdaMultiAccounts::test_list_versions_by_function": {
    "recorded-date": "14-06-2024, 15:16:56",
    "recorded-content": {}
  },
  "tests/aws/services/lambda_/test_lambda.py::TestLambdaMultiAccounts::test_function_concurrency": {
    "recorded-date": "14-06-2024, 15:16:59",
    "recorded-content": {}
  },
  "tests/aws/services/lambda_/test_lambda.py::TestLambdaMultiAccounts::test_function_alias": {
    "recorded-date": "14-06-2024, 15:17:03",
    "recorded-content": {}
  },
  "tests/aws/services/lambda_/test_lambda.py::TestLambdaMultiAccounts::test_function_tags": {
    "recorded-date": "14-06-2024, 15:17:07",
    "recorded-content": {}
  },
  "tests/aws/services/lambda_/test_lambda.py::TestLambdaMultiAccounts::test_function_invocation": {
    "recorded-date": "14-06-2024, 15:17:10",
    "recorded-content": {}
  },
  "tests/aws/services/lambda_/test_lambda.py::TestLambdaMultiAccounts::test_publish_version": {
    "recorded-date": "14-06-2024, 15:17:14",
    "recorded-content": {}
  },
  "tests/aws/services/lambda_/test_lambda.py::TestLambdaMultiAccounts::test_delete_function": {
    "recorded-date": "14-06-2024, 15:17:17",
    "recorded-content": {}
  },
  "tests/aws/services/lambda_/test_lambda.py::TestLambdaURL::test_lambda_url_invocation_custom_id": {
    "recorded-date": "05-08-2024, 12:24:48",
    "recorded-content": {}
  },
  "tests/aws/services/lambda_/test_lambda.py::TestLambdaURL::test_lambda_url_invocation_custom_id_aliased": {
    "recorded-date": "05-08-2024, 12:48:07",
    "recorded-content": {}
  },
  "tests/aws/services/lambda_/test_lambda.py::TestLambdaURL::test_lambda_url_persists_after_alias_delete": {
    "recorded-date": "05-08-2024, 13:57:04",
    "recorded-content": {
      "create_lambda_url_config": {
        "AuthType": "NONE",
        "CreationTime": "date",
        "FunctionArn": "arn:<partition>:lambda:<region>:111111111111:function:<resource:1>",
        "FunctionUrl": "<function-url>",
        "InvokeMode": "BUFFERED",
        "ResponseMetadata": {
          "HTTPHeaders": {},
          "HTTPStatusCode": 201
        }
      },
      "invoke_aliased_url_response": {
        "status_code": 200
      },
      "delete_alias_resp": {
        "ResponseMetadata": {
          "HTTPHeaders": {},
          "HTTPStatusCode": 204
        }
      },
      "invoke_deleted_alias_url_response_delayed": {
        "content": {
          "Message": null
        },
        "headers": {
          "x-amzn-ErrorType": "AccessDeniedException"
        },
        "status_code": 403
      }
    }
  },
  "tests/aws/services/lambda_/test_lambda.py::TestLambdaFeatures::test_invocation_type_no_return_payload[python-RequestResponse]": {
    "recorded-date": "09-10-2024, 16:15:57",
    "recorded-content": {
      "invoke-result": {
        "ExecutedVersion": "$LATEST",
        "Payload": "null",
        "StatusCode": 200,
        "ResponseMetadata": {
          "HTTPHeaders": {},
          "HTTPStatusCode": 200
        }
      }
    }
  },
  "tests/aws/services/lambda_/test_lambda.py::TestLambdaFeatures::test_invocation_type_no_return_payload[python-Event]": {
    "recorded-date": "09-10-2024, 16:16:05",
    "recorded-content": {
      "invoke-result": {
        "Payload": "",
        "StatusCode": 202,
        "ResponseMetadata": {
          "HTTPHeaders": {},
          "HTTPStatusCode": 202
        }
      }
    }
  },
  "tests/aws/services/lambda_/test_lambda.py::TestLambdaFeatures::test_invocation_type_no_return_payload[nodejs-RequestResponse]": {
    "recorded-date": "09-10-2024, 16:16:14",
    "recorded-content": {
      "invoke-result": {
        "ExecutedVersion": "$LATEST",
        "Payload": "null",
        "StatusCode": 200,
        "ResponseMetadata": {
          "HTTPHeaders": {},
          "HTTPStatusCode": 200
        }
      }
    }
  },
  "tests/aws/services/lambda_/test_lambda.py::TestLambdaFeatures::test_invocation_type_no_return_payload[nodejs-Event]": {
    "recorded-date": "09-10-2024, 16:16:28",
    "recorded-content": {
      "invoke-result": {
        "Payload": "",
        "StatusCode": 202,
        "ResponseMetadata": {
          "HTTPHeaders": {},
          "HTTPStatusCode": 202
        }
      }
    }
  },
  "tests/aws/services/lambda_/test_lambda.py::TestLambdaConcurrency::test_provisioned_concurrency_on_alias": {
    "recorded-date": "07-05-2025, 09:26:54",
    "recorded-content": {
      "put_provisioned_5": {
        "AllocatedProvisionedConcurrentExecutions": 0,
        "AvailableProvisionedConcurrentExecutions": 0,
        "LastModified": "date",
        "RequestedProvisionedConcurrentExecutions": 5,
        "Status": "IN_PROGRESS",
        "ResponseMetadata": {
          "HTTPHeaders": {},
          "HTTPStatusCode": 202
        }
      },
      "get_provisioned_prewait": {
        "AllocatedProvisionedConcurrentExecutions": 0,
        "AvailableProvisionedConcurrentExecutions": 0,
        "LastModified": "date",
        "RequestedProvisionedConcurrentExecutions": 5,
        "Status": "IN_PROGRESS",
        "ResponseMetadata": {
          "HTTPHeaders": {},
          "HTTPStatusCode": 200
        }
      },
      "get_provisioned_postwait": {
        "AllocatedProvisionedConcurrentExecutions": 5,
        "AvailableProvisionedConcurrentExecutions": 5,
        "LastModified": "date",
        "RequestedProvisionedConcurrentExecutions": 5,
        "Status": "READY",
        "ResponseMetadata": {
          "HTTPHeaders": {},
          "HTTPStatusCode": 200
        }
      }
    }
  },
  "tests/aws/services/lambda_/test_lambda.py::TestLambdaConcurrency::test_lambda_concurrency_update": {
    "recorded-date": "22-05-2025, 14:11:12",
    "recorded-content": {
      "put_function_concurrency": {
        "ReservedConcurrentExecutions": 3,
        "ResponseMetadata": {
          "HTTPHeaders": {},
          "HTTPStatusCode": 200
        }
      },
      "get_function_concurrency_updated": {
        "ReservedConcurrentExecutions": 3,
        "ResponseMetadata": {
          "HTTPHeaders": {},
          "HTTPStatusCode": 200
        }
      },
      "get_function_concurrency_info": {
        "Code": {
          "Location": "<location>",
          "RepositoryType": "S3"
        },
        "Concurrency": {
          "ReservedConcurrentExecutions": 3
        },
        "Configuration": {
          "Architectures": [
            "x86_64"
          ],
          "CodeSha256": "code-sha256",
          "CodeSize": "<code-size>",
          "Description": "",
          "Environment": {
            "Variables": {}
          },
          "EphemeralStorage": {
            "Size": 512
          },
          "FunctionArn": "arn:<partition>:lambda:<region>:111111111111:function:<function-name:1>",
          "FunctionName": "<function-name:1>",
          "Handler": "handler.handler",
          "LastModified": "date",
          "LastUpdateStatus": "Successful",
          "LoggingConfig": {
            "LogFormat": "Text",
            "LogGroup": "/aws/lambda/<function-name:1>"
          },
          "MemorySize": 128,
          "PackageType": "Zip",
          "RevisionId": "<uuid:1>",
          "Role": "arn:<partition>:iam::111111111111:role/<resource:1>",
          "Runtime": "python3.12",
          "RuntimeVersionConfig": {
            "RuntimeVersionArn": "arn:<partition>:lambda:<region>::runtime:<resource:2>"
          },
          "SnapStart": {
            "ApplyOn": "None",
            "OptimizationStatus": "Off"
          },
          "State": "Active",
          "Timeout": 30,
          "TracingConfig": {
            "Mode": "PassThrough"
          },
          "Version": "$LATEST"
        },
        "ResponseMetadata": {
          "HTTPHeaders": {},
          "HTTPStatusCode": 200
        }
      },
      "get_function_concurrency_deleted": {
        "ResponseMetadata": {
          "HTTPHeaders": {},
          "HTTPStatusCode": 200
        }
      }
    }
  },
  "tests/aws/services/lambda_/test_lambda.py::TestLambdaBehavior::test_lambda_host_prefix_api_operation": {
    "recorded-date": "26-05-2025, 16:38:54",
    "recorded-content": {
      "invoke-result": {
        "ExecutedVersion": "$LATEST",
        "Payload": {
          "host_prefix": {
            "status": "success"
          },
          "host_prefix_localstack_domain": {
            "status": "success"
          },
          "no_host_prefix": {
            "status": "success"
          }
        },
        "StatusCode": 200,
        "ResponseMetadata": {
          "HTTPHeaders": {},
          "HTTPStatusCode": 200
        }
      }
    }
  },
<<<<<<< HEAD
  "tests/aws/services/lambda_/test_lambda.py::TestLambdaBehavior::test_lambda_timeout_init_phase": {
    "recorded-date": "26-06-2025, 15:43:47",
    "recorded-content": {
      "create-result": {
        "CreateEventSourceMappingResponse": null,
        "CreateFunctionResponse": {
          "Architectures": [
            "x86_64"
          ],
          "CodeSha256": "code-sha256",
          "CodeSize": "<code-size>",
          "Description": "",
          "Environment": {
            "Variables": {}
          },
          "EphemeralStorage": {
            "Size": 512
          },
          "FunctionArn": "arn:<partition>:lambda:<region>:111111111111:function:<function-name:1>",
          "FunctionName": "<function-name:1>",
          "Handler": "handler.handler",
          "LastModified": "date",
          "LoggingConfig": {
            "LogFormat": "Text",
            "LogGroup": "/aws/lambda/<function-name:1>"
          },
          "MemorySize": 128,
          "PackageType": "Zip",
          "RevisionId": "<request-id>",
          "Role": "arn:<partition>:iam::111111111111:role/<resource:1>",
          "Runtime": "python3.12",
          "RuntimeVersionConfig": {
            "RuntimeVersionArn": "arn:<partition>:lambda:<region>::runtime:<resource:2>"
          },
          "SnapStart": {
            "ApplyOn": "None",
            "OptimizationStatus": "Off"
          },
          "State": "Pending",
          "StateReason": "The function is being created.",
          "StateReasonCode": "Creating",
          "Timeout": 30,
          "TracingConfig": {
            "Mode": "PassThrough"
          },
          "Version": "$LATEST",
          "ResponseMetadata": {
            "HTTPHeaders": {},
            "HTTPStatusCode": 201
          }
        }
      },
      "invoke-result": {
        "ExecutedVersion": "$LATEST",
        "LogResult": "log-result",
        "Payload": "null",
        "StatusCode": 200,
        "ResponseMetadata": {
          "HTTPHeaders": {},
          "HTTPStatusCode": 200
        }
      },
      "log-events": [
        "INIT_REPORT Init Duration: <duration> ms\tPhase: init\tStatus: timeout\n",
        "START RequestId: <request-id> Version: $LATEST\n",
        "starting wait\n",
        "done waiting\n",
        "END RequestId: <request-id>\n",
        "REPORT RequestId: <request-id>\tDuration: <duration> ms\tBilled Duration: <duration> ms\tMemory Size: 128 MB\tMax Memory Used: <memory> MB\t\n"
      ]
=======
  "tests/aws/services/lambda_/test_lambda.py::TestLambdaURL::test_function_url_with_response_streaming": {
    "recorded-date": "30-07-2025, 20:58:56",
    "recorded-content": {
      "response_status": 200,
      "response_data": "Hello, world!"
>>>>>>> 92a23548
    }
  }
}<|MERGE_RESOLUTION|>--- conflicted
+++ resolved
@@ -4619,7 +4619,6 @@
       }
     }
   },
-<<<<<<< HEAD
   "tests/aws/services/lambda_/test_lambda.py::TestLambdaBehavior::test_lambda_timeout_init_phase": {
     "recorded-date": "26-06-2025, 15:43:47",
     "recorded-content": {
@@ -4690,13 +4689,13 @@
         "END RequestId: <request-id>\n",
         "REPORT RequestId: <request-id>\tDuration: <duration> ms\tBilled Duration: <duration> ms\tMemory Size: 128 MB\tMax Memory Used: <memory> MB\t\n"
       ]
-=======
+    }
+  },
   "tests/aws/services/lambda_/test_lambda.py::TestLambdaURL::test_function_url_with_response_streaming": {
     "recorded-date": "30-07-2025, 20:58:56",
     "recorded-content": {
       "response_status": 200,
       "response_data": "Hello, world!"
->>>>>>> 92a23548
     }
   }
 }