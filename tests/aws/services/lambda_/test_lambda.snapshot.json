--- conflicted
+++ resolved
@@ -4302,11 +4302,6 @@
       }
     }
   },
-<<<<<<< HEAD
-  "tests/aws/services/lambda_/test_lambda.py::TestLambdaMultiAccounts::test_cross_account_access": {
-    "recorded-date": "14-06-2024, 12:09:32",
-    "recorded-content": {}
-=======
   "tests/aws/services/lambda_/test_lambda.py::TestLambdaURL::test_lambda_url_form_payload": {
     "recorded-date": "13-06-2024, 21:01:16",
     "recorded-content": {
@@ -4327,6 +4322,9 @@
         "path": "/test/value"
       }
     }
->>>>>>> 19a5cf84
+  },
+  "tests/aws/services/lambda_/test_lambda.py::TestLambdaMultiAccounts::test_cross_account_access": {
+    "recorded-date": "14-06-2024, 12:09:32",
+    "recorded-content": {}
   }
 }