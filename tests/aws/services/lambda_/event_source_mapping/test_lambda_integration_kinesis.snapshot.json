--- conflicted
+++ resolved
@@ -2968,11 +2968,7 @@
     }
   },
   "tests/aws/services/lambda_/event_source_mapping/test_lambda_integration_kinesis.py::TestKinesisSource::test_kinesis_report_batch_item_success_scenarios[empty_string_success]": {
-<<<<<<< HEAD
     "recorded-date": "12-10-2024, 13:19:37",
-=======
-    "recorded-date": "11-10-2024, 12:38:15",
->>>>>>> ed6f7ec8
     "recorded-content": {
       "create_event_source_mapping_response": {
         "BatchSize": 1,
@@ -3025,8 +3021,6 @@
         }
       ]
     }
-<<<<<<< HEAD
-=======
   },
   "tests/aws/services/lambda_/event_source_mapping/test_lambda_integration_kinesis.py::TestKinesisSource::test_kinesis_empty_provided": {
     "recorded-date": "11-10-2024, 11:04:55",
@@ -3084,6 +3078,5 @@
         }
       }
     }
->>>>>>> ed6f7ec8
   }
 }