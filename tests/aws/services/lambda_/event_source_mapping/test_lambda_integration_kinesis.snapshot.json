{
  "tests/aws/services/lambda_/event_source_mapping/test_lambda_integration_kinesis.py::TestKinesisSource::test_create_kinesis_event_source_mapping": {
    "recorded-date": "12-10-2024, 11:47:16",
    "recorded-content": {
      "create_event_source_mapping_response": {
        "BatchSize": 100,
        "BisectBatchOnFunctionError": false,
        "DestinationConfig": {
          "OnFailure": {}
        },
        "EventSourceArn": "arn:<partition>:kinesis:<region>:111111111111:stream/<resource:1>",
        "EventSourceMappingArn": "arn:<partition>:lambda:<region>:111111111111:event-source-mapping:<uuid:1>",
        "FunctionArn": "arn:<partition>:lambda:<region>:111111111111:function:<resource:2>",
        "FunctionResponseTypes": [],
        "LastModified": "<datetime>",
        "LastProcessingResult": "No records processed",
        "MaximumBatchingWindowInSeconds": 0,
        "MaximumRecordAgeInSeconds": -1,
        "MaximumRetryAttempts": -1,
        "ParallelizationFactor": 1,
        "StartingPosition": "LATEST",
        "State": "Creating",
        "StateTransitionReason": "User action",
        "TumblingWindowInSeconds": 0,
        "UUID": "<uuid:1>",
        "ResponseMetadata": {
          "HTTPHeaders": {},
          "HTTPStatusCode": 202
        }
      },
      "kinesis_records": {
        "Records": [
          {
            "awsRegion": "<region>",
            "eventID": "shardId-000000000000:<sequence-number:1>",
            "eventName": "aws:kinesis:record",
            "eventSource": "aws:kinesis",
            "eventSourceARN": "arn:<partition>:kinesis:<region>:111111111111:stream/<resource:1>",
            "eventVersion": "1.0",
            "invokeIdentityArn": "arn:<partition>:iam::111111111111:role/<resource:3>",
            "kinesis": {
              "approximateArrivalTimestamp": "<approximate-arrival-timestamp>",
              "data": "aGVsbG8=",
              "kinesisSchemaVersion": "1.0",
              "partitionKey": "test_0",
              "sequenceNumber": "<sequence-number:1>"
            }
          },
          {
            "awsRegion": "<region>",
            "eventID": "shardId-000000000000:<sequence-number:2>",
            "eventName": "aws:kinesis:record",
            "eventSource": "aws:kinesis",
            "eventSourceARN": "arn:<partition>:kinesis:<region>:111111111111:stream/<resource:1>",
            "eventVersion": "1.0",
            "invokeIdentityArn": "arn:<partition>:iam::111111111111:role/<resource:3>",
            "kinesis": {
              "approximateArrivalTimestamp": "<approximate-arrival-timestamp>",
              "data": "aGVsbG8=",
              "kinesisSchemaVersion": "1.0",
              "partitionKey": "test_1",
              "sequenceNumber": "<sequence-number:2>"
            }
          },
          {
            "awsRegion": "<region>",
            "eventID": "shardId-000000000000:<sequence-number:3>",
            "eventName": "aws:kinesis:record",
            "eventSource": "aws:kinesis",
            "eventSourceARN": "arn:<partition>:kinesis:<region>:111111111111:stream/<resource:1>",
            "eventVersion": "1.0",
            "invokeIdentityArn": "arn:<partition>:iam::111111111111:role/<resource:3>",
            "kinesis": {
              "approximateArrivalTimestamp": "<approximate-arrival-timestamp>",
              "data": "aGVsbG8=",
              "kinesisSchemaVersion": "1.0",
              "partitionKey": "test_2",
              "sequenceNumber": "<sequence-number:3>"
            }
          },
          {
            "awsRegion": "<region>",
            "eventID": "shardId-000000000000:<sequence-number:4>",
            "eventName": "aws:kinesis:record",
            "eventSource": "aws:kinesis",
            "eventSourceARN": "arn:<partition>:kinesis:<region>:111111111111:stream/<resource:1>",
            "eventVersion": "1.0",
            "invokeIdentityArn": "arn:<partition>:iam::111111111111:role/<resource:3>",
            "kinesis": {
              "approximateArrivalTimestamp": "<approximate-arrival-timestamp>",
              "data": "aGVsbG8=",
              "kinesisSchemaVersion": "1.0",
              "partitionKey": "test_3",
              "sequenceNumber": "<sequence-number:4>"
            }
          },
          {
            "awsRegion": "<region>",
            "eventID": "shardId-000000000000:<sequence-number:5>",
            "eventName": "aws:kinesis:record",
            "eventSource": "aws:kinesis",
            "eventSourceARN": "arn:<partition>:kinesis:<region>:111111111111:stream/<resource:1>",
            "eventVersion": "1.0",
            "invokeIdentityArn": "arn:<partition>:iam::111111111111:role/<resource:3>",
            "kinesis": {
              "approximateArrivalTimestamp": "<approximate-arrival-timestamp>",
              "data": "aGVsbG8=",
              "kinesisSchemaVersion": "1.0",
              "partitionKey": "test_4",
              "sequenceNumber": "<sequence-number:5>"
            }
          },
          {
            "awsRegion": "<region>",
            "eventID": "shardId-000000000000:<sequence-number:6>",
            "eventName": "aws:kinesis:record",
            "eventSource": "aws:kinesis",
            "eventSourceARN": "arn:<partition>:kinesis:<region>:111111111111:stream/<resource:1>",
            "eventVersion": "1.0",
            "invokeIdentityArn": "arn:<partition>:iam::111111111111:role/<resource:3>",
            "kinesis": {
              "approximateArrivalTimestamp": "<approximate-arrival-timestamp>",
              "data": "aGVsbG8=",
              "kinesisSchemaVersion": "1.0",
              "partitionKey": "test_5",
              "sequenceNumber": "<sequence-number:6>"
            }
          },
          {
            "awsRegion": "<region>",
            "eventID": "shardId-000000000000:<sequence-number:7>",
            "eventName": "aws:kinesis:record",
            "eventSource": "aws:kinesis",
            "eventSourceARN": "arn:<partition>:kinesis:<region>:111111111111:stream/<resource:1>",
            "eventVersion": "1.0",
            "invokeIdentityArn": "arn:<partition>:iam::111111111111:role/<resource:3>",
            "kinesis": {
              "approximateArrivalTimestamp": "<approximate-arrival-timestamp>",
              "data": "aGVsbG8=",
              "kinesisSchemaVersion": "1.0",
              "partitionKey": "test_6",
              "sequenceNumber": "<sequence-number:7>"
            }
          },
          {
            "awsRegion": "<region>",
            "eventID": "shardId-000000000000:<sequence-number:8>",
            "eventName": "aws:kinesis:record",
            "eventSource": "aws:kinesis",
            "eventSourceARN": "arn:<partition>:kinesis:<region>:111111111111:stream/<resource:1>",
            "eventVersion": "1.0",
            "invokeIdentityArn": "arn:<partition>:iam::111111111111:role/<resource:3>",
            "kinesis": {
              "approximateArrivalTimestamp": "<approximate-arrival-timestamp>",
              "data": "aGVsbG8=",
              "kinesisSchemaVersion": "1.0",
              "partitionKey": "test_7",
              "sequenceNumber": "<sequence-number:8>"
            }
          },
          {
            "awsRegion": "<region>",
            "eventID": "shardId-000000000000:<sequence-number:9>",
            "eventName": "aws:kinesis:record",
            "eventSource": "aws:kinesis",
            "eventSourceARN": "arn:<partition>:kinesis:<region>:111111111111:stream/<resource:1>",
            "eventVersion": "1.0",
            "invokeIdentityArn": "arn:<partition>:iam::111111111111:role/<resource:3>",
            "kinesis": {
              "approximateArrivalTimestamp": "<approximate-arrival-timestamp>",
              "data": "aGVsbG8=",
              "kinesisSchemaVersion": "1.0",
              "partitionKey": "test_8",
              "sequenceNumber": "<sequence-number:9>"
            }
          },
          {
            "awsRegion": "<region>",
            "eventID": "shardId-000000000000:<sequence-number:10>",
            "eventName": "aws:kinesis:record",
            "eventSource": "aws:kinesis",
            "eventSourceARN": "arn:<partition>:kinesis:<region>:111111111111:stream/<resource:1>",
            "eventVersion": "1.0",
            "invokeIdentityArn": "arn:<partition>:iam::111111111111:role/<resource:3>",
            "kinesis": {
              "approximateArrivalTimestamp": "<approximate-arrival-timestamp>",
              "data": "aGVsbG8=",
              "kinesisSchemaVersion": "1.0",
              "partitionKey": "test_9",
              "sequenceNumber": "<sequence-number:10>"
            }
          }
        ]
      }
    }
  },
  "tests/aws/services/lambda_/event_source_mapping/test_lambda_integration_kinesis.py::TestKinesisSource::test_kinesis_event_source_mapping_with_async_invocation": {
    "recorded-date": "27-02-2023, 16:55:08",
    "recorded-content": {
      "create_event_source_mapping_response": {
        "BatchSize": 10,
        "BisectBatchOnFunctionError": false,
        "DestinationConfig": {
          "OnFailure": {}
        },
        "EventSourceArn": "arn:<partition>:kinesis:<region>:111111111111:stream/<resource:1>",
        "FunctionArn": "arn:<partition>:lambda:<region>:111111111111:function:<resource:2>",
        "FunctionResponseTypes": [],
        "LastModified": "datetime",
        "LastProcessingResult": "No records processed",
        "MaximumBatchingWindowInSeconds": 0,
        "MaximumRecordAgeInSeconds": -1,
        "MaximumRetryAttempts": -1,
        "ParallelizationFactor": 1,
        "StartingPosition": "LATEST",
        "State": "Creating",
        "StateTransitionReason": "User action",
        "TumblingWindowInSeconds": 0,
        "UUID": "<uuid:1>",
        "ResponseMetadata": {
          "HTTPHeaders": {},
          "HTTPStatusCode": 202
        }
      },
      "invocation_events": [
        {
          "executionStart": "<execution-start>",
          "event": {
            "Records": [
              {
                "kinesis": {
                  "kinesisSchemaVersion": "1.0",
                  "partitionKey": "test_0",
                  "sequenceNumber": "<sequence-number:1>",
                  "data": "eyJyZWNvcmRfaWQiOiAwfQ==",
                  "approximateArrivalTimestamp": "timestamp"
                },
                "eventSource": "aws:kinesis",
                "eventVersion": "1.0",
                "eventID": "shardId-000000000000:<sequence-number:1>",
                "eventName": "aws:kinesis:record",
                "invokeIdentityArn": "arn:<partition>:iam::111111111111:role/<resource:3>",
                "awsRegion": "<region>",
                "eventSourceARN": "arn:<partition>:kinesis:<region>:111111111111:stream/<resource:1>"
              },
              {
                "kinesis": {
                  "kinesisSchemaVersion": "1.0",
                  "partitionKey": "test_0",
                  "sequenceNumber": "<sequence-number:2>",
                  "data": "eyJyZWNvcmRfaWQiOiAxfQ==",
                  "approximateArrivalTimestamp": "timestamp"
                },
                "eventSource": "aws:kinesis",
                "eventVersion": "1.0",
                "eventID": "shardId-000000000000:<sequence-number:2>",
                "eventName": "aws:kinesis:record",
                "invokeIdentityArn": "arn:<partition>:iam::111111111111:role/<resource:3>",
                "awsRegion": "<region>",
                "eventSourceARN": "arn:<partition>:kinesis:<region>:111111111111:stream/<resource:1>"
              },
              {
                "kinesis": {
                  "kinesisSchemaVersion": "1.0",
                  "partitionKey": "test_0",
                  "sequenceNumber": "<sequence-number:3>",
                  "data": "eyJyZWNvcmRfaWQiOiAyfQ==",
                  "approximateArrivalTimestamp": "timestamp"
                },
                "eventSource": "aws:kinesis",
                "eventVersion": "1.0",
                "eventID": "shardId-000000000000:<sequence-number:3>",
                "eventName": "aws:kinesis:record",
                "invokeIdentityArn": "arn:<partition>:iam::111111111111:role/<resource:3>",
                "awsRegion": "<region>",
                "eventSourceARN": "arn:<partition>:kinesis:<region>:111111111111:stream/<resource:1>"
              },
              {
                "kinesis": {
                  "kinesisSchemaVersion": "1.0",
                  "partitionKey": "test_0",
                  "sequenceNumber": "<sequence-number:4>",
                  "data": "eyJyZWNvcmRfaWQiOiAzfQ==",
                  "approximateArrivalTimestamp": "timestamp"
                },
                "eventSource": "aws:kinesis",
                "eventVersion": "1.0",
                "eventID": "shardId-000000000000:<sequence-number:4>",
                "eventName": "aws:kinesis:record",
                "invokeIdentityArn": "arn:<partition>:iam::111111111111:role/<resource:3>",
                "awsRegion": "<region>",
                "eventSourceARN": "arn:<partition>:kinesis:<region>:111111111111:stream/<resource:1>"
              },
              {
                "kinesis": {
                  "kinesisSchemaVersion": "1.0",
                  "partitionKey": "test_0",
                  "sequenceNumber": "<sequence-number:5>",
                  "data": "eyJyZWNvcmRfaWQiOiA0fQ==",
                  "approximateArrivalTimestamp": "timestamp"
                },
                "eventSource": "aws:kinesis",
                "eventVersion": "1.0",
                "eventID": "shardId-000000000000:<sequence-number:5>",
                "eventName": "aws:kinesis:record",
                "invokeIdentityArn": "arn:<partition>:iam::111111111111:role/<resource:3>",
                "awsRegion": "<region>",
                "eventSourceARN": "arn:<partition>:kinesis:<region>:111111111111:stream/<resource:1>"
              },
              {
                "kinesis": {
                  "kinesisSchemaVersion": "1.0",
                  "partitionKey": "test_0",
                  "sequenceNumber": "<sequence-number:6>",
                  "data": "eyJyZWNvcmRfaWQiOiA1fQ==",
                  "approximateArrivalTimestamp": "timestamp"
                },
                "eventSource": "aws:kinesis",
                "eventVersion": "1.0",
                "eventID": "shardId-000000000000:<sequence-number:6>",
                "eventName": "aws:kinesis:record",
                "invokeIdentityArn": "arn:<partition>:iam::111111111111:role/<resource:3>",
                "awsRegion": "<region>",
                "eventSourceARN": "arn:<partition>:kinesis:<region>:111111111111:stream/<resource:1>"
              },
              {
                "kinesis": {
                  "kinesisSchemaVersion": "1.0",
                  "partitionKey": "test_0",
                  "sequenceNumber": "<sequence-number:7>",
                  "data": "eyJyZWNvcmRfaWQiOiA2fQ==",
                  "approximateArrivalTimestamp": "timestamp"
                },
                "eventSource": "aws:kinesis",
                "eventVersion": "1.0",
                "eventID": "shardId-000000000000:<sequence-number:7>",
                "eventName": "aws:kinesis:record",
                "invokeIdentityArn": "arn:<partition>:iam::111111111111:role/<resource:3>",
                "awsRegion": "<region>",
                "eventSourceARN": "arn:<partition>:kinesis:<region>:111111111111:stream/<resource:1>"
              },
              {
                "kinesis": {
                  "kinesisSchemaVersion": "1.0",
                  "partitionKey": "test_0",
                  "sequenceNumber": "<sequence-number:8>",
                  "data": "eyJyZWNvcmRfaWQiOiA3fQ==",
                  "approximateArrivalTimestamp": "timestamp"
                },
                "eventSource": "aws:kinesis",
                "eventVersion": "1.0",
                "eventID": "shardId-000000000000:<sequence-number:8>",
                "eventName": "aws:kinesis:record",
                "invokeIdentityArn": "arn:<partition>:iam::111111111111:role/<resource:3>",
                "awsRegion": "<region>",
                "eventSourceARN": "arn:<partition>:kinesis:<region>:111111111111:stream/<resource:1>"
              },
              {
                "kinesis": {
                  "kinesisSchemaVersion": "1.0",
                  "partitionKey": "test_0",
                  "sequenceNumber": "<sequence-number:9>",
                  "data": "eyJyZWNvcmRfaWQiOiA4fQ==",
                  "approximateArrivalTimestamp": "timestamp"
                },
                "eventSource": "aws:kinesis",
                "eventVersion": "1.0",
                "eventID": "shardId-000000000000:<sequence-number:9>",
                "eventName": "aws:kinesis:record",
                "invokeIdentityArn": "arn:<partition>:iam::111111111111:role/<resource:3>",
                "awsRegion": "<region>",
                "eventSourceARN": "arn:<partition>:kinesis:<region>:111111111111:stream/<resource:1>"
              },
              {
                "kinesis": {
                  "kinesisSchemaVersion": "1.0",
                  "partitionKey": "test_0",
                  "sequenceNumber": "<sequence-number:10>",
                  "data": "eyJyZWNvcmRfaWQiOiA5fQ==",
                  "approximateArrivalTimestamp": "timestamp"
                },
                "eventSource": "aws:kinesis",
                "eventVersion": "1.0",
                "eventID": "shardId-000000000000:<sequence-number:10>",
                "eventName": "aws:kinesis:record",
                "invokeIdentityArn": "arn:<partition>:iam::111111111111:role/<resource:3>",
                "awsRegion": "<region>",
                "eventSourceARN": "arn:<partition>:kinesis:<region>:111111111111:stream/<resource:1>"
              }
            ]
          }
        },
        {
          "executionStart": "<execution-start>",
          "event": {
            "Records": [
              {
                "kinesis": {
                  "kinesisSchemaVersion": "1.0",
                  "partitionKey": "test_1",
                  "sequenceNumber": "<sequence-number:11>",
                  "data": "eyJyZWNvcmRfaWQiOiAwfQ==",
                  "approximateArrivalTimestamp": "timestamp"
                },
                "eventSource": "aws:kinesis",
                "eventVersion": "1.0",
                "eventID": "shardId-000000000000:<sequence-number:11>",
                "eventName": "aws:kinesis:record",
                "invokeIdentityArn": "arn:<partition>:iam::111111111111:role/<resource:3>",
                "awsRegion": "<region>",
                "eventSourceARN": "arn:<partition>:kinesis:<region>:111111111111:stream/<resource:1>"
              },
              {
                "kinesis": {
                  "kinesisSchemaVersion": "1.0",
                  "partitionKey": "test_1",
                  "sequenceNumber": "<sequence-number:12>",
                  "data": "eyJyZWNvcmRfaWQiOiAxfQ==",
                  "approximateArrivalTimestamp": "timestamp"
                },
                "eventSource": "aws:kinesis",
                "eventVersion": "1.0",
                "eventID": "shardId-000000000000:<sequence-number:12>",
                "eventName": "aws:kinesis:record",
                "invokeIdentityArn": "arn:<partition>:iam::111111111111:role/<resource:3>",
                "awsRegion": "<region>",
                "eventSourceARN": "arn:<partition>:kinesis:<region>:111111111111:stream/<resource:1>"
              },
              {
                "kinesis": {
                  "kinesisSchemaVersion": "1.0",
                  "partitionKey": "test_1",
                  "sequenceNumber": "<sequence-number:13>",
                  "data": "eyJyZWNvcmRfaWQiOiAyfQ==",
                  "approximateArrivalTimestamp": "timestamp"
                },
                "eventSource": "aws:kinesis",
                "eventVersion": "1.0",
                "eventID": "shardId-000000000000:<sequence-number:13>",
                "eventName": "aws:kinesis:record",
                "invokeIdentityArn": "arn:<partition>:iam::111111111111:role/<resource:3>",
                "awsRegion": "<region>",
                "eventSourceARN": "arn:<partition>:kinesis:<region>:111111111111:stream/<resource:1>"
              },
              {
                "kinesis": {
                  "kinesisSchemaVersion": "1.0",
                  "partitionKey": "test_1",
                  "sequenceNumber": "<sequence-number:14>",
                  "data": "eyJyZWNvcmRfaWQiOiAzfQ==",
                  "approximateArrivalTimestamp": "timestamp"
                },
                "eventSource": "aws:kinesis",
                "eventVersion": "1.0",
                "eventID": "shardId-000000000000:<sequence-number:14>",
                "eventName": "aws:kinesis:record",
                "invokeIdentityArn": "arn:<partition>:iam::111111111111:role/<resource:3>",
                "awsRegion": "<region>",
                "eventSourceARN": "arn:<partition>:kinesis:<region>:111111111111:stream/<resource:1>"
              },
              {
                "kinesis": {
                  "kinesisSchemaVersion": "1.0",
                  "partitionKey": "test_1",
                  "sequenceNumber": "<sequence-number:15>",
                  "data": "eyJyZWNvcmRfaWQiOiA0fQ==",
                  "approximateArrivalTimestamp": "timestamp"
                },
                "eventSource": "aws:kinesis",
                "eventVersion": "1.0",
                "eventID": "shardId-000000000000:<sequence-number:15>",
                "eventName": "aws:kinesis:record",
                "invokeIdentityArn": "arn:<partition>:iam::111111111111:role/<resource:3>",
                "awsRegion": "<region>",
                "eventSourceARN": "arn:<partition>:kinesis:<region>:111111111111:stream/<resource:1>"
              },
              {
                "kinesis": {
                  "kinesisSchemaVersion": "1.0",
                  "partitionKey": "test_1",
                  "sequenceNumber": "<sequence-number:16>",
                  "data": "eyJyZWNvcmRfaWQiOiA1fQ==",
                  "approximateArrivalTimestamp": "timestamp"
                },
                "eventSource": "aws:kinesis",
                "eventVersion": "1.0",
                "eventID": "shardId-000000000000:<sequence-number:16>",
                "eventName": "aws:kinesis:record",
                "invokeIdentityArn": "arn:<partition>:iam::111111111111:role/<resource:3>",
                "awsRegion": "<region>",
                "eventSourceARN": "arn:<partition>:kinesis:<region>:111111111111:stream/<resource:1>"
              },
              {
                "kinesis": {
                  "kinesisSchemaVersion": "1.0",
                  "partitionKey": "test_1",
                  "sequenceNumber": "<sequence-number:17>",
                  "data": "eyJyZWNvcmRfaWQiOiA2fQ==",
                  "approximateArrivalTimestamp": "timestamp"
                },
                "eventSource": "aws:kinesis",
                "eventVersion": "1.0",
                "eventID": "shardId-000000000000:<sequence-number:17>",
                "eventName": "aws:kinesis:record",
                "invokeIdentityArn": "arn:<partition>:iam::111111111111:role/<resource:3>",
                "awsRegion": "<region>",
                "eventSourceARN": "arn:<partition>:kinesis:<region>:111111111111:stream/<resource:1>"
              },
              {
                "kinesis": {
                  "kinesisSchemaVersion": "1.0",
                  "partitionKey": "test_1",
                  "sequenceNumber": "<sequence-number:18>",
                  "data": "eyJyZWNvcmRfaWQiOiA3fQ==",
                  "approximateArrivalTimestamp": "timestamp"
                },
                "eventSource": "aws:kinesis",
                "eventVersion": "1.0",
                "eventID": "shardId-000000000000:<sequence-number:18>",
                "eventName": "aws:kinesis:record",
                "invokeIdentityArn": "arn:<partition>:iam::111111111111:role/<resource:3>",
                "awsRegion": "<region>",
                "eventSourceARN": "arn:<partition>:kinesis:<region>:111111111111:stream/<resource:1>"
              },
              {
                "kinesis": {
                  "kinesisSchemaVersion": "1.0",
                  "partitionKey": "test_1",
                  "sequenceNumber": "<sequence-number:19>",
                  "data": "eyJyZWNvcmRfaWQiOiA4fQ==",
                  "approximateArrivalTimestamp": "timestamp"
                },
                "eventSource": "aws:kinesis",
                "eventVersion": "1.0",
                "eventID": "shardId-000000000000:<sequence-number:19>",
                "eventName": "aws:kinesis:record",
                "invokeIdentityArn": "arn:<partition>:iam::111111111111:role/<resource:3>",
                "awsRegion": "<region>",
                "eventSourceARN": "arn:<partition>:kinesis:<region>:111111111111:stream/<resource:1>"
              },
              {
                "kinesis": {
                  "kinesisSchemaVersion": "1.0",
                  "partitionKey": "test_1",
                  "sequenceNumber": "<sequence-number:20>",
                  "data": "eyJyZWNvcmRfaWQiOiA5fQ==",
                  "approximateArrivalTimestamp": "timestamp"
                },
                "eventSource": "aws:kinesis",
                "eventVersion": "1.0",
                "eventID": "shardId-000000000000:<sequence-number:20>",
                "eventName": "aws:kinesis:record",
                "invokeIdentityArn": "arn:<partition>:iam::111111111111:role/<resource:3>",
                "awsRegion": "<region>",
                "eventSourceARN": "arn:<partition>:kinesis:<region>:111111111111:stream/<resource:1>"
              }
            ]
          }
        }
      ]
    }
  },
  "tests/aws/services/lambda_/event_source_mapping/test_lambda_integration_kinesis.py::TestKinesisSource::test_kinesis_event_source_trim_horizon": {
    "recorded-date": "12-10-2024, 11:50:52",
    "recorded-content": {
      "create_event_source_mapping_response": {
        "BatchSize": 10,
        "BisectBatchOnFunctionError": false,
        "DestinationConfig": {
          "OnFailure": {}
        },
        "EventSourceArn": "arn:<partition>:kinesis:<region>:111111111111:stream/<resource:1>",
        "EventSourceMappingArn": "arn:<partition>:lambda:<region>:111111111111:event-source-mapping:<uuid:1>",
        "FunctionArn": "arn:<partition>:lambda:<region>:111111111111:function:<resource:2>",
        "FunctionResponseTypes": [],
        "LastModified": "<datetime>",
        "LastProcessingResult": "No records processed",
        "MaximumBatchingWindowInSeconds": 0,
        "MaximumRecordAgeInSeconds": -1,
        "MaximumRetryAttempts": -1,
        "ParallelizationFactor": 1,
        "StartingPosition": "TRIM_HORIZON",
        "State": "Creating",
        "StateTransitionReason": "User action",
        "TumblingWindowInSeconds": 0,
        "UUID": "<uuid:1>",
        "ResponseMetadata": {
          "HTTPHeaders": {},
          "HTTPStatusCode": 202
        }
      },
      "invocation_events": [
        {
          "executionStart": "<execution-start>",
          "event": {
            "Records": [
              {
                "kinesis": {
                  "kinesisSchemaVersion": "1.0",
                  "partitionKey": "test_0",
                  "sequenceNumber": "<sequence-number:1>",
                  "data": "eyJyZWNvcmRfaWQiOiAwfQ==",
                  "approximateArrivalTimestamp": "<approximate-arrival-timestamp>"
                },
                "eventSource": "aws:kinesis",
                "eventVersion": "1.0",
                "eventID": "shardId-000000000000:<sequence-number:1>",
                "eventName": "aws:kinesis:record",
                "invokeIdentityArn": "arn:<partition>:iam::111111111111:role/<resource:3>",
                "awsRegion": "<region>",
                "eventSourceARN": "arn:<partition>:kinesis:<region>:111111111111:stream/<resource:1>"
              },
              {
                "kinesis": {
                  "kinesisSchemaVersion": "1.0",
                  "partitionKey": "test_0",
                  "sequenceNumber": "<sequence-number:2>",
                  "data": "eyJyZWNvcmRfaWQiOiAxfQ==",
                  "approximateArrivalTimestamp": "<approximate-arrival-timestamp>"
                },
                "eventSource": "aws:kinesis",
                "eventVersion": "1.0",
                "eventID": "shardId-000000000000:<sequence-number:2>",
                "eventName": "aws:kinesis:record",
                "invokeIdentityArn": "arn:<partition>:iam::111111111111:role/<resource:3>",
                "awsRegion": "<region>",
                "eventSourceARN": "arn:<partition>:kinesis:<region>:111111111111:stream/<resource:1>"
              },
              {
                "kinesis": {
                  "kinesisSchemaVersion": "1.0",
                  "partitionKey": "test_0",
                  "sequenceNumber": "<sequence-number:3>",
                  "data": "eyJyZWNvcmRfaWQiOiAyfQ==",
                  "approximateArrivalTimestamp": "<approximate-arrival-timestamp>"
                },
                "eventSource": "aws:kinesis",
                "eventVersion": "1.0",
                "eventID": "shardId-000000000000:<sequence-number:3>",
                "eventName": "aws:kinesis:record",
                "invokeIdentityArn": "arn:<partition>:iam::111111111111:role/<resource:3>",
                "awsRegion": "<region>",
                "eventSourceARN": "arn:<partition>:kinesis:<region>:111111111111:stream/<resource:1>"
              },
              {
                "kinesis": {
                  "kinesisSchemaVersion": "1.0",
                  "partitionKey": "test_0",
                  "sequenceNumber": "<sequence-number:4>",
                  "data": "eyJyZWNvcmRfaWQiOiAzfQ==",
                  "approximateArrivalTimestamp": "<approximate-arrival-timestamp>"
                },
                "eventSource": "aws:kinesis",
                "eventVersion": "1.0",
                "eventID": "shardId-000000000000:<sequence-number:4>",
                "eventName": "aws:kinesis:record",
                "invokeIdentityArn": "arn:<partition>:iam::111111111111:role/<resource:3>",
                "awsRegion": "<region>",
                "eventSourceARN": "arn:<partition>:kinesis:<region>:111111111111:stream/<resource:1>"
              },
              {
                "kinesis": {
                  "kinesisSchemaVersion": "1.0",
                  "partitionKey": "test_0",
                  "sequenceNumber": "<sequence-number:5>",
                  "data": "eyJyZWNvcmRfaWQiOiA0fQ==",
                  "approximateArrivalTimestamp": "<approximate-arrival-timestamp>"
                },
                "eventSource": "aws:kinesis",
                "eventVersion": "1.0",
                "eventID": "shardId-000000000000:<sequence-number:5>",
                "eventName": "aws:kinesis:record",
                "invokeIdentityArn": "arn:<partition>:iam::111111111111:role/<resource:3>",
                "awsRegion": "<region>",
                "eventSourceARN": "arn:<partition>:kinesis:<region>:111111111111:stream/<resource:1>"
              },
              {
                "kinesis": {
                  "kinesisSchemaVersion": "1.0",
                  "partitionKey": "test_0",
                  "sequenceNumber": "<sequence-number:6>",
                  "data": "eyJyZWNvcmRfaWQiOiA1fQ==",
                  "approximateArrivalTimestamp": "<approximate-arrival-timestamp>"
                },
                "eventSource": "aws:kinesis",
                "eventVersion": "1.0",
                "eventID": "shardId-000000000000:<sequence-number:6>",
                "eventName": "aws:kinesis:record",
                "invokeIdentityArn": "arn:<partition>:iam::111111111111:role/<resource:3>",
                "awsRegion": "<region>",
                "eventSourceARN": "arn:<partition>:kinesis:<region>:111111111111:stream/<resource:1>"
              },
              {
                "kinesis": {
                  "kinesisSchemaVersion": "1.0",
                  "partitionKey": "test_0",
                  "sequenceNumber": "<sequence-number:7>",
                  "data": "eyJyZWNvcmRfaWQiOiA2fQ==",
                  "approximateArrivalTimestamp": "<approximate-arrival-timestamp>"
                },
                "eventSource": "aws:kinesis",
                "eventVersion": "1.0",
                "eventID": "shardId-000000000000:<sequence-number:7>",
                "eventName": "aws:kinesis:record",
                "invokeIdentityArn": "arn:<partition>:iam::111111111111:role/<resource:3>",
                "awsRegion": "<region>",
                "eventSourceARN": "arn:<partition>:kinesis:<region>:111111111111:stream/<resource:1>"
              },
              {
                "kinesis": {
                  "kinesisSchemaVersion": "1.0",
                  "partitionKey": "test_0",
                  "sequenceNumber": "<sequence-number:8>",
                  "data": "eyJyZWNvcmRfaWQiOiA3fQ==",
                  "approximateArrivalTimestamp": "<approximate-arrival-timestamp>"
                },
                "eventSource": "aws:kinesis",
                "eventVersion": "1.0",
                "eventID": "shardId-000000000000:<sequence-number:8>",
                "eventName": "aws:kinesis:record",
                "invokeIdentityArn": "arn:<partition>:iam::111111111111:role/<resource:3>",
                "awsRegion": "<region>",
                "eventSourceARN": "arn:<partition>:kinesis:<region>:111111111111:stream/<resource:1>"
              },
              {
                "kinesis": {
                  "kinesisSchemaVersion": "1.0",
                  "partitionKey": "test_0",
                  "sequenceNumber": "<sequence-number:9>",
                  "data": "eyJyZWNvcmRfaWQiOiA4fQ==",
                  "approximateArrivalTimestamp": "<approximate-arrival-timestamp>"
                },
                "eventSource": "aws:kinesis",
                "eventVersion": "1.0",
                "eventID": "shardId-000000000000:<sequence-number:9>",
                "eventName": "aws:kinesis:record",
                "invokeIdentityArn": "arn:<partition>:iam::111111111111:role/<resource:3>",
                "awsRegion": "<region>",
                "eventSourceARN": "arn:<partition>:kinesis:<region>:111111111111:stream/<resource:1>"
              },
              {
                "kinesis": {
                  "kinesisSchemaVersion": "1.0",
                  "partitionKey": "test_0",
                  "sequenceNumber": "<sequence-number:10>",
                  "data": "eyJyZWNvcmRfaWQiOiA5fQ==",
                  "approximateArrivalTimestamp": "<approximate-arrival-timestamp>"
                },
                "eventSource": "aws:kinesis",
                "eventVersion": "1.0",
                "eventID": "shardId-000000000000:<sequence-number:10>",
                "eventName": "aws:kinesis:record",
                "invokeIdentityArn": "arn:<partition>:iam::111111111111:role/<resource:3>",
                "awsRegion": "<region>",
                "eventSourceARN": "arn:<partition>:kinesis:<region>:111111111111:stream/<resource:1>"
              }
            ]
          }
        },
        {
          "executionStart": "<execution-start>",
          "event": {
            "Records": [
              {
                "kinesis": {
                  "kinesisSchemaVersion": "1.0",
                  "partitionKey": "test_1",
                  "sequenceNumber": "<sequence-number:11>",
                  "data": "eyJyZWNvcmRfaWQiOiAwfQ==",
                  "approximateArrivalTimestamp": "<approximate-arrival-timestamp>"
                },
                "eventSource": "aws:kinesis",
                "eventVersion": "1.0",
                "eventID": "shardId-000000000000:<sequence-number:11>",
                "eventName": "aws:kinesis:record",
                "invokeIdentityArn": "arn:<partition>:iam::111111111111:role/<resource:3>",
                "awsRegion": "<region>",
                "eventSourceARN": "arn:<partition>:kinesis:<region>:111111111111:stream/<resource:1>"
              },
              {
                "kinesis": {
                  "kinesisSchemaVersion": "1.0",
                  "partitionKey": "test_1",
                  "sequenceNumber": "<sequence-number:12>",
                  "data": "eyJyZWNvcmRfaWQiOiAxfQ==",
                  "approximateArrivalTimestamp": "<approximate-arrival-timestamp>"
                },
                "eventSource": "aws:kinesis",
                "eventVersion": "1.0",
                "eventID": "shardId-000000000000:<sequence-number:12>",
                "eventName": "aws:kinesis:record",
                "invokeIdentityArn": "arn:<partition>:iam::111111111111:role/<resource:3>",
                "awsRegion": "<region>",
                "eventSourceARN": "arn:<partition>:kinesis:<region>:111111111111:stream/<resource:1>"
              },
              {
                "kinesis": {
                  "kinesisSchemaVersion": "1.0",
                  "partitionKey": "test_1",
                  "sequenceNumber": "<sequence-number:13>",
                  "data": "eyJyZWNvcmRfaWQiOiAyfQ==",
                  "approximateArrivalTimestamp": "<approximate-arrival-timestamp>"
                },
                "eventSource": "aws:kinesis",
                "eventVersion": "1.0",
                "eventID": "shardId-000000000000:<sequence-number:13>",
                "eventName": "aws:kinesis:record",
                "invokeIdentityArn": "arn:<partition>:iam::111111111111:role/<resource:3>",
                "awsRegion": "<region>",
                "eventSourceARN": "arn:<partition>:kinesis:<region>:111111111111:stream/<resource:1>"
              },
              {
                "kinesis": {
                  "kinesisSchemaVersion": "1.0",
                  "partitionKey": "test_1",
                  "sequenceNumber": "<sequence-number:14>",
                  "data": "eyJyZWNvcmRfaWQiOiAzfQ==",
                  "approximateArrivalTimestamp": "<approximate-arrival-timestamp>"
                },
                "eventSource": "aws:kinesis",
                "eventVersion": "1.0",
                "eventID": "shardId-000000000000:<sequence-number:14>",
                "eventName": "aws:kinesis:record",
                "invokeIdentityArn": "arn:<partition>:iam::111111111111:role/<resource:3>",
                "awsRegion": "<region>",
                "eventSourceARN": "arn:<partition>:kinesis:<region>:111111111111:stream/<resource:1>"
              },
              {
                "kinesis": {
                  "kinesisSchemaVersion": "1.0",
                  "partitionKey": "test_1",
                  "sequenceNumber": "<sequence-number:15>",
                  "data": "eyJyZWNvcmRfaWQiOiA0fQ==",
                  "approximateArrivalTimestamp": "<approximate-arrival-timestamp>"
                },
                "eventSource": "aws:kinesis",
                "eventVersion": "1.0",
                "eventID": "shardId-000000000000:<sequence-number:15>",
                "eventName": "aws:kinesis:record",
                "invokeIdentityArn": "arn:<partition>:iam::111111111111:role/<resource:3>",
                "awsRegion": "<region>",
                "eventSourceARN": "arn:<partition>:kinesis:<region>:111111111111:stream/<resource:1>"
              },
              {
                "kinesis": {
                  "kinesisSchemaVersion": "1.0",
                  "partitionKey": "test_1",
                  "sequenceNumber": "<sequence-number:16>",
                  "data": "eyJyZWNvcmRfaWQiOiA1fQ==",
                  "approximateArrivalTimestamp": "<approximate-arrival-timestamp>"
                },
                "eventSource": "aws:kinesis",
                "eventVersion": "1.0",
                "eventID": "shardId-000000000000:<sequence-number:16>",
                "eventName": "aws:kinesis:record",
                "invokeIdentityArn": "arn:<partition>:iam::111111111111:role/<resource:3>",
                "awsRegion": "<region>",
                "eventSourceARN": "arn:<partition>:kinesis:<region>:111111111111:stream/<resource:1>"
              },
              {
                "kinesis": {
                  "kinesisSchemaVersion": "1.0",
                  "partitionKey": "test_1",
                  "sequenceNumber": "<sequence-number:17>",
                  "data": "eyJyZWNvcmRfaWQiOiA2fQ==",
                  "approximateArrivalTimestamp": "<approximate-arrival-timestamp>"
                },
                "eventSource": "aws:kinesis",
                "eventVersion": "1.0",
                "eventID": "shardId-000000000000:<sequence-number:17>",
                "eventName": "aws:kinesis:record",
                "invokeIdentityArn": "arn:<partition>:iam::111111111111:role/<resource:3>",
                "awsRegion": "<region>",
                "eventSourceARN": "arn:<partition>:kinesis:<region>:111111111111:stream/<resource:1>"
              },
              {
                "kinesis": {
                  "kinesisSchemaVersion": "1.0",
                  "partitionKey": "test_1",
                  "sequenceNumber": "<sequence-number:18>",
                  "data": "eyJyZWNvcmRfaWQiOiA3fQ==",
                  "approximateArrivalTimestamp": "<approximate-arrival-timestamp>"
                },
                "eventSource": "aws:kinesis",
                "eventVersion": "1.0",
                "eventID": "shardId-000000000000:<sequence-number:18>",
                "eventName": "aws:kinesis:record",
                "invokeIdentityArn": "arn:<partition>:iam::111111111111:role/<resource:3>",
                "awsRegion": "<region>",
                "eventSourceARN": "arn:<partition>:kinesis:<region>:111111111111:stream/<resource:1>"
              },
              {
                "kinesis": {
                  "kinesisSchemaVersion": "1.0",
                  "partitionKey": "test_1",
                  "sequenceNumber": "<sequence-number:19>",
                  "data": "eyJyZWNvcmRfaWQiOiA4fQ==",
                  "approximateArrivalTimestamp": "<approximate-arrival-timestamp>"
                },
                "eventSource": "aws:kinesis",
                "eventVersion": "1.0",
                "eventID": "shardId-000000000000:<sequence-number:19>",
                "eventName": "aws:kinesis:record",
                "invokeIdentityArn": "arn:<partition>:iam::111111111111:role/<resource:3>",
                "awsRegion": "<region>",
                "eventSourceARN": "arn:<partition>:kinesis:<region>:111111111111:stream/<resource:1>"
              },
              {
                "kinesis": {
                  "kinesisSchemaVersion": "1.0",
                  "partitionKey": "test_1",
                  "sequenceNumber": "<sequence-number:20>",
                  "data": "eyJyZWNvcmRfaWQiOiA5fQ==",
                  "approximateArrivalTimestamp": "<approximate-arrival-timestamp>"
                },
                "eventSource": "aws:kinesis",
                "eventVersion": "1.0",
                "eventID": "shardId-000000000000:<sequence-number:20>",
                "eventName": "aws:kinesis:record",
                "invokeIdentityArn": "arn:<partition>:iam::111111111111:role/<resource:3>",
                "awsRegion": "<region>",
                "eventSourceARN": "arn:<partition>:kinesis:<region>:111111111111:stream/<resource:1>"
              }
            ]
          }
        },
        {
          "executionStart": "<execution-start>",
          "event": {
            "Records": [
              {
                "kinesis": {
                  "kinesisSchemaVersion": "1.0",
                  "partitionKey": "test_3",
                  "sequenceNumber": "<sequence-number:21>",
                  "data": "eyJyZWNvcmRfaWQiOiAwfQ==",
                  "approximateArrivalTimestamp": "<approximate-arrival-timestamp>"
                },
                "eventSource": "aws:kinesis",
                "eventVersion": "1.0",
                "eventID": "shardId-000000000000:<sequence-number:21>",
                "eventName": "aws:kinesis:record",
                "invokeIdentityArn": "arn:<partition>:iam::111111111111:role/<resource:3>",
                "awsRegion": "<region>",
                "eventSourceARN": "arn:<partition>:kinesis:<region>:111111111111:stream/<resource:1>"
              },
              {
                "kinesis": {
                  "kinesisSchemaVersion": "1.0",
                  "partitionKey": "test_3",
                  "sequenceNumber": "<sequence-number:22>",
                  "data": "eyJyZWNvcmRfaWQiOiAxfQ==",
                  "approximateArrivalTimestamp": "<approximate-arrival-timestamp>"
                },
                "eventSource": "aws:kinesis",
                "eventVersion": "1.0",
                "eventID": "shardId-000000000000:<sequence-number:22>",
                "eventName": "aws:kinesis:record",
                "invokeIdentityArn": "arn:<partition>:iam::111111111111:role/<resource:3>",
                "awsRegion": "<region>",
                "eventSourceARN": "arn:<partition>:kinesis:<region>:111111111111:stream/<resource:1>"
              },
              {
                "kinesis": {
                  "kinesisSchemaVersion": "1.0",
                  "partitionKey": "test_3",
                  "sequenceNumber": "<sequence-number:23>",
                  "data": "eyJyZWNvcmRfaWQiOiAyfQ==",
                  "approximateArrivalTimestamp": "<approximate-arrival-timestamp>"
                },
                "eventSource": "aws:kinesis",
                "eventVersion": "1.0",
                "eventID": "shardId-000000000000:<sequence-number:23>",
                "eventName": "aws:kinesis:record",
                "invokeIdentityArn": "arn:<partition>:iam::111111111111:role/<resource:3>",
                "awsRegion": "<region>",
                "eventSourceARN": "arn:<partition>:kinesis:<region>:111111111111:stream/<resource:1>"
              },
              {
                "kinesis": {
                  "kinesisSchemaVersion": "1.0",
                  "partitionKey": "test_3",
                  "sequenceNumber": "<sequence-number:24>",
                  "data": "eyJyZWNvcmRfaWQiOiAzfQ==",
                  "approximateArrivalTimestamp": "<approximate-arrival-timestamp>"
                },
                "eventSource": "aws:kinesis",
                "eventVersion": "1.0",
                "eventID": "shardId-000000000000:<sequence-number:24>",
                "eventName": "aws:kinesis:record",
                "invokeIdentityArn": "arn:<partition>:iam::111111111111:role/<resource:3>",
                "awsRegion": "<region>",
                "eventSourceARN": "arn:<partition>:kinesis:<region>:111111111111:stream/<resource:1>"
              },
              {
                "kinesis": {
                  "kinesisSchemaVersion": "1.0",
                  "partitionKey": "test_3",
                  "sequenceNumber": "<sequence-number:25>",
                  "data": "eyJyZWNvcmRfaWQiOiA0fQ==",
                  "approximateArrivalTimestamp": "<approximate-arrival-timestamp>"
                },
                "eventSource": "aws:kinesis",
                "eventVersion": "1.0",
                "eventID": "shardId-000000000000:<sequence-number:25>",
                "eventName": "aws:kinesis:record",
                "invokeIdentityArn": "arn:<partition>:iam::111111111111:role/<resource:3>",
                "awsRegion": "<region>",
                "eventSourceARN": "arn:<partition>:kinesis:<region>:111111111111:stream/<resource:1>"
              },
              {
                "kinesis": {
                  "kinesisSchemaVersion": "1.0",
                  "partitionKey": "test_3",
                  "sequenceNumber": "<sequence-number:26>",
                  "data": "eyJyZWNvcmRfaWQiOiA1fQ==",
                  "approximateArrivalTimestamp": "<approximate-arrival-timestamp>"
                },
                "eventSource": "aws:kinesis",
                "eventVersion": "1.0",
                "eventID": "shardId-000000000000:<sequence-number:26>",
                "eventName": "aws:kinesis:record",
                "invokeIdentityArn": "arn:<partition>:iam::111111111111:role/<resource:3>",
                "awsRegion": "<region>",
                "eventSourceARN": "arn:<partition>:kinesis:<region>:111111111111:stream/<resource:1>"
              },
              {
                "kinesis": {
                  "kinesisSchemaVersion": "1.0",
                  "partitionKey": "test_3",
                  "sequenceNumber": "<sequence-number:27>",
                  "data": "eyJyZWNvcmRfaWQiOiA2fQ==",
                  "approximateArrivalTimestamp": "<approximate-arrival-timestamp>"
                },
                "eventSource": "aws:kinesis",
                "eventVersion": "1.0",
                "eventID": "shardId-000000000000:<sequence-number:27>",
                "eventName": "aws:kinesis:record",
                "invokeIdentityArn": "arn:<partition>:iam::111111111111:role/<resource:3>",
                "awsRegion": "<region>",
                "eventSourceARN": "arn:<partition>:kinesis:<region>:111111111111:stream/<resource:1>"
              },
              {
                "kinesis": {
                  "kinesisSchemaVersion": "1.0",
                  "partitionKey": "test_3",
                  "sequenceNumber": "<sequence-number:28>",
                  "data": "eyJyZWNvcmRfaWQiOiA3fQ==",
                  "approximateArrivalTimestamp": "<approximate-arrival-timestamp>"
                },
                "eventSource": "aws:kinesis",
                "eventVersion": "1.0",
                "eventID": "shardId-000000000000:<sequence-number:28>",
                "eventName": "aws:kinesis:record",
                "invokeIdentityArn": "arn:<partition>:iam::111111111111:role/<resource:3>",
                "awsRegion": "<region>",
                "eventSourceARN": "arn:<partition>:kinesis:<region>:111111111111:stream/<resource:1>"
              },
              {
                "kinesis": {
                  "kinesisSchemaVersion": "1.0",
                  "partitionKey": "test_3",
                  "sequenceNumber": "<sequence-number:29>",
                  "data": "eyJyZWNvcmRfaWQiOiA4fQ==",
                  "approximateArrivalTimestamp": "<approximate-arrival-timestamp>"
                },
                "eventSource": "aws:kinesis",
                "eventVersion": "1.0",
                "eventID": "shardId-000000000000:<sequence-number:29>",
                "eventName": "aws:kinesis:record",
                "invokeIdentityArn": "arn:<partition>:iam::111111111111:role/<resource:3>",
                "awsRegion": "<region>",
                "eventSourceARN": "arn:<partition>:kinesis:<region>:111111111111:stream/<resource:1>"
              },
              {
                "kinesis": {
                  "kinesisSchemaVersion": "1.0",
                  "partitionKey": "test_3",
                  "sequenceNumber": "<sequence-number:30>",
                  "data": "eyJyZWNvcmRfaWQiOiA5fQ==",
                  "approximateArrivalTimestamp": "<approximate-arrival-timestamp>"
                },
                "eventSource": "aws:kinesis",
                "eventVersion": "1.0",
                "eventID": "shardId-000000000000:<sequence-number:30>",
                "eventName": "aws:kinesis:record",
                "invokeIdentityArn": "arn:<partition>:iam::111111111111:role/<resource:3>",
                "awsRegion": "<region>",
                "eventSourceARN": "arn:<partition>:kinesis:<region>:111111111111:stream/<resource:1>"
              }
            ]
          }
        }
      ]
    }
  },
  "tests/aws/services/lambda_/event_source_mapping/test_lambda_integration_kinesis.py::TestKinesisSource::test_disable_kinesis_event_source_mapping": {
    "recorded-date": "12-10-2024, 11:54:22",
    "recorded-content": {
      "create_event_source_mapping_response": {
        "BatchSize": 10,
        "BisectBatchOnFunctionError": false,
        "DestinationConfig": {
          "OnFailure": {}
        },
        "EventSourceArn": "arn:<partition>:kinesis:<region>:111111111111:stream/<resource:1>",
        "EventSourceMappingArn": "arn:<partition>:lambda:<region>:111111111111:event-source-mapping:<uuid:1>",
        "FunctionArn": "arn:<partition>:lambda:<region>:111111111111:function:<resource:2>",
        "FunctionResponseTypes": [],
        "LastModified": "<datetime>",
        "LastProcessingResult": "No records processed",
        "MaximumBatchingWindowInSeconds": 0,
        "MaximumRecordAgeInSeconds": -1,
        "MaximumRetryAttempts": -1,
        "ParallelizationFactor": 1,
        "StartingPosition": "LATEST",
        "State": "Creating",
        "StateTransitionReason": "User action",
        "TumblingWindowInSeconds": 0,
        "UUID": "<uuid:1>",
        "ResponseMetadata": {
          "HTTPHeaders": {},
          "HTTPStatusCode": 202
        }
      },
      "invocation_events": [
        {
          "Records": [
            {
              "kinesis": {
                "kinesisSchemaVersion": "1.0",
                "partitionKey": "test",
                "sequenceNumber": "<sequence-number:1>",
                "data": "eyJyZWNvcmRfaWQiOiAwfQ==",
                "approximateArrivalTimestamp": "<approximate-arrival-timestamp>"
              },
              "eventSource": "aws:kinesis",
              "eventVersion": "1.0",
              "eventID": "shardId-000000000000:<sequence-number:1>",
              "eventName": "aws:kinesis:record",
              "invokeIdentityArn": "arn:<partition>:iam::111111111111:role/<resource:3>",
              "awsRegion": "<region>",
              "eventSourceARN": "arn:<partition>:kinesis:<region>:111111111111:stream/<resource:1>"
            },
            {
              "kinesis": {
                "kinesisSchemaVersion": "1.0",
                "partitionKey": "test",
                "sequenceNumber": "<sequence-number:2>",
                "data": "eyJyZWNvcmRfaWQiOiAxfQ==",
                "approximateArrivalTimestamp": "<approximate-arrival-timestamp>"
              },
              "eventSource": "aws:kinesis",
              "eventVersion": "1.0",
              "eventID": "shardId-000000000000:<sequence-number:2>",
              "eventName": "aws:kinesis:record",
              "invokeIdentityArn": "arn:<partition>:iam::111111111111:role/<resource:3>",
              "awsRegion": "<region>",
              "eventSourceARN": "arn:<partition>:kinesis:<region>:111111111111:stream/<resource:1>"
            },
            {
              "kinesis": {
                "kinesisSchemaVersion": "1.0",
                "partitionKey": "test",
                "sequenceNumber": "<sequence-number:3>",
                "data": "eyJyZWNvcmRfaWQiOiAyfQ==",
                "approximateArrivalTimestamp": "<approximate-arrival-timestamp>"
              },
              "eventSource": "aws:kinesis",
              "eventVersion": "1.0",
              "eventID": "shardId-000000000000:<sequence-number:3>",
              "eventName": "aws:kinesis:record",
              "invokeIdentityArn": "arn:<partition>:iam::111111111111:role/<resource:3>",
              "awsRegion": "<region>",
              "eventSourceARN": "arn:<partition>:kinesis:<region>:111111111111:stream/<resource:1>"
            },
            {
              "kinesis": {
                "kinesisSchemaVersion": "1.0",
                "partitionKey": "test",
                "sequenceNumber": "<sequence-number:4>",
                "data": "eyJyZWNvcmRfaWQiOiAzfQ==",
                "approximateArrivalTimestamp": "<approximate-arrival-timestamp>"
              },
              "eventSource": "aws:kinesis",
              "eventVersion": "1.0",
              "eventID": "shardId-000000000000:<sequence-number:4>",
              "eventName": "aws:kinesis:record",
              "invokeIdentityArn": "arn:<partition>:iam::111111111111:role/<resource:3>",
              "awsRegion": "<region>",
              "eventSourceARN": "arn:<partition>:kinesis:<region>:111111111111:stream/<resource:1>"
            },
            {
              "kinesis": {
                "kinesisSchemaVersion": "1.0",
                "partitionKey": "test",
                "sequenceNumber": "<sequence-number:5>",
                "data": "eyJyZWNvcmRfaWQiOiA0fQ==",
                "approximateArrivalTimestamp": "<approximate-arrival-timestamp>"
              },
              "eventSource": "aws:kinesis",
              "eventVersion": "1.0",
              "eventID": "shardId-000000000000:<sequence-number:5>",
              "eventName": "aws:kinesis:record",
              "invokeIdentityArn": "arn:<partition>:iam::111111111111:role/<resource:3>",
              "awsRegion": "<region>",
              "eventSourceARN": "arn:<partition>:kinesis:<region>:111111111111:stream/<resource:1>"
            },
            {
              "kinesis": {
                "kinesisSchemaVersion": "1.0",
                "partitionKey": "test",
                "sequenceNumber": "<sequence-number:6>",
                "data": "eyJyZWNvcmRfaWQiOiA1fQ==",
                "approximateArrivalTimestamp": "<approximate-arrival-timestamp>"
              },
              "eventSource": "aws:kinesis",
              "eventVersion": "1.0",
              "eventID": "shardId-000000000000:<sequence-number:6>",
              "eventName": "aws:kinesis:record",
              "invokeIdentityArn": "arn:<partition>:iam::111111111111:role/<resource:3>",
              "awsRegion": "<region>",
              "eventSourceARN": "arn:<partition>:kinesis:<region>:111111111111:stream/<resource:1>"
            },
            {
              "kinesis": {
                "kinesisSchemaVersion": "1.0",
                "partitionKey": "test",
                "sequenceNumber": "<sequence-number:7>",
                "data": "eyJyZWNvcmRfaWQiOiA2fQ==",
                "approximateArrivalTimestamp": "<approximate-arrival-timestamp>"
              },
              "eventSource": "aws:kinesis",
              "eventVersion": "1.0",
              "eventID": "shardId-000000000000:<sequence-number:7>",
              "eventName": "aws:kinesis:record",
              "invokeIdentityArn": "arn:<partition>:iam::111111111111:role/<resource:3>",
              "awsRegion": "<region>",
              "eventSourceARN": "arn:<partition>:kinesis:<region>:111111111111:stream/<resource:1>"
            },
            {
              "kinesis": {
                "kinesisSchemaVersion": "1.0",
                "partitionKey": "test",
                "sequenceNumber": "<sequence-number:8>",
                "data": "eyJyZWNvcmRfaWQiOiA3fQ==",
                "approximateArrivalTimestamp": "<approximate-arrival-timestamp>"
              },
              "eventSource": "aws:kinesis",
              "eventVersion": "1.0",
              "eventID": "shardId-000000000000:<sequence-number:8>",
              "eventName": "aws:kinesis:record",
              "invokeIdentityArn": "arn:<partition>:iam::111111111111:role/<resource:3>",
              "awsRegion": "<region>",
              "eventSourceARN": "arn:<partition>:kinesis:<region>:111111111111:stream/<resource:1>"
            },
            {
              "kinesis": {
                "kinesisSchemaVersion": "1.0",
                "partitionKey": "test",
                "sequenceNumber": "<sequence-number:9>",
                "data": "eyJyZWNvcmRfaWQiOiA4fQ==",
                "approximateArrivalTimestamp": "<approximate-arrival-timestamp>"
              },
              "eventSource": "aws:kinesis",
              "eventVersion": "1.0",
              "eventID": "shardId-000000000000:<sequence-number:9>",
              "eventName": "aws:kinesis:record",
              "invokeIdentityArn": "arn:<partition>:iam::111111111111:role/<resource:3>",
              "awsRegion": "<region>",
              "eventSourceARN": "arn:<partition>:kinesis:<region>:111111111111:stream/<resource:1>"
            },
            {
              "kinesis": {
                "kinesisSchemaVersion": "1.0",
                "partitionKey": "test",
                "sequenceNumber": "<sequence-number:10>",
                "data": "eyJyZWNvcmRfaWQiOiA5fQ==",
                "approximateArrivalTimestamp": "<approximate-arrival-timestamp>"
              },
              "eventSource": "aws:kinesis",
              "eventVersion": "1.0",
              "eventID": "shardId-000000000000:<sequence-number:10>",
              "eventName": "aws:kinesis:record",
              "invokeIdentityArn": "arn:<partition>:iam::111111111111:role/<resource:3>",
              "awsRegion": "<region>",
              "eventSourceARN": "arn:<partition>:kinesis:<region>:111111111111:stream/<resource:1>"
            }
          ]
        }
      ]
    }
  },
  "tests/aws/services/lambda_/event_source_mapping/test_lambda_integration_kinesis.py::TestKinesisSource::test_kinesis_event_source_mapping_with_on_failure_destination_config": {
    "recorded-date": "12-10-2024, 12:29:14",
    "recorded-content": {
      "create_event_source_mapping_response": {
        "BatchSize": 1,
        "BisectBatchOnFunctionError": false,
        "DestinationConfig": {
          "OnFailure": {
            "Destination": "arn:<partition>:sqs:<region>:111111111111:<resource:1>"
          }
        },
        "EventSourceArn": "arn:<partition>:kinesis:<region>:111111111111:stream/<resource:2>",
        "EventSourceMappingArn": "arn:<partition>:lambda:<region>:111111111111:event-source-mapping:<uuid:1>",
        "FunctionArn": "arn:<partition>:lambda:<region>:111111111111:function:<resource:3>",
        "FunctionResponseTypes": [],
        "LastModified": "<datetime>",
        "LastProcessingResult": "No records processed",
        "MaximumBatchingWindowInSeconds": 1,
        "MaximumRecordAgeInSeconds": -1,
        "MaximumRetryAttempts": 1,
        "ParallelizationFactor": 1,
        "StartingPosition": "TRIM_HORIZON",
        "State": "Creating",
        "StateTransitionReason": "User action",
        "TumblingWindowInSeconds": 0,
        "UUID": "<uuid:1>",
        "ResponseMetadata": {
          "HTTPHeaders": {},
          "HTTPStatusCode": 202
        }
      },
      "sqs_payload": {
        "Messages": [
          {
            "Body": {
              "requestContext": {
                "requestId": "<uuid:2>",
                "functionArn": "arn:<partition>:lambda:<region>:111111111111:function:<resource:3>",
                "condition": "RetryAttemptsExhausted",
                "approximateInvokeCount": 2
              },
              "responseContext": {
                "statusCode": 200,
                "executedVersion": "$LATEST",
                "functionError": "Unhandled"
              },
              "version": "1.0",
              "timestamp": "<timestamp:2022-07-13T13:48:01.000Z>",
              "KinesisBatchInfo": {
                "shardId": "shardId-000000000000",
                "startSequenceNumber": "<start-sequence-number:1>",
                "endSequenceNumber": "<start-sequence-number:1>",
                "approximateArrivalOfFirstRecord": "<timestamp:2022-07-13T13:48:01.000Z>",
                "approximateArrivalOfLastRecord": "<timestamp:2022-07-13T13:48:01.000Z>",
                "batchSize": 1,
                "streamArn": "arn:<partition>:kinesis:<region>:111111111111:stream/<resource:2>"
              }
            },
            "MD5OfBody": "<m-d5-of-body:1>",
            "MessageId": "<uuid:3>",
            "ReceiptHandle": "<receipt-handle:1>"
          }
        ],
        "ResponseMetadata": {
          "HTTPHeaders": {},
          "HTTPStatusCode": 200
        }
      }
    }
  },
  "tests/aws/services/lambda_/event_source_mapping/test_lambda_integration_kinesis.py::TestKinesisEventFiltering::test_kinesis_event_filtering_json_pattern": {
    "recorded-date": "12-10-2024, 13:31:54",
    "recorded-content": {
      "create_event_source_mapping_response": {
        "BatchSize": 1,
        "BisectBatchOnFunctionError": false,
        "DestinationConfig": {
          "OnFailure": {}
        },
        "EventSourceArn": "arn:<partition>:kinesis:<region>:111111111111:stream/<resource:1>",
        "EventSourceMappingArn": "arn:<partition>:lambda:<region>:111111111111:event-source-mapping:<uuid:1>",
        "FilterCriteria": {
          "Filters": [
            {
              "Pattern": {
                "data": {
                  "event_type": [
                    "function_1"
                  ]
                }
              }
            }
          ]
        },
        "FunctionArn": "arn:<partition>:lambda:<region>:111111111111:function:<resource:2>",
        "FunctionResponseTypes": [],
        "LastModified": "<datetime>",
        "LastProcessingResult": "No records processed",
        "MaximumBatchingWindowInSeconds": 1,
        "MaximumRecordAgeInSeconds": -1,
        "MaximumRetryAttempts": 1,
        "ParallelizationFactor": 1,
        "StartingPosition": "TRIM_HORIZON",
        "State": "Creating",
        "StateTransitionReason": "User action",
        "TumblingWindowInSeconds": 0,
        "UUID": "<uuid:1>",
        "ResponseMetadata": {
          "HTTPHeaders": {},
          "HTTPStatusCode": 202
        }
      },
      "create_event_source_mapping_2_response": {
        "BatchSize": 1,
        "BisectBatchOnFunctionError": false,
        "DestinationConfig": {
          "OnFailure": {}
        },
        "EventSourceArn": "arn:<partition>:kinesis:<region>:111111111111:stream/<resource:1>",
        "EventSourceMappingArn": "arn:<partition>:lambda:<region>:111111111111:event-source-mapping:<uuid:2>",
        "FilterCriteria": {
          "Filters": [
            {
              "Pattern": {
                "data": {
                  "event_type": [
                    "function_2"
                  ]
                }
              }
            }
          ]
        },
        "FunctionArn": "arn:<partition>:lambda:<region>:111111111111:function:<resource:3>",
        "FunctionResponseTypes": [],
        "LastModified": "<datetime>",
        "LastProcessingResult": "No records processed",
        "MaximumBatchingWindowInSeconds": 1,
        "MaximumRecordAgeInSeconds": -1,
        "MaximumRetryAttempts": 1,
        "ParallelizationFactor": 1,
        "StartingPosition": "TRIM_HORIZON",
        "State": "Creating",
        "StateTransitionReason": "User action",
        "TumblingWindowInSeconds": 0,
        "UUID": "<uuid:2>",
        "ResponseMetadata": {
          "HTTPHeaders": {},
          "HTTPStatusCode": 202
        }
      },
      "kinesis-record-lambda-payload": "[{\"event_type\": \"function_1\", \"message\": \"foo\"}]"
    }
  },
  "tests/aws/services/lambda_/event_source_mapping/test_lambda_integration_kinesis.py::TestKinesisSource::test_duplicate_event_source_mappings": {
    "recorded-date": "12-10-2024, 11:48:49",
    "recorded-content": {
      "create": {
        "BatchSize": 100,
        "BisectBatchOnFunctionError": false,
        "DestinationConfig": {
          "OnFailure": {}
        },
        "EventSourceArn": "arn:<partition>:kinesis:<region>:111111111111:stream/<resource:1>",
        "EventSourceMappingArn": "arn:<partition>:lambda:<region>:111111111111:event-source-mapping:<uuid:1>",
        "FunctionArn": "arn:<partition>:lambda:<region>:111111111111:function:<resource:2>",
        "FunctionResponseTypes": [],
        "LastModified": "<datetime>",
        "LastProcessingResult": "No records processed",
        "MaximumBatchingWindowInSeconds": 0,
        "MaximumRecordAgeInSeconds": -1,
        "MaximumRetryAttempts": -1,
        "ParallelizationFactor": 1,
        "StartingPosition": "LATEST",
        "State": "Creating",
        "StateTransitionReason": "User action",
        "TumblingWindowInSeconds": 0,
        "UUID": "<uuid:1>",
        "ResponseMetadata": {
          "HTTPHeaders": {},
          "HTTPStatusCode": 202
        }
      },
      "error": {
        "Error": {
          "Code": "ResourceConflictException",
          "Message": "The event source arn (\" arn:<partition>:kinesis:<region>:111111111111:stream/<resource:1> \") and function (\" <resource:2> \") provided mapping already exists. Please update or delete the existing mapping with UUID <uuid:1>"
        },
        "Type": "User",
        "message": "The event source arn (\" arn:<partition>:kinesis:<region>:111111111111:stream/<resource:1> \") and function (\" <resource:2> \") provided mapping already exists. Please update or delete the existing mapping with UUID <uuid:1>",
        "ResponseMetadata": {
          "HTTPHeaders": {},
          "HTTPStatusCode": 409
        }
      }
    }
  },
  "tests/aws/services/lambda_/event_source_mapping/test_lambda_integration_kinesis.py::TestKinesisSource::test_create_kinesis_event_source_mapping_multiple_lambdas_single_kinesis_event_stream": {
    "recorded-date": "12-10-2024, 13:58:19",
    "recorded-content": {
      "create_event_source_mapping_response-a": {
        "BatchSize": 100,
        "BisectBatchOnFunctionError": false,
        "DestinationConfig": {
          "OnFailure": {}
        },
        "EventSourceArn": "arn:<partition>:kinesis:<region>:111111111111:stream/<resource:1>",
        "EventSourceMappingArn": "arn:<partition>:lambda:<region>:111111111111:event-source-mapping:<uuid:1>",
        "FunctionArn": "arn:<partition>:lambda:<region>:111111111111:function:<resource:2>",
        "FunctionResponseTypes": [],
        "LastModified": "<datetime>",
        "LastProcessingResult": "No records processed",
        "MaximumBatchingWindowInSeconds": 0,
        "MaximumRecordAgeInSeconds": -1,
        "MaximumRetryAttempts": -1,
        "ParallelizationFactor": 1,
        "StartingPosition": "TRIM_HORIZON",
        "State": "Creating",
        "StateTransitionReason": "User action",
        "TumblingWindowInSeconds": 0,
        "UUID": "<uuid:1>",
        "ResponseMetadata": {
          "HTTPHeaders": {},
          "HTTPStatusCode": 202
        }
      },
      "create_event_source_mapping_response-b": {
        "BatchSize": 100,
        "BisectBatchOnFunctionError": false,
        "DestinationConfig": {
          "OnFailure": {}
        },
        "EventSourceArn": "arn:<partition>:kinesis:<region>:111111111111:stream/<resource:1>",
        "EventSourceMappingArn": "arn:<partition>:lambda:<region>:111111111111:event-source-mapping:<uuid:2>",
        "FunctionArn": "arn:<partition>:lambda:<region>:111111111111:function:<resource:3>",
        "FunctionResponseTypes": [],
        "LastModified": "<datetime>",
        "LastProcessingResult": "No records processed",
        "MaximumBatchingWindowInSeconds": 0,
        "MaximumRecordAgeInSeconds": -1,
        "MaximumRetryAttempts": -1,
        "ParallelizationFactor": 1,
        "StartingPosition": "TRIM_HORIZON",
        "State": "Creating",
        "StateTransitionReason": "User action",
        "TumblingWindowInSeconds": 0,
        "UUID": "<uuid:2>",
        "ResponseMetadata": {
          "HTTPHeaders": {},
          "HTTPStatusCode": 202
        }
      },
      "kinesis_records-a": {
        "Records": [
          {
            "awsRegion": "<region>",
            "eventID": "shardId-000000000000:<sequence-number:1>",
            "eventName": "aws:kinesis:record",
            "eventSource": "aws:kinesis",
            "eventSourceARN": "arn:<partition>:kinesis:<region>:111111111111:stream/<resource:1>",
            "eventVersion": "1.0",
            "invokeIdentityArn": "arn:<partition>:iam::111111111111:role/<resource:4>",
            "kinesis": {
              "approximateArrivalTimestamp": "<approximate-arrival-timestamp>",
              "data": "aGVsbG8=",
              "kinesisSchemaVersion": "1.0",
              "partitionKey": "test_1",
              "sequenceNumber": "<sequence-number:1>"
            }
          }
        ]
      },
      "kinesis_records-b": {
        "Records": [
          {
            "awsRegion": "<region>",
            "eventID": "shardId-000000000000:<sequence-number:1>",
            "eventName": "aws:kinesis:record",
            "eventSource": "aws:kinesis",
            "eventSourceARN": "arn:<partition>:kinesis:<region>:111111111111:stream/<resource:1>",
            "eventVersion": "1.0",
            "invokeIdentityArn": "arn:<partition>:iam::111111111111:role/<resource:4>",
            "kinesis": {
              "approximateArrivalTimestamp": "<approximate-arrival-timestamp>",
              "data": "aGVsbG8=",
              "kinesisSchemaVersion": "1.0",
              "partitionKey": "test_1",
              "sequenceNumber": "<sequence-number:1>"
            }
          }
        ]
      }
    }
  },
  "tests/aws/services/lambda_/event_source_mapping/test_lambda_integration_kinesis.py::TestKinesisSource::test_kinesis_event_source_mapping_with_sns_on_failure_destination_config": {
    "recorded-date": "12-10-2024, 13:17:57",
    "recorded-content": {
      "create_event_source_mapping_response": {
        "BatchSize": 1,
        "BisectBatchOnFunctionError": false,
        "DestinationConfig": {
          "OnFailure": {
            "Destination": "arn:<partition>:sns:<region>:111111111111:<resource:1>"
          }
        },
        "EventSourceArn": "arn:<partition>:kinesis:<region>:111111111111:stream/<resource:2>",
        "EventSourceMappingArn": "arn:<partition>:lambda:<region>:111111111111:event-source-mapping:<uuid:1>",
        "FunctionArn": "arn:<partition>:lambda:<region>:111111111111:function:<resource:3>",
        "FunctionResponseTypes": [],
        "LastModified": "<datetime>",
        "LastProcessingResult": "No records processed",
        "MaximumBatchingWindowInSeconds": 1,
        "MaximumRecordAgeInSeconds": -1,
        "MaximumRetryAttempts": 1,
        "ParallelizationFactor": 1,
        "StartingPosition": "TRIM_HORIZON",
        "State": "Creating",
        "StateTransitionReason": "User action",
        "TumblingWindowInSeconds": 0,
        "UUID": "<uuid:1>",
        "ResponseMetadata": {
          "HTTPHeaders": {},
          "HTTPStatusCode": 202
        }
      },
      "failure_sns_message": {
        "Message": {
          "requestContext": {
            "requestId": "<uuid:2>",
            "functionArn": "arn:<partition>:lambda:<region>:111111111111:function:<resource:3>",
            "condition": "RetryAttemptsExhausted",
            "approximateInvokeCount": 2
          },
          "responseContext": {
            "statusCode": 200,
            "executedVersion": "$LATEST",
            "functionError": "Unhandled"
          },
          "version": "1.0",
          "timestamp": "<timestamp:2022-07-13T13:48:01.000Z>",
          "KinesisBatchInfo": {
            "shardId": "shardId-000000000000",
            "startSequenceNumber": "<start-sequence-number:1>",
            "endSequenceNumber": "<start-sequence-number:1>",
            "approximateArrivalOfFirstRecord": "<timestamp:2022-07-13T13:48:01.000Z>",
            "approximateArrivalOfLastRecord": "<timestamp:2022-07-13T13:48:01.000Z>",
            "batchSize": 1,
            "streamArn": "arn:<partition>:kinesis:<region>:111111111111:stream/<resource:2>"
          }
        },
        "MessageId": "<uuid:3>",
        "Signature": "<signature>",
        "SignatureVersion": "1",
        "SigningCertURL": "<cert-domain>/SimpleNotificationService-<signing-cert-file:1>",
        "Timestamp": "<timestamp:2022-07-13T13:48:01.000Z>",
        "TopicArn": "arn:<partition>:sns:<region>:111111111111:<resource:1>",
        "Type": "Notification",
        "UnsubscribeURL": "<unsubscribe-domain>/?Action=Unsubscribe&SubscriptionArn=arn:<partition>:sns:<region>:111111111111:<resource:1>:<resource:4>"
      }
    }
  },
  "tests/aws/services/lambda_/event_source_mapping/test_lambda_integration_kinesis.py::TestKinesisSource::test_kinesis_report_batch_item_failures": {
    "recorded-date": "12-10-2024, 14:17:06",
    "recorded-content": {
      "create_event_source_mapping_response": {
        "BatchSize": 3,
        "BisectBatchOnFunctionError": false,
        "DestinationConfig": {
          "OnFailure": {
            "Destination": "arn:<partition>:sqs:<region>:111111111111:<resource:1>"
          }
        },
        "EventSourceArn": "arn:<partition>:kinesis:<region>:111111111111:stream/<resource:2>",
        "EventSourceMappingArn": "arn:<partition>:lambda:<region>:111111111111:event-source-mapping:<uuid:1>",
        "FunctionArn": "arn:<partition>:lambda:<region>:111111111111:function:<resource:3>",
        "FunctionResponseTypes": [
          "ReportBatchItemFailures"
        ],
        "LastModified": "<datetime>",
        "LastProcessingResult": "No records processed",
        "MaximumBatchingWindowInSeconds": 1,
        "MaximumRecordAgeInSeconds": -1,
        "MaximumRetryAttempts": 3,
        "ParallelizationFactor": 1,
        "StartingPosition": "TRIM_HORIZON",
        "State": "Creating",
        "StateTransitionReason": "User action",
        "TumblingWindowInSeconds": 0,
        "UUID": "<uuid:1>",
        "ResponseMetadata": {
          "HTTPHeaders": {},
          "HTTPStatusCode": 202
        }
      },
      "sqs_payload": {
        "Messages": [
          {
            "Body": {
              "requestContext": {
                "requestId": "<uuid:2>",
                "functionArn": "arn:<partition>:lambda:<region>:111111111111:function:<resource:3>",
                "condition": "RetryAttemptsExhausted",
                "approximateInvokeCount": 4
              },
              "responseContext": {
                "statusCode": 200,
                "executedVersion": "$LATEST",
                "functionError": null
              },
              "version": "1.0",
              "timestamp": "<timestamp:2022-07-13T13:48:01.000Z>",
              "KinesisBatchInfo": {
                "shardId": "shardId-000000000000",
                "startSequenceNumber": "<sequence-number:6>",
                "endSequenceNumber": "<sequence-number:6>",
                "approximateArrivalOfFirstRecord": "<timestamp:2022-07-13T13:48:01.000Z>",
                "approximateArrivalOfLastRecord": "<timestamp:2022-07-13T13:48:01.000Z>",
                "batchSize": 1,
                "streamArn": "arn:<partition>:kinesis:<region>:111111111111:stream/<resource:2>"
              }
            },
            "MD5OfBody": "<m-d5-of-body:1>",
            "MessageId": "<uuid:3>",
            "ReceiptHandle": "<receipt-handle:1>"
          }
        ],
        "ResponseMetadata": {
          "HTTPHeaders": {},
          "HTTPStatusCode": 200
        }
      },
      "kinesis_records": {
        "Records": [
          {
            "awsRegion": "<region>",
            "eventID": "shardId-000000000000:<sequence-number:1>",
            "eventName": "aws:kinesis:record",
            "eventSource": "aws:kinesis",
            "eventSourceARN": "arn:<partition>:kinesis:<region>:111111111111:stream/<resource:2>",
            "eventVersion": "1.0",
            "invokeIdentityArn": "arn:<partition>:iam::111111111111:role/<resource:4>",
            "kinesis": {
              "approximateArrivalTimestamp": "<approximate-arrival-timestamp>",
              "data": "eyJzaG91bGRfZmFpbCI6IGZhbHNlfQ==",
              "kinesisSchemaVersion": "1.0",
              "partitionKey": "test_0",
              "sequenceNumber": "<sequence-number:1>"
            }
          },
          {
            "awsRegion": "<region>",
            "eventID": "shardId-000000000000:<sequence-number:2>",
            "eventName": "aws:kinesis:record",
            "eventSource": "aws:kinesis",
            "eventSourceARN": "arn:<partition>:kinesis:<region>:111111111111:stream/<resource:2>",
            "eventVersion": "1.0",
            "invokeIdentityArn": "arn:<partition>:iam::111111111111:role/<resource:4>",
            "kinesis": {
              "approximateArrivalTimestamp": "<approximate-arrival-timestamp>",
              "data": "eyJzaG91bGRfZmFpbCI6IGZhbHNlfQ==",
              "kinesisSchemaVersion": "1.0",
              "partitionKey": "test_1",
              "sequenceNumber": "<sequence-number:2>"
            }
          },
          {
            "awsRegion": "<region>",
            "eventID": "shardId-000000000000:<sequence-number:3>",
            "eventName": "aws:kinesis:record",
            "eventSource": "aws:kinesis",
            "eventSourceARN": "arn:<partition>:kinesis:<region>:111111111111:stream/<resource:2>",
            "eventVersion": "1.0",
            "invokeIdentityArn": "arn:<partition>:iam::111111111111:role/<resource:4>",
            "kinesis": {
              "approximateArrivalTimestamp": "<approximate-arrival-timestamp>",
              "data": "eyJzaG91bGRfZmFpbCI6IGZhbHNlfQ==",
              "kinesisSchemaVersion": "1.0",
              "partitionKey": "test_2",
              "sequenceNumber": "<sequence-number:3>"
            }
          },
          {
            "awsRegion": "<region>",
            "eventID": "shardId-000000000000:<sequence-number:4>",
            "eventName": "aws:kinesis:record",
            "eventSource": "aws:kinesis",
            "eventSourceARN": "arn:<partition>:kinesis:<region>:111111111111:stream/<resource:2>",
            "eventVersion": "1.0",
            "invokeIdentityArn": "arn:<partition>:iam::111111111111:role/<resource:4>",
            "kinesis": {
              "approximateArrivalTimestamp": "<approximate-arrival-timestamp>",
              "data": "eyJzaG91bGRfZmFpbCI6IGZhbHNlfQ==",
              "kinesisSchemaVersion": "1.0",
              "partitionKey": "test_3",
              "sequenceNumber": "<sequence-number:4>"
            }
          },
          {
            "awsRegion": "<region>",
            "eventID": "shardId-000000000000:<sequence-number:5>",
            "eventName": "aws:kinesis:record",
            "eventSource": "aws:kinesis",
            "eventSourceARN": "arn:<partition>:kinesis:<region>:111111111111:stream/<resource:2>",
            "eventVersion": "1.0",
            "invokeIdentityArn": "arn:<partition>:iam::111111111111:role/<resource:4>",
            "kinesis": {
              "approximateArrivalTimestamp": "<approximate-arrival-timestamp>",
              "data": "eyJzaG91bGRfZmFpbCI6IGZhbHNlfQ==",
              "kinesisSchemaVersion": "1.0",
              "partitionKey": "test_4",
              "sequenceNumber": "<sequence-number:5>"
            }
          },
          {
            "awsRegion": "<region>",
            "eventID": "shardId-000000000000:<sequence-number:6>",
            "eventName": "aws:kinesis:record",
            "eventSource": "aws:kinesis",
            "eventSourceARN": "arn:<partition>:kinesis:<region>:111111111111:stream/<resource:2>",
            "eventVersion": "1.0",
            "invokeIdentityArn": "arn:<partition>:iam::111111111111:role/<resource:4>",
            "kinesis": {
              "approximateArrivalTimestamp": "<approximate-arrival-timestamp>",
              "data": "eyJzaG91bGRfZmFpbCI6IHRydWV9",
              "kinesisSchemaVersion": "1.0",
              "partitionKey": "test_5",
              "sequenceNumber": "<sequence-number:6>"
            }
          },
          {
            "awsRegion": "<region>",
            "eventID": "shardId-000000000000:<sequence-number:6>",
            "eventName": "aws:kinesis:record",
            "eventSource": "aws:kinesis",
            "eventSourceARN": "arn:<partition>:kinesis:<region>:111111111111:stream/<resource:2>",
            "eventVersion": "1.0",
            "invokeIdentityArn": "arn:<partition>:iam::111111111111:role/<resource:4>",
            "kinesis": {
              "approximateArrivalTimestamp": "<approximate-arrival-timestamp>",
              "data": "eyJzaG91bGRfZmFpbCI6IHRydWV9",
              "kinesisSchemaVersion": "1.0",
              "partitionKey": "test_5",
              "sequenceNumber": "<sequence-number:6>"
            }
          },
          {
            "awsRegion": "<region>",
            "eventID": "shardId-000000000000:<sequence-number:6>",
            "eventName": "aws:kinesis:record",
            "eventSource": "aws:kinesis",
            "eventSourceARN": "arn:<partition>:kinesis:<region>:111111111111:stream/<resource:2>",
            "eventVersion": "1.0",
            "invokeIdentityArn": "arn:<partition>:iam::111111111111:role/<resource:4>",
            "kinesis": {
              "approximateArrivalTimestamp": "<approximate-arrival-timestamp>",
              "data": "eyJzaG91bGRfZmFpbCI6IHRydWV9",
              "kinesisSchemaVersion": "1.0",
              "partitionKey": "test_5",
              "sequenceNumber": "<sequence-number:6>"
            }
          },
          {
            "awsRegion": "<region>",
            "eventID": "shardId-000000000000:<sequence-number:6>",
            "eventName": "aws:kinesis:record",
            "eventSource": "aws:kinesis",
            "eventSourceARN": "arn:<partition>:kinesis:<region>:111111111111:stream/<resource:2>",
            "eventVersion": "1.0",
            "invokeIdentityArn": "arn:<partition>:iam::111111111111:role/<resource:4>",
            "kinesis": {
              "approximateArrivalTimestamp": "<approximate-arrival-timestamp>",
              "data": "eyJzaG91bGRfZmFpbCI6IHRydWV9",
              "kinesisSchemaVersion": "1.0",
              "partitionKey": "test_5",
              "sequenceNumber": "<sequence-number:6>"
            }
          },
          {
            "awsRegion": "<region>",
            "eventID": "shardId-000000000000:<sequence-number:6>",
            "eventName": "aws:kinesis:record",
            "eventSource": "aws:kinesis",
            "eventSourceARN": "arn:<partition>:kinesis:<region>:111111111111:stream/<resource:2>",
            "eventVersion": "1.0",
            "invokeIdentityArn": "arn:<partition>:iam::111111111111:role/<resource:4>",
            "kinesis": {
              "approximateArrivalTimestamp": "<approximate-arrival-timestamp>",
              "data": "eyJzaG91bGRfZmFpbCI6IHRydWV9",
              "kinesisSchemaVersion": "1.0",
              "partitionKey": "test_5",
              "sequenceNumber": "<sequence-number:6>"
            }
          }
        ]
      }
    }
  },
  "tests/aws/services/lambda_/event_source_mapping/test_lambda_integration_kinesis.py::TestKinesisSource::test_kinesis_report_batch_item_success_scenarios[empty_list_success]": {
    "recorded-date": "12-10-2024, 13:21:25",
    "recorded-content": {
      "create_event_source_mapping_response": {
        "BatchSize": 1,
        "BisectBatchOnFunctionError": false,
        "DestinationConfig": {
          "OnFailure": {}
        },
        "EventSourceArn": "arn:<partition>:kinesis:<region>:111111111111:stream/<resource:1>",
        "EventSourceMappingArn": "arn:<partition>:lambda:<region>:111111111111:event-source-mapping:<uuid:1>",
        "FunctionArn": "arn:<partition>:lambda:<region>:111111111111:function:<resource:2>",
        "FunctionResponseTypes": [
          "ReportBatchItemFailures"
        ],
        "LastModified": "<datetime>",
        "LastProcessingResult": "No records processed",
        "MaximumBatchingWindowInSeconds": 1,
        "MaximumRecordAgeInSeconds": -1,
        "MaximumRetryAttempts": 2,
        "ParallelizationFactor": 1,
        "StartingPosition": "TRIM_HORIZON",
        "State": "Creating",
        "StateTransitionReason": "User action",
        "TumblingWindowInSeconds": 0,
        "UUID": "<uuid:1>",
        "ResponseMetadata": {
          "HTTPHeaders": {},
          "HTTPStatusCode": 202
        }
      },
      "kinesis_events": [
        {
          "Records": [
            {
              "kinesis": {
                "kinesisSchemaVersion": "1.0",
                "partitionKey": "test",
                "sequenceNumber": "<sequence-number:1>",
                "data": "aGVsbG8=",
                "approximateArrivalTimestamp": "<approximate-arrival-timestamp>"
              },
              "eventSource": "aws:kinesis",
              "eventVersion": "1.0",
              "eventID": "shardId-000000000000:<sequence-number:1>",
              "eventName": "aws:kinesis:record",
              "invokeIdentityArn": "arn:<partition>:iam::111111111111:role/<resource:3>",
              "awsRegion": "<region>",
              "eventSourceARN": "arn:<partition>:kinesis:<region>:111111111111:stream/<resource:1>"
            }
          ]
        }
      ]
    }
  },
  "tests/aws/services/lambda_/event_source_mapping/test_lambda_integration_kinesis.py::TestKinesisSource::test_kinesis_report_batch_item_success_scenarios[null_success]": {
    "recorded-date": "12-10-2024, 13:23:15",
    "recorded-content": {
      "create_event_source_mapping_response": {
        "BatchSize": 1,
        "BisectBatchOnFunctionError": false,
        "DestinationConfig": {
          "OnFailure": {}
        },
        "EventSourceArn": "arn:<partition>:kinesis:<region>:111111111111:stream/<resource:1>",
        "EventSourceMappingArn": "arn:<partition>:lambda:<region>:111111111111:event-source-mapping:<uuid:1>",
        "FunctionArn": "arn:<partition>:lambda:<region>:111111111111:function:<resource:2>",
        "FunctionResponseTypes": [
          "ReportBatchItemFailures"
        ],
        "LastModified": "<datetime>",
        "LastProcessingResult": "No records processed",
        "MaximumBatchingWindowInSeconds": 1,
        "MaximumRecordAgeInSeconds": -1,
        "MaximumRetryAttempts": 2,
        "ParallelizationFactor": 1,
        "StartingPosition": "TRIM_HORIZON",
        "State": "Creating",
        "StateTransitionReason": "User action",
        "TumblingWindowInSeconds": 0,
        "UUID": "<uuid:1>",
        "ResponseMetadata": {
          "HTTPHeaders": {},
          "HTTPStatusCode": 202
        }
      },
      "kinesis_events": [
        {
          "Records": [
            {
              "kinesis": {
                "kinesisSchemaVersion": "1.0",
                "partitionKey": "test",
                "sequenceNumber": "<sequence-number:1>",
                "data": "aGVsbG8=",
                "approximateArrivalTimestamp": "<approximate-arrival-timestamp>"
              },
              "eventSource": "aws:kinesis",
              "eventVersion": "1.0",
              "eventID": "shardId-000000000000:<sequence-number:1>",
              "eventName": "aws:kinesis:record",
              "invokeIdentityArn": "arn:<partition>:iam::111111111111:role/<resource:3>",
              "awsRegion": "<region>",
              "eventSourceARN": "arn:<partition>:kinesis:<region>:111111111111:stream/<resource:1>"
            }
          ]
        }
      ]
    }
  },
  "tests/aws/services/lambda_/event_source_mapping/test_lambda_integration_kinesis.py::TestKinesisSource::test_kinesis_report_batch_item_success_scenarios[empty_dict_success]": {
    "recorded-date": "12-10-2024, 13:25:13",
    "recorded-content": {
      "create_event_source_mapping_response": {
        "BatchSize": 1,
        "BisectBatchOnFunctionError": false,
        "DestinationConfig": {
          "OnFailure": {}
        },
        "EventSourceArn": "arn:<partition>:kinesis:<region>:111111111111:stream/<resource:1>",
        "EventSourceMappingArn": "arn:<partition>:lambda:<region>:111111111111:event-source-mapping:<uuid:1>",
        "FunctionArn": "arn:<partition>:lambda:<region>:111111111111:function:<resource:2>",
        "FunctionResponseTypes": [
          "ReportBatchItemFailures"
        ],
        "LastModified": "<datetime>",
        "LastProcessingResult": "No records processed",
        "MaximumBatchingWindowInSeconds": 1,
        "MaximumRecordAgeInSeconds": -1,
        "MaximumRetryAttempts": 2,
        "ParallelizationFactor": 1,
        "StartingPosition": "TRIM_HORIZON",
        "State": "Creating",
        "StateTransitionReason": "User action",
        "TumblingWindowInSeconds": 0,
        "UUID": "<uuid:1>",
        "ResponseMetadata": {
          "HTTPHeaders": {},
          "HTTPStatusCode": 202
        }
      },
      "kinesis_events": [
        {
          "Records": [
            {
              "kinesis": {
                "kinesisSchemaVersion": "1.0",
                "partitionKey": "test",
                "sequenceNumber": "<sequence-number:1>",
                "data": "aGVsbG8=",
                "approximateArrivalTimestamp": "<approximate-arrival-timestamp>"
              },
              "eventSource": "aws:kinesis",
              "eventVersion": "1.0",
              "eventID": "shardId-000000000000:<sequence-number:1>",
              "eventName": "aws:kinesis:record",
              "invokeIdentityArn": "arn:<partition>:iam::111111111111:role/<resource:3>",
              "awsRegion": "<region>",
              "eventSourceARN": "arn:<partition>:kinesis:<region>:111111111111:stream/<resource:1>"
            }
          ]
        }
      ]
    }
  },
  "tests/aws/services/lambda_/event_source_mapping/test_lambda_integration_kinesis.py::TestKinesisSource::test_kinesis_report_batch_item_success_scenarios[empty_batch_item_failure_success]": {
    "recorded-date": "12-10-2024, 13:27:12",
    "recorded-content": {
      "create_event_source_mapping_response": {
        "BatchSize": 1,
        "BisectBatchOnFunctionError": false,
        "DestinationConfig": {
          "OnFailure": {}
        },
        "EventSourceArn": "arn:<partition>:kinesis:<region>:111111111111:stream/<resource:1>",
        "EventSourceMappingArn": "arn:<partition>:lambda:<region>:111111111111:event-source-mapping:<uuid:1>",
        "FunctionArn": "arn:<partition>:lambda:<region>:111111111111:function:<resource:2>",
        "FunctionResponseTypes": [
          "ReportBatchItemFailures"
        ],
        "LastModified": "<datetime>",
        "LastProcessingResult": "No records processed",
        "MaximumBatchingWindowInSeconds": 1,
        "MaximumRecordAgeInSeconds": -1,
        "MaximumRetryAttempts": 2,
        "ParallelizationFactor": 1,
        "StartingPosition": "TRIM_HORIZON",
        "State": "Creating",
        "StateTransitionReason": "User action",
        "TumblingWindowInSeconds": 0,
        "UUID": "<uuid:1>",
        "ResponseMetadata": {
          "HTTPHeaders": {},
          "HTTPStatusCode": 202
        }
      },
      "kinesis_events": [
        {
          "Records": [
            {
              "kinesis": {
                "kinesisSchemaVersion": "1.0",
                "partitionKey": "test",
                "sequenceNumber": "<sequence-number:1>",
                "data": "aGVsbG8=",
                "approximateArrivalTimestamp": "<approximate-arrival-timestamp>"
              },
              "eventSource": "aws:kinesis",
              "eventVersion": "1.0",
              "eventID": "shardId-000000000000:<sequence-number:1>",
              "eventName": "aws:kinesis:record",
              "invokeIdentityArn": "arn:<partition>:iam::111111111111:role/<resource:3>",
              "awsRegion": "<region>",
              "eventSourceARN": "arn:<partition>:kinesis:<region>:111111111111:stream/<resource:1>"
            }
          ]
        }
      ]
    }
  },
  "tests/aws/services/lambda_/event_source_mapping/test_lambda_integration_kinesis.py::TestKinesisSource::test_kinesis_report_batch_item_success_scenarios[null_batch_item_failure_success]": {
    "recorded-date": "12-10-2024, 13:28:05",
    "recorded-content": {
      "create_event_source_mapping_response": {
        "BatchSize": 1,
        "BisectBatchOnFunctionError": false,
        "DestinationConfig": {
          "OnFailure": {}
        },
        "EventSourceArn": "arn:<partition>:kinesis:<region>:111111111111:stream/<resource:1>",
        "EventSourceMappingArn": "arn:<partition>:lambda:<region>:111111111111:event-source-mapping:<uuid:1>",
        "FunctionArn": "arn:<partition>:lambda:<region>:111111111111:function:<resource:2>",
        "FunctionResponseTypes": [
          "ReportBatchItemFailures"
        ],
        "LastModified": "<datetime>",
        "LastProcessingResult": "No records processed",
        "MaximumBatchingWindowInSeconds": 1,
        "MaximumRecordAgeInSeconds": -1,
        "MaximumRetryAttempts": 2,
        "ParallelizationFactor": 1,
        "StartingPosition": "TRIM_HORIZON",
        "State": "Creating",
        "StateTransitionReason": "User action",
        "TumblingWindowInSeconds": 0,
        "UUID": "<uuid:1>",
        "ResponseMetadata": {
          "HTTPHeaders": {},
          "HTTPStatusCode": 202
        }
      },
      "kinesis_events": [
        {
          "Records": [
            {
              "kinesis": {
                "kinesisSchemaVersion": "1.0",
                "partitionKey": "test",
                "sequenceNumber": "<sequence-number:1>",
                "data": "aGVsbG8=",
                "approximateArrivalTimestamp": "<approximate-arrival-timestamp>"
              },
              "eventSource": "aws:kinesis",
              "eventVersion": "1.0",
              "eventID": "shardId-000000000000:<sequence-number:1>",
              "eventName": "aws:kinesis:record",
              "invokeIdentityArn": "arn:<partition>:iam::111111111111:role/<resource:3>",
              "awsRegion": "<region>",
              "eventSourceARN": "arn:<partition>:kinesis:<region>:111111111111:stream/<resource:1>"
            }
          ]
        }
      ]
    }
  },
  "tests/aws/services/lambda_/event_source_mapping/test_lambda_integration_kinesis.py::TestKinesisSource::test_kinesis_report_batch_item_failure_scenarios[empty_string_item_identifier_failure]": {
    "recorded-date": "12-10-2024, 13:08:09",
    "recorded-content": {
      "create_event_source_mapping_response": {
        "BatchSize": 1,
        "BisectBatchOnFunctionError": false,
        "DestinationConfig": {
          "OnFailure": {
            "Destination": "arn:<partition>:sqs:<region>:111111111111:<resource:1>"
          }
        },
        "EventSourceArn": "arn:<partition>:kinesis:<region>:111111111111:stream/<resource:2>",
        "EventSourceMappingArn": "arn:<partition>:lambda:<region>:111111111111:event-source-mapping:<uuid:1>",
        "FunctionArn": "arn:<partition>:lambda:<region>:111111111111:function:<resource:3>",
        "FunctionResponseTypes": [
          "ReportBatchItemFailures"
        ],
        "LastModified": "<datetime>",
        "LastProcessingResult": "No records processed",
        "MaximumBatchingWindowInSeconds": 1,
        "MaximumRecordAgeInSeconds": -1,
        "MaximumRetryAttempts": 2,
        "ParallelizationFactor": 1,
        "StartingPosition": "TRIM_HORIZON",
        "State": "Creating",
        "StateTransitionReason": "User action",
        "TumblingWindowInSeconds": 0,
        "UUID": "<uuid:1>",
        "ResponseMetadata": {
          "HTTPHeaders": {},
          "HTTPStatusCode": 202
        }
      },
      "sqs_payload": {
        "Messages": [
          {
            "Body": {
              "requestContext": {
                "requestId": "<uuid:2>",
                "functionArn": "arn:<partition>:lambda:<region>:111111111111:function:<resource:3>",
                "condition": "RetryAttemptsExhausted",
                "approximateInvokeCount": 3
              },
              "responseContext": {
                "statusCode": 200,
                "executedVersion": "$LATEST",
                "functionError": null
              },
              "version": "1.0",
              "timestamp": "<timestamp:2022-07-13T13:48:01.000Z>",
              "KinesisBatchInfo": {
                "shardId": "shardId-000000000000",
                "startSequenceNumber": "<sequence-number:1>",
                "endSequenceNumber": "<sequence-number:1>",
                "approximateArrivalOfFirstRecord": "<timestamp:2022-07-13T13:48:01.000Z>",
                "approximateArrivalOfLastRecord": "<timestamp:2022-07-13T13:48:01.000Z>",
                "batchSize": 1,
                "streamArn": "arn:<partition>:kinesis:<region>:111111111111:stream/<resource:2>"
              }
            },
            "MD5OfBody": "<m-d5-of-body:1>",
            "MessageId": "<uuid:3>",
            "ReceiptHandle": "<receipt-handle:1>"
          }
        ],
        "ResponseMetadata": {
          "HTTPHeaders": {},
          "HTTPStatusCode": 200
        }
      },
      "kinesis_events": [
        {
          "Records": [
            {
              "kinesis": {
                "kinesisSchemaVersion": "1.0",
                "partitionKey": "test",
                "sequenceNumber": "<sequence-number:1>",
                "data": "aGVsbG8=",
                "approximateArrivalTimestamp": "<approximate-arrival-timestamp>"
              },
              "eventSource": "aws:kinesis",
              "eventVersion": "1.0",
              "eventID": "shardId-000000000000:<sequence-number:1>",
              "eventName": "aws:kinesis:record",
              "invokeIdentityArn": "arn:<partition>:iam::111111111111:role/<resource:4>",
              "awsRegion": "<region>",
              "eventSourceARN": "arn:<partition>:kinesis:<region>:111111111111:stream/<resource:2>"
            }
          ]
        },
        {
          "Records": [
            {
              "kinesis": {
                "kinesisSchemaVersion": "1.0",
                "partitionKey": "test",
                "sequenceNumber": "<sequence-number:1>",
                "data": "aGVsbG8=",
                "approximateArrivalTimestamp": "<approximate-arrival-timestamp>"
              },
              "eventSource": "aws:kinesis",
              "eventVersion": "1.0",
              "eventID": "shardId-000000000000:<sequence-number:1>",
              "eventName": "aws:kinesis:record",
              "invokeIdentityArn": "arn:<partition>:iam::111111111111:role/<resource:4>",
              "awsRegion": "<region>",
              "eventSourceARN": "arn:<partition>:kinesis:<region>:111111111111:stream/<resource:2>"
            }
          ]
        },
        {
          "Records": [
            {
              "kinesis": {
                "kinesisSchemaVersion": "1.0",
                "partitionKey": "test",
                "sequenceNumber": "<sequence-number:1>",
                "data": "aGVsbG8=",
                "approximateArrivalTimestamp": "<approximate-arrival-timestamp>"
              },
              "eventSource": "aws:kinesis",
              "eventVersion": "1.0",
              "eventID": "shardId-000000000000:<sequence-number:1>",
              "eventName": "aws:kinesis:record",
              "invokeIdentityArn": "arn:<partition>:iam::111111111111:role/<resource:4>",
              "awsRegion": "<region>",
              "eventSourceARN": "arn:<partition>:kinesis:<region>:111111111111:stream/<resource:2>"
            }
          ]
        }
      ]
    }
  },
  "tests/aws/services/lambda_/event_source_mapping/test_lambda_integration_kinesis.py::TestKinesisSource::test_kinesis_report_batch_item_failure_scenarios[null_item_identifier_failure]": {
    "recorded-date": "12-10-2024, 13:10:20",
    "recorded-content": {
      "create_event_source_mapping_response": {
        "BatchSize": 1,
        "BisectBatchOnFunctionError": false,
        "DestinationConfig": {
          "OnFailure": {
            "Destination": "arn:<partition>:sqs:<region>:111111111111:<resource:1>"
          }
        },
        "EventSourceArn": "arn:<partition>:kinesis:<region>:111111111111:stream/<resource:2>",
        "EventSourceMappingArn": "arn:<partition>:lambda:<region>:111111111111:event-source-mapping:<uuid:1>",
        "FunctionArn": "arn:<partition>:lambda:<region>:111111111111:function:<resource:3>",
        "FunctionResponseTypes": [
          "ReportBatchItemFailures"
        ],
        "LastModified": "<datetime>",
        "LastProcessingResult": "No records processed",
        "MaximumBatchingWindowInSeconds": 1,
        "MaximumRecordAgeInSeconds": -1,
        "MaximumRetryAttempts": 2,
        "ParallelizationFactor": 1,
        "StartingPosition": "TRIM_HORIZON",
        "State": "Creating",
        "StateTransitionReason": "User action",
        "TumblingWindowInSeconds": 0,
        "UUID": "<uuid:1>",
        "ResponseMetadata": {
          "HTTPHeaders": {},
          "HTTPStatusCode": 202
        }
      },
      "sqs_payload": {
        "Messages": [
          {
            "Body": {
              "requestContext": {
                "requestId": "<uuid:2>",
                "functionArn": "arn:<partition>:lambda:<region>:111111111111:function:<resource:3>",
                "condition": "RetryAttemptsExhausted",
                "approximateInvokeCount": 3
              },
              "responseContext": {
                "statusCode": 200,
                "executedVersion": "$LATEST",
                "functionError": null
              },
              "version": "1.0",
              "timestamp": "<timestamp:2022-07-13T13:48:01.000Z>",
              "KinesisBatchInfo": {
                "shardId": "shardId-000000000000",
                "startSequenceNumber": "<sequence-number:1>",
                "endSequenceNumber": "<sequence-number:1>",
                "approximateArrivalOfFirstRecord": "<timestamp:2022-07-13T13:48:01.000Z>",
                "approximateArrivalOfLastRecord": "<timestamp:2022-07-13T13:48:01.000Z>",
                "batchSize": 1,
                "streamArn": "arn:<partition>:kinesis:<region>:111111111111:stream/<resource:2>"
              }
            },
            "MD5OfBody": "<m-d5-of-body:1>",
            "MessageId": "<uuid:3>",
            "ReceiptHandle": "<receipt-handle:1>"
          }
        ],
        "ResponseMetadata": {
          "HTTPHeaders": {},
          "HTTPStatusCode": 200
        }
      },
      "kinesis_events": [
        {
          "Records": [
            {
              "kinesis": {
                "kinesisSchemaVersion": "1.0",
                "partitionKey": "test",
                "sequenceNumber": "<sequence-number:1>",
                "data": "aGVsbG8=",
                "approximateArrivalTimestamp": "<approximate-arrival-timestamp>"
              },
              "eventSource": "aws:kinesis",
              "eventVersion": "1.0",
              "eventID": "shardId-000000000000:<sequence-number:1>",
              "eventName": "aws:kinesis:record",
              "invokeIdentityArn": "arn:<partition>:iam::111111111111:role/<resource:4>",
              "awsRegion": "<region>",
              "eventSourceARN": "arn:<partition>:kinesis:<region>:111111111111:stream/<resource:2>"
            }
          ]
        },
        {
          "Records": [
            {
              "kinesis": {
                "kinesisSchemaVersion": "1.0",
                "partitionKey": "test",
                "sequenceNumber": "<sequence-number:1>",
                "data": "aGVsbG8=",
                "approximateArrivalTimestamp": "<approximate-arrival-timestamp>"
              },
              "eventSource": "aws:kinesis",
              "eventVersion": "1.0",
              "eventID": "shardId-000000000000:<sequence-number:1>",
              "eventName": "aws:kinesis:record",
              "invokeIdentityArn": "arn:<partition>:iam::111111111111:role/<resource:4>",
              "awsRegion": "<region>",
              "eventSourceARN": "arn:<partition>:kinesis:<region>:111111111111:stream/<resource:2>"
            }
          ]
        },
        {
          "Records": [
            {
              "kinesis": {
                "kinesisSchemaVersion": "1.0",
                "partitionKey": "test",
                "sequenceNumber": "<sequence-number:1>",
                "data": "aGVsbG8=",
                "approximateArrivalTimestamp": "<approximate-arrival-timestamp>"
              },
              "eventSource": "aws:kinesis",
              "eventVersion": "1.0",
              "eventID": "shardId-000000000000:<sequence-number:1>",
              "eventName": "aws:kinesis:record",
              "invokeIdentityArn": "arn:<partition>:iam::111111111111:role/<resource:4>",
              "awsRegion": "<region>",
              "eventSourceARN": "arn:<partition>:kinesis:<region>:111111111111:stream/<resource:2>"
            }
          ]
        }
      ]
    }
  },
  "tests/aws/services/lambda_/event_source_mapping/test_lambda_integration_kinesis.py::TestKinesisSource::test_kinesis_report_batch_item_failure_scenarios[invalid_key_foo_failure]": {
    "recorded-date": "12-10-2024, 13:13:18",
    "recorded-content": {
      "create_event_source_mapping_response": {
        "BatchSize": 1,
        "BisectBatchOnFunctionError": false,
        "DestinationConfig": {
          "OnFailure": {
            "Destination": "arn:<partition>:sqs:<region>:111111111111:<resource:1>"
          }
        },
        "EventSourceArn": "arn:<partition>:kinesis:<region>:111111111111:stream/<resource:2>",
        "EventSourceMappingArn": "arn:<partition>:lambda:<region>:111111111111:event-source-mapping:<uuid:1>",
        "FunctionArn": "arn:<partition>:lambda:<region>:111111111111:function:<resource:3>",
        "FunctionResponseTypes": [
          "ReportBatchItemFailures"
        ],
        "LastModified": "<datetime>",
        "LastProcessingResult": "No records processed",
        "MaximumBatchingWindowInSeconds": 1,
        "MaximumRecordAgeInSeconds": -1,
        "MaximumRetryAttempts": 2,
        "ParallelizationFactor": 1,
        "StartingPosition": "TRIM_HORIZON",
        "State": "Creating",
        "StateTransitionReason": "User action",
        "TumblingWindowInSeconds": 0,
        "UUID": "<uuid:1>",
        "ResponseMetadata": {
          "HTTPHeaders": {},
          "HTTPStatusCode": 202
        }
      },
      "sqs_payload": {
        "Messages": [
          {
            "Body": {
              "requestContext": {
                "requestId": "<uuid:2>",
                "functionArn": "arn:<partition>:lambda:<region>:111111111111:function:<resource:3>",
                "condition": "RetryAttemptsExhausted",
                "approximateInvokeCount": 3
              },
              "responseContext": {
                "statusCode": 200,
                "executedVersion": "$LATEST",
                "functionError": null
              },
              "version": "1.0",
              "timestamp": "<timestamp:2022-07-13T13:48:01.000Z>",
              "KinesisBatchInfo": {
                "shardId": "shardId-000000000000",
                "startSequenceNumber": "<sequence-number:1>",
                "endSequenceNumber": "<sequence-number:1>",
                "approximateArrivalOfFirstRecord": "<timestamp:2022-07-13T13:48:01.000Z>",
                "approximateArrivalOfLastRecord": "<timestamp:2022-07-13T13:48:01.000Z>",
                "batchSize": 1,
                "streamArn": "arn:<partition>:kinesis:<region>:111111111111:stream/<resource:2>"
              }
            },
            "MD5OfBody": "<m-d5-of-body:1>",
            "MessageId": "<uuid:3>",
            "ReceiptHandle": "<receipt-handle:1>"
          }
        ],
        "ResponseMetadata": {
          "HTTPHeaders": {},
          "HTTPStatusCode": 200
        }
      },
      "kinesis_events": [
        {
          "Records": [
            {
              "kinesis": {
                "kinesisSchemaVersion": "1.0",
                "partitionKey": "test",
                "sequenceNumber": "<sequence-number:1>",
                "data": "aGVsbG8=",
                "approximateArrivalTimestamp": "<approximate-arrival-timestamp>"
              },
              "eventSource": "aws:kinesis",
              "eventVersion": "1.0",
              "eventID": "shardId-000000000000:<sequence-number:1>",
              "eventName": "aws:kinesis:record",
              "invokeIdentityArn": "arn:<partition>:iam::111111111111:role/<resource:4>",
              "awsRegion": "<region>",
              "eventSourceARN": "arn:<partition>:kinesis:<region>:111111111111:stream/<resource:2>"
            }
          ]
        },
        {
          "Records": [
            {
              "kinesis": {
                "kinesisSchemaVersion": "1.0",
                "partitionKey": "test",
                "sequenceNumber": "<sequence-number:1>",
                "data": "aGVsbG8=",
                "approximateArrivalTimestamp": "<approximate-arrival-timestamp>"
              },
              "eventSource": "aws:kinesis",
              "eventVersion": "1.0",
              "eventID": "shardId-000000000000:<sequence-number:1>",
              "eventName": "aws:kinesis:record",
              "invokeIdentityArn": "arn:<partition>:iam::111111111111:role/<resource:4>",
              "awsRegion": "<region>",
              "eventSourceARN": "arn:<partition>:kinesis:<region>:111111111111:stream/<resource:2>"
            }
          ]
        },
        {
          "Records": [
            {
              "kinesis": {
                "kinesisSchemaVersion": "1.0",
                "partitionKey": "test",
                "sequenceNumber": "<sequence-number:1>",
                "data": "aGVsbG8=",
                "approximateArrivalTimestamp": "<approximate-arrival-timestamp>"
              },
              "eventSource": "aws:kinesis",
              "eventVersion": "1.0",
              "eventID": "shardId-000000000000:<sequence-number:1>",
              "eventName": "aws:kinesis:record",
              "invokeIdentityArn": "arn:<partition>:iam::111111111111:role/<resource:4>",
              "awsRegion": "<region>",
              "eventSourceARN": "arn:<partition>:kinesis:<region>:111111111111:stream/<resource:2>"
            }
          ]
        }
      ]
    }
  },
  "tests/aws/services/lambda_/event_source_mapping/test_lambda_integration_kinesis.py::TestKinesisSource::test_kinesis_report_batch_item_failure_scenarios[invalid_key_foo_null_value_failure]": {
    "recorded-date": "12-10-2024, 13:14:13",
    "recorded-content": {
      "create_event_source_mapping_response": {
        "BatchSize": 1,
        "BisectBatchOnFunctionError": false,
        "DestinationConfig": {
          "OnFailure": {
            "Destination": "arn:<partition>:sqs:<region>:111111111111:<resource:1>"
          }
        },
        "EventSourceArn": "arn:<partition>:kinesis:<region>:111111111111:stream/<resource:2>",
        "EventSourceMappingArn": "arn:<partition>:lambda:<region>:111111111111:event-source-mapping:<uuid:1>",
        "FunctionArn": "arn:<partition>:lambda:<region>:111111111111:function:<resource:3>",
        "FunctionResponseTypes": [
          "ReportBatchItemFailures"
        ],
        "LastModified": "<datetime>",
        "LastProcessingResult": "No records processed",
        "MaximumBatchingWindowInSeconds": 1,
        "MaximumRecordAgeInSeconds": -1,
        "MaximumRetryAttempts": 2,
        "ParallelizationFactor": 1,
        "StartingPosition": "TRIM_HORIZON",
        "State": "Creating",
        "StateTransitionReason": "User action",
        "TumblingWindowInSeconds": 0,
        "UUID": "<uuid:1>",
        "ResponseMetadata": {
          "HTTPHeaders": {},
          "HTTPStatusCode": 202
        }
      },
      "sqs_payload": {
        "Messages": [
          {
            "Body": {
              "requestContext": {
                "requestId": "<uuid:2>",
                "functionArn": "arn:<partition>:lambda:<region>:111111111111:function:<resource:3>",
                "condition": "RetryAttemptsExhausted",
                "approximateInvokeCount": 3
              },
              "responseContext": {
                "statusCode": 200,
                "executedVersion": "$LATEST",
                "functionError": null
              },
              "version": "1.0",
              "timestamp": "<timestamp:2022-07-13T13:48:01.000Z>",
              "KinesisBatchInfo": {
                "shardId": "shardId-000000000000",
                "startSequenceNumber": "<sequence-number:1>",
                "endSequenceNumber": "<sequence-number:1>",
                "approximateArrivalOfFirstRecord": "<timestamp:2022-07-13T13:48:01.000Z>",
                "approximateArrivalOfLastRecord": "<timestamp:2022-07-13T13:48:01.000Z>",
                "batchSize": 1,
                "streamArn": "arn:<partition>:kinesis:<region>:111111111111:stream/<resource:2>"
              }
            },
            "MD5OfBody": "<m-d5-of-body:1>",
            "MessageId": "<uuid:3>",
            "ReceiptHandle": "<receipt-handle:1>"
          }
        ],
        "ResponseMetadata": {
          "HTTPHeaders": {},
          "HTTPStatusCode": 200
        }
      },
      "kinesis_events": [
        {
          "Records": [
            {
              "kinesis": {
                "kinesisSchemaVersion": "1.0",
                "partitionKey": "test",
                "sequenceNumber": "<sequence-number:1>",
                "data": "aGVsbG8=",
                "approximateArrivalTimestamp": "<approximate-arrival-timestamp>"
              },
              "eventSource": "aws:kinesis",
              "eventVersion": "1.0",
              "eventID": "shardId-000000000000:<sequence-number:1>",
              "eventName": "aws:kinesis:record",
              "invokeIdentityArn": "arn:<partition>:iam::111111111111:role/<resource:4>",
              "awsRegion": "<region>",
              "eventSourceARN": "arn:<partition>:kinesis:<region>:111111111111:stream/<resource:2>"
            }
          ]
        },
        {
          "Records": [
            {
              "kinesis": {
                "kinesisSchemaVersion": "1.0",
                "partitionKey": "test",
                "sequenceNumber": "<sequence-number:1>",
                "data": "aGVsbG8=",
                "approximateArrivalTimestamp": "<approximate-arrival-timestamp>"
              },
              "eventSource": "aws:kinesis",
              "eventVersion": "1.0",
              "eventID": "shardId-000000000000:<sequence-number:1>",
              "eventName": "aws:kinesis:record",
              "invokeIdentityArn": "arn:<partition>:iam::111111111111:role/<resource:4>",
              "awsRegion": "<region>",
              "eventSourceARN": "arn:<partition>:kinesis:<region>:111111111111:stream/<resource:2>"
            }
          ]
        },
        {
          "Records": [
            {
              "kinesis": {
                "kinesisSchemaVersion": "1.0",
                "partitionKey": "test",
                "sequenceNumber": "<sequence-number:1>",
                "data": "aGVsbG8=",
                "approximateArrivalTimestamp": "<approximate-arrival-timestamp>"
              },
              "eventSource": "aws:kinesis",
              "eventVersion": "1.0",
              "eventID": "shardId-000000000000:<sequence-number:1>",
              "eventName": "aws:kinesis:record",
              "invokeIdentityArn": "arn:<partition>:iam::111111111111:role/<resource:4>",
              "awsRegion": "<region>",
              "eventSourceARN": "arn:<partition>:kinesis:<region>:111111111111:stream/<resource:2>"
            }
          ]
        }
      ]
    }
  },
  "tests/aws/services/lambda_/event_source_mapping/test_lambda_integration_kinesis.py::TestKinesisSource::test_kinesis_report_batch_item_failure_scenarios[unhandled_exception_in_function]": {
    "recorded-date": "14-10-2024, 18:10:16",
    "recorded-content": {
      "create_event_source_mapping_response": {
        "BatchSize": 1,
        "BisectBatchOnFunctionError": false,
        "DestinationConfig": {
          "OnFailure": {
            "Destination": "arn:<partition>:sqs:<region>:111111111111:<resource:1>"
          }
        },
        "EventSourceArn": "arn:<partition>:kinesis:<region>:111111111111:stream/<resource:2>",
        "EventSourceMappingArn": "arn:<partition>:lambda:<region>:111111111111:event-source-mapping:<uuid:1>",
        "FunctionArn": "arn:<partition>:lambda:<region>:111111111111:function:<resource:3>",
        "FunctionResponseTypes": [
          "ReportBatchItemFailures"
        ],
        "LastModified": "<datetime>",
        "LastProcessingResult": "No records processed",
        "MaximumBatchingWindowInSeconds": 1,
        "MaximumRecordAgeInSeconds": -1,
        "MaximumRetryAttempts": 2,
        "ParallelizationFactor": 1,
        "StartingPosition": "TRIM_HORIZON",
        "State": "Creating",
        "StateTransitionReason": "User action",
        "TumblingWindowInSeconds": 0,
        "UUID": "<uuid:1>",
        "ResponseMetadata": {
          "HTTPHeaders": {},
          "HTTPStatusCode": 202
        }
      },
      "sqs_payload": {
        "Messages": [
          {
            "Body": {
              "requestContext": {
                "requestId": "<uuid:2>",
                "functionArn": "arn:<partition>:lambda:<region>:111111111111:function:<resource:3>",
                "condition": "RetryAttemptsExhausted",
                "approximateInvokeCount": 3
              },
              "responseContext": {
                "statusCode": 200,
                "executedVersion": "$LATEST",
                "functionError": "Unhandled"
              },
              "version": "1.0",
              "timestamp": "<timestamp:2022-07-13T13:48:01.000Z>",
              "KinesisBatchInfo": {
                "shardId": "shardId-000000000000",
                "startSequenceNumber": "<sequence-number:1>",
                "endSequenceNumber": "<sequence-number:1>",
                "approximateArrivalOfFirstRecord": "<timestamp:2022-07-13T13:48:01.000Z>",
                "approximateArrivalOfLastRecord": "<timestamp:2022-07-13T13:48:01.000Z>",
                "batchSize": 1,
                "streamArn": "arn:<partition>:kinesis:<region>:111111111111:stream/<resource:2>"
              }
            },
            "MD5OfBody": "<m-d5-of-body:1>",
            "MessageId": "<uuid:3>",
            "ReceiptHandle": "<receipt-handle:1>"
          }
        ],
        "ResponseMetadata": {
          "HTTPHeaders": {},
          "HTTPStatusCode": 200
        }
      },
      "kinesis_events": [
        {
          "Records": [
            {
              "kinesis": {
                "kinesisSchemaVersion": "1.0",
                "partitionKey": "test",
                "sequenceNumber": "<sequence-number:1>",
                "data": "aGVsbG8=",
                "approximateArrivalTimestamp": "<approximate-arrival-timestamp>"
              },
              "eventSource": "aws:kinesis",
              "eventVersion": "1.0",
              "eventID": "shardId-000000000000:<sequence-number:1>",
              "eventName": "aws:kinesis:record",
              "invokeIdentityArn": "arn:<partition>:iam::111111111111:role/<resource:4>",
              "awsRegion": "<region>",
              "eventSourceARN": "arn:<partition>:kinesis:<region>:111111111111:stream/<resource:2>"
            }
          ]
        },
        {
          "Records": [
            {
              "kinesis": {
                "kinesisSchemaVersion": "1.0",
                "partitionKey": "test",
                "sequenceNumber": "<sequence-number:1>",
                "data": "aGVsbG8=",
                "approximateArrivalTimestamp": "<approximate-arrival-timestamp>"
              },
              "eventSource": "aws:kinesis",
              "eventVersion": "1.0",
              "eventID": "shardId-000000000000:<sequence-number:1>",
              "eventName": "aws:kinesis:record",
              "invokeIdentityArn": "arn:<partition>:iam::111111111111:role/<resource:4>",
              "awsRegion": "<region>",
              "eventSourceARN": "arn:<partition>:kinesis:<region>:111111111111:stream/<resource:2>"
            }
          ]
        },
        {
          "Records": [
            {
              "kinesis": {
                "kinesisSchemaVersion": "1.0",
                "partitionKey": "test",
                "sequenceNumber": "<sequence-number:1>",
                "data": "aGVsbG8=",
                "approximateArrivalTimestamp": "<approximate-arrival-timestamp>"
              },
              "eventSource": "aws:kinesis",
              "eventVersion": "1.0",
              "eventID": "shardId-000000000000:<sequence-number:1>",
              "eventName": "aws:kinesis:record",
              "invokeIdentityArn": "arn:<partition>:iam::111111111111:role/<resource:4>",
              "awsRegion": "<region>",
              "eventSourceARN": "arn:<partition>:kinesis:<region>:111111111111:stream/<resource:2>"
            }
          ]
        }
      ]
    }
  },
  "tests/aws/services/lambda_/event_source_mapping/test_lambda_integration_kinesis.py::TestKinesisSource::test_kinesis_report_batch_item_failure_scenarios[item_identifier_not_present_failure]": {
    "recorded-date": "12-10-2024, 13:06:13",
    "recorded-content": {
      "create_event_source_mapping_response": {
        "BatchSize": 1,
        "BisectBatchOnFunctionError": false,
        "DestinationConfig": {
          "OnFailure": {
            "Destination": "arn:<partition>:sqs:<region>:111111111111:<resource:1>"
          }
        },
        "EventSourceArn": "arn:<partition>:kinesis:<region>:111111111111:stream/<resource:2>",
        "EventSourceMappingArn": "arn:<partition>:lambda:<region>:111111111111:event-source-mapping:<uuid:1>",
        "FunctionArn": "arn:<partition>:lambda:<region>:111111111111:function:<resource:3>",
        "FunctionResponseTypes": [
          "ReportBatchItemFailures"
        ],
        "LastModified": "<datetime>",
        "LastProcessingResult": "No records processed",
        "MaximumBatchingWindowInSeconds": 1,
        "MaximumRecordAgeInSeconds": -1,
        "MaximumRetryAttempts": 2,
        "ParallelizationFactor": 1,
        "StartingPosition": "TRIM_HORIZON",
        "State": "Creating",
        "StateTransitionReason": "User action",
        "TumblingWindowInSeconds": 0,
        "UUID": "<uuid:1>",
        "ResponseMetadata": {
          "HTTPHeaders": {},
          "HTTPStatusCode": 202
        }
      },
      "sqs_payload": {
        "Messages": [
          {
            "Body": {
              "requestContext": {
                "requestId": "<uuid:2>",
                "functionArn": "arn:<partition>:lambda:<region>:111111111111:function:<resource:3>",
                "condition": "RetryAttemptsExhausted",
                "approximateInvokeCount": 3
              },
              "responseContext": {
                "statusCode": 200,
                "executedVersion": "$LATEST",
                "functionError": null
              },
              "version": "1.0",
              "timestamp": "<timestamp:2022-07-13T13:48:01.000Z>",
              "KinesisBatchInfo": {
                "shardId": "shardId-000000000000",
                "startSequenceNumber": "<sequence-number:1>",
                "endSequenceNumber": "<sequence-number:1>",
                "approximateArrivalOfFirstRecord": "<timestamp:2022-07-13T13:48:01.000Z>",
                "approximateArrivalOfLastRecord": "<timestamp:2022-07-13T13:48:01.000Z>",
                "batchSize": 1,
                "streamArn": "arn:<partition>:kinesis:<region>:111111111111:stream/<resource:2>"
              }
            },
            "MD5OfBody": "<m-d5-of-body:1>",
            "MessageId": "<uuid:3>",
            "ReceiptHandle": "<receipt-handle:1>"
          }
        ],
        "ResponseMetadata": {
          "HTTPHeaders": {},
          "HTTPStatusCode": 200
        }
      },
      "kinesis_events": [
        {
          "Records": [
            {
              "kinesis": {
                "kinesisSchemaVersion": "1.0",
                "partitionKey": "test",
                "sequenceNumber": "<sequence-number:1>",
                "data": "aGVsbG8=",
                "approximateArrivalTimestamp": "<approximate-arrival-timestamp>"
              },
              "eventSource": "aws:kinesis",
              "eventVersion": "1.0",
              "eventID": "shardId-000000000000:<sequence-number:1>",
              "eventName": "aws:kinesis:record",
              "invokeIdentityArn": "arn:<partition>:iam::111111111111:role/<resource:4>",
              "awsRegion": "<region>",
              "eventSourceARN": "arn:<partition>:kinesis:<region>:111111111111:stream/<resource:2>"
            }
          ]
        },
        {
          "Records": [
            {
              "kinesis": {
                "kinesisSchemaVersion": "1.0",
                "partitionKey": "test",
                "sequenceNumber": "<sequence-number:1>",
                "data": "aGVsbG8=",
                "approximateArrivalTimestamp": "<approximate-arrival-timestamp>"
              },
              "eventSource": "aws:kinesis",
              "eventVersion": "1.0",
              "eventID": "shardId-000000000000:<sequence-number:1>",
              "eventName": "aws:kinesis:record",
              "invokeIdentityArn": "arn:<partition>:iam::111111111111:role/<resource:4>",
              "awsRegion": "<region>",
              "eventSourceARN": "arn:<partition>:kinesis:<region>:111111111111:stream/<resource:2>"
            }
          ]
        },
        {
          "Records": [
            {
              "kinesis": {
                "kinesisSchemaVersion": "1.0",
                "partitionKey": "test",
                "sequenceNumber": "<sequence-number:1>",
                "data": "aGVsbG8=",
                "approximateArrivalTimestamp": "<approximate-arrival-timestamp>"
              },
              "eventSource": "aws:kinesis",
              "eventVersion": "1.0",
              "eventID": "shardId-000000000000:<sequence-number:1>",
              "eventName": "aws:kinesis:record",
              "invokeIdentityArn": "arn:<partition>:iam::111111111111:role/<resource:4>",
              "awsRegion": "<region>",
              "eventSourceARN": "arn:<partition>:kinesis:<region>:111111111111:stream/<resource:2>"
            }
          ]
        }
      ]
    }
  },
  "tests/aws/services/lambda_/event_source_mapping/test_lambda_integration_kinesis.py::TestKinesisSource::test_kinesis_report_batch_item_success_scenarios[empty_string_success]": {
    "recorded-date": "12-10-2024, 13:19:37",
    "recorded-content": {
      "create_event_source_mapping_response": {
        "BatchSize": 1,
        "BisectBatchOnFunctionError": false,
        "DestinationConfig": {
          "OnFailure": {}
        },
        "EventSourceArn": "arn:<partition>:kinesis:<region>:111111111111:stream/<resource:1>",
        "EventSourceMappingArn": "arn:<partition>:lambda:<region>:111111111111:event-source-mapping:<uuid:1>",
        "FunctionArn": "arn:<partition>:lambda:<region>:111111111111:function:<resource:2>",
        "FunctionResponseTypes": [
          "ReportBatchItemFailures"
        ],
        "LastModified": "<datetime>",
        "LastProcessingResult": "No records processed",
        "MaximumBatchingWindowInSeconds": 1,
        "MaximumRecordAgeInSeconds": -1,
        "MaximumRetryAttempts": 2,
        "ParallelizationFactor": 1,
        "StartingPosition": "TRIM_HORIZON",
        "State": "Creating",
        "StateTransitionReason": "User action",
        "TumblingWindowInSeconds": 0,
        "UUID": "<uuid:1>",
        "ResponseMetadata": {
          "HTTPHeaders": {},
          "HTTPStatusCode": 202
        }
      },
      "kinesis_events": [
        {
          "Records": [
            {
              "kinesis": {
                "kinesisSchemaVersion": "1.0",
                "partitionKey": "test",
                "sequenceNumber": "<sequence-number:1>",
                "data": "aGVsbG8=",
                "approximateArrivalTimestamp": "<approximate-arrival-timestamp>"
              },
              "eventSource": "aws:kinesis",
              "eventVersion": "1.0",
              "eventID": "shardId-000000000000:<sequence-number:1>",
              "eventName": "aws:kinesis:record",
              "invokeIdentityArn": "arn:<partition>:iam::111111111111:role/<resource:3>",
              "awsRegion": "<region>",
              "eventSourceARN": "arn:<partition>:kinesis:<region>:111111111111:stream/<resource:1>"
            }
          ]
        }
      ]
    }
<<<<<<< HEAD
=======
  },
  "tests/aws/services/lambda_/event_source_mapping/test_lambda_integration_kinesis.py::TestKinesisSource::test_kinesis_empty_provided": {
    "recorded-date": "11-10-2024, 11:04:55",
    "recorded-content": {
      "create_event_source_mapping_response": {
        "BatchSize": 1,
        "BisectBatchOnFunctionError": false,
        "DestinationConfig": {
          "OnFailure": {}
        },
        "EventSourceArn": "arn:<partition>:kinesis:<region>:111111111111:stream/<resource:1>",
        "EventSourceMappingArn": "arn:<partition>:lambda:<region>:111111111111:event-source-mapping:<uuid:1>",
        "FunctionArn": "arn:<partition>:lambda:<region>:111111111111:function:<resource:2>",
        "FunctionResponseTypes": [],
        "LastModified": "<datetime>",
        "LastProcessingResult": "No records processed",
        "MaximumBatchingWindowInSeconds": 1,
        "MaximumRecordAgeInSeconds": -1,
        "MaximumRetryAttempts": 2,
        "ParallelizationFactor": 1,
        "StartingPosition": "TRIM_HORIZON",
        "State": "Creating",
        "StateTransitionReason": "User action",
        "TumblingWindowInSeconds": 0,
        "UUID": "<uuid:1>",
        "ResponseMetadata": {
          "HTTPHeaders": {},
          "HTTPStatusCode": 202
        }
      },
      "get_esm_result": {
        "BatchSize": 1,
        "BisectBatchOnFunctionError": false,
        "DestinationConfig": {
          "OnFailure": {}
        },
        "EventSourceArn": "arn:<partition>:kinesis:<region>:111111111111:stream/<resource:1>",
        "EventSourceMappingArn": "arn:<partition>:lambda:<region>:111111111111:event-source-mapping:<uuid:1>",
        "FunctionArn": "arn:<partition>:lambda:<region>:111111111111:function:<resource:2>",
        "FunctionResponseTypes": [],
        "LastModified": "<datetime>",
        "LastProcessingResult": "OK",
        "MaximumBatchingWindowInSeconds": 1,
        "MaximumRecordAgeInSeconds": -1,
        "MaximumRetryAttempts": 2,
        "ParallelizationFactor": 1,
        "StartingPosition": "TRIM_HORIZON",
        "State": "Enabled",
        "StateTransitionReason": "User action",
        "TumblingWindowInSeconds": 0,
        "UUID": "<uuid:1>",
        "ResponseMetadata": {
          "HTTPHeaders": {},
          "HTTPStatusCode": 200
        }
      }
    }
>>>>>>> 132b968d
  }
}<|MERGE_RESOLUTION|>--- conflicted
+++ resolved
@@ -3021,8 +3021,6 @@
         }
       ]
     }
-<<<<<<< HEAD
-=======
   },
   "tests/aws/services/lambda_/event_source_mapping/test_lambda_integration_kinesis.py::TestKinesisSource::test_kinesis_empty_provided": {
     "recorded-date": "11-10-2024, 11:04:55",
@@ -3080,6 +3078,5 @@
         }
       }
     }
->>>>>>> 132b968d
   }
 }