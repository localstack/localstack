import base64
import itertools
import json
import os
import re
from collections import namedtuple
from typing import Callable, Optional

import pytest
import xmltodict
from botocore.exceptions import ClientError
from jsonpatch import apply_patch
from requests.structures import CaseInsensitiveDict

from localstack import config
from localstack.aws.api.lambda_ import Runtime
from localstack.aws.handlers import cors
from localstack.constants import (
    APPLICATION_JSON,
    TEST_AWS_ACCESS_KEY_ID,
    TEST_AWS_ACCOUNT_ID,
    TEST_AWS_REGION_NAME,
)
from localstack.services.apigateway.helpers import (
    TAG_KEY_CUSTOM_ID,
    connect_api_gateway_to_sqs,
    get_resource_for_path,
    get_rest_api_paths,
    host_based_url,
    path_based_url,
)
from localstack.testing.pytest import markers
from localstack.utils import testutil
from localstack.utils.aws import arns, aws_stack
from localstack.utils.aws import resources as resource_util
from localstack.utils.collections import select_attributes
from localstack.utils.files import load_file
from localstack.utils.http import safe_requests as requests
from localstack.utils.json import clone
from localstack.utils.platform import get_arch
from localstack.utils.strings import short_uid, to_str
from localstack.utils.sync import retry
from localstack.utils.urls import localstack_host
from tests.aws.services.apigateway.apigateway_fixtures import (
    UrlType,
    api_invoke_url,
    create_rest_api_deployment,
    create_rest_api_integration,
    create_rest_api_integration_response,
    create_rest_api_method_response,
    create_rest_api_stage,
    create_rest_resource,
    create_rest_resource_method,
    delete_rest_api,
    get_rest_api,
    update_rest_api_deployment,
    update_rest_api_stage,
)
from tests.aws.services.apigateway.conftest import (
    APIGATEWAY_ASSUME_ROLE_POLICY,
    APIGATEWAY_LAMBDA_POLICY,
    APIGATEWAY_STEPFUNCTIONS_POLICY,
    STEPFUNCTIONS_ASSUME_ROLE_POLICY,
)
from tests.aws.services.lambda_.test_lambda import (
    TEST_LAMBDA_AWS_PROXY,
    TEST_LAMBDA_HTTP_RUST,
    TEST_LAMBDA_NODEJS,
    TEST_LAMBDA_NODEJS_APIGW_502,
    TEST_LAMBDA_NODEJS_APIGW_INTEGRATION,
    TEST_LAMBDA_PYTHON,
    TEST_LAMBDA_PYTHON_ECHO,
)

# TODO: split up the tests in this file into more specific test sub-modules

TEST_STAGE_NAME = "testing"

THIS_FOLDER = os.path.dirname(os.path.realpath(__file__))
TEST_SWAGGER_FILE_JSON = os.path.join(THIS_FOLDER, "../../files/swagger.json")
TEST_SWAGGER_FILE_YAML = os.path.join(THIS_FOLDER, "../../files/swagger.yaml")
TEST_IMPORT_REST_API_FILE = os.path.join(THIS_FOLDER, "../../files/pets.json")
TEST_IMPORT_MOCK_INTEGRATION = os.path.join(THIS_FOLDER, "../../files/openapi-mock.json")
TEST_IMPORT_REST_API_ASYNC_LAMBDA = os.path.join(THIS_FOLDER, "../../files/api_definition.yaml")

ApiGatewayLambdaProxyIntegrationTestResult = namedtuple(
    "ApiGatewayLambdaProxyIntegrationTestResult",
    [
        "data",
        "resource",
        "result",
        "url",
        "path_with_replace",
    ],
)
# template used to transform incoming requests at the API Gateway (stream name to be filled in later)
APIGATEWAY_DATA_INBOUND_TEMPLATE = """{
    "StreamName": "%s",
    "Records": [
        #set( $numRecords = $input.path('$.records').size() )
        #if($numRecords > 0)
        #set( $maxIndex = $numRecords - 1 )
        #foreach( $idx in [0..$maxIndex] )
        #set( $elem = $input.path("$.records[${idx}]") )
        #set( $elemJsonB64 = $util.base64Encode($elem.data) )
        {
            "Data": "$elemJsonB64",
            "PartitionKey": #if( $elem.partitionKey != '')"$elem.partitionKey"
                            #else"$elemJsonB64.length()"#end
        }#if($foreach.hasNext),#end
        #end
        #end
    ]
}"""


@pytest.fixture
def integration_lambda(create_lambda_function):
    function_name = f"apigw-int-{short_uid()}"
    create_lambda_function(handler_file=TEST_LAMBDA_PYTHON, func_name=function_name)
    return function_name


class TestAPIGateway:
    # endpoint paths
    API_PATH_LAMBDA_PROXY_BACKEND = "/lambda/foo1"
    API_PATH_LAMBDA_PROXY_BACKEND_WITH_PATH_PARAM = "/lambda/{test_param1}"
    API_PATH_LAMBDA_PROXY_BACKEND_ANY_METHOD = "/lambda-any-method/foo1"
    API_PATH_LAMBDA_PROXY_BACKEND_ANY_METHOD_WITH_PATH_PARAM = "/lambda-any-method/{test_param1}"
    API_PATH_LAMBDA_PROXY_BACKEND_WITH_IS_BASE64 = "/lambda-is-base64/foo1"

    TEST_API_GATEWAY_AUTHORIZER = {
        "name": "test",
        "type": "TOKEN",
        "providerARNs": ["arn:aws:cognito-idp:us-east-1:123412341234:userpool/us-east-1_123412341"],
        "authType": "custom",
        "authorizerUri": "arn:aws:apigateway:us-east-1:lambda:path/2015-03-31/functions/"
        + "arn:aws:lambda:us-east-1:123456789012:function:myApiAuthorizer"
        "/invocations",
        "authorizerCredentials": "arn:aws:iam::123456789012:role/apigAwsProxyRole",
        "identitySource": "method.request.header.Authorization",
        "identityValidationExpression": ".*",
        "authorizerResultTtlInSeconds": 300,
    }
    TEST_API_GATEWAY_AUTHORIZER_OPS = [{"op": "replace", "path": "/name", "value": "test1"}]

    @markers.aws.validated
    def test_delete_rest_api_with_invalid_id(self, aws_client):
        with pytest.raises(ClientError) as e:
            aws_client.apigateway.delete_rest_api(restApiId="foobar")

        assert e.value.response["Error"]["Code"] == "NotFoundException"
        assert "Invalid API identifier specified" in e.value.response["Error"]["Message"]
        assert "foobar" in e.value.response["Error"]["Message"]

    @pytest.mark.parametrize("url_function", [path_based_url, host_based_url])
    @markers.aws.unknown
    def test_create_rest_api_with_custom_id(self, create_rest_apigw, url_function, aws_client):
        apigw_name = f"gw-{short_uid()}"
        test_id = "testId123"
        api_id, name, _ = create_rest_apigw(name=apigw_name, tags={TAG_KEY_CUSTOM_ID: test_id})
        assert test_id == api_id
        assert apigw_name == name
        api_id, name = get_rest_api(aws_client.apigateway, restApiId=test_id)
        assert test_id == api_id
        assert apigw_name == name

        spec_file = load_file(TEST_IMPORT_MOCK_INTEGRATION)
        aws_client.apigateway.put_rest_api(restApiId=test_id, body=spec_file, mode="overwrite")

        url = url_function(test_id, stage_name="latest", path="/echo/foobar")
        response = requests.get(url)

        assert response.ok
        assert response._content == b'{"echo": "foobar", "response": "mocked"}'

    @markers.aws.unknown
    def test_update_rest_api_deployment(self, create_rest_apigw, aws_client):
        api_id, _, root = create_rest_apigw(name="test_gateway5")

        create_rest_resource_method(
            aws_client.apigateway,
            restApiId=api_id,
            resourceId=root,
            httpMethod="GET",
            authorizationType="none",
        )

        create_rest_api_integration(
            aws_client.apigateway,
            restApiId=api_id,
            resourceId=root,
            httpMethod="GET",
            type="HTTP",
            uri="http://httpbin.org/robots.txt",
            integrationHttpMethod="POST",
        )
        create_rest_api_integration_response(
            aws_client.apigateway,
            restApiId=api_id,
            resourceId=root,
            httpMethod="GET",
            statusCode="200",
            selectionPattern="foobar",
            responseTemplates={},
        )

        deployment_id, _ = create_rest_api_deployment(
            aws_client.apigateway, restApiId=api_id, description="my deployment"
        )
        patch_operations = [{"op": "replace", "path": "/description", "value": "new-description"}]
        deployment = update_rest_api_deployment(
            aws_client.apigateway,
            restApiId=api_id,
            deploymentId=deployment_id,
            patchOperations=patch_operations,
        )
        assert deployment["description"] == "new-description"

    @markers.aws.unknown
    def test_api_gateway_lambda_integration(
        self, create_rest_apigw, create_lambda_function, aws_client
    ):
        """
        API gateway to lambda integration test returns a response with the same body as the lambda
        function input event.
        """
        fn_name = f"test-{short_uid()}"
        lambda_arn = create_lambda_function(
            func_name=fn_name,
            handler_file=TEST_LAMBDA_AWS_PROXY,
            runtime=Runtime.python3_9,
        )["CreateFunctionResponse"]["FunctionArn"]

        api_id, _, root = create_rest_apigw(name="aws lambda api")
        resource_id, _ = create_rest_resource(
            aws_client.apigateway, restApiId=api_id, parentId=root, pathPart="test"
        )

        # create method and integration
        create_rest_resource_method(
            aws_client.apigateway,
            restApiId=api_id,
            resourceId=resource_id,
            httpMethod="GET",
            authorizationType="NONE",
        )
        create_rest_api_integration(
            aws_client.apigateway,
            restApiId=api_id,
            resourceId=resource_id,
            httpMethod="GET",
            integrationHttpMethod="GET",
            type="AWS_PROXY",
            uri=f"arn:aws:apigateway:{TEST_AWS_REGION_NAME}:lambda:path//2015-03-31/function"
            f"s/{lambda_arn}/invocations",
        )

        url = api_invoke_url(api_id=api_id, stage="local", path="/test")
        response = requests.get(url)
        body = response.json()
        assert response.status_code == 200
        # authorizer contains an object that does not contain the authorizer type ('lambda', 'sns')
        # TODO this should not only be empty, but the key should not exist (like in aws)
        assert not body.get("requestContext").get("authorizer")

    @markers.aws.validated
    def test_api_gateway_lambda_integration_aws_type(
        self, create_lambda_function, create_rest_apigw, aws_client
    ):
        region_name = aws_client.apigateway._client_config.region_name
        fn_name = f"test-{short_uid()}"
        create_lambda_function(
            func_name=fn_name,
            handler_file=TEST_LAMBDA_PYTHON_ECHO,
            runtime=Runtime.python3_9,
        )
        lambda_arn = aws_client.lambda_.get_function(FunctionName=fn_name)["Configuration"][
            "FunctionArn"
        ]

        api_id, _, root = create_rest_apigw(name="aws lambda api")
        resource_id, _ = create_rest_resource(
            aws_client.apigateway, restApiId=api_id, parentId=root, pathPart="test"
        )
        create_rest_resource_method(
            aws_client.apigateway,
            restApiId=api_id,
            resourceId=resource_id,
            httpMethod="POST",
            authorizationType="NONE",
        )
        create_rest_api_integration(
            aws_client.apigateway,
            restApiId=api_id,
            resourceId=resource_id,
            httpMethod="POST",
            integrationHttpMethod="POST",
            type="AWS",
            uri=f"arn:aws:apigateway:{region_name}:lambda:path//2015-03-31/functions/"
            f"{lambda_arn}/invocations",
            requestTemplates={
                "application/json": '#set($allParams = $input.params())\n{\n"body-json" : $input.json("$"),\n"params" : {\n#foreach($type in $allParams.keySet())\n    #set($params = $allParams.get($type))\n"$type" : {\n    #foreach($paramName in $params.keySet())\n    "$paramName" : "$util.escapeJavaScript($params.get($paramName))"\n        #if($foreach.hasNext),#end\n    #end\n}\n    #if($foreach.hasNext),#end\n#end\n},\n"stage-variables" : {\n#foreach($key in $stageVariables.keySet())\n"$key" : "$util.escapeJavaScript($stageVariables.get($key))"\n    #if($foreach.hasNext),#end\n#end\n},\n"context" : {\n    "api-id" : "$context.apiId",\n    "api-key" : "$context.identity.apiKey",\n    "http-method" : "$context.httpMethod",\n    "stage" : "$context.stage",\n    "source-ip" : "$context.identity.sourceIp",\n    "user-agent" : "$context.identity.userAgent",\n    "request-id" : "$context.requestId",\n    "resource-id" : "$context.resourceId",\n    "resource-path" : "$context.resourcePath"\n    }\n}\n'
            },
        )
        create_rest_api_method_response(
            aws_client.apigateway,
            restApiId=api_id,
            resourceId=resource_id,
            httpMethod="POST",
            statusCode="200",
            responseParameters={
                "method.response.header.Content-Type": False,
                "method.response.header.Access-Control-Allow-Origin": False,
            },
        )
        create_rest_api_integration_response(
            aws_client.apigateway,
            restApiId=api_id,
            resourceId=resource_id,
            httpMethod="POST",
            statusCode="200",
            responseTemplates={"text/html": "$input.path('$')"},
            responseParameters={
                "method.response.header.Access-Control-Allow-Origin": "'*'",
                "method.response.header.Content-Type": "'text/html'",
            },
        )
        deployment_id, _ = create_rest_api_deployment(aws_client.apigateway, restApiId=api_id)
        stage = create_rest_api_stage(
            aws_client.apigateway, restApiId=api_id, stageName="local", deploymentId=deployment_id
        )

        update_rest_api_stage(
            aws_client.apigateway,
            restApiId=api_id,
            stageName="local",
            patchOperations=[{"op": "replace", "path": "/cacheClusterEnabled", "value": "true"}],
        )
        aws_account_id = aws_client.sts.get_caller_identity()["Account"]
        source_arn = f"arn:aws:execute-api:{region_name}:{aws_account_id}:{api_id}/*/*/test"

        aws_client.lambda_.add_permission(
            FunctionName=lambda_arn,
            StatementId=str(short_uid()),
            Action="lambda:InvokeFunction",
            Principal="apigateway.amazonaws.com",
            SourceArn=source_arn,
        )

        url = api_invoke_url(api_id, stage=stage, path="/test")
        response = requests.post(url, json={"test": "test"})

        assert response.headers["Content-Type"] == "text/html"
        assert response.headers["Access-Control-Allow-Origin"] == "*"

    @pytest.mark.parametrize("url_type", [UrlType.HOST_BASED, UrlType.PATH_BASED])
    @pytest.mark.parametrize("disable_custom_cors", [True, False])
    @pytest.mark.parametrize("origin", ["http://allowed", "http://denied"])
    @markers.aws.only_localstack
    def test_invoke_endpoint_cors_headers(
        self, url_type, disable_custom_cors, origin, monkeypatch, aws_client
    ):
        monkeypatch.setattr(config, "DISABLE_CUSTOM_CORS_APIGATEWAY", disable_custom_cors)
        monkeypatch.setattr(
            cors, "ALLOWED_CORS_ORIGINS", cors.ALLOWED_CORS_ORIGINS + ["http://allowed"]
        )

        responses = [
            {
                "statusCode": "200",
                "httpMethod": "OPTIONS",
                "responseParameters": {
                    "method.response.header.Access-Control-Allow-Origin": "'http://test.com'",
                    "method.response.header.Vary": "'Origin'",
                },
            }
        ]
        api_id = self.create_api_gateway_and_deploy(
            aws_client.apigateway,
            aws_client.dynamodb,
            integration_type="MOCK",
            integration_responses=responses,
            stage_name=TEST_STAGE_NAME,
        )

        # invoke endpoint with Origin header
        endpoint = api_invoke_url(api_id, stage=TEST_STAGE_NAME, path="/", url_type=url_type)
        response = requests.options(endpoint, headers={"Origin": origin})

        # assert response codes and CORS headers
        if disable_custom_cors:
            if origin == "http://allowed":
                assert response.status_code == 204
                assert "http://allowed" in response.headers["Access-Control-Allow-Origin"]
            else:
                assert response.status_code == 403
        else:
            assert response.status_code == 200
            assert "http://test.com" in response.headers["Access-Control-Allow-Origin"]

    @markers.aws.unknown
    def test_api_gateway_lambda_proxy_integration(self, integration_lambda, aws_client):
        self._test_api_gateway_lambda_proxy_integration(
            integration_lambda,
            self.API_PATH_LAMBDA_PROXY_BACKEND,
            aws_client.apigateway,
        )

    @markers.aws.unknown
    def test_api_gateway_lambda_proxy_integration_with_path_param(
        self, integration_lambda, aws_client
    ):
        self._test_api_gateway_lambda_proxy_integration(
            integration_lambda,
            self.API_PATH_LAMBDA_PROXY_BACKEND_WITH_PATH_PARAM,
            aws_client.apigateway,
        )

    @markers.aws.unknown
    def test_api_gateway_lambda_proxy_integration_with_is_base_64_encoded(
        self, integration_lambda, aws_client
    ):
        # Test the case where `isBase64Encoded` is enabled.
        content = b"hello, please base64 encode me"

        def _mutate_data(data) -> None:
            data["return_is_base_64_encoded"] = True
            data["return_raw_body"] = base64.b64encode(content).decode("utf8")

        test_result = self._test_api_gateway_lambda_proxy_integration_no_asserts(
            integration_lambda,
            self.API_PATH_LAMBDA_PROXY_BACKEND_WITH_IS_BASE64,
            aws_client.apigateway,
            data_mutator_fn=_mutate_data,
        )

        # Ensure that `invoke_rest_api_integration_backend` correctly decodes the base64 content
        assert test_result.result.status_code == 203
        assert test_result.result.content == content

    def _test_api_gateway_lambda_proxy_integration_no_asserts(
        self,
        fn_name: str,
        path: str,
        apigw_client,
        data_mutator_fn: Optional[Callable] = None,
    ) -> ApiGatewayLambdaProxyIntegrationTestResult:
        """
        Perform the setup needed to do a POST against a Lambda Proxy Integration;
        then execute the POST.

        :param data_mutator_fn: a Callable[[Dict], None] that lets us mutate the
          data dictionary before sending it off to the lambda.
        """
        # create API Gateway and connect it to the Lambda proxy backend
        lambda_uri = arns.lambda_function_arn(fn_name, TEST_AWS_ACCOUNT_ID, TEST_AWS_REGION_NAME)
        invocation_uri = "arn:aws:apigateway:%s:lambda:path/2015-03-31/functions/%s/invocations"
        target_uri = invocation_uri % (TEST_AWS_REGION_NAME, lambda_uri)

        result = testutil.connect_api_gateway_to_http_with_lambda_proxy(
            "test_gateway2",
            target_uri,
            path=path,
            stage_name=TEST_STAGE_NAME,
            client=apigw_client,
        )

        api_id = result["id"]
        path_map = get_rest_api_paths(
            account_id=TEST_AWS_ACCOUNT_ID, region_name=TEST_AWS_REGION_NAME, rest_api_id=api_id
        )
        _, resource = get_resource_for_path(path, method="POST", path_map=path_map)

        # make test request to gateway and check response
        path_with_replace = path.replace("{test_param1}", "foo1")
        path_with_params = path_with_replace + "?foo=foo&bar=bar&bar=baz"

        url = path_based_url(api_id=api_id, stage_name=TEST_STAGE_NAME, path=path_with_params)

        # These values get read in `lambda_integration.py`
        data = {"return_status_code": 203, "return_headers": {"foo": "bar123"}}
        if data_mutator_fn:
            assert callable(data_mutator_fn)
            data_mutator_fn(data)
        result = requests.post(
            url,
            data=json.dumps(data),
            headers={"User-Agent": "python-requests/testing"},
        )

        return ApiGatewayLambdaProxyIntegrationTestResult(
            data=data,
            resource=resource,
            result=result,
            url=url,
            path_with_replace=path_with_replace,
        )

    def _test_api_gateway_lambda_proxy_integration(
        self,
        fn_name: str,
        path: str,
        apigw_client,
    ) -> None:
        test_result = self._test_api_gateway_lambda_proxy_integration_no_asserts(
            fn_name, path, apigw_client
        )
        data, resource, result, url, path_with_replace = test_result

        assert result.status_code == 203
        assert result.headers.get("foo") == "bar123"
        assert "set-cookie" in result.headers

        try:
            parsed_body = json.loads(to_str(result.content))
        except json.decoder.JSONDecodeError as e:
            raise Exception(
                "Couldn't json-decode content: {}".format(to_str(result.content))
            ) from e
        assert parsed_body.get("return_status_code") == 203
        assert parsed_body.get("return_headers") == {"foo": "bar123"}
        assert parsed_body.get("queryStringParameters") == {"foo": "foo", "bar": "baz"}

        request_context = parsed_body.get("requestContext")
        source_ip = request_context["identity"].pop("sourceIp")

        assert re.match(r"^\d{1,3}\.\d{1,3}\.\d{1,3}\.\d{1,3}$", source_ip)

        expected_path = f"/{TEST_STAGE_NAME}/lambda/foo1"
        assert expected_path == request_context["path"]
        assert request_context.get("stageVariables") is None
        assert TEST_AWS_ACCOUNT_ID == request_context["accountId"]
        assert resource.get("id") == request_context["resourceId"]
        assert request_context["stage"] == TEST_STAGE_NAME
        assert "python-requests/testing" == request_context["identity"]["userAgent"]
        assert "POST" == request_context["httpMethod"]
        assert "HTTP/1.1" == request_context["protocol"]
        assert "requestTimeEpoch" in request_context
        assert "requestTime" in request_context
        assert "requestId" in request_context

        # assert that header keys are lowercase (as in AWS)
        headers = parsed_body.get("headers") or {}
        header_names = list(headers.keys())
        assert "Host" in header_names
        assert "Content-Length" in header_names
        assert "User-Agent" in header_names

        result = requests.delete(url, data=json.dumps(data))
        assert 204 == result.status_code

        # send message with non-ASCII chars
        body_msg = "🙀 - 参よ"
        result = requests.post(url, data=json.dumps({"return_raw_body": body_msg}))
        assert body_msg == to_str(result.content)

        # send message with binary data
        binary_msg = b"\xff \xaa \x11"
        result = requests.post(url, data=binary_msg)
        result_content = json.loads(to_str(result.content))
        assert "/yCqIBE=" == result_content["body"]
        assert ["isBase64Encoded"]

    @markers.aws.unknown
    def test_api_gateway_lambda_proxy_integration_any_method(self, integration_lambda):
        self._test_api_gateway_lambda_proxy_integration_any_method(
            integration_lambda, self.API_PATH_LAMBDA_PROXY_BACKEND_ANY_METHOD
        )

    @markers.aws.unknown
    def test_api_gateway_lambda_proxy_integration_any_method_with_path_param(
        self, integration_lambda
    ):
        self._test_api_gateway_lambda_proxy_integration_any_method(
            integration_lambda,
            self.API_PATH_LAMBDA_PROXY_BACKEND_ANY_METHOD_WITH_PATH_PARAM,
        )

    @markers.aws.unknown
    def test_api_gateway_lambda_asynchronous_invocation(
        self, create_rest_apigw, create_lambda_function, aws_client
    ):
        api_gateway_name = f"api_gateway_{short_uid()}"
        rest_api_id, _, _ = create_rest_apigw(name=api_gateway_name)

        fn_name = f"test-{short_uid()}"
        lambda_arn = create_lambda_function(
            handler_file=TEST_LAMBDA_NODEJS, func_name=fn_name, runtime=Runtime.nodejs16_x
        )["CreateFunctionResponse"]["FunctionArn"]

        spec_file = load_file(TEST_IMPORT_REST_API_ASYNC_LAMBDA)
        spec_file = spec_file.replace("${lambda_invocation_arn}", lambda_arn)

        aws_client.apigateway.put_rest_api(restApiId=rest_api_id, body=spec_file, mode="overwrite")
        url = path_based_url(api_id=rest_api_id, stage_name="latest", path="/wait/3")
        result = requests.get(url)
        assert result.status_code == 200
        assert result.content == b""

    @markers.aws.unknown
    def test_api_gateway_mock_integration(self, create_rest_apigw, aws_client):
        rest_api_name = f"apigw-{short_uid()}"
        rest_api_id, _, _ = create_rest_apigw(name=rest_api_name)

        spec_file = load_file(TEST_IMPORT_MOCK_INTEGRATION)
        aws_client.apigateway.put_rest_api(restApiId=rest_api_id, body=spec_file, mode="overwrite")

        url = path_based_url(api_id=rest_api_id, stage_name="latest", path="/echo/foobar")
        response = requests.get(url)
        assert response._content == b'{"echo": "foobar", "response": "mocked"}'

    @pytest.mark.xfail(reason="Behaviour is not AWS compliant, need to recreate this test")
    @markers.aws.unknown
    # TODO rework or remove this test
    def test_api_gateway_authorizer_crud(self, aws_client):
        get_api_gateway_id = "fugvjdxtri"

        authorizer = aws_client.apigateway.create_authorizer(
            restApiId=get_api_gateway_id, **self.TEST_API_GATEWAY_AUTHORIZER
        )

        authorizer_id = authorizer.get("id")

        create_result = aws_client.apigateway.get_authorizer(
            restApiId=get_api_gateway_id, authorizerId=authorizer_id
        )

        # ignore boto3 stuff
        del create_result["ResponseMetadata"]

        create_expected = clone(self.TEST_API_GATEWAY_AUTHORIZER)
        create_expected["id"] = authorizer_id

        assert create_expected == create_result

        aws_client.apigateway.update_authorizer(
            restApiId=get_api_gateway_id,
            authorizerId=authorizer_id,
            patchOperations=self.TEST_API_GATEWAY_AUTHORIZER_OPS,
        )

        update_result = aws_client.apigateway.get_authorizer(
            restApiId=get_api_gateway_id, authorizerId=authorizer_id
        )

        # ignore boto3 stuff
        del update_result["ResponseMetadata"]

        update_expected = apply_patch(create_expected, self.TEST_API_GATEWAY_AUTHORIZER_OPS)

        assert update_expected == update_result

        aws_client.apigateway.delete_authorizer(
            restApiId=get_api_gateway_id, authorizerId=authorizer_id
        )

        with pytest.raises(Exception):
            aws_client.apigateway.get_authorizer(
                restApiId=get_api_gateway_id, authorizerId=authorizer_id
            )

    @markers.aws.unknown
    def test_malformed_response_apigw_invocation(self, create_lambda_function, aws_client):
        lambda_name = f"test_lambda_{short_uid()}"
        lambda_resource = "/api/v1/{proxy+}"
        lambda_path = "/api/v1/hello/world"

        lambda_uri = create_lambda_function(
            func_name=lambda_name,
            zip_file=testutil.create_zip_file(TEST_LAMBDA_NODEJS_APIGW_502, get_content=True),
            runtime=Runtime.nodejs16_x,
            handler="apigw_502.handler",
        )["CreateFunctionResponse"]["FunctionArn"]

        target_uri = f"arn:aws:apigateway:{TEST_AWS_REGION_NAME}:lambda:path/2015-03-31/functions/{lambda_uri}/invocations"
        result = testutil.connect_api_gateway_to_http_with_lambda_proxy(
            "test_gateway",
            target_uri,
            path=lambda_resource,
            stage_name="testing",
        )
        api_id = result["id"]
        url = path_based_url(api_id=api_id, stage_name="testing", path=lambda_path)
        result = requests.get(url)

        assert result.status_code == 502
        assert result.headers.get("Content-Type") == "application/json"
        assert json.loads(result.content)["message"] == "Internal server error"

    @markers.aws.unknown
    def test_api_gateway_handle_domain_name(self, aws_client):
        domain_name = f"{short_uid()}.example.com"
        apigw_client = aws_client.apigateway
        rs = apigw_client.create_domain_name(domainName=domain_name)
        assert 201 == rs["ResponseMetadata"]["HTTPStatusCode"]
        rs = apigw_client.get_domain_name(domainName=domain_name)
        assert 200 == rs["ResponseMetadata"]["HTTPStatusCode"]
        assert domain_name == rs["domainName"]
        apigw_client.delete_domain_name(domainName=domain_name)

    def _test_api_gateway_lambda_proxy_integration_any_method(self, fn_name, path):
        # create API Gateway and connect it to the Lambda proxy backend
        lambda_uri = arns.lambda_function_arn(fn_name, TEST_AWS_ACCOUNT_ID, TEST_AWS_REGION_NAME)
        target_uri = arns.apigateway_invocations_arn(lambda_uri, TEST_AWS_REGION_NAME)

        result = testutil.connect_api_gateway_to_http_with_lambda_proxy(
            "test_gateway3",
            target_uri,
            methods=["ANY"],
            path=path,
            stage_name=TEST_STAGE_NAME,
        )

        # make test request to gateway and check response
        path = path.replace("{test_param1}", "foo1")
        url = path_based_url(api_id=result["id"], stage_name=TEST_STAGE_NAME, path=path)
        data = {}

        for method in ("GET", "POST", "PUT", "PATCH", "DELETE", "OPTIONS"):
            body = json.dumps(data) if method in ("POST", "PUT", "PATCH") else None
            result = getattr(requests, method.lower())(url, data=body)
            if method != "DELETE":
                assert 200 == result.status_code
                parsed_body = json.loads(to_str(result.content))
                assert method == parsed_body.get("httpMethod")
            else:
                assert 204 == result.status_code

    @markers.aws.unknown
    def test_apigateway_with_custom_authorization_method(
        self, create_rest_apigw, aws_client, integration_lambda
    ):
        # create Lambda function
        lambda_uri = arns.lambda_function_arn(
            integration_lambda, TEST_AWS_ACCOUNT_ID, TEST_AWS_REGION_NAME
        )

        # create REST API
        api_id, _, _ = create_rest_apigw(name="test-api")
        root_res_id = aws_client.apigateway.get_resources(restApiId=api_id)["items"][0]["id"]

        # create authorizer at root resource
        authorizer = aws_client.apigateway.create_authorizer(
            restApiId=api_id,
            name="lambda_authorizer",
            type="TOKEN",
            authorizerUri="arn:aws:apigateway:us-east-1:lambda:path/ \
                2015-03-31/functions/{}/invocations".format(
                lambda_uri
            ),
            identitySource="method.request.header.Auth",
        )

        # create method with custom authorizer
        is_api_key_required = True
        method_response = aws_client.apigateway.put_method(
            restApiId=api_id,
            resourceId=root_res_id,
            httpMethod="GET",
            authorizationType="CUSTOM",
            authorizerId=authorizer["id"],
            apiKeyRequired=is_api_key_required,
        )

        assert authorizer["id"] == method_response["authorizerId"]

    @markers.aws.unknown
    def test_base_path_mapping(self, create_rest_apigw, aws_client):
        rest_api_id, _, _ = create_rest_apigw(name="my_api", description="this is my api")

        # CREATE
        domain_name = "domain1.example.com"
        aws_client.apigateway.create_domain_name(domainName=domain_name)
        root_res_id = aws_client.apigateway.get_resources(restApiId=rest_api_id)["items"][0]["id"]
        res_id = aws_client.apigateway.create_resource(
            restApiId=rest_api_id, parentId=root_res_id, pathPart="path"
        )["id"]
        aws_client.apigateway.put_method(
            restApiId=rest_api_id, resourceId=res_id, httpMethod="GET", authorizationType="NONE"
        )
        aws_client.apigateway.put_integration(
            restApiId=rest_api_id, resourceId=res_id, httpMethod="GET", type="MOCK"
        )
        depl_id = aws_client.apigateway.create_deployment(restApiId=rest_api_id)["id"]
        aws_client.apigateway.create_stage(
            restApiId=rest_api_id, deploymentId=depl_id, stageName="dev"
        )
        base_path = "foo"
        result = aws_client.apigateway.create_base_path_mapping(
            domainName=domain_name,
            basePath=base_path,
            restApiId=rest_api_id,
            stage="dev",
        )
        assert result["ResponseMetadata"]["HTTPStatusCode"] in [200, 201]

        # LIST
        result = aws_client.apigateway.get_base_path_mappings(domainName=domain_name)
        assert 200 == result["ResponseMetadata"]["HTTPStatusCode"]
        expected = {"basePath": base_path, "restApiId": rest_api_id, "stage": "dev"}
        assert [expected] == result["items"]

        # GET
        result = aws_client.apigateway.get_base_path_mapping(
            domainName=domain_name, basePath=base_path
        )
        assert 200 == result["ResponseMetadata"]["HTTPStatusCode"]
        assert expected == select_attributes(result, ["basePath", "restApiId", "stage"])

        # UPDATE
        result = aws_client.apigateway.update_base_path_mapping(
            domainName=domain_name, basePath=base_path, patchOperations=[]
        )
        assert 200 == result["ResponseMetadata"]["HTTPStatusCode"]

        # DELETE
        aws_client.apigateway.delete_base_path_mapping(domainName=domain_name, basePath=base_path)
        with pytest.raises(Exception):
            aws_client.apigateway.get_base_path_mapping(domainName=domain_name, basePath=base_path)
        with pytest.raises(Exception):
            aws_client.apigateway.delete_base_path_mapping(
                domainName=domain_name, basePath=base_path
            )

    @markers.aws.unknown
    def test_base_path_mapping_root(self, aws_client):
        client = aws_client.apigateway
        response = client.create_rest_api(name="my_api2", description="this is my api")
        rest_api_id = response["id"]

        # CREATE
        domain_name = "domain2.example.com"
        client.create_domain_name(domainName=domain_name)
        root_res_id = client.get_resources(restApiId=rest_api_id)["items"][0]["id"]
        res_id = client.create_resource(
            restApiId=rest_api_id, parentId=root_res_id, pathPart="path"
        )["id"]
        client.put_method(
            restApiId=rest_api_id, resourceId=res_id, httpMethod="GET", authorizationType="NONE"
        )
        client.put_integration(
            restApiId=rest_api_id, resourceId=res_id, httpMethod="GET", type="MOCK"
        )
        depl_id = client.create_deployment(restApiId=rest_api_id)["id"]
        client.create_stage(restApiId=rest_api_id, deploymentId=depl_id, stageName="dev")
        result = client.create_base_path_mapping(
            domainName=domain_name,
            basePath="",
            restApiId=rest_api_id,
            stage="dev",
        )
        assert result["ResponseMetadata"]["HTTPStatusCode"] in [200, 201]

        base_path = "(none)"
        # LIST
        result = client.get_base_path_mappings(domainName=domain_name)
        assert 200 == result["ResponseMetadata"]["HTTPStatusCode"]
        expected = {"basePath": "(none)", "restApiId": rest_api_id, "stage": "dev"}
        assert [expected] == result["items"]

        # GET
        result = client.get_base_path_mapping(domainName=domain_name, basePath=base_path)
        assert 200 == result["ResponseMetadata"]["HTTPStatusCode"]
        assert expected == select_attributes(result, ["basePath", "restApiId", "stage"])

        # UPDATE
        result = client.update_base_path_mapping(
            domainName=domain_name, basePath=base_path, patchOperations=[]
        )
        assert 200 == result["ResponseMetadata"]["HTTPStatusCode"]

        # DELETE
        client.delete_base_path_mapping(domainName=domain_name, basePath=base_path)
        with pytest.raises(Exception):
            client.get_base_path_mapping(domainName=domain_name, basePath=base_path)
        with pytest.raises(Exception):
            client.delete_base_path_mapping(domainName=domain_name, basePath=base_path)

    @markers.aws.unknown
    def test_api_account(self, create_rest_apigw, aws_client):
        rest_api_id, _, _ = create_rest_apigw(name="my_api", description="test 123")

        result = aws_client.apigateway.get_account()
        assert "UsagePlans" in result["features"]
        result = aws_client.apigateway.update_account(
            patchOperations=[{"op": "add", "path": "/features/-", "value": "foobar"}]
        )
        assert "foobar" in result["features"]

    @markers.aws.unknown
    def test_put_integration_dynamodb_proxy_validation_without_request_template(self, aws_client):
        api_id = self.create_api_gateway_and_deploy(aws_client.apigateway, aws_client.dynamodb)
        url = path_based_url(api_id=api_id, stage_name="staging", path="/")
        response = requests.put(
            url,
            json.dumps({"id": "id1", "data": "foobar123"}),
        )

        assert 400 == response.status_code

    @markers.aws.unknown
    def test_put_integration_dynamodb_proxy_validation_with_request_template(
        self, aws_client, dynamodb_create_table
    ):
        table = dynamodb_create_table()
        table_name = table["TableDescription"]["TableName"]

        # create API GW with DynamoDB integration
        request_templates = {
            "application/json": json.dumps(
                {
                    "TableName": table_name,
                    "Item": {
                        "id": {"S": "$input.path('id')"},
                        "data": {"S": "$input.path('data')"},
                    },
                }
            )
        }
        api_id = self.create_api_gateway_and_deploy(
            aws_client.apigateway, aws_client.dynamodb, request_templates=request_templates
        )
        url = path_based_url(api_id=api_id, stage_name="staging", path="/")

        # add item to table via API GW endpoint
        response = requests.put(
            url,
            json.dumps({"id": "id1", "data": "foobar123"}),
        )
        assert response.ok

        # assert that the item has been added to the table
        dynamo_client = aws_client.dynamodb
        result = dynamo_client.get_item(TableName=table_name, Key={"id": {"S": "id1"}})
        assert result["Item"]["data"] == {"S": "foobar123"}

    @markers.aws.unknown
    def test_multiple_api_keys_validate(self, aws_client):
        request_templates = {
            "application/json": json.dumps(
                {
                    "TableName": "MusicCollection",
                    "Item": {
                        "id": {"S": "$input.path('id')"},
                        "data": {"S": "$input.path('data')"},
                    },
                }
            )
        }

        api_id = self.create_api_gateway_and_deploy(
            aws_client.apigateway,
            aws_client.dynamodb,
            request_templates=request_templates,
            is_api_key_required=True,
        )
        url = path_based_url(api_id=api_id, stage_name="staging", path="/")

        # Create multiple usage plans
        usage_plan_ids = []
        for i in range(2):
            payload = {
                "name": f"APIKEYTEST-PLAN-{i}",
                "description": "Description",
                "quota": {"limit": 10, "period": "DAY", "offset": 0},
                "throttle": {"rateLimit": 2, "burstLimit": 1},
                "apiStages": [{"apiId": api_id, "stage": "staging"}],
                "tags": {"tag_key": "tag_value"},
            }
            usage_plan_ids.append(aws_client.apigateway.create_usage_plan(**payload)["id"])

        api_keys = []
        key_type = "API_KEY"
        # Create multiple API Keys in each usage plan
        for usage_plan_id, i in itertools.product(usage_plan_ids, range(2)):
            api_key = aws_client.apigateway.create_api_key(
                name=f"testMultipleApiKeys{i}", enabled=True
            )
            payload = {
                "usagePlanId": usage_plan_id,
                "keyId": api_key["id"],
                "keyType": key_type,
            }
            aws_client.apigateway.create_usage_plan_key(**payload)
            api_keys.append(api_key["value"])

        response = requests.put(
            url,
            json.dumps({"id": "id1", "data": "foobar123"}),
        )
        # when the api key is not passed as part of the header
        assert 403 == response.status_code

        # check that all API keys work
        for key in api_keys:
            response = requests.put(
                url,
                json.dumps({"id": "id1", "data": "foobar123"}),
                headers={"X-API-Key": key},
            )
            # when the api key is passed as part of the header
            assert 200 == response.status_code

        for usage_plan_id in usage_plan_ids:
            aws_client.apigateway.delete_usage_plan(usagePlanId=usage_plan_id)

    @markers.aws.validated
    @pytest.mark.parametrize("action", ["StartExecution", "DeleteStateMachine"])
    def test_apigateway_with_step_function_integration(
        self,
        action,
        create_lambda_function,
        create_rest_apigw,
        create_iam_role_with_policy,
        aws_client,
        account_id,
        snapshot,
    ):
        snapshot.add_transformer(snapshot.transform.key_value("executionArn", "executionArn"))
        snapshot.add_transformer(
            snapshot.transform.jsonpath(
                jsonpath="$..startDate",
                value_replacement="<startDate>",
                reference_replacement=False,
            )
        )

        region_name = aws_client.apigateway._client_config.region_name

        # create lambda
        fn_name = f"lambda-sfn-apigw-{short_uid()}"
        lambda_arn = create_lambda_function(
            handler_file=TEST_LAMBDA_PYTHON_ECHO,
            func_name=fn_name,
            runtime=Runtime.python3_9,
        )["CreateFunctionResponse"]["FunctionArn"]

        # create state machine and permissions for step function to invoke lambda
        role_name = f"sfn_role-{short_uid()}"
<<<<<<< HEAD
        role_arn = arns.role_arn(role_name, account_id)
=======
        role_arn = arns.iam_role_arn(role_name, account_id=aws_account_id)
>>>>>>> f7890b2b
        create_iam_role_with_policy(
            RoleName=role_name,
            PolicyName=f"sfn-role-policy-{short_uid()}",
            RoleDefinition=STEPFUNCTIONS_ASSUME_ROLE_POLICY,
            PolicyDefinition=APIGATEWAY_LAMBDA_POLICY,
        )

        state_machine_name = f"test-{short_uid()}"
        state_machine_def = {
            "Comment": "Hello World example",
            "StartAt": "step1",
            "States": {
                "step1": {"Type": "Task", "Resource": "__tbd__", "End": True},
            },
        }
        state_machine_def["States"]["step1"]["Resource"] = lambda_arn
        result = aws_client.stepfunctions.create_state_machine(
            name=state_machine_name,
            definition=json.dumps(state_machine_def),
            roleArn=role_arn,
            type="EXPRESS",
        )
        sm_arn = result["stateMachineArn"]

        # create REST API with integrations
        rest_api, _, root_id = create_rest_apigw(
            name=f"test-{short_uid()}", description="test-step-function-integration"
        )
        aws_client.apigateway.put_method(
            restApiId=rest_api,
            resourceId=root_id,
            httpMethod="POST",
            authorizationType="NONE",
        )
        create_rest_api_method_response(
            aws_client.apigateway,
            restApiId=rest_api,
            resourceId=root_id,
            httpMethod="POST",
            statusCode="200",
        )

        # give permission to api gateway to invoke step function
        uri = f"arn:aws:apigateway:{region_name}:states:action/{action}"
        assume_role_arn = create_iam_role_with_policy(
            RoleName=f"role-apigw-{short_uid()}",
            PolicyName=f"policy-apigw-{short_uid()}",
            RoleDefinition=APIGATEWAY_ASSUME_ROLE_POLICY,
            PolicyDefinition=APIGATEWAY_STEPFUNCTIONS_POLICY,
        )

        def _prepare_integration(request_template=None, response_template=None):
            aws_client.apigateway.put_integration(
                restApiId=rest_api,
                resourceId=root_id,
                httpMethod="POST",
                integrationHttpMethod="POST",
                type="AWS",
                uri=uri,
                credentials=assume_role_arn,
                requestTemplates=request_template,
            )

            aws_client.apigateway.put_integration_response(
                restApiId=rest_api,
                resourceId=root_id,
                selectionPattern="",
                responseTemplates=response_template,
                httpMethod="POST",
                statusCode="200",
            )

        test_data = {"test": "test-value"}
        url = api_invoke_url(api_id=rest_api, stage="dev", path="/")

        req_template = {
            "application/json": """
            {
            "input": "$util.escapeJavaScript($input.json('$'))",
            "stateMachineArn": "%s"
            }
            """
            % sm_arn
        }
        match action:
            case "StartExecution":
                _prepare_integration(req_template, response_template={})
                aws_client.apigateway.create_deployment(restApiId=rest_api, stageName="dev")

                # invoke stepfunction via API GW, assert results
                def _invoke_start_step_function():
                    resp = requests.post(url, data=json.dumps(test_data))
                    assert resp.ok
                    content = json.loads(resp.content)
                    assert "executionArn" in content
                    assert "startDate" in content
                    return content

                body = retry(_invoke_start_step_function, retries=15, sleep=0.8)
                snapshot.match("start_execution_response", body)

            case "StartSyncExecution":
                resp_template = {APPLICATION_JSON: "$input.path('$.output')"}
                _prepare_integration(req_template, resp_template)
                aws_client.apigateway.create_deployment(restApiId=rest_api, stageName="dev")
                input_data = {"input": json.dumps(test_data), "name": "MyExecution"}

                def _invoke_start_sync_step_function():
                    input_data["name"] += "1"
                    resp = requests.post(url, data=json.dumps(input_data))
                    assert resp.ok
                    body = json.loads(resp.content)
                    assert test_data == body
                    return body

                body = retry(_invoke_start_sync_step_function, retries=15, sleep=0.8)
                snapshot.match("start_sync_response", body)

            case "DeleteStateMachine":
                _prepare_integration({}, {})
                aws_client.apigateway.create_deployment(restApiId=rest_api, stageName="dev")

                def _invoke_step_function():
                    resp = requests.post(url, data=json.dumps({"stateMachineArn": sm_arn}))
                    # If the action is successful, the service sends back an HTTP 200 response with an empty HTTP body.
                    assert resp.ok
                    return json.loads(resp.content)

                body = retry(_invoke_step_function, retries=15, sleep=1)
                snapshot.match("delete_state_machine_response", body)

    @markers.aws.unknown
    def test_api_gateway_http_integration_with_path_request_parameter(
        self, create_rest_apigw, echo_http_server, aws_client
    ):
        # start test HTTP backend
        backend_base_url = echo_http_server
        backend_url = backend_base_url + "/person/{id}"

        # create rest api
        api_id, _, _ = create_rest_apigw(name="test")
        parent_response = aws_client.apigateway.get_resources(restApiId=api_id)
        parent_id = parent_response["items"][0]["id"]
        resource_1 = aws_client.apigateway.create_resource(
            restApiId=api_id, parentId=parent_id, pathPart="person"
        )
        resource_1_id = resource_1["id"]
        resource_2 = aws_client.apigateway.create_resource(
            restApiId=api_id, parentId=resource_1_id, pathPart="{id}"
        )
        resource_2_id = resource_2["id"]
        aws_client.apigateway.put_method(
            restApiId=api_id,
            resourceId=resource_2_id,
            httpMethod="GET",
            authorizationType="NONE",
            apiKeyRequired=False,
            requestParameters={"method.request.path.id": True},
        )
        aws_client.apigateway.put_integration(
            restApiId=api_id,
            resourceId=resource_2_id,
            httpMethod="GET",
            integrationHttpMethod="GET",
            type="HTTP",
            uri=backend_url,
            timeoutInMillis=3000,
            contentHandling="CONVERT_TO_BINARY",
            requestParameters={"integration.request.path.id": "method.request.path.id"},
        )
        aws_client.apigateway.create_deployment(restApiId=api_id, stageName="test")

        def _test_invoke(url):
            result = requests.get(url)
            content = json.loads(to_str(result.content))
            assert 200 == result.status_code
            assert re.search(
                "http://.*localhost.*/person/123",
                content["url"],
            )

        for use_hostname in [True, False]:
            for use_ssl in [True, False] if use_hostname else [False]:
                url = self._get_invoke_endpoint(
                    api_id,
                    stage="test",
                    path="/person/123",
                    use_hostname=use_hostname,
                    use_ssl=use_ssl,
                )
                _test_invoke(url)

    def _get_invoke_endpoint(
        self, api_id, stage="test", path="/", use_hostname=False, use_ssl=False
    ):
        path = path or "/"
        path = path if path.startswith(path) else f"/{path}"
        if use_hostname:
            host = f"{api_id}.execute-api.{localstack_host().host}"
            return f"{config.external_service_url(host=host)}/{stage}{path}"
        return f"{config.internal_service_url()}/restapis/{api_id}/{stage}/_user_request_{path}"

    @markers.aws.unknown
    def test_api_mock_integration_response_params(self, aws_client):
        resps = [
            {
                "statusCode": "204",
                "httpMethod": "OPTIONS",
                "responseParameters": {
                    "method.response.header.Access-Control-Allow-Methods": "'POST,OPTIONS'",
                    "method.response.header.Vary": "'Origin'",
                },
            }
        ]
        api_id = self.create_api_gateway_and_deploy(
            aws_client.apigateway,
            aws_client.dynamodb,
            integration_type="MOCK",
            integration_responses=resps,
        )

        url = path_based_url(api_id=api_id, stage_name=TEST_STAGE_NAME, path="/")
        result = requests.options(url)
        assert result.ok
        assert "Origin" == result.headers.get("vary")
        assert "POST,OPTIONS" == result.headers.get("Access-Control-Allow-Methods")

    @markers.aws.unknown
    def test_api_gateway_update_resource_path_part(self, create_rest_apigw, aws_client):
        api_id, _, _ = create_rest_apigw(name="test-api")
        root_res_id = aws_client.apigateway.get_resources(restApiId=api_id)["items"][0]["id"]
        api_resource = aws_client.apigateway.create_resource(
            restApiId=api_id, parentId=root_res_id, pathPart="test"
        )

        response = aws_client.apigateway.update_resource(
            restApiId=api_id,
            resourceId=api_resource.get("id"),
            patchOperations=[
                {"op": "replace", "path": "/pathPart", "value": "demo1"},
            ],
        )
        assert response.get("pathPart") == "demo1"
        response = aws_client.apigateway.get_resource(
            restApiId=api_id, resourceId=api_resource.get("id")
        )
        assert response.get("pathPart") == "demo1"

    @markers.aws.validated
    def test_response_headers_invocation_with_apigw(
        self, aws_client, create_rest_apigw, create_lambda_function, create_role_with_policy
    ):
        _, role_arn = create_role_with_policy(
            "Allow", "lambda:InvokeFunction", json.dumps(APIGATEWAY_ASSUME_ROLE_POLICY), "*"
        )

        function_name = f"test_lambda_{short_uid()}"
        create_function_response = create_lambda_function(
            func_name=function_name,
            handler_file=TEST_LAMBDA_NODEJS_APIGW_INTEGRATION,
            handler="apigw_integration.handler",
            runtime=Runtime.nodejs18_x,
        )

        lambda_arn = create_function_response["CreateFunctionResponse"]["FunctionArn"]
        target_uri = arns.apigateway_invocations_arn(
            lambda_arn, aws_client.apigateway.meta.region_name
        )

        api_id, _, root = create_rest_apigw(name=f"test-api-{short_uid()}")
        resource_id, _ = create_rest_resource(
            aws_client.apigateway, restApiId=api_id, parentId=root, pathPart="{proxy+}"
        )

        aws_client.apigateway.put_method(
            restApiId=api_id,
            resourceId=resource_id,
            httpMethod="GET",
            authorizationType="NONE",
        )
        aws_client.apigateway.put_integration(
            restApiId=api_id,
            resourceId=resource_id,
            httpMethod="GET",
            integrationHttpMethod="POST",
            type="AWS_PROXY",
            uri=target_uri,
            credentials=role_arn,
        )
        aws_client.apigateway.put_method_response(
            restApiId=api_id,
            resourceId=resource_id,
            httpMethod="GET",
            statusCode="200",
        )
        aws_client.apigateway.put_method_response(
            restApiId=api_id,
            resourceId=resource_id,
            httpMethod="GET",
            statusCode="400",
        )
        aws_client.apigateway.put_method_response(
            restApiId=api_id,
            resourceId=resource_id,
            httpMethod="GET",
            statusCode="500",
        )

        aws_client.apigateway.put_integration_response(
            restApiId=api_id,
            resourceId=resource_id,
            httpMethod="GET",
            statusCode="200",
            selectionPattern="^2.*",
        )
        aws_client.apigateway.put_integration_response(
            restApiId=api_id,
            resourceId=resource_id,
            httpMethod="GET",
            statusCode="400",
            selectionPattern="^4.*",
        )
        aws_client.apigateway.put_integration_response(
            restApiId=api_id,
            resourceId=resource_id,
            httpMethod="GET",
            statusCode="500",
            selectionPattern="^5.*",
        )
        aws_client.apigateway.create_deployment(restApiId=api_id, stageName="api")

        def invoke_api():
            url = api_invoke_url(
                api_id=api_id,
                stage="api",
                path="/hello/world",
            )
            result = requests.get(url)
            return result

        response = retry(invoke_api, retries=15, sleep=0.8)
        assert response.status_code == 300
        assert response.headers["Content-Type"] == "application/xml"
        body = xmltodict.parse(response.content)
        assert body.get("message") == "completed"

    @markers.aws.unknown
    def test_apigw_test_invoke_method_api(
        self, create_rest_apigw, create_lambda_function, aws_client
    ):
        # create test Lambda
        fn_name = f"test-{short_uid()}"
        lambda_arn_1 = create_lambda_function(
            handler_file=TEST_LAMBDA_NODEJS, func_name=fn_name, runtime=Runtime.nodejs16_x
        )["CreateFunctionResponse"]["FunctionArn"]

        # create REST API and test resource
        rest_api_id, _, _ = create_rest_apigw(name="test", description="test")
        root_resource = aws_client.apigateway.get_resources(restApiId=rest_api_id)
        resource = aws_client.apigateway.create_resource(
            restApiId=rest_api_id, parentId=root_resource["items"][0]["id"], pathPart="foo"
        )

        # create method and integration
        aws_client.apigateway.put_method(
            restApiId=rest_api_id,
            resourceId=resource["id"],
            httpMethod="GET",
            authorizationType="NONE",
        )
        aws_client.apigateway.put_integration(
            restApiId=rest_api_id,
            resourceId=resource["id"],
            httpMethod="GET",
            integrationHttpMethod="GET",
            type="AWS",
            uri="arn:aws:apigateway:{}:lambda:path//2015-03-31/functions/{}/invocations".format(
                TEST_AWS_REGION_NAME, lambda_arn_1
            ),
        )

        # run test_invoke_method API #1
        response = aws_client.apigateway.test_invoke_method(
            restApiId=rest_api_id,
            resourceId=resource["id"],
            httpMethod="GET",
            pathWithQueryString="/foo",
        )
        assert 200 == response["ResponseMetadata"]["HTTPStatusCode"]
        assert 200 == response.get("status")
        assert "response from" in json.loads(response.get("body")).get("body")

        # run test_invoke_method API #2
        response = aws_client.apigateway.test_invoke_method(
            restApiId=rest_api_id,
            resourceId=resource["id"],
            httpMethod="GET",
            pathWithQueryString="/foo",
            body='{"test": "val123"}',
            headers={"content-type": "application/json"},
        )
        assert 200 == response["ResponseMetadata"]["HTTPStatusCode"]
        assert 200 == response.get("status")
        assert "response from" in json.loads(response.get("body")).get("body")
        assert "val123" in json.loads(response.get("body")).get("body")

    @markers.aws.validated
    @pytest.mark.parametrize("stage_name", ["local", "dev"])
    def test_apigw_stage_variables(
        self, create_lambda_function, create_rest_apigw, stage_name, aws_client
    ):
        aws_account_id = aws_client.sts.get_caller_identity()["Account"]
        region_name = aws_client.apigateway._client_config.region_name
        api_id, _, root = create_rest_apigw(name="aws lambda api")
        resource_id, _ = create_rest_resource(
            aws_client.apigateway, restApiId=api_id, parentId=root, pathPart="test"
        )
        create_rest_resource_method(
            aws_client.apigateway,
            restApiId=api_id,
            resourceId=resource_id,
            httpMethod="POST",
            authorizationType="NONE",
        )

        fn_name = f"test-{short_uid()}"
        response = create_lambda_function(
            func_name=fn_name,
            handler_file=TEST_LAMBDA_PYTHON_ECHO,
            runtime=Runtime.python3_9,
        )
        lambda_arn = response["CreateFunctionResponse"]["FunctionArn"]

        if stage_name == "dev":
            uri = f"arn:aws:apigateway:{region_name}:lambda:path/2015-03-31/functions/arn:aws:lambda:{region_name}:{aws_account_id}:function:${{stageVariables.lambdaFunction}}/invocations"
        else:
            uri = f"arn:aws:apigateway:{region_name}:lambda:path/2015-03-31/functions/arn:aws:lambda:{region_name}:{aws_account_id}:function:{fn_name}/invocations"

        create_rest_api_integration(
            aws_client.apigateway,
            restApiId=api_id,
            resourceId=resource_id,
            httpMethod="POST",
            integrationHttpMethod="POST",
            type="AWS",
            uri=uri,
            requestTemplates={"application/json": '{ "version": "$stageVariables.version" }'},
        )
        create_rest_api_method_response(
            aws_client.apigateway,
            restApiId=api_id,
            resourceId=resource_id,
            httpMethod="POST",
            statusCode="200",
            responseParameters={
                "method.response.header.Content-Type": False,
                "method.response.header.Access-Control-Allow-Origin": False,
            },
        )
        create_rest_api_integration_response(
            aws_client.apigateway,
            restApiId=api_id,
            resourceId=resource_id,
            httpMethod="POST",
            statusCode="200",
        )
        deployment_id, _ = create_rest_api_deployment(aws_client.apigateway, restApiId=api_id)

        stage_variables = (
            {"lambdaFunction": fn_name, "version": "1.0"} if stage_name == "dev" else {}
        )
        create_rest_api_stage(
            aws_client.apigateway,
            restApiId=api_id,
            stageName=stage_name,
            deploymentId=deployment_id,
            variables=stage_variables,
        )

        source_arn = f"arn:aws:execute-api:{region_name}:{aws_account_id}:{api_id}/*/*/test"
        aws_client.lambda_.add_permission(
            FunctionName=lambda_arn,
            StatementId=str(short_uid()),
            Action="lambda:InvokeFunction",
            Principal="apigateway.amazonaws.com",
            SourceArn=source_arn,
        )

        url = api_invoke_url(api_id, stage=stage_name, path="/test")
        response = requests.post(url, json={"test": "test"})

        if stage_name == "local":
            assert response.json() == {"version": ""}
        else:
            assert response.json() == {"version": "1.0"}

    # TODO replace with fixtures in test_apigateway_integrations
    @staticmethod
    def create_api_gateway_and_deploy(
        apigw_client,
        dynamodb_client,
        request_templates=None,
        response_templates=None,
        is_api_key_required=False,
        integration_type=None,
        integration_responses=None,
        stage_name="staging",
    ):
        response_templates = response_templates or {}
        request_templates = request_templates or {}
        integration_type = integration_type or "AWS"
        response = apigw_client.create_rest_api(name="my_api", description="this is my api")
        api_id = response["id"]
        resources = apigw_client.get_resources(restApiId=api_id)
        root_resources = [resource for resource in resources["items"] if resource["path"] == "/"]
        root_id = root_resources[0]["id"]

        kwargs = {}
        if integration_type == "AWS":
            resource_util.create_dynamodb_table(
                "MusicCollection", partition_key="id", client=dynamodb_client
            )
            kwargs[
                "uri"
            ] = "arn:aws:apigateway:us-east-1:dynamodb:action/PutItem&Table=MusicCollection"

        if not integration_responses:
            integration_responses = [{"httpMethod": "PUT", "statusCode": "200"}]

        for resp_details in integration_responses:
            apigw_client.put_method(
                restApiId=api_id,
                resourceId=root_id,
                httpMethod=resp_details["httpMethod"],
                authorizationType="NONE",
                apiKeyRequired=is_api_key_required,
            )

            apigw_client.put_method_response(
                restApiId=api_id,
                resourceId=root_id,
                httpMethod=resp_details["httpMethod"],
                statusCode="200",
            )

            apigw_client.put_integration(
                restApiId=api_id,
                resourceId=root_id,
                httpMethod=resp_details["httpMethod"],
                integrationHttpMethod=resp_details["httpMethod"],
                type=integration_type,
                requestTemplates=request_templates,
                **kwargs,
            )

            apigw_client.put_integration_response(
                restApiId=api_id,
                resourceId=root_id,
                selectionPattern="",
                responseTemplates=response_templates,
                **resp_details,
            )

        apigw_client.create_deployment(restApiId=api_id, stageName=stage_name)
        return api_id


class TestTagging:
    @markers.aws.unknown
    def test_tag_api(self, create_rest_apigw, aws_client):
        api_name = f"api-{short_uid()}"
        tags = {"foo": "bar"}

        # add resource tags
        api_id, _, _ = create_rest_apigw(name=api_name, tags={TAG_KEY_CUSTOM_ID: "c0stIOm1d"})
        assert api_id == "c0stIOm1d"

        api_arn = arns.apigateway_restapi_arn(api_id, TEST_AWS_ACCOUNT_ID, TEST_AWS_REGION_NAME)
        aws_client.apigateway.tag_resource(resourceArn=api_arn, tags=tags)

        # receive and assert tags
        tags_saved = aws_client.apigateway.get_tags(resourceArn=api_arn)["tags"]
        assert tags == tags_saved


@pytest.mark.skipif(get_arch() == "arm64", reason="Lambda only available for amd64")
@markers.aws.unknown
def test_apigateway_rust_lambda(
    create_rest_apigw, create_lambda_function, create_iam_role_with_policy, aws_client
):
    function_name = f"test-rust-function-{short_uid()}"
    api_gateway_name = f"api_gateway_{short_uid()}"
    role_name = f"test_apigateway_role_{short_uid()}"
    policy_name = f"test_apigateway_policy_{short_uid()}"
    stage_name = "test"
    first_name = f"test_name_{short_uid()}"
    lambda_create_response = create_lambda_function(
        func_name=function_name,
        zip_file=load_file(TEST_LAMBDA_HTTP_RUST, mode="rb"),
        handler="bootstrap.is.the.handler",
        runtime="provided.al2",
    )
    role_arn = create_iam_role_with_policy(
        RoleName=role_name,
        PolicyName=policy_name,
        RoleDefinition=APIGATEWAY_ASSUME_ROLE_POLICY,
        PolicyDefinition=APIGATEWAY_LAMBDA_POLICY,
    )
    lambda_arn = lambda_create_response["CreateFunctionResponse"]["FunctionArn"]
    rest_api_id, _, _ = create_rest_apigw(name=api_gateway_name)

    root_resource_id = aws_client.apigateway.get_resources(restApiId=rest_api_id)["items"][0]["id"]
    aws_client.apigateway.put_method(
        restApiId=rest_api_id,
        resourceId=root_resource_id,
        httpMethod="GET",
        authorizationType="NONE",
    )
    aws_client.apigateway.put_method_response(
        restApiId=rest_api_id, resourceId=root_resource_id, httpMethod="GET", statusCode="200"
    )
    lambda_target_uri = arns.apigateway_invocations_arn(
        lambda_uri=lambda_arn, region_name=aws_client.apigateway.meta.region_name
    )
    aws_client.apigateway.put_integration(
        restApiId=rest_api_id,
        resourceId=root_resource_id,
        httpMethod="GET",
        type="AWS_PROXY",
        integrationHttpMethod="POST",
        uri=lambda_target_uri,
        credentials=role_arn,
    )
    aws_client.apigateway.create_deployment(restApiId=rest_api_id, stageName=stage_name)
    url = path_based_url(
        api_id=rest_api_id, stage_name=stage_name, path=f"/?first_name={first_name}"
    )
    result = requests.get(url)
    assert result.text == f"Hello, {first_name}!"


@markers.aws.unknown
def test_apigw_call_api_with_aws_endpoint_url(aws_client):
    headers = aws_stack.mock_aws_request_headers(
        "apigateway", TEST_AWS_ACCESS_KEY_ID, TEST_AWS_REGION_NAME
    )
    headers["Host"] = "apigateway.us-east-2.amazonaws.com:4566"
    url = f"{config.internal_service_url()}/apikeys?includeValues=true&name=test%40example.org"
    response = requests.get(url, headers=headers)
    assert response.ok
    content = json.loads(to_str(response.content))
    assert isinstance(content.get("item"), list)


@pytest.mark.parametrize("method", ["GET", "ANY"])
@pytest.mark.parametrize("url_function", [path_based_url, host_based_url])
@markers.aws.unknown
def test_rest_api_multi_region(
    method, url_function, create_rest_apigw, aws_client, aws_client_factory
):
    apigateway_client_eu = aws_client_factory(region_name="eu-west-1").apigateway
    apigateway_client_us = aws_client_factory(region_name="us-west-1").apigateway

    api_eu_id, _, root_resource_eu_id = create_rest_apigw(
        name="test-eu-region", region_name="eu-west-1"
    )
    api_us_id, _, root_resource_us_id = create_rest_apigw(
        name="test-us-region", region_name="us-west-1"
    )

    resource_eu_id, _ = create_rest_resource(
        apigateway_client_eu, restApiId=api_eu_id, parentId=root_resource_eu_id, pathPart="demo"
    )
    resource_us_id, _ = create_rest_resource(
        apigateway_client_us, restApiId=api_us_id, parentId=root_resource_us_id, pathPart="demo"
    )

    create_rest_resource_method(
        apigateway_client_eu,
        restApiId=api_eu_id,
        resourceId=resource_eu_id,
        httpMethod=method,
        authorizationType="None",
    )
    create_rest_resource_method(
        apigateway_client_us,
        restApiId=api_us_id,
        resourceId=resource_us_id,
        httpMethod=method,
        authorizationType="None",
    )

    lambda_name = f"lambda-{short_uid()}"
    lambda_eu_west_1_client = aws_client_factory(region_name="eu-west-1").lambda_
    lambda_us_west_1_client = aws_client_factory(region_name="us-west-1").lambda_
    lambda_eu_arn = testutil.create_lambda_function(
        handler_file=TEST_LAMBDA_NODEJS,
        func_name=lambda_name,
        runtime=Runtime.nodejs16_x,
        region_name="eu-west-1",
        client=lambda_eu_west_1_client,
    )["CreateFunctionResponse"]["FunctionArn"]

    lambda_us_arn = testutil.create_lambda_function(
        handler_file=TEST_LAMBDA_NODEJS,
        func_name=lambda_name,
        runtime=Runtime.nodejs16_x,
        region_name="us-west-1",
        client=lambda_us_west_1_client,
    )["CreateFunctionResponse"]["FunctionArn"]

    lambda_eu_west_1_client.get_waiter("function_active_v2").wait(FunctionName=lambda_name)
    lambda_us_west_1_client.get_waiter("function_active_v2").wait(FunctionName=lambda_name)
    uri_eu = arns.apigateway_invocations_arn(lambda_eu_arn, region_name="eu-west-1")

    integration_uri, _ = create_rest_api_integration(
        apigateway_client_eu,
        restApiId=api_eu_id,
        resourceId=resource_eu_id,
        httpMethod=method,
        type="AWS_PROXY",
        integrationHttpMethod=method,
        uri=uri_eu,
    )

    uri_us = arns.apigateway_invocations_arn(lambda_us_arn, region_name="us-west-1")

    integration_uri, _ = create_rest_api_integration(
        apigateway_client_us,
        restApiId=api_us_id,
        resourceId=resource_us_id,
        httpMethod=method,
        type="AWS_PROXY",
        integrationHttpMethod=method,
        uri=uri_us,
    )

    # test valid authorization using bearer token
    endpoint = url_function(api_eu_id, stage_name="local", path="/demo")
    result = requests.get(endpoint, headers={}, verify=False)
    assert result.status_code == 200
    endpoint = url_function(api_us_id, stage_name="local", path="/demo")
    result = requests.get(endpoint, headers={}, verify=False)
    assert result.status_code == 200

    delete_rest_api(apigateway_client_eu, restApiId=api_eu_id)
    delete_rest_api(apigateway_client_us, restApiId=api_us_id)
    aws_client_factory(region_name="eu-west-1").lambda_.delete_function(FunctionName=lambda_name)
    aws_client_factory(region_name="us-west-1").lambda_.delete_function(FunctionName=lambda_name)


class TestIntegrations:
    @markers.aws.unknown
    def test_api_gateway_s3_get_integration(self, create_rest_apigw, aws_client):
        s3_client = aws_client.s3

        bucket_name = f"test-bucket-{short_uid()}"
        apigateway_name = f"test-api-{short_uid()}"
        object_name = "test.json"
        object_content = '{ "success": "true" }'
        object_content_type = "application/json"

        api_id, _, _ = create_rest_apigw(name=apigateway_name)

        try:
            resource_util.get_or_create_bucket(bucket_name)
            s3_client.put_object(
                Bucket=bucket_name,
                Key=object_name,
                Body=object_content,
                ContentType=object_content_type,
            )

            self.connect_api_gateway_to_s3(
                aws_client.apigateway, bucket_name, object_name, api_id, "GET"
            )

            aws_client.apigateway.create_deployment(restApiId=api_id, stageName="test")
            url = path_based_url(api_id, "test", f"/{object_name}")
            result = requests.get(url)
            assert 200 == result.status_code
            assert object_content == result.text
            assert object_content_type == result.headers["content-type"]
        finally:
            s3_client.delete_object(Bucket=bucket_name, Key=object_name)
            s3_client.delete_bucket(Bucket=bucket_name)

    @pytest.mark.parametrize("method", ["GET", "POST"])
    @pytest.mark.parametrize("url_function", [path_based_url, host_based_url])
    @pytest.mark.parametrize(
        "passthrough_behaviour", ["WHEN_NO_MATCH", "NEVER", "WHEN_NO_TEMPLATES"]
    )
    @markers.aws.unknown
    def test_mock_integration_response(
        self, method, url_function, passthrough_behaviour, create_rest_apigw, aws_client
    ):
        api_id, _, root_resource_id = create_rest_apigw(name="mock-api")
        resource_id, _ = create_rest_resource(
            aws_client.apigateway, restApiId=api_id, parentId=root_resource_id, pathPart="{id}"
        )
        create_rest_resource_method(
            aws_client.apigateway,
            restApiId=api_id,
            resourceId=resource_id,
            httpMethod=method,
            authorizationType="NONE",
        )
        integration_uri, _ = create_rest_api_integration(
            aws_client.apigateway,
            restApiId=api_id,
            resourceId=resource_id,
            httpMethod=method,
            type="MOCK",
            integrationHttpMethod=method,
            passthroughBehavior=passthrough_behaviour,
            requestTemplates={"application/json": '{"statusCode":200}'},
        )
        status_code = create_rest_api_method_response(
            aws_client.apigateway,
            restApiId=api_id,
            resourceId=resource_id,
            httpMethod=method,
            statusCode="200",
            responseModels={"application/json": "Empty"},
        )
        create_rest_api_integration_response(
            aws_client.apigateway,
            restApiId=api_id,
            resourceId=resource_id,
            httpMethod=method,
            statusCode=status_code,
            responseTemplates={
                "application/json": '{"statusCode": 200, "id": $input.params().path.id}'
            },
        )

        endpoint = url_function(api_id, stage_name="local", path="/42")
        result = requests.request(
            method,
            endpoint,
            headers={"Content-Type": "application/json"},
            verify=False,
        )
        assert result.status_code == 200
        assert to_str(result.content) == '{"statusCode": 200, "id": 42}'

    @pytest.mark.parametrize("int_type", ["custom", "proxy"])
    @markers.aws.unknown
    def test_api_gateway_http_integrations(
        self, int_type, echo_http_server, monkeypatch, aws_client
    ):
        monkeypatch.setattr(config, "DISABLE_CUSTOM_CORS_APIGATEWAY", False)

        api_path_backend = "/hello_world"
        backend_base_url = echo_http_server
        backend_url = f"{backend_base_url}/{api_path_backend}"

        # create API Gateway and connect it to the HTTP_PROXY/HTTP backend
        result = self.connect_api_gateway_to_http(
            int_type, "test_gateway2", backend_url, path=api_path_backend
        )

        url = path_based_url(
            api_id=result["id"],
            stage_name=TEST_STAGE_NAME,
            path=api_path_backend,
        )

        # make sure CORS headers are present
        origin = "localhost"
        result = requests.options(url, headers={"origin": origin})
        assert result.status_code == 200
        assert re.match(result.headers["Access-Control-Allow-Origin"].replace("*", ".*"), origin)
        assert "POST" in result.headers["Access-Control-Allow-Methods"]
        assert "PATCH" in result.headers["Access-Control-Allow-Methods"]

        custom_result = json.dumps({"foo": "bar"})

        # make test GET request to gateway
        result = requests.get(url)
        assert 200 == result.status_code
        expected = custom_result if int_type == "custom" else "{}"
        assert expected == json.loads(to_str(result.content))["data"]

        # make test POST request to gateway
        data = json.dumps({"data": 123})
        result = requests.post(url, data=data)
        assert 200 == result.status_code
        expected = custom_result if int_type == "custom" else data
        assert expected == json.loads(to_str(result.content))["data"]

        # make test POST request with non-JSON content type
        data = "test=123"
        ctype = "application/x-www-form-urlencoded"
        result = requests.post(url, data=data, headers={"content-type": ctype})
        assert 200 == result.status_code
        content = json.loads(to_str(result.content))
        headers = CaseInsensitiveDict(content["headers"])
        expected = custom_result if int_type == "custom" else data
        assert expected == content["data"]
        assert ctype == headers["content-type"]

    @markers.aws.unknown
    def test_api_gateway_kinesis_integration(
        self, aws_client, kinesis_create_stream, wait_for_stream_ready, aws_client_factory
    ):
        # create target Kinesis stream
        stream_name = kinesis_create_stream()
        wait_for_stream_ready(stream_name)

        # create API Gateway and connect it to the target stream
        api_name = f"test-gw-kinesis-{short_uid()}"
        client = aws_client_factory(
            aws_access_key_id=TEST_AWS_ACCESS_KEY_ID, region_name=TEST_AWS_REGION_NAME
        ).apigateway
        result = self.connect_api_gateway_to_kinesis(
            client,
            api_name,
            stream_name,
            TEST_AWS_REGION_NAME,
        )

        # generate test data
        test_data = {
            "records": [
                {"data": '{"foo": "bar1"}'},
                {"data": '{"foo": "bar2"}'},
                {"data": '{"foo": "bar3"}'},
            ]
        }

        url = path_based_url(
            api_id=result["id"],
            stage_name=TEST_STAGE_NAME,
            path="/data",
        )

        # list Kinesis streams via API Gateway
        result = requests.get(url)
        result = json.loads(to_str(result.content))
        assert "StreamNames" in result

        # post test data to Kinesis via API Gateway
        result = requests.post(url, data=json.dumps(test_data))
        result = json.loads(to_str(result.content))
        assert result["FailedRecordCount"] == 0
        assert len(test_data["records"]) == len(result["Records"])

    @markers.aws.unknown
    def test_api_gateway_sqs_integration_with_event_source(
        self, aws_client, integration_lambda, sqs_queue
    ):
        # create API Gateway and connect it to the target queue
        result = connect_api_gateway_to_sqs(
            "test_gateway4",
            stage_name=TEST_STAGE_NAME,
            queue_arn=sqs_queue,
            path="/data",
            account_id=TEST_AWS_ACCOUNT_ID,
            region_name=TEST_AWS_REGION_NAME,
        )

        # create event source for sqs lambda processor
        # TODO: add meaningful test assertions because the test passes even without creating the even source mapping
        # Create event source mapping: migrated from the legacy helper `add_event_source(event_source_data)`
        # es_mapping_result = aws_client.lambda_.create_event_source_mapping(
        #     EventSourceArn=arns.sqs_queue_arn(sqs_queue), FunctionName=integration_lambda
        # )
        # uuid = es_mapping_result["UUID"]
        # _await_event_source_mapping_enabled(aws_client.lambda_, uuid)

        # generate test data
        test_data = {"spam": "eggs & beans"}

        url = path_based_url(
            api_id=result["id"],
            stage_name=TEST_STAGE_NAME,
            path="/data",
        )
        result = requests.post(url, data=json.dumps(test_data))
        assert 200 == result.status_code

        parsed_json = json.loads(result.content)
        result = parsed_json["SendMessageResponse"]["SendMessageResult"]

        body_md5 = result["MD5OfMessageBody"]

        assert "b639f52308afd65866c86f274c59033f" == body_md5

    # ==================
    # Helper methods
    # TODO: replace with fixtures, to allow passing aws_client and enable snapshot testing
    # ==================

    def connect_api_gateway_to_s3(self, apigw_client, bucket_name, file_name, api_id, method):
        """Connects the root resource of an api gateway to the given object of an s3 bucket."""
        s3_uri = "arn:aws:apigateway:{}:s3:path/{}/{{proxy}}".format(
            TEST_AWS_REGION_NAME, bucket_name
        )

        test_role = "test-s3-role"
        role_arn = arns.iam_role_arn(role_name=test_role, account_id=TEST_AWS_ACCOUNT_ID)
        resources = apigw_client.get_resources(restApiId=api_id)
        # using the root resource '/' directly for this test
        root_resource_id = resources["items"][0]["id"]
        proxy_resource = apigw_client.create_resource(
            restApiId=api_id, parentId=root_resource_id, pathPart="{proxy+}"
        )
        apigw_client.put_method(
            restApiId=api_id,
            resourceId=proxy_resource["id"],
            httpMethod=method,
            authorizationType="NONE",
            apiKeyRequired=False,
            requestParameters={},
        )
        apigw_client.put_integration(
            restApiId=api_id,
            resourceId=proxy_resource["id"],
            httpMethod=method,
            type="AWS",
            integrationHttpMethod=method,
            uri=s3_uri,
            credentials=role_arn,
            requestParameters={"integration.request.path.proxy": "method.request.path.proxy"},
        )

    def connect_api_gateway_to_kinesis(
        self,
        client,
        gateway_name: str,
        kinesis_stream: str,
        region_name: str,
    ):
        template = APIGATEWAY_DATA_INBOUND_TEMPLATE % kinesis_stream
        resources = {
            "data": [
                {
                    "httpMethod": "POST",
                    "authorizationType": "NONE",
                    "requestModels": {"application/json": "Empty"},
                    "integrations": [
                        {
                            "type": "AWS",
                            "uri": f"arn:aws:apigateway:{region_name}:kinesis:action/PutRecords",
                            "requestTemplates": {"application/json": template},
                        }
                    ],
                },
                {
                    "httpMethod": "GET",
                    "authorizationType": "NONE",
                    "requestModels": {"application/json": "Empty"},
                    "integrations": [
                        {
                            "type": "AWS",
                            "uri": f"arn:aws:apigateway:{region_name}:kinesis:action/ListStreams",
                            "requestTemplates": {"application/json": "{}"},
                        }
                    ],
                },
            ]
        }
        return resource_util.create_api_gateway(
            name=gateway_name,
            resources=resources,
            stage_name=TEST_STAGE_NAME,
            client=client,
        )

    def connect_api_gateway_to_http(
        self, int_type, gateway_name, target_url, methods=None, path=None
    ):
        if methods is None:
            methods = []
        if not methods:
            methods = ["GET", "POST"]
        if not path:
            path = "/"
        resources = {}
        resource_path = path.replace("/", "")
        req_templates = (
            {"application/json": json.dumps({"foo": "bar"})} if int_type == "custom" else {}
        )
        resources[resource_path] = [
            {
                "httpMethod": method,
                "integrations": [
                    {
                        "type": "HTTP" if int_type == "custom" else "HTTP_PROXY",
                        "uri": target_url,
                        "requestTemplates": req_templates,
                        "responseTemplates": {},
                    }
                ],
            }
            for method in methods
        ]
        return resource_util.create_api_gateway(
            name=gateway_name, resources=resources, stage_name=TEST_STAGE_NAME
        )<|MERGE_RESOLUTION|>--- conflicted
+++ resolved
@@ -1038,11 +1038,7 @@
 
         # create state machine and permissions for step function to invoke lambda
         role_name = f"sfn_role-{short_uid()}"
-<<<<<<< HEAD
-        role_arn = arns.role_arn(role_name, account_id)
-=======
-        role_arn = arns.iam_role_arn(role_name, account_id=aws_account_id)
->>>>>>> f7890b2b
+        role_arn = arns.iam_role_arn(role_name, account_id)
         create_iam_role_with_policy(
             RoleName=role_name,
             PolicyName=f"sfn-role-policy-{short_uid()}",
