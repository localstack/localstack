import base64
import contextlib
import datetime
import gzip
import hashlib
import io
import json
import logging
import os
import shutil
import tempfile
import time
from io import BytesIO
from operator import itemgetter
from typing import TYPE_CHECKING
from urllib.parse import SplitResult, parse_qs, quote, urlencode, urlparse, urlunsplit

import boto3 as boto3
import pytest
import requests
import xmltodict
from boto3.s3.transfer import KB, TransferConfig
from botocore import UNSIGNED
from botocore.auth import SigV4Auth
from botocore.client import Config
from botocore.exceptions import ClientError
from zoneinfo import ZoneInfo

import localstack.config
from localstack import config
from localstack.aws.api.lambda_ import Runtime
from localstack.aws.api.s3 import StorageClass
from localstack.config import LEGACY_V2_S3_PROVIDER, S3_VIRTUAL_HOSTNAME
from localstack.constants import (
    AWS_REGION_US_EAST_1,
    LOCALHOST_HOSTNAME,
    SECONDARY_TEST_AWS_ACCESS_KEY_ID,
    SECONDARY_TEST_AWS_REGION_NAME,
    SECONDARY_TEST_AWS_SECRET_ACCESS_KEY,
    TEST_AWS_ACCESS_KEY_ID,
    TEST_AWS_REGION_NAME,
    TEST_AWS_SECRET_ACCESS_KEY,
)
from localstack.services.s3 import constants as s3_constants
from localstack.services.s3.utils import (
    etag_to_base_64_content_md5,
    parse_expiration_header,
    rfc_1123_datetime,
)
from localstack.testing.aws.util import is_aws_cloud
from localstack.testing.pytest import markers
from localstack.testing.snapshots.transformer import RegexTransformer
from localstack.testing.snapshots.transformer_utility import TransformerUtility
from localstack.utils import testutil
from localstack.utils.aws import aws_stack
from localstack.utils.files import load_file
from localstack.utils.run import run
from localstack.utils.server import http2_server
from localstack.utils.strings import (
    checksum_crc32,
    checksum_crc32c,
    hash_sha1,
    hash_sha256,
    long_uid,
    short_uid,
    to_bytes,
    to_str,
)
from localstack.utils.sync import retry
from localstack.utils.testutil import check_expected_lambda_log_events_length
from localstack.utils.urls import localstack_host as get_localstack_host

if TYPE_CHECKING:
    from mypy_boto3_s3 import S3Client

LOG = logging.getLogger(__name__)

# transformer list to transform headers, that will be validated for some specific s3-tests
HEADER_TRANSFORMER = [
    TransformerUtility.jsonpath("$..HTTPHeaders.date", "date", reference_replacement=False),
    TransformerUtility.jsonpath(
        "$..HTTPHeaders.last-modified", "last-modified", reference_replacement=False
    ),
    TransformerUtility.jsonpath("$..HTTPHeaders.server", "server", reference_replacement=False),
    TransformerUtility.jsonpath("$..HTTPHeaders.x-amz-id-2", "id-2", reference_replacement=False),
    TransformerUtility.jsonpath(
        "$..HTTPHeaders.x-amz-request-id", "request-id", reference_replacement=False
    ),
    TransformerUtility.key_value("HostId", reference_replacement=False),
    TransformerUtility.key_value("RequestId", reference_replacement=False),
]

S3_ASSUME_ROLE_POLICY = {
    "Version": "2012-10-17",
    "Statement": [
        {
            "Effect": "Allow",
            "Principal": {"Service": "s3.amazonaws.com"},
            "Action": "sts:AssumeRole",
        }
    ],
}

S3_POLICY = {
    "Version": "2012-10-17",
    "Statement": [
        {
            "Effect": "Allow",
            "Action": [
                "s3:*",
            ],
            "Resource": "*",
        }
    ],
}


def is_v3_provider():
    return not LEGACY_V2_S3_PROVIDER


def is_v2_provider():
    return LEGACY_V2_S3_PROVIDER


@pytest.fixture
def anonymous_client(aws_client_factory):
    """
    This fixture returns a factory that creates a client for a given service. This client is configured with credentials
    that can be effectively be treated as anonymous.
    """

    def _anonymous_client(service_name: str):
        return aws_client_factory.get_client(
            service_name=service_name,
            region_name=TEST_AWS_REGION_NAME,
            aws_access_key_id=SECONDARY_TEST_AWS_ACCESS_KEY_ID,
            aws_secret_access_key=SECONDARY_TEST_AWS_SECRET_ACCESS_KEY,
            config=Config(signature_version=UNSIGNED),
        )

    yield _anonymous_client


@pytest.fixture(scope="function")
def patch_s3_skip_signature_validation_false(monkeypatch):
    monkeypatch.setattr(config, "S3_SKIP_SIGNATURE_VALIDATION", False)


@pytest.fixture
def s3_create_bucket_with_client(s3_empty_bucket, aws_client):
    buckets = []

    def factory(s3_client, **kwargs) -> str:
        if "Bucket" not in kwargs:
            kwargs["Bucket"] = f"test-bucket-{short_uid()}"

        response = s3_client.create_bucket(**kwargs)
        buckets.append(kwargs["Bucket"])
        return response

    yield factory

    # cleanup
    for bucket in buckets:
        try:
            s3_empty_bucket(bucket)
            aws_client.s3.delete_bucket(Bucket=bucket)
        except Exception as e:
            LOG.debug(f"error cleaning up bucket {bucket}: {e}")


@pytest.fixture
def s3_multipart_upload(aws_client):
    def perform_multipart_upload(
        bucket, key, data=None, zipped=False, acl=None, parts: int = 1, **kwargs
    ):
        # beware, the last part can be under 5 MiB, but previous parts needs to be between 5MiB and 5GiB
        if acl:
            kwargs["ACL"] = acl
        multipart_upload_dict = aws_client.s3.create_multipart_upload(
            Bucket=bucket, Key=key, **kwargs
        )
        upload_id = multipart_upload_dict["UploadId"]
        data = data or (5 * short_uid())
        multipart_upload_parts = []
        for part in range(parts):
            # Write contents to memory rather than a file.
            part_number = part + 1

            part_data = data or (5 * short_uid())
            if part_number < parts and ((len_data := len(part_data)) < 5_242_880):
                # data must be at least 5MiB
                multiple = 5_242_880 // len_data
                part_data = part_data * (multiple + 1)

            part_data = to_bytes(part_data)
            upload_file_object = BytesIO(part_data)
            if zipped:
                upload_file_object = BytesIO()
                with gzip.GzipFile(fileobj=upload_file_object, mode="w") as filestream:
                    filestream.write(part_data)

            response = aws_client.s3.upload_part(
                Bucket=bucket,
                Key=key,
                Body=upload_file_object,
                PartNumber=part_number,
                UploadId=upload_id,
            )

            multipart_upload_parts.append({"ETag": response["ETag"], "PartNumber": part_number})
            # multiple parts won't work with zip, stop at one
            if zipped:
                break

        return aws_client.s3.complete_multipart_upload(
            Bucket=bucket,
            Key=key,
            MultipartUpload={"Parts": multipart_upload_parts},
            UploadId=upload_id,
        )

    return perform_multipart_upload


@pytest.fixture
def s3_multipart_upload_with_snapshot(aws_client, snapshot):
    def perform_multipart_upload(
        bucket: str, key: str, data: bytes, snapshot_prefix: str, **kwargs
    ):
        create_multipart_resp = aws_client.s3.create_multipart_upload(
            Bucket=bucket, Key=key, **kwargs
        )
        snapshot.match(f"{snapshot_prefix}-create-multipart", create_multipart_resp)
        upload_id = create_multipart_resp["UploadId"]

        # Write contents to memory rather than a file.
        upload_file_object = BytesIO(data)

        response = aws_client.s3.upload_part(
            Bucket=bucket,
            Key=key,
            Body=upload_file_object,
            PartNumber=1,
            UploadId=upload_id,
        )
        snapshot.match(f"{snapshot_prefix}-upload-part", response)

        response = aws_client.s3.complete_multipart_upload(
            Bucket=bucket,
            Key=key,
            MultipartUpload={"Parts": [{"ETag": response["ETag"], "PartNumber": 1}]},
            UploadId=upload_id,
        )
        snapshot.match(f"{snapshot_prefix}-compete-multipart", response)
        return response

    return perform_multipart_upload


@pytest.fixture
def create_tmp_folder_lambda():
    cleanup_folders = []

    def prepare_folder(path_to_lambda, run_command=None):
        tmp_dir = tempfile.mkdtemp()
        shutil.copy(path_to_lambda, tmp_dir)
        if run_command:
            run(f"cd {tmp_dir}; {run_command}")
        cleanup_folders.append(tmp_dir)
        return tmp_dir

    yield prepare_folder

    for folder in cleanup_folders:
        try:
            shutil.rmtree(folder)
        except Exception:
            LOG.warning(f"could not delete folder {folder}")


@pytest.fixture
def allow_bucket_acl(s3_bucket, aws_client):
    """
    # Since April 2023, AWS will by default block setting ACL to your bucket and object. You need to manually disable
    # the BucketOwnershipControls and PublicAccessBlock to make your objects public.
    # See https://aws.amazon.com/about-aws/whats-new/2022/12/amazon-s3-automatically-enable-block-public-access-disable-access-control-lists-buckets-april-2023/
    """
    aws_client.s3.delete_bucket_ownership_controls(Bucket=s3_bucket)
    aws_client.s3.delete_public_access_block(Bucket=s3_bucket)


def _filter_header(param: dict) -> dict:
    return {k: v for k, v in param.items() if k.startswith("x-amz") or k in ["content-type"]}


class TestS3:
    @markers.aws.validated
    @markers.snapshot.skip_snapshot_verify(
        condition=is_v2_provider,
        paths=["$..ServerSideEncryption"],
    )
    def test_copy_object_kms(self, s3_bucket, kms_create_key, snapshot, aws_client):
        snapshot.add_transformer(snapshot.transform.s3_api())
        # because of the kms-key, the etag will be different on AWS
        # FIXME there is currently no server side encryption is place and thus the etag is the same for the copied objects in LS
        snapshot.add_transformer(
            snapshot.transform.jsonpath(
                "$..CopyObjectResult.ETag", "copy-etag", reference_replacement=False
            )
        )
        snapshot.add_transformer(
            snapshot.transform.jsonpath(
                "$..get-copied-object.ETag", "etag", reference_replacement=False
            )
        )
        snapshot.add_transformer(snapshot.transform.key_value("SSEKMSKeyId", "key-id"))
        key_id = kms_create_key()["KeyId"]
        body = "hello world"
        aws_client.s3.put_object(Bucket=s3_bucket, Key="mykey", Body=body)

        response = aws_client.s3.get_object(Bucket=s3_bucket, Key="mykey")
        snapshot.match("get-object", response)
        response = aws_client.s3.copy_object(
            Bucket=s3_bucket,
            CopySource=f"{s3_bucket}/mykey",
            Key="copiedkey",
            BucketKeyEnabled=True,
            SSEKMSKeyId=key_id,
            ServerSideEncryption="aws:kms",
        )
        snapshot.match("copy-object", response)

        response = aws_client.s3.get_object(Bucket=s3_bucket, Key="copiedkey")
        snapshot.match("get-copied-object", response)

    @markers.aws.validated
    def test_region_header_exists(self, s3_create_bucket, snapshot, aws_client):
        snapshot.add_transformer(snapshot.transform.s3_api())
        bucket_name = s3_create_bucket(
            CreateBucketConfiguration={"LocationConstraint": "eu-west-1"},
        )
        response = aws_client.s3.head_bucket(Bucket=bucket_name)
        assert response["ResponseMetadata"]["HTTPHeaders"]["x-amz-bucket-region"] == "eu-west-1"
        snapshot.match("head_bucket", response)
        response = aws_client.s3.list_objects_v2(Bucket=bucket_name)
        assert response["ResponseMetadata"]["HTTPHeaders"]["x-amz-bucket-region"] == "eu-west-1"
        snapshot.match("list_objects_v2", response)

    @markers.aws.validated
    # TODO list-buckets contains other buckets when running in CI
    @markers.snapshot.skip_snapshot_verify(paths=["$..Prefix", "$..list-buckets.Buckets"])
    def test_delete_bucket_with_content(self, s3_bucket, s3_empty_bucket, snapshot, aws_client):
        snapshot.add_transformer(snapshot.transform.s3_api())
        bucket_name = s3_bucket

        for i in range(0, 10, 1):
            body = "test-" + str(i)
            key = "test-key-" + str(i)
            aws_client.s3.put_object(Bucket=bucket_name, Key=key, Body=body)

        resp = aws_client.s3.list_objects(Bucket=bucket_name, MaxKeys=100)
        snapshot.match("list-objects", resp)
        assert 10 == len(resp["Contents"])

        s3_empty_bucket(bucket_name)
        aws_client.s3.delete_bucket(Bucket=bucket_name)

        resp = aws_client.s3.list_buckets()
        # TODO - this fails in the CI pipeline and is currently skipped from verification
        snapshot.match("list-buckets", resp)
        assert bucket_name not in [b["Name"] for b in resp["Buckets"]]

    @markers.aws.validated
    @markers.snapshot.skip_snapshot_verify(
        condition=is_v2_provider,
        paths=["$..ServerSideEncryption"],
    )
    def test_put_and_get_object_with_utf8_key(self, s3_bucket, snapshot, aws_client):
        snapshot.add_transformer(snapshot.transform.s3_api())

        response = aws_client.s3.put_object(Bucket=s3_bucket, Key="Ā0Ä", Body=b"abc123")
        assert response["ResponseMetadata"]["HTTPStatusCode"] == 200
        snapshot.match("put-object", response)

        response = aws_client.s3.get_object(Bucket=s3_bucket, Key="Ā0Ä")
        snapshot.match("get-object", response)
        assert response["Body"].read() == b"abc123"

    @markers.aws.validated
    @markers.snapshot.skip_snapshot_verify(paths=["$..MaxAttemptsReached"])
    @markers.snapshot.skip_snapshot_verify(
        paths=[
            "$..HTTPHeaders.connection",
            # TODO content-length and type is wrong, skipping for now
            "$..HTTPHeaders.content-length",  # 58, but should be 0 # TODO!!!
            "$..HTTPHeaders.content-type",  # application/xml but should not be set
        ],
    )  # for ASF we currently always set 'close'
    @markers.snapshot.skip_snapshot_verify(
        condition=is_v2_provider,
        paths=[
            "$..HTTPHeaders.x-amz-server-side-encryption",
            "$..ServerSideEncryption",
        ],
    )
    def test_put_and_get_object_with_content_language_disposition(
        self, s3_bucket, snapshot, aws_client
    ):
        snapshot.add_transformer(snapshot.transform.s3_api())
        snapshot.add_transformer(HEADER_TRANSFORMER)

        response = aws_client.s3.put_object(
            Bucket=s3_bucket,
            Key="test",
            Body=b"abc123",
            ContentLanguage="de",
            ContentDisposition='attachment; filename="foo.jpg"',
            CacheControl="no-cache",
        )
        assert response["ResponseMetadata"]["HTTPStatusCode"] == 200
        snapshot.match("put-object", response)
        snapshot.match("put-object-headers", response["ResponseMetadata"])

        response = aws_client.s3.get_object(Bucket=s3_bucket, Key="test")
        snapshot.match("get-object", response)
        snapshot.match("get-object-headers", response["ResponseMetadata"])
        assert response["Body"].read() == b"abc123"

    @markers.aws.validated
    def test_resource_object_with_slashes_in_key(self, s3_bucket, aws_client):
        aws_client.s3.put_object(Bucket=s3_bucket, Key="/foo", Body=b"foobar")
        aws_client.s3.put_object(Bucket=s3_bucket, Key="bar", Body=b"barfoo")
        aws_client.s3.put_object(Bucket=s3_bucket, Key="/bar/foo/", Body=b"test")

        with pytest.raises(ClientError) as e:
            aws_client.s3.get_object(Bucket=s3_bucket, Key="foo")
        e.match("NoSuchKey")

        with pytest.raises(ClientError) as e:
            aws_client.s3.get_object(Bucket=s3_bucket, Key="/bar")
        e.match("NoSuchKey")

        response = aws_client.s3.get_object(Bucket=s3_bucket, Key="/foo")
        assert response["Body"].read() == b"foobar"
        response = aws_client.s3.get_object(Bucket=s3_bucket, Key="bar")
        assert response["Body"].read() == b"barfoo"
        response = aws_client.s3.get_object(Bucket=s3_bucket, Key="/bar/foo/")
        assert response["Body"].read() == b"test"

    @markers.aws.validated
    @markers.snapshot.skip_snapshot_verify(
        condition=is_v2_provider,
        paths=["$..ServerSideEncryption"],
    )
    def test_metadata_header_character_decoding(self, s3_bucket, snapshot, aws_client):
        snapshot.add_transformer(snapshot.transform.s3_api())
        # Object metadata keys should accept keys with underscores
        # https://github.com/localstack/localstack/issues/1790
        # put object
        object_key = "key-with-metadata"
        metadata = {"TEST_META_1": "foo", "__meta_2": "bar"}
        aws_client.s3.put_object(Bucket=s3_bucket, Key=object_key, Metadata=metadata, Body="foo")
        metadata_saved = aws_client.s3.head_object(Bucket=s3_bucket, Key=object_key)
        snapshot.match("head-object", metadata_saved)

        # note that casing is removed (since headers are case-insensitive)
        assert metadata_saved["Metadata"] == {"test_meta_1": "foo", "__meta_2": "bar"}

    @markers.aws.validated
    @markers.snapshot.skip_snapshot_verify(
        condition=is_v2_provider,
        paths=["$..ServerSideEncryption"],
    )
    def test_upload_file_multipart(self, s3_bucket, tmpdir, snapshot, aws_client):
        snapshot.add_transformer(snapshot.transform.s3_api())
        key = "my-key"
        # https://boto3.amazonaws.com/v1/documentation/api/latest/guide/s3.html#multipart-transfers
        tranfer_config = TransferConfig(multipart_threshold=5 * KB, multipart_chunksize=1 * KB)

        file = tmpdir / "test-file.bin"
        data = b"1" * (6 * KB)  # create 6 kilobytes of ones
        file.write(data=data, mode="w")
        aws_client.s3.upload_file(
            Bucket=s3_bucket, Key=key, Filename=str(file.realpath()), Config=tranfer_config
        )

        obj = aws_client.s3.get_object(Bucket=s3_bucket, Key=key)
        assert obj["Body"].read() == data, f"body did not contain expected data {obj}"
        snapshot.match("get_object", obj)

    @markers.aws.validated
    @markers.snapshot.skip_snapshot_verify(
        condition=is_v2_provider,
        paths=["$..ServerSideEncryption"],
    )
    @pytest.mark.parametrize("key", ["file%2Fname", "test@key/", "test%123", "test%percent"])
    def test_put_get_object_special_character(self, s3_bucket, aws_client, snapshot, key):
        snapshot.add_transformer(snapshot.transform.s3_api())
        resp = aws_client.s3.put_object(Bucket=s3_bucket, Key=key, Body=b"test")
        snapshot.match("put-object-special-char", resp)
        resp = aws_client.s3.list_objects_v2(Bucket=s3_bucket)
        snapshot.match("list-object-special-char", resp)
        resp = aws_client.s3.get_object(Bucket=s3_bucket, Key=key)
        snapshot.match("get-object-special-char", resp)
        resp = aws_client.s3.delete_object(Bucket=s3_bucket, Key=key)
        snapshot.match("del-object-special-char", resp)

    @markers.aws.validated
    def test_url_encoded_key(self, s3_bucket, aws_client, snapshot):
        """Boto adds a trailing slash always?"""
        snapshot.add_transformer(snapshot.transform.key_value("Name"))
        key = "test@key/"
        aws_client.s3.put_object(Bucket=s3_bucket, Key=key, Body=b"test-non-encoded")
        encoded_key = "test%40key/"
        aws_client.s3.put_object(Bucket=s3_bucket, Key=encoded_key, Body=b"test-encoded")
        encoded_key_no_trailing = "test%40key"
        aws_client.s3.put_object(
            Bucket=s3_bucket, Key=encoded_key_no_trailing, Body=b"test-encoded-no-trailing"
        )
        # assert that one did not override the over, and that both key are different
        assert (
            aws_client.s3.get_object(Bucket=s3_bucket, Key=key)["Body"].read()
            == b"test-non-encoded"
        )
        assert (
            aws_client.s3.get_object(Bucket=s3_bucket, Key=encoded_key)["Body"].read()
            == b"test-encoded"
        )
        assert (
            aws_client.s3.get_object(Bucket=s3_bucket, Key=encoded_key_no_trailing)["Body"].read()
            == b"test-encoded-no-trailing"
        )

        resp = aws_client.s3.list_objects_v2(Bucket=s3_bucket)
        snapshot.match("list-object-encoded-char", resp)

    @markers.aws.validated
    @pytest.mark.parametrize("delimiter", ["", "/", "%2F"])
    def test_list_objects_with_prefix(
        self, s3_bucket, delimiter, snapshot, aws_client, aws_http_client_factory
    ):
        snapshot.add_transformer(snapshot.transform.s3_api())
        key = "test/foo/bar/123"
        aws_client.s3.put_object(Bucket=s3_bucket, Key=key, Body=b"content 123")

        response = aws_client.s3.list_objects(
            Bucket=s3_bucket, Prefix="test/", Delimiter=delimiter, MaxKeys=1, EncodingType="url"
        )
        snapshot.match("list-objects", response)

        # Boto always add `EncodingType=url` in the request, so we need to bypass it to see the proper result, but only
        # if %2F is already encoded
        # change the prefix to `test` because it has a `/` in it which wouldn't work in the URL
        # see https://github.com/boto/boto3/issues/816
        if delimiter == "%2F":
            bucket_url = f"{_bucket_url(s3_bucket)}?prefix=test&delimiter={delimiter}"
            s3_http_client = aws_http_client_factory("s3", signer_factory=SigV4Auth)
            resp = s3_http_client.get(
                bucket_url, headers={"x-amz-content-sha256": "UNSIGNED-PAYLOAD"}
            )
            resp_dict = xmltodict.parse(resp.content)
            resp_dict["ListBucketResult"].pop("@xmlns", None)
            snapshot.match("list-objects-no-encoding", resp_dict)

    @markers.aws.validated
    @markers.snapshot.skip_snapshot_verify(
        condition=is_v2_provider,
        paths=["$..EncodingType", "$..VersionIdMarker"],
    )
    def test_list_objects_versions_with_prefix(
        self, s3_bucket, snapshot, aws_client, aws_http_client_factory
    ):
        snapshot.add_transformer(snapshot.transform.s3_api())
        objects = [
            {"Key": "dir/test", "Content": b"content key1-v1"},
            {"Key": "dir/test", "Content": b"content key-1v2"},
            {"Key": "dir/subdir/test2", "Content": b"content key2-v1"},
            {"Key": "dir/subdir/test2", "Content": b"content key2-v2"},
        ]
        params = [
            {"Prefix": "dir/", "Delimiter": "/", "Id": 1},
            {"Prefix": "dir/s", "Delimiter": "/", "Id": 2},
            {"Prefix": "dir/test", "Delimiter": "/", "Id": 3},
            {"Prefix": "dir/subdir", "Delimiter": "/", "Id": 4},
            {"Prefix": "dir/subdir/", "Delimiter": "/", "Id": 5},
            {"Prefix": "dir/subdir/test2", "Delimiter": "/", "Id": 6},
        ]

        aws_client.s3.put_bucket_versioning(
            Bucket=s3_bucket,
            VersioningConfiguration={"Status": "Enabled"},
        )

        for obj in objects:
            aws_client.s3.put_object(Bucket=s3_bucket, Key=obj["Key"], Body=obj["Content"])

        for param in params:
            response = aws_client.s3.list_object_versions(
                Bucket=s3_bucket, Delimiter=param["Delimiter"], Prefix=param["Prefix"]
            )
            snapshot.match(f"list-object-version-{param['Id']}", response)

        # test without EncodingUrl, manually encode parameters
        bucket_url = f"{_bucket_url(s3_bucket)}?versions&prefix=dir%2Fsubdir&delimiter=%2F"
        s3_http_client = aws_http_client_factory("s3", signer_factory=SigV4Auth)
        resp = s3_http_client.get(bucket_url, headers={"x-amz-content-sha256": "UNSIGNED-PAYLOAD"})
        resp_dict = xmltodict.parse(resp.content)
        resp_dict["ListVersionsResult"].pop("@xmlns", None)
        snapshot.match("list-objects-versions-no-encoding", resp_dict)

    @markers.aws.validated
    def test_list_objects_v2_with_prefix(
        self, s3_bucket, snapshot, aws_client, aws_http_client_factory
    ):
        snapshot.add_transformer(snapshot.transform.s3_api())
        keys = ["test/foo/bar/123", "test/foo/bar/456", "test/bar/foo/123"]
        for key in keys:
            aws_client.s3.put_object(Bucket=s3_bucket, Key=key, Body=b"content 123")

        response = aws_client.s3.list_objects_v2(
            Bucket=s3_bucket, Prefix="test/", EncodingType="url"
        )
        snapshot.match("list-objects-v2-1", response)

        response = aws_client.s3.list_objects_v2(
            Bucket=s3_bucket, Prefix="test/foo", EncodingType="url"
        )
        snapshot.match("list-objects-v2-2", response)

        response = aws_client.s3.list_objects_v2(
            Bucket=s3_bucket, Prefix="test/foo/bar", EncodingType="url"
        )
        snapshot.match("list-objects-v2-3", response)

        # test without EncodingUrl, manually encode parameters
        bucket_url = f"{_bucket_url(s3_bucket)}?list-type=2&prefix=test%2Ffoo"
        s3_http_client = aws_http_client_factory("s3", signer_factory=SigV4Auth)
        resp = s3_http_client.get(bucket_url, headers={"x-amz-content-sha256": "UNSIGNED-PAYLOAD"})
        resp_dict = xmltodict.parse(resp.content)
        resp_dict["ListBucketResult"].pop("@xmlns", None)
        snapshot.match("list-objects-v2-no-encoding", resp_dict)

    @markers.aws.validated
    @markers.snapshot.skip_snapshot_verify(
        condition=is_v2_provider,
        paths=["$..Prefix"],
    )
    def test_list_objects_v2_with_prefix_and_delimiter(self, s3_bucket, snapshot, aws_client):
        snapshot.add_transformer(snapshot.transform.s3_api())
        snapshot.add_transformer(snapshot.transform.key_value("NextContinuationToken"))
        keys = ["test/foo/bar/123", "test/foo/bar/456", "test/bar/foo/123"]
        for key in keys:
            aws_client.s3.put_object(Bucket=s3_bucket, Key=key, Body=b"content 123")

        response = aws_client.s3.list_objects_v2(
            Bucket=s3_bucket, Prefix="test/", EncodingType="url", Delimiter="/"
        )
        snapshot.match("list-objects-v2-1", response)

        response = aws_client.s3.list_objects_v2(
            Bucket=s3_bucket,
            Prefix="test/",
            EncodingType="url",
            Delimiter="/",
            MaxKeys=1,
        )
        snapshot.match("list-objects-v2-1-with-max-keys", response)

        response = aws_client.s3.list_objects_v2(
            Bucket=s3_bucket, Prefix="test/foo", EncodingType="url", Delimiter="/"
        )
        snapshot.match("list-objects-v2-2", response)

        response = aws_client.s3.list_objects_v2(
            Bucket=s3_bucket, Prefix="test/foo/bar", EncodingType="url", Delimiter="/"
        )
        snapshot.match("list-objects-v2-3", response)

    @markers.aws.validated
    @markers.snapshot.skip_snapshot_verify(
        condition=is_v2_provider,
        paths=[
            "$..Error.ArgumentName",
            "$..ContinuationToken",
            "list-objects-v2-max-5.Contents[4].Key",
            # this is because moto returns a Cont.Token equal to Key
        ],
    )
    def test_list_objects_v2_continuation_start_after(self, s3_bucket, snapshot, aws_client):
        snapshot.add_transformer(snapshot.transform.s3_api())
        snapshot.add_transformer(snapshot.transform.key_value("NextContinuationToken"))
        keys = [f"test_{i}" for i in range(12)]
        for key in keys:
            aws_client.s3.put_object(Bucket=s3_bucket, Key=key, Body=b"content 123")

        response = aws_client.s3.list_objects_v2(Bucket=s3_bucket, MaxKeys=5)
        snapshot.match("list-objects-v2-max-5", response)

        continuation_token = response["NextContinuationToken"]

        response = aws_client.s3.list_objects_v2(
            Bucket=s3_bucket, ContinuationToken=continuation_token
        )
        snapshot.match("list-objects-v2-rest", response)

        # verify isTruncated behaviour
        response = aws_client.s3.list_objects_v2(Bucket=s3_bucket, StartAfter="test_7", MaxKeys=2)
        snapshot.match("list-objects-start-after", response)

        response = aws_client.s3.list_objects_v2(
            Bucket=s3_bucket,
            StartAfter="test_7",
            ContinuationToken=continuation_token,
        )
        snapshot.match("list-objects-start-after-token", response)

        with pytest.raises(ClientError) as e:
            aws_client.s3.list_objects_v2(Bucket=s3_bucket, ContinuationToken="")
        snapshot.match("exc-continuation-token", e.value.response)

    @markers.aws.validated
    @pytest.mark.xfail(condition=LEGACY_V2_S3_PROVIDER, reason="not implemented in moto")
    def test_list_objects_versions_markers(self, s3_bucket, snapshot, aws_client):
        snapshot.add_transformer(snapshot.transform.s3_api())
        # snapshot.add_transformer(snapshot.transform.key_value("NextContinuationToken"))
        aws_client.s3.put_bucket_versioning(
            Bucket=s3_bucket, VersioningConfiguration={"Status": "Enabled"}
        )
        keys = [f"test_{i}" for i in range(3)]
        # we need to snapshot the version ids in order of creation to understand better the ordering in snapshots
        versions_ids = []
        for key in keys:
            resp = aws_client.s3.put_object(Bucket=s3_bucket, Key=key, Body=b"version 1")
            versions_ids.append(resp["VersionId"])

        # add versions on top
        resp = aws_client.s3.put_object(Bucket=s3_bucket, Key=keys[2], Body=b"version 2")
        versions_ids.append(resp["VersionId"])

        # put DeleteMarkers to change a bit the ordering
        for key in keys:
            resp = aws_client.s3.delete_object(Bucket=s3_bucket, Key=key)
            versions_ids.append(resp["VersionId"])
        # re-add versions for some
        for key in keys[:2]:
            resp = aws_client.s3.put_object(Bucket=s3_bucket, Key=key, Body=b"version 2")
            versions_ids.append(resp["VersionId"])

        snapshot.match(
            "version-order",
            {"Versions": [{"VersionId": version_id} for version_id in versions_ids]},
        )
        # get everything to check default order
        response = aws_client.s3.list_object_versions(Bucket=s3_bucket)
        snapshot.match("list-objects-versions-all", response)

        response = aws_client.s3.list_object_versions(Bucket=s3_bucket, MaxKeys=5)
        snapshot.match("list-objects-versions-5", response)

        next_key_marker = response["NextKeyMarker"]
        next_version_id_marker = response["NextVersionIdMarker"]

        # try to see what's next when specifying only one
        response = aws_client.s3.list_object_versions(
            Bucket=s3_bucket, MaxKeys=1, KeyMarker=next_key_marker
        )
        snapshot.match("list-objects-next-key-only", response)

        # try with last key
        response = aws_client.s3.list_object_versions(
            Bucket=s3_bucket, MaxKeys=1, KeyMarker=keys[-1]
        )
        snapshot.match("list-objects-next-key-last", response)

        with pytest.raises(ClientError) as e:
            aws_client.s3.list_object_versions(
                Bucket=s3_bucket, MaxKeys=1, VersionIdMarker=next_version_id_marker
            )
        snapshot.match("list-objects-next-version-only", e.value.response)

        response = aws_client.s3.list_object_versions(
            Bucket=s3_bucket,
            MaxKeys=1,
            KeyMarker=next_key_marker,
            VersionIdMarker=next_version_id_marker,
        )
        snapshot.match("list-objects-both-markers", response)

        response = aws_client.s3.list_object_versions(
            Bucket=s3_bucket,
            MaxKeys=1,
            KeyMarker=keys[-1],
            VersionIdMarker=versions_ids[3],
        )
        snapshot.match("list-objects-last-key-last-version", response)

        response = aws_client.s3.list_object_versions(Bucket=s3_bucket, MaxKeys=1, KeyMarker="")
        snapshot.match("list-objects-next-key-empty", response)

    @markers.aws.validated
    @markers.snapshot.skip_snapshot_verify(
        condition=is_v2_provider,
        paths=[
            "$..Prefix",
            "$..NextMarker",
        ],
    )
    def test_list_objects_next_marker(self, s3_bucket, snapshot, aws_client):
        snapshot.add_transformer(snapshot.transform.s3_api())
        snapshot.add_transformer(snapshot.transform.key_value("NextMarker"))
        snapshot.add_transformer(snapshot.transform.key_value("Key"), priority=-1)
        keys = [f"test_{i}" for i in range(3)]
        for key in keys:
            aws_client.s3.put_object(Bucket=s3_bucket, Key=key, Body=b"content 123")

        response = aws_client.s3.list_objects(Bucket=s3_bucket)
        snapshot.match("list-objects-all", response)

        response = aws_client.s3.list_objects(Bucket=s3_bucket, MaxKeys=1, Delimiter="/")
        snapshot.match("list-objects-max-1", response)
        # next marker is not there by default, you need a delimiter or you need to use the last key
        next_marker = response["NextMarker"]

        response = aws_client.s3.list_objects(Bucket=s3_bucket, Marker=next_marker, MaxKeys=1)
        snapshot.match("list-objects-rest", response)

        resp = aws_client.s3.list_objects(Bucket=s3_bucket, Marker="", MaxKeys=1)
        snapshot.match("list-objects-marker-empty", resp)

    @markers.aws.validated
    @pytest.mark.xfail(condition=is_v2_provider, reason="not implemented in moto")
    def test_list_multiparts_next_marker(self, s3_bucket, snapshot, aws_client):
        snapshot.add_transformer(snapshot.transform.s3_api())
        snapshot.add_transformers_list(
            [
                snapshot.transform.key_value("UploadId"),
                snapshot.transform.key_value("Bucket"),
                snapshot.transform.key_value("DisplayName", reference_replacement=False),
                snapshot.transform.key_value(
                    "ID", value_replacement="owner-id", reference_replacement=False
                ),
            ]
        )
        snapshot.add_transformer(snapshot.transform.key_value("Key"), priority=-1)

        response = aws_client.s3.list_multipart_uploads(Bucket=s3_bucket)
        snapshot.match("list-multiparts-empty", response)

        keys = ["test_c", "test_b", "test_a"]
        uploads_ids = []
        for key in keys:
            # create 1 upload per key, except for the last one
            resp = aws_client.s3.create_multipart_upload(Bucket=s3_bucket, Key=key)
            uploads_ids.append(resp["UploadId"])
            if key == "test_a":
                for _ in range(2):
                    # add more upload for the last key to test UploadId ordering
                    resp = aws_client.s3.create_multipart_upload(Bucket=s3_bucket, Key=key)
                    uploads_ids.append(resp["UploadId"])

        # snapshot the upload ids ordering to compare with listing
        snapshot.match(
            "upload-ids-order",
            {"UploadIds": [{"UploadId": upload_id} for upload_id in uploads_ids]},
        )

        # AWS is saying on the doc that `UploadId` are sorted lexicographically, however tests shows that it's sorted
        # by the Initiated time of the multipart
        response = aws_client.s3.list_multipart_uploads(Bucket=s3_bucket)
        snapshot.match("list-multiparts-all", response)

        response = aws_client.s3.list_multipart_uploads(Bucket=s3_bucket, MaxUploads=1)
        snapshot.match("list-multiparts-max-1", response)

        next_key_marker = response["NextKeyMarker"]
        next_upload_id_marker = response["NextUploadIdMarker"]

        # try to see what's next when specifying only one
        response = aws_client.s3.list_multipart_uploads(
            Bucket=s3_bucket, MaxUploads=1, KeyMarker=next_key_marker
        )
        snapshot.match("list-multiparts-next-key-only", response)

        # try with last key lexicographically
        response = aws_client.s3.list_multipart_uploads(
            Bucket=s3_bucket, MaxUploads=1, KeyMarker=keys[0]
        )
        snapshot.match("list-multiparts-next-key-last", response)

        # UploadIdMarker is ignored if KeyMarker is not specified
        response = aws_client.s3.list_multipart_uploads(
            Bucket=s3_bucket,
            MaxUploads=1,
            UploadIdMarker=next_upload_id_marker,
        )
        snapshot.match("list-multiparts-next-upload-only", response)

        response = aws_client.s3.list_multipart_uploads(
            Bucket=s3_bucket,
            MaxUploads=1,
            KeyMarker=next_key_marker,
            UploadIdMarker=next_upload_id_marker,
        )
        snapshot.match("list-multiparts-both-markers", response)

        response = aws_client.s3.list_multipart_uploads(
            Bucket=s3_bucket,
            MaxUploads=1,
            KeyMarker=next_key_marker,
            UploadIdMarker=uploads_ids[-1],
        )
        snapshot.match("list-multiparts-both-markers-2", response)

        response = aws_client.s3.list_multipart_uploads(
            Bucket=s3_bucket,
            MaxUploads=1,
            KeyMarker=keys[1],
            UploadIdMarker=uploads_ids[1],
        )
        snapshot.match("list-multiparts-get-last-upload-no-truncate", response)

        with pytest.raises(ClientError) as e:
            aws_client.s3.list_multipart_uploads(
                Bucket=s3_bucket,
                MaxUploads=1,
                KeyMarker=keys[0],
                UploadIdMarker=uploads_ids[1],
            )
        snapshot.match("list-multiparts-wrong-id-for-key", e.value.response)

        response = aws_client.s3.list_multipart_uploads(
            Bucket=s3_bucket, MaxUploads=1, KeyMarker=""
        )
        snapshot.match("list-multiparts-next-key-empty", response)

    @markers.aws.validated
    @pytest.mark.xfail(condition=is_v2_provider, reason="not implemented in moto")
    def test_list_multiparts_with_prefix_and_delimiter(
        self, s3_bucket, snapshot, aws_client, aws_http_client_factory
    ):
        snapshot.add_transformer(snapshot.transform.s3_api())
        snapshot.add_transformers_list(
            [
                snapshot.transform.key_value("UploadId"),
                snapshot.transform.key_value("Bucket"),
                snapshot.transform.key_value("DisplayName", reference_replacement=False),
                snapshot.transform.key_value(
                    "ID", value_replacement="owner-id", reference_replacement=False
                ),
            ]
        )
        snapshot.add_transformer(snapshot.transform.key_value("Key"), priority=-1)
        keys = ["test/foo/bar/123", "test/foo/bar/456", "test/bar/foo/123"]
        for key in keys:
            aws_client.s3.create_multipart_upload(Bucket=s3_bucket, Key=key)

        response = aws_client.s3.list_multipart_uploads(
            Bucket=s3_bucket,
            Prefix="test/",
            EncodingType="url",
            Delimiter="/",
        )
        snapshot.match("list-multiparts-1", response)

        response = aws_client.s3.list_multipart_uploads(
            Bucket=s3_bucket, Prefix="test/foo/", EncodingType="url", Delimiter="/"
        )
        snapshot.match("list-multiparts-2", response)

        response = aws_client.s3.list_multipart_uploads(
            Bucket=s3_bucket, Prefix="test/foo/bar", EncodingType="url", Delimiter="/"
        )
        snapshot.match("list-multiparts-3", response)

        # test without EncodingUrl, manually encode parameters
        bucket_url = f"{_bucket_url(s3_bucket)}?uploads&prefix=test%2Ffoo"
        s3_http_client = aws_http_client_factory("s3", signer_factory=SigV4Auth)
        resp = s3_http_client.get(bucket_url, headers={"x-amz-content-sha256": "UNSIGNED-PAYLOAD"})
        resp_dict = xmltodict.parse(resp.content)
        resp_dict["ListMultipartUploadsResult"].pop("@xmlns", None)
        snapshot.match("list-multiparts-no-encoding", resp_dict)

    @pytest.mark.xfail(condition=is_v2_provider, reason="not implemented in moto")
    @markers.aws.validated
    def test_list_parts_pagination(self, s3_bucket, snapshot, aws_client):
        snapshot.add_transformer(
            [
                snapshot.transform.key_value("Bucket", reference_replacement=False),
                snapshot.transform.key_value("Location"),
                snapshot.transform.key_value("UploadId"),
                snapshot.transform.key_value("DisplayName", reference_replacement=False),
                snapshot.transform.key_value("ID", reference_replacement=False),
            ]
        )
        object_key = "test-list-part-pagination"
        response = aws_client.s3.create_multipart_upload(Bucket=s3_bucket, Key=object_key)
        upload_id = response["UploadId"]

        response = aws_client.s3.list_parts(Bucket=s3_bucket, UploadId=upload_id, Key=object_key)
        snapshot.match("list-parts-empty", response)

        for i in range(1, 3):
            aws_client.s3.upload_part(
                Bucket=s3_bucket,
                Key=object_key,
                Body=BytesIO(b"data"),
                PartNumber=i,
                UploadId=upload_id,
            )

        response = aws_client.s3.list_parts(Bucket=s3_bucket, UploadId=upload_id, Key=object_key)
        snapshot.match("list-parts-all", response)

        response = aws_client.s3.list_parts(
            Bucket=s3_bucket, UploadId=upload_id, Key=object_key, MaxParts=1
        )
        next_part_number_marker = response["NextPartNumberMarker"]
        snapshot.match("list-parts-1", response)

        response = aws_client.s3.list_parts(
            Bucket=s3_bucket,
            UploadId=upload_id,
            Key=object_key,
            MaxParts=1,
            PartNumberMarker=next_part_number_marker,
        )

        snapshot.match("list-parts-next", response)

        response = aws_client.s3.list_parts(
            Bucket=s3_bucket,
            UploadId=upload_id,
            Key=object_key,
            MaxParts=1,
            PartNumberMarker=10,
        )
        snapshot.match("list-parts-wrong-part", response)

    @markers.aws.validated
    def test_get_object_no_such_bucket(self, snapshot, aws_client):
        snapshot.add_transformer(snapshot.transform.key_value("BucketName"))
        with pytest.raises(ClientError) as e:
            aws_client.s3.get_object(Bucket=f"does-not-exist-{short_uid()}", Key="foobar")

        snapshot.match("expected_error", e.value.response)

    @markers.aws.validated
    def test_delete_bucket_no_such_bucket(self, snapshot, aws_client):
        with pytest.raises(ClientError) as e:
            aws_client.s3.delete_bucket(Bucket="does-not-exist-localstack-test")

        snapshot.match("expected_error", e.value.response)

    @markers.aws.validated
    def test_get_bucket_notification_configuration_no_such_bucket(self, snapshot, aws_client):
        snapshot.add_transformer(snapshot.transform.key_value("BucketName"))
        with pytest.raises(ClientError) as e:
            aws_client.s3.get_bucket_notification_configuration(
                Bucket=f"doesnotexist-{short_uid()}"
            )

        snapshot.match("expected_error", e.value.response)

    @markers.aws.validated
    def test_get_object_attributes(self, s3_bucket, snapshot, s3_multipart_upload, aws_client):
        aws_client.s3.put_object(Bucket=s3_bucket, Key="data.txt", Body=b"69\n420\n")
        response = aws_client.s3.get_object_attributes(
            Bucket=s3_bucket,
            Key="data.txt",
            ObjectAttributes=["StorageClass", "ETag", "ObjectSize", "ObjectParts", "Checksum"],
        )
        snapshot.match("object-attrs", response)

        multipart_key = "test-get-obj-attrs-multipart"
        s3_multipart_upload(bucket=s3_bucket, key=multipart_key, data="upload-part-1" * 5)
        response = aws_client.s3.get_object_attributes(
            Bucket=s3_bucket,
            Key=multipart_key,
            ObjectAttributes=["StorageClass", "ETag", "ObjectSize", "ObjectParts"],
        )
        snapshot.match("object-attrs-multiparts-1-part", response)

        multipart_key = "test-get-obj-attrs-multipart-2"
        s3_multipart_upload(bucket=s3_bucket, key=multipart_key, data="upload-part-1" * 5, parts=2)
        response = aws_client.s3.get_object_attributes(
            Bucket=s3_bucket,
            Key=multipart_key,
            ObjectAttributes=["StorageClass", "ETag", "ObjectSize", "ObjectParts"],
            MaxParts=3,
        )
        snapshot.match("object-attrs-multiparts-2-parts", response)

    @markers.aws.validated
    @markers.snapshot.skip_snapshot_verify(
        condition=is_v2_provider,
        paths=[
            "$..ServerSideEncryption",
            "$..DeleteMarker",
        ],
    )
    def test_get_object_attributes_versioned(self, s3_bucket, snapshot, aws_client):
        snapshot.add_transformer(snapshot.transform.s3_api())
        aws_client.s3.put_bucket_versioning(
            Bucket=s3_bucket, VersioningConfiguration={"Status": "Enabled"}
        )
        key = "key-attrs-versioned"
        put_obj_1 = aws_client.s3.put_object(Bucket=s3_bucket, Key=key, Body=b"69\n420\n")
        snapshot.match("put-obj-v1", put_obj_1)

        put_obj_2 = aws_client.s3.put_object(Bucket=s3_bucket, Key=key, Body=b"version 2")
        snapshot.match("put-obj-v2", put_obj_2)

        response = aws_client.s3.get_object_attributes(
            Bucket=s3_bucket,
            Key=key,
            ObjectAttributes=["StorageClass", "ETag", "ObjectSize", "ObjectParts", "Checksum"],
        )
        snapshot.match("object-attrs", response)

        response = aws_client.s3.delete_object(Bucket=s3_bucket, Key=key)
        snapshot.match("delete-key", response)

        with pytest.raises(ClientError) as e:
            aws_client.s3.get_object_attributes(
                Bucket=s3_bucket,
                Key=key,
                ObjectAttributes=["StorageClass", "ETag", "ObjectSize"],
            )
        snapshot.match("deleted-object-attrs", e.value.response)

        response = aws_client.s3.get_object_attributes(
            Bucket=s3_bucket,
            Key=key,
            VersionId=put_obj_1["VersionId"],
            ObjectAttributes=["StorageClass", "ETag", "ObjectSize"],
        )
        snapshot.match("get-object-attrs-v1", response)

    @markers.aws.validated
    @markers.snapshot.skip_snapshot_verify(
        condition=is_v2_provider,
        paths=["$..ServerSideEncryption"],
    )
    @markers.snapshot.skip_snapshot_verify(paths=["$..NextKeyMarker", "$..NextUploadIdMarker"])
    def test_multipart_and_list_parts(self, s3_bucket, snapshot, aws_client):
        snapshot.add_transformer(
            [
                snapshot.transform.key_value("Bucket", reference_replacement=False),
                snapshot.transform.key_value("DisplayName", reference_replacement=False),
                snapshot.transform.key_value("UploadId"),
                snapshot.transform.key_value("Location"),
                snapshot.transform.key_value(
                    "ID", value_replacement="owner-id", reference_replacement=False
                ),
            ]
        )

        key_name = "test-list-parts"
        response = aws_client.s3.create_multipart_upload(Bucket=s3_bucket, Key=key_name)
        snapshot.match("create-multipart", response)
        upload_id = response["UploadId"]

        list_part = aws_client.s3.list_parts(Bucket=s3_bucket, Key=key_name, UploadId=upload_id)
        snapshot.match("list-part-after-created", list_part)

        list_multipart_uploads = aws_client.s3.list_multipart_uploads(Bucket=s3_bucket)
        snapshot.match("list-all-uploads", list_multipart_uploads)

        # Write contents to memory rather than a file.
        data = "upload-part-1" * 5
        data = to_bytes(data)
        upload_file_object = BytesIO(data)

        response = aws_client.s3.upload_part(
            Bucket=s3_bucket,
            Key=key_name,
            Body=upload_file_object,
            PartNumber=1,
            UploadId=upload_id,
        )
        snapshot.match("upload-part", response)
        list_part = aws_client.s3.list_parts(Bucket=s3_bucket, Key=key_name, UploadId=upload_id)
        snapshot.match("list-part-after-upload", list_part)

        list_multipart_uploads = aws_client.s3.list_multipart_uploads(Bucket=s3_bucket)
        snapshot.match("list-all-uploads-after", list_multipart_uploads)

        multipart_upload_parts = [{"ETag": response["ETag"], "PartNumber": 1}]

        response = aws_client.s3.complete_multipart_upload(
            Bucket=s3_bucket,
            Key=key_name,
            MultipartUpload={"Parts": multipart_upload_parts},
            UploadId=upload_id,
        )
        snapshot.match("complete-multipart", response)
        with pytest.raises(ClientError) as e:
            aws_client.s3.list_parts(Bucket=s3_bucket, Key=key_name, UploadId=upload_id)
        snapshot.match("list-part-after-complete-exc", e.value.response)

        list_multipart_uploads = aws_client.s3.list_multipart_uploads(Bucket=s3_bucket)
        snapshot.match("list-all-uploads-completed", list_multipart_uploads)

    @markers.aws.validated
    def test_multipart_no_such_upload(self, s3_bucket, snapshot, aws_client):
        fake_upload_id = "fakeid"
        fake_key = "fake-key"

        with pytest.raises(ClientError) as e:
            aws_client.s3.upload_part(
                Bucket=s3_bucket,
                Key=fake_key,
                Body=BytesIO(b"data"),
                PartNumber=1,
                UploadId=fake_upload_id,
            )
        snapshot.match("upload-exc", e.value.response)

        with pytest.raises(ClientError) as e:
            aws_client.s3.complete_multipart_upload(
                Bucket=s3_bucket, Key=fake_key, UploadId=fake_upload_id
            )
        snapshot.match("complete-exc", e.value.response)

        with pytest.raises(ClientError) as e:
            aws_client.s3.abort_multipart_upload(
                Bucket=s3_bucket, Key=fake_key, UploadId=fake_upload_id
            )
        snapshot.match("abort-exc", e.value.response)

    @pytest.mark.xfail(condition=LEGACY_V2_S3_PROVIDER, reason="not implemented in moto")
    @markers.snapshot.skip_snapshot_verify(paths=["$..ServerSideEncryption"])
    @markers.aws.validated
    def test_multipart_complete_multipart_too_small(self, s3_bucket, snapshot, aws_client):
        key_name = "test-upload-part-exc"
        response = aws_client.s3.create_multipart_upload(Bucket=s3_bucket, Key=key_name)
        upload_id = response["UploadId"]

        parts = []

        for i in range(1, 3):
            upload_part = aws_client.s3.upload_part(
                Bucket=s3_bucket,
                Key=key_name,
                Body=BytesIO(b"data"),
                PartNumber=i,
                UploadId=upload_id,
            )
            parts.append({"ETag": upload_part["ETag"], "PartNumber": i})
            snapshot.match(f"upload-part{i}", upload_part)

        with pytest.raises(ClientError) as e:
            aws_client.s3.complete_multipart_upload(
                Bucket=s3_bucket, Key=key_name, UploadId=upload_id
            )
        snapshot.match("complete-exc-no-parts", e.value.response)

        with pytest.raises(ClientError) as e:
            aws_client.s3.complete_multipart_upload(
                Bucket=s3_bucket, Key=key_name, UploadId=upload_id, MultipartUpload={"Parts": parts}
            )
        snapshot.match("complete-exc-too-small", e.value.response)

    @pytest.mark.xfail(condition=LEGACY_V2_S3_PROVIDER, reason="not implemented in moto")
    @markers.aws.validated
    def test_multipart_complete_multipart_wrong_part(self, s3_bucket, snapshot, aws_client):
        snapshot.add_transformer(snapshot.transform.key_value("UploadId"))
        key_name = "test-upload-part-exc"
        response = aws_client.s3.create_multipart_upload(Bucket=s3_bucket, Key=key_name)
        upload_id = response["UploadId"]

        upload_part = aws_client.s3.upload_part(
            Bucket=s3_bucket,
            Key=key_name,
            Body=BytesIO(b"data"),
            PartNumber=1,
            UploadId=upload_id,
        )
        part_etag = upload_part["ETag"]

        with pytest.raises(ClientError) as e:
            aws_client.s3.complete_multipart_upload(
                Bucket=s3_bucket,
                Key=key_name,
                UploadId=upload_id,
                MultipartUpload={"Parts": [{"ETag": part_etag, "PartNumber": 2}]},
            )
        snapshot.match("complete-exc-wrong-part-number", e.value.response)

        with pytest.raises(ClientError) as e:
            wrong_etag = "d41d8cd98f00b204e9800998ecf8427e"
            aws_client.s3.complete_multipart_upload(
                Bucket=s3_bucket,
                Key=key_name,
                UploadId=upload_id,
                MultipartUpload={"Parts": [{"ETag": wrong_etag, "PartNumber": 1}]},
            )
        snapshot.match("complete-exc-wrong-etag", e.value.response)

    @markers.aws.validated
    @markers.snapshot.skip_snapshot_verify(
        condition=is_v2_provider,
        paths=["$..ServerSideEncryption"],
    )
    def test_put_and_get_object_with_hash_prefix(self, s3_bucket, snapshot, aws_client):
        snapshot.add_transformer(snapshot.transform.s3_api())
        key_name = "#key-with-hash-prefix"
        content = b"test 123"
        response = aws_client.s3.put_object(Bucket=s3_bucket, Key=key_name, Body=content)
        assert response["ResponseMetadata"]["HTTPStatusCode"] == 200
        snapshot.match("put-object", response)

        response = aws_client.s3.get_object(Bucket=s3_bucket, Key=key_name)
        snapshot.match("get-object", response)
        assert response["Body"].read() == content

    @markers.aws.validated
    def test_invalid_range_error(self, s3_bucket, snapshot, aws_client):
        key = "my-key"
        aws_client.s3.put_object(Bucket=s3_bucket, Key=key, Body=b"abcdefgh")

        with pytest.raises(ClientError) as e:
            aws_client.s3.get_object(Bucket=s3_bucket, Key=key, Range="bytes=1024-4096")
        snapshot.match("exc", e.value.response)

    @markers.aws.validated
    def test_range_key_not_exists(self, s3_bucket, snapshot, aws_client):
        key = "my-key"
        with pytest.raises(ClientError) as e:
            aws_client.s3.get_object(Bucket=s3_bucket, Key=key, Range="bytes=1024-4096")

        snapshot.match("exc", e.value.response)

    @markers.aws.validated
    def test_create_bucket_via_host_name(self, s3_vhost_client, aws_client):
        # TODO check redirection (happens in AWS because of region name), should it happen in LS?
        # https://docs.aws.amazon.com/AmazonS3/latest/userguide/VirtualHosting.html#VirtualHostingBackwardsCompatibility
        bucket_name = f"test-{short_uid()}"
        try:
            response = s3_vhost_client.create_bucket(
                Bucket=bucket_name,
                CreateBucketConfiguration={"LocationConstraint": "eu-central-1"},
            )
            assert "Location" in response
            assert response["ResponseMetadata"]["HTTPStatusCode"] == 200
            response = s3_vhost_client.get_bucket_location(Bucket=bucket_name)
            assert response["ResponseMetadata"]["HTTPStatusCode"] == 200
            assert response["LocationConstraint"] == "eu-central-1"
        finally:
            s3_vhost_client.delete_bucket(Bucket=bucket_name)

    @markers.aws.validated
    def test_put_and_get_bucket_policy(self, s3_bucket, snapshot, aws_client, allow_bucket_acl):
        # just for the joke: Response syntax HTTP/1.1 200
        # sample response: HTTP/1.1 204 No Content
        # https://docs.aws.amazon.com/AmazonS3/latest/API/API_PutBucketPolicy.html
        snapshot.add_transformer(snapshot.transform.key_value("Resource"))
        # put bucket policy
        policy = {
            "Version": "2012-10-17",
            "Statement": [
                {
                    "Action": "s3:GetObject",
                    "Effect": "Allow",
                    "Resource": f"arn:aws:s3:::{s3_bucket}/*",
                    "Principal": {"AWS": "*"},
                }
            ],
        }
        response = aws_client.s3.put_bucket_policy(Bucket=s3_bucket, Policy=json.dumps(policy))
        # assert response["ResponseMetadata"]["HTTPStatusCode"] == 204
        snapshot.match("put-bucket-policy", response)

        # retrieve and check policy config
        response = aws_client.s3.get_bucket_policy(Bucket=s3_bucket)
        snapshot.match("get-bucket-policy", response)
        assert policy == json.loads(response["Policy"])

    @markers.aws.validated
    def test_put_object_tagging_empty_list(self, s3_bucket, snapshot, aws_client):
        key = "my-key"
        aws_client.s3.put_object(Bucket=s3_bucket, Key=key, Body=b"abcdefgh")

        object_tags = aws_client.s3.get_object_tagging(Bucket=s3_bucket, Key=key)
        snapshot.match("created-object-tags", object_tags)

        tag_set = {"TagSet": [{"Key": "tag1", "Value": "tag1"}, {"Key": "tag2", "Value": ""}]}
        aws_client.s3.put_object_tagging(Bucket=s3_bucket, Key=key, Tagging=tag_set)

        object_tags = aws_client.s3.get_object_tagging(Bucket=s3_bucket, Key=key)
        snapshot.match("updated-object-tags", object_tags)

        aws_client.s3.put_object_tagging(Bucket=s3_bucket, Key=key, Tagging={"TagSet": []})

        object_tags = aws_client.s3.get_object_tagging(Bucket=s3_bucket, Key=key)
        snapshot.match("deleted-object-tags", object_tags)

    @markers.aws.validated
    @markers.snapshot.skip_snapshot_verify(
        condition=is_v2_provider,
        paths=["$..ServerSideEncryption"],
    )
    def test_head_object_fields(self, s3_bucket, snapshot, aws_client):
        key = "my-key"
        aws_client.s3.put_object(Bucket=s3_bucket, Key=key, Body=b"abcdefgh")
        response = aws_client.s3.head_object(Bucket=s3_bucket, Key=key)
        snapshot.match("head-object", response)

        with pytest.raises(ClientError) as e:
            aws_client.s3.head_object(Bucket=s3_bucket, Key="doesnotexist")
        snapshot.match("head-object-404", e.value.response)

    @markers.aws.validated
    @markers.snapshot.skip_snapshot_verify(
        condition=is_v2_provider,
        paths=["$..ServerSideEncryption"],
    )
    def test_get_object_after_deleted_in_versioned_bucket(self, s3_bucket, snapshot, aws_client):
        snapshot.add_transformer(snapshot.transform.key_value("VersionId"))
        aws_client.s3.put_bucket_versioning(
            Bucket=s3_bucket, VersioningConfiguration={"Status": "Enabled"}
        )

        key = "my-key"
        aws_client.s3.put_object(Bucket=s3_bucket, Key=key, Body=b"abcdefgh")

        s3_obj = aws_client.s3.get_object(Bucket=s3_bucket, Key=key)
        snapshot.match("get-object", s3_obj)

        aws_client.s3.delete_object(Bucket=s3_bucket, Key=key)

        with pytest.raises(ClientError) as e:
            aws_client.s3.get_object(Bucket=s3_bucket, Key=key)

        snapshot.match("get-object-after-delete", e.value.response)

    @markers.aws.validated
    @pytest.mark.parametrize("algorithm", ["CRC32", "CRC32C", "SHA1", "SHA256"])
    @markers.snapshot.skip_snapshot_verify(
        condition=is_v2_provider,
        paths=["$..ServerSideEncryption"],
    )
    def test_put_object_checksum(self, s3_create_bucket, algorithm, snapshot, aws_client):
        bucket = s3_create_bucket()
        key = f"file-{short_uid()}"
        data = b"test data.."

        params = {
            "Bucket": bucket,
            "Key": key,
            "Body": data,
            "ChecksumAlgorithm": algorithm,
            f"Checksum{algorithm}": short_uid(),
        }

        with pytest.raises(ClientError) as e:
            aws_client.s3.put_object(**params)
        snapshot.match("put-wrong-checksum", e.value.response)

        error = e.value.response["Error"]
        assert error["Code"] == "InvalidRequest"

        checksum_header = f"x-amz-checksum-{algorithm.lower()}"
        assert error["Message"] == f"Value for {checksum_header} header is invalid."

        # Test our generated checksums
        match algorithm:
            case "CRC32":
                checksum = checksum_crc32(data)
            case "CRC32C":
                checksum = checksum_crc32c(data)
            case "SHA1":
                checksum = hash_sha1(data)
            case "SHA256":
                checksum = hash_sha256(data)
            case _:
                checksum = ""
        params.update({f"Checksum{algorithm}": checksum})
        response = aws_client.s3.put_object(**params)
        snapshot.match("put-object-generated", response)
        assert response["ResponseMetadata"]["HTTPStatusCode"] == 200
        # get_object_attributes is not implemented in moto
        object_attrs = aws_client.s3.get_object_attributes(
            Bucket=bucket,
            Key=key,
            ObjectAttributes=["ETag", "Checksum"],
        )
        snapshot.match("get-object-attrs-generated", object_attrs)

        # Test the autogenerated checksums
        params.pop(f"Checksum{algorithm}")
        response = aws_client.s3.put_object(**params)
        snapshot.match("put-object-autogenerated", response)
        assert response["ResponseMetadata"]["HTTPStatusCode"] == 200
        # get_object_attributes is not implemented in moto
        object_attrs = aws_client.s3.get_object_attributes(
            Bucket=bucket,
            Key=key,
            ObjectAttributes=["ETag", "Checksum"],
        )
        snapshot.match("get-object-attrs-auto-generated", object_attrs)
        get_object_with_checksum = aws_client.s3.head_object(
            Bucket=bucket, Key=key, ChecksumMode="ENABLED"
        )
        snapshot.match("head-object-with-checksum", get_object_with_checksum)

    @markers.aws.validated
    @pytest.mark.parametrize("algorithm", ["CRC32", "CRC32C", "SHA1", "SHA256", None])
    @markers.snapshot.skip_snapshot_verify(
        condition=is_v2_provider,
        paths=["$..ServerSideEncryption"],
    )
    def test_s3_get_object_checksum(self, s3_bucket, snapshot, algorithm, aws_client):
        key = "test-checksum-retrieval"
        body = b"test-checksum"
        kwargs = {}
        if algorithm:
            kwargs["ChecksumAlgorithm"] = algorithm
        put_object = aws_client.s3.put_object(Bucket=s3_bucket, Key=key, Body=body, **kwargs)
        snapshot.match("put-object", put_object)

        get_object = aws_client.s3.get_object(Bucket=s3_bucket, Key=key)
        snapshot.match("get-object", get_object)

        get_object_with_checksum = aws_client.s3.get_object(
            Bucket=s3_bucket, Key=key, ChecksumMode="ENABLED"
        )
        snapshot.match("get-object-with-checksum", get_object_with_checksum)

        # test that the casing of ChecksumMode is not important, the spec indicate only ENABLED
        head_object_with_checksum = aws_client.s3.get_object(
            Bucket=s3_bucket, Key=key, ChecksumMode="enabled"
        )
        snapshot.match("head-object-with-checksum", head_object_with_checksum)

        object_attrs = aws_client.s3.get_object_attributes(
            Bucket=s3_bucket,
            Key=key,
            ObjectAttributes=["Checksum"],
        )
        snapshot.match("get-object-attrs", object_attrs)

    @markers.aws.validated
    @markers.snapshot.skip_snapshot_verify(
        condition=is_v2_provider,
        paths=["$..ServerSideEncryption"],
    )
    def test_s3_checksum_with_content_encoding(self, s3_bucket, snapshot, aws_client):
        data = "1234567890 " * 100
        key = "test.gz"

        # Write contents to memory rather than a file.
        upload_file_object = BytesIO()
        # GZIP has the timestamp and filename in its headers, so set them to have same ETag and hash for AWS and LS
        # hardcode the timestamp, the filename will be an empty string because we're passing a BytesIO stream
        mtime = 1676569620
        with gzip.GzipFile(fileobj=upload_file_object, mode="w", mtime=mtime) as filestream:
            filestream.write(data.encode("utf-8"))

        response = aws_client.s3.put_object(
            Bucket=s3_bucket,
            Key=key,
            ContentEncoding="gzip",
            Body=upload_file_object.getvalue(),
            ChecksumAlgorithm="SHA256",
        )
        snapshot.match("put-object", response)

        get_object = aws_client.s3.get_object(Bucket=s3_bucket, Key=key)
        # FIXME: empty the encoded GZIP stream so it does not break snapshot (can't decode it to UTF-8)
        get_object["Body"].read()
        snapshot.match("get-object", get_object)

        get_object_with_checksum = aws_client.s3.get_object(
            Bucket=s3_bucket, Key=key, ChecksumMode="ENABLED"
        )
        get_object_with_checksum["Body"].read()
        snapshot.match("get-object-with-checksum", get_object_with_checksum)

        object_attrs = aws_client.s3.get_object_attributes(
            Bucket=s3_bucket,
            Key=key,
            ObjectAttributes=["Checksum"],
        )
        snapshot.match("get-object-attrs", object_attrs)

    @markers.aws.validated
    @markers.snapshot.skip_snapshot_verify(
        condition=is_v2_provider,
        paths=["$..ServerSideEncryption"],
    )
    def test_s3_copy_metadata_replace(self, s3_create_bucket, snapshot, aws_client):
        snapshot.add_transformer(snapshot.transform.s3_api())

        object_key = "source-object"
        bucket_name = s3_create_bucket()
        resp = aws_client.s3.put_object(
            Bucket=bucket_name,
            Key=object_key,
            Body='{"key": "value"}',
            ContentType="application/json",
            Metadata={"key": "value"},
            ContentLanguage="en-US",
        )
        snapshot.match("put_object", resp)

        head_object = aws_client.s3.head_object(Bucket=bucket_name, Key=object_key)
        snapshot.match("head_object", head_object)

        object_key_copy = f"{object_key}-copy"
        resp = aws_client.s3.copy_object(
            Bucket=bucket_name,
            CopySource=f"{bucket_name}/{object_key}",
            Key=object_key_copy,
            Metadata={"another-key": "value"},
            ContentType="image/jpg",
            MetadataDirective="REPLACE",
        )
        snapshot.match("copy_object", resp)

        head_object = aws_client.s3.head_object(Bucket=bucket_name, Key=object_key_copy)
        snapshot.match("head_object_copy", head_object)

    @markers.aws.validated
    @markers.snapshot.skip_snapshot_verify(
        condition=is_v2_provider,
        paths=["$..ServerSideEncryption"],
    )
    def test_s3_copy_metadata_directive_copy(self, s3_create_bucket, snapshot, aws_client):
        snapshot.add_transformer(snapshot.transform.s3_api())

        object_key = "source-object"
        bucket_name = s3_create_bucket()
        resp = aws_client.s3.put_object(
            Bucket=bucket_name,
            Key=object_key,
            Body="test",
            Metadata={"key": "value"},
            ContentLanguage="en-US",
        )
        snapshot.match("put-object", resp)

        head_object = aws_client.s3.head_object(Bucket=bucket_name, Key=object_key)
        snapshot.match("head-object", head_object)

        object_key_copy = f"{object_key}-copy"
        resp = aws_client.s3.copy_object(
            Bucket=bucket_name,
            CopySource=f"{bucket_name}/{object_key}",
            Key=object_key_copy,
            Metadata={"another-key": "value"},  # this will be ignored
            ContentLanguage="en-GB",
            ContentType="image/jpg",
            MetadataDirective="COPY",
        )
        snapshot.match("copy-object", resp)

        head_object = aws_client.s3.head_object(Bucket=bucket_name, Key=object_key_copy)
        snapshot.match("head-object-copy", head_object)

    @markers.aws.validated
    @markers.snapshot.skip_snapshot_verify(
        condition=is_v2_provider,
        paths=["$..ServerSideEncryption"],
    )
    @pytest.mark.parametrize("tagging_directive", ["COPY", "REPLACE", None])
    def test_s3_copy_tagging_directive(self, s3_bucket, snapshot, aws_client, tagging_directive):
        snapshot.add_transformer(snapshot.transform.s3_api())

        object_key = "source-object"
        resp = aws_client.s3.put_object(
            Bucket=s3_bucket, Key=object_key, Body="test", Tagging="key1=value1"
        )
        snapshot.match("put-object", resp)

        get_object_tags = aws_client.s3.get_object_tagging(Bucket=s3_bucket, Key=object_key)
        snapshot.match("get-object-tag", get_object_tags)

        kwargs = {"TaggingDirective": tagging_directive} if tagging_directive else {}

        object_key_copy = f"{object_key}-copy"
        resp = aws_client.s3.copy_object(
            Bucket=s3_bucket,
            CopySource=f"{s3_bucket}/{object_key}",
            Key=object_key_copy,
            Tagging="key2=value2",
            **kwargs,
        )
        snapshot.match("copy-object", resp)

        get_object_tags = aws_client.s3.get_object_tagging(Bucket=s3_bucket, Key=object_key_copy)
        snapshot.match("get-copy-object-tag", get_object_tags)

    @markers.aws.validated
    @markers.snapshot.skip_snapshot_verify(
        condition=is_v2_provider,
        paths=["$..ServerSideEncryption"],
    )
    def test_s3_copy_content_type_and_metadata(self, s3_create_bucket, snapshot, aws_client):
        snapshot.add_transformer(snapshot.transform.s3_api())
        object_key = "source-object"
        bucket_name = s3_create_bucket()
        resp = aws_client.s3.put_object(
            Bucket=bucket_name,
            Key=object_key,
            Body='{"key": "value"}',
            ContentType="application/json",
            Metadata={"key": "value"},
        )
        snapshot.match("put_object", resp)

        head_object = aws_client.s3.head_object(Bucket=bucket_name, Key=object_key)
        snapshot.match("head_object", head_object)

        object_key_copy = f"{object_key}-copy"
        resp = aws_client.s3.copy_object(
            Bucket=bucket_name, CopySource=f"{bucket_name}/{object_key}", Key=object_key_copy
        )
        snapshot.match("copy_object", resp)

        head_object = aws_client.s3.head_object(Bucket=bucket_name, Key=object_key_copy)
        snapshot.match("head_object_copy", head_object)

        aws_client.s3.delete_objects(
            Bucket=bucket_name, Delete={"Objects": [{"Key": object_key_copy}]}
        )

        # does not set MetadataDirective=REPLACE, so the original metadata should be kept
        object_key_copy = f"{object_key}-second-copy"
        resp = aws_client.s3.copy_object(
            Bucket=bucket_name,
            CopySource=f"{bucket_name}/{object_key}",
            Key=object_key_copy,
            Metadata={"another-key": "value"},
            ContentType="application/javascript",
        )
        snapshot.match("copy_object_second", resp)

        head_object = aws_client.s3.head_object(Bucket=bucket_name, Key=object_key_copy)
        snapshot.match("head_object_second_copy", head_object)

    @markers.aws.validated
    @markers.snapshot.skip_snapshot_verify(
        condition=is_v2_provider,
        paths=["$..ServerSideEncryption"],
    )
    def test_s3_copy_object_in_place(self, s3_bucket, allow_bucket_acl, snapshot, aws_client):
        snapshot.add_transformer(snapshot.transform.s3_api())
        snapshot.add_transformer(
            [
                snapshot.transform.key_value("DisplayName"),
                snapshot.transform.key_value("ID", value_replacement="owner-id"),
            ]
        )
        object_key = "source-object"

        resp = aws_client.s3.put_object(
            Bucket=s3_bucket,
            Key=object_key,
            Body='{"key": "value"}',
            ContentType="application/json",
            Metadata={"key": "value"},
        )
        snapshot.match("put_object", resp)

        head_object = aws_client.s3.head_object(Bucket=s3_bucket, Key=object_key)
        snapshot.match("head_object", head_object)

        object_attrs = aws_client.s3.get_object_attributes(
            Bucket=s3_bucket,
            Key=object_key,
            ObjectAttributes=["StorageClass"],
        )
        snapshot.match("object-attrs", object_attrs)

        with pytest.raises(ClientError) as e:
            aws_client.s3.copy_object(
                Bucket=s3_bucket, CopySource=f"{s3_bucket}/{object_key}", Key=object_key
            )
        snapshot.match("copy-object-in-place-no-change", e.value.response)

        # it seems as long as you specify the field necessary, it does not check if the previous value was the same
        # and allows the copy

        # copy the object with the same StorageClass as the source object
        resp = aws_client.s3.copy_object(
            Bucket=s3_bucket,
            CopySource=f"{s3_bucket}/{object_key}",
            Key=object_key,
            ChecksumAlgorithm="SHA256",
            StorageClass=StorageClass.STANDARD,
        )
        snapshot.match("copy-object-in-place-with-storage-class", resp)
        object_attrs = aws_client.s3.get_object_attributes(
            Bucket=s3_bucket,
            Key=object_key,
            ObjectAttributes=["StorageClass"],
        )
        snapshot.match("object-attrs-after-copy", object_attrs)

        # get source object ACl, private
        object_acl = aws_client.s3.get_object_acl(Bucket=s3_bucket, Key=object_key)
        snapshot.match("object-acl", object_acl)
        # copy the object with any ACL does not work, even if different from source object
        with pytest.raises(ClientError) as e:
            aws_client.s3.copy_object(
                Bucket=s3_bucket,
                CopySource=f"{s3_bucket}/{object_key}",
                Key=object_key,
                ACL="public-read",
            )
        snapshot.match("copy-object-in-place-with-acl", e.value.response)

    @markers.aws.validated
    @markers.snapshot.skip_snapshot_verify(
        condition=is_v2_provider,
        paths=["$..ServerSideEncryption"],
    )
    def test_s3_copy_object_in_place_storage_class(self, s3_bucket, snapshot, aws_client):
        # this test will validate that setting StorageClass (even the same as source) allows a copy in place
        snapshot.add_transformer(snapshot.transform.s3_api())
        object_key = "source-object"

        resp = aws_client.s3.put_object(
            Bucket=s3_bucket,
            Key=object_key,
            Body="test",
            StorageClass=StorageClass.STANDARD,
        )
        snapshot.match("put-object", resp)

        head_object = aws_client.s3.head_object(Bucket=s3_bucket, Key=object_key)
        snapshot.match("head-object", head_object)

        object_attrs = aws_client.s3.get_object_attributes(
            Bucket=s3_bucket,
            Key=object_key,
            ObjectAttributes=["StorageClass"],
        )
        snapshot.match("object-attrs", object_attrs)

        # copy the object with the same StorageClass as the source object
        resp = aws_client.s3.copy_object(
            Bucket=s3_bucket,
            CopySource=f"{s3_bucket}/{object_key}",
            Key=object_key,
            StorageClass=StorageClass.STANDARD,
        )
        snapshot.match("copy-object-in-place-with-storage-class", resp)
        object_attrs = aws_client.s3.get_object_attributes(
            Bucket=s3_bucket,
            Key=object_key,
            ObjectAttributes=["StorageClass"],
        )
        snapshot.match("object-attrs-after-copy", object_attrs)

    @markers.aws.validated
    @markers.snapshot.skip_snapshot_verify(
        paths=[
            "$..ServerSideEncryption",
            "$..SSEKMSKeyId",
            # TODO: fix this in moto, when not providing a KMS key, it should use AWS managed one
            "$..ETag",  # Etag are different because of encryption
        ]
    )
    def test_s3_copy_object_in_place_with_encryption(
        self, s3_bucket, kms_create_key, snapshot, aws_client
    ):
        # this test will validate encryption parameters that allows a copy in place
        snapshot.add_transformer(snapshot.transform.s3_api())
        snapshot.add_transformer(snapshot.transform.key_value("Description"))
        snapshot.add_transformer(snapshot.transform.key_value("SSEKMSKeyId"))
        object_key = "source-object"
        kms_key_id = kms_create_key()["KeyId"]

        resp = aws_client.s3.put_object(
            Bucket=s3_bucket,
            Key=object_key,
            Body="test",
            ServerSideEncryption="aws:kms",
            BucketKeyEnabled=True,
            SSEKMSKeyId=kms_key_id,
        )
        snapshot.match("put-object-with-kms-encryption", resp)

        head_object = aws_client.s3.head_object(Bucket=s3_bucket, Key=object_key)
        snapshot.match("head-object", head_object)

        resp = aws_client.s3.copy_object(
            Bucket=s3_bucket,
            CopySource=f"{s3_bucket}/{object_key}",
            Key=object_key,
            ServerSideEncryption="aws:kms",
            # this will use AWS managed key, and not copy the original object key
        )
        snapshot.match("copy-object-in-place-with-sse", resp)
        head_object = aws_client.s3.head_object(Bucket=s3_bucket, Key=object_key)
        snapshot.match("head-copy-with-sse", head_object)

        # this is an edge case, if the source object SSE was not AES256, AWS allows you to not specify any fields
        # as it will use AES256 by default and is different from the source key
        resp = aws_client.s3.copy_object(
            Bucket=s3_bucket,
            CopySource=f"{s3_bucket}/{object_key}",
            Key=object_key,
        )
        snapshot.match("copy-object-in-place-without-kms-sse", resp)
        head_object = aws_client.s3.head_object(Bucket=s3_bucket, Key=object_key)
        snapshot.match("head-copy-without-kms-sse", head_object)

        resp = aws_client.s3.copy_object(
            Bucket=s3_bucket,
            CopySource=f"{s3_bucket}/{object_key}",
            Key=object_key,
            ServerSideEncryption="AES256",
        )
        snapshot.match("copy-object-in-place-with-aes", resp)
        head_object = aws_client.s3.head_object(Bucket=s3_bucket, Key=object_key)
        snapshot.match("head-copy-with-aes", head_object)

    @markers.aws.validated
    def test_copy_in_place_with_bucket_encryption(self, aws_client, s3_bucket, snapshot):
        response = aws_client.s3.put_bucket_encryption(
            Bucket=s3_bucket,
            ServerSideEncryptionConfiguration={
                "Rules": [
                    {
                        "ApplyServerSideEncryptionByDefault": {"SSEAlgorithm": "AES256"},
                        "BucketKeyEnabled": False,
                    },
                ]
            },
        )
        snapshot.match("put-bucket-encryption", response)

        key_name = "test-enc"
        response = aws_client.s3.put_object(
            Body=b"",
            Bucket=s3_bucket,
            Key=key_name,
        )
        snapshot.match("put-obj", response)

        response = aws_client.s3.copy_object(
            Bucket=s3_bucket,
            CopySource={"Bucket": s3_bucket, "Key": key_name},
            Key=key_name,
        )
        snapshot.match("copy-obj", response)

    @markers.aws.validated
    @markers.snapshot.skip_snapshot_verify(
        condition=is_v2_provider,
        paths=["$..ServerSideEncryption"],
    )
    def test_s3_copy_object_in_place_metadata_directive(self, s3_bucket, snapshot, aws_client):
        snapshot.add_transformer(snapshot.transform.s3_api())
        object_key = "source-object"
        resp = aws_client.s3.put_object(
            Bucket=s3_bucket,
            Key=object_key,
            Body='{"key": "value"}',
            ContentType="application/json",
            Metadata={"key": "value"},
        )
        snapshot.match("put_object", resp)

        head_object = aws_client.s3.head_object(Bucket=s3_bucket, Key=object_key)
        snapshot.match("head_object", head_object)

        with pytest.raises(ClientError) as e:
            # copy the object with the same Metadata as the source object, it will fail
            aws_client.s3.copy_object(
                Bucket=s3_bucket,
                CopySource=f"{s3_bucket}/{object_key}",
                Key=object_key,
                Metadata={"key": "value"},
            )
        snapshot.match("no-metadata-directive-fail", e.value.response)

        # copy the object in place, it needs MetadataDirective="REPLACE"
        resp = aws_client.s3.copy_object(
            Bucket=s3_bucket,
            CopySource=f"{s3_bucket}/{object_key}",
            Key=object_key,
            Metadata={"key2": "value2"},
            MetadataDirective="REPLACE",
        )
        snapshot.match("copy-replace-directive", resp)
        head_object = aws_client.s3.head_object(Bucket=s3_bucket, Key=object_key)
        snapshot.match("head-replace-directive", head_object)

        resp = aws_client.s3.copy_object(
            Bucket=s3_bucket,
            CopySource=f"{s3_bucket}/{object_key}",
            Key=object_key,
            MetadataDirective="COPY",  # this is the default value
            StorageClass=StorageClass.STANDARD,
            # we need to add storage class to make the copy request legal
        )
        snapshot.match("copy-copy-directive", resp)
        head_object = aws_client.s3.head_object(Bucket=s3_bucket, Key=object_key)
        snapshot.match("head-copy-directive", head_object)

        resp = aws_client.s3.copy_object(
            Bucket=s3_bucket,
            CopySource=f"{s3_bucket}/{object_key}",
            Key=object_key,
            MetadataDirective="COPY",
            Metadata={"key3": "value3"},  # assert that this is ignored
            StorageClass=StorageClass.STANDARD,
            # we need to add storage class to make the copy request legal
        )
        snapshot.match("copy-copy-directive-ignore", resp)
        head_object = aws_client.s3.head_object(Bucket=s3_bucket, Key=object_key)
        snapshot.match("head-copy-directive-ignore", head_object)

        # copy the object with no Metadata as the source object but with REPLACE
        resp = aws_client.s3.copy_object(
            Bucket=s3_bucket,
            CopySource=f"{s3_bucket}/{object_key}",
            Key=object_key,
            MetadataDirective="REPLACE",
        )
        snapshot.match("copy-replace-directive-empty", resp)
        head_object = aws_client.s3.head_object(Bucket=s3_bucket, Key=object_key)
        snapshot.match("head-replace-directive-empty", head_object)

    @markers.aws.validated
    @markers.snapshot.skip_snapshot_verify(
        condition=is_v2_provider,
        paths=["$..ServerSideEncryption"],
    )
    def test_s3_copy_object_in_place_website_redirect_location(
        self, s3_bucket, snapshot, aws_client
    ):
        # this test will validate that setting WebsiteRedirectLocation (even the same as source) allows a copy in place
        snapshot.add_transformer(snapshot.transform.s3_api())
        object_key = "source-object"

        resp = aws_client.s3.put_object(
            Bucket=s3_bucket,
            Key=object_key,
            Body="test",
            WebsiteRedirectLocation="/test/direct",
        )
        snapshot.match("put-object", resp)

        head_object = aws_client.s3.head_object(Bucket=s3_bucket, Key=object_key)
        snapshot.match("head-object", head_object)

        # copy the object with the same WebsiteRedirectLocation as the source object
        resp = aws_client.s3.copy_object(
            Bucket=s3_bucket,
            CopySource=f"{s3_bucket}/{object_key}",
            Key=object_key,
            WebsiteRedirectLocation="/test/direct",
        )
        snapshot.match("copy-object-in-place-with-website-redirection", resp)

        head_object = aws_client.s3.head_object(Bucket=s3_bucket, Key=object_key)
        snapshot.match("head-object-after-copy", head_object)

    @markers.aws.validated
    @markers.snapshot.skip_snapshot_verify(
        condition=is_v2_provider,
        paths=["$..ServerSideEncryption"],
    )
    def test_s3_copy_object_storage_class(self, s3_bucket, snapshot, aws_client):
        # this test will validate that setting StorageClass (even the same as source) allows a copy in place
        snapshot.add_transformer(snapshot.transform.s3_api())
        object_key = "source-object"
        dest_key = "dest-object"

        resp = aws_client.s3.put_object(
            Bucket=s3_bucket,
            Key=object_key,
            Body="test",
            StorageClass=StorageClass.STANDARD_IA,
        )
        snapshot.match("put-object", resp)

        head_object = aws_client.s3.head_object(Bucket=s3_bucket, Key=object_key)
        snapshot.match("head-object", head_object)

        object_attrs = aws_client.s3.get_object_attributes(
            Bucket=s3_bucket,
            Key=object_key,
            ObjectAttributes=["StorageClass"],
        )
        snapshot.match("object-attrs", object_attrs)

        # copy the object to see if it keeps the StorageClass from the source object
        resp = aws_client.s3.copy_object(
            Bucket=s3_bucket,
            CopySource=f"{s3_bucket}/{object_key}",
            Key=dest_key,
        )
        snapshot.match("copy-object-in-place-with-storage-class", resp)
        object_attrs = aws_client.s3.get_object_attributes(
            Bucket=s3_bucket,
            Key=dest_key,
            ObjectAttributes=["StorageClass"],
        )
        # the destination key does not keep the source key storage class
        snapshot.match("object-attrs-after-copy", object_attrs)

        # try copying in place, as the StorageClass by default would be STANDARD and different from source
        with pytest.raises(ClientError) as e:
            aws_client.s3.copy_object(
                Bucket=s3_bucket,
                CopySource=f"{s3_bucket}/{object_key}",
                Key=object_key,
            )
        snapshot.match("exc-invalid-request-storage-class", e.value.response)

    @markers.aws.validated
    @pytest.mark.parametrize("algorithm", ["CRC32", "CRC32C", "SHA1", "SHA256"])
    @markers.snapshot.skip_snapshot_verify(
        condition=is_v2_provider,
        paths=["$..ServerSideEncryption"],
    )
    def test_s3_copy_object_with_checksum(self, s3_create_bucket, snapshot, aws_client, algorithm):
        snapshot.add_transformer(snapshot.transform.s3_api())
        object_key = "source-object"
        bucket_name = s3_create_bucket()
        # create key with no checksum
        resp = aws_client.s3.put_object(
            Bucket=bucket_name,
            Key=object_key,
            Body='{"key": "value"}',
            ContentType="application/json",
            Metadata={"key": "value"},
        )
        snapshot.match("put-object-no-checksum", resp)

        object_attrs = aws_client.s3.get_object_attributes(
            Bucket=bucket_name,
            Key=object_key,
            ObjectAttributes=["Checksum"],
        )
        snapshot.match("object-attrs", object_attrs)

        # copy the object in place with some metadata and replacing it, but with a checksum
        resp = aws_client.s3.copy_object(
            Bucket=bucket_name,
            CopySource=f"{bucket_name}/{object_key}",
            Key=object_key,
            ChecksumAlgorithm=algorithm,
            Metadata={"key1": "value1"},
            MetadataDirective="REPLACE",
        )
        snapshot.match("copy-object-in-place-with-checksum", resp)
        object_attrs = aws_client.s3.get_object_attributes(
            Bucket=bucket_name,
            Key=object_key,
            ObjectAttributes=["Checksum"],
        )
        snapshot.match("object-attrs-after-copy", object_attrs)

        dest_key = "dest-object"
        # copy the object to check if the new object has the checksum too
        resp = aws_client.s3.copy_object(
            Bucket=bucket_name,
            CopySource=f"{bucket_name}/{object_key}",
            Key=dest_key,
        )
        snapshot.match("copy-object-to-dest-keep-checksum", resp)

    @markers.aws.validated
    @markers.snapshot.skip_snapshot_verify(
        condition=is_v2_provider,
        paths=["$..ServerSideEncryption"],
    )
    def test_s3_copy_object_preconditions(self, s3_bucket, snapshot, aws_client):
        snapshot.add_transformer(snapshot.transform.s3_api())
        object_key = "source-object"
        dest_key = "dest-object"
        # create key with no checksum
        put_object = aws_client.s3.put_object(
            Bucket=s3_bucket,
            Key=object_key,
            Body=b"data",
        )
        head_obj = aws_client.s3.head_object(Bucket=s3_bucket, Key=object_key)
        snapshot.match("head-object", head_obj)

        # wait a bit for the `unmodified_since` value so that it's unvalid.
        # S3 compares it the last-modified field, but you can't set the value in the future otherwise it ignores it
        # It needs to be now or less, but the object needs to be a bit more recent than that.
        time.sleep(3)

        # we're testing the order of validation at the same time by validating all of them at once, by elimination
        now = datetime.datetime.now().astimezone(tz=ZoneInfo("GMT"))
        wrong_unmodified_since = now - datetime.timedelta(days=1)

        with pytest.raises(ClientError) as e:
            aws_client.s3.copy_object(
                Bucket=s3_bucket,
                CopySource=f"{s3_bucket}/{object_key}",
                Key=dest_key,
                CopySourceIfModifiedSince=now,
                CopySourceIfUnmodifiedSince=wrong_unmodified_since,
                CopySourceIfMatch="etag123",
                CopySourceIfNoneMatch=put_object["ETag"],
            )
        snapshot.match("copy-precondition-if-match", e.value.response)

        with pytest.raises(ClientError) as e:
            aws_client.s3.copy_object(
                Bucket=s3_bucket,
                CopySource=f"{s3_bucket}/{object_key}",
                Key=dest_key,
                CopySourceIfModifiedSince=now,
                CopySourceIfUnmodifiedSince=wrong_unmodified_since,
                CopySourceIfNoneMatch=put_object["ETag"],
            )
        snapshot.match("copy-precondition-if-unmodified-since", e.value.response)

        with pytest.raises(ClientError) as e:
            aws_client.s3.copy_object(
                Bucket=s3_bucket,
                CopySource=f"{s3_bucket}/{object_key}",
                Key=dest_key,
                CopySourceIfModifiedSince=now,
                CopySourceIfNoneMatch=put_object["ETag"],
            )
        snapshot.match("copy-precondition-if-none-match", e.value.response)

        with pytest.raises(ClientError) as e:
            aws_client.s3.copy_object(
                Bucket=s3_bucket,
                CopySource=f"{s3_bucket}/{object_key}",
                Key=dest_key,
                CopySourceIfModifiedSince=now,
            )
        snapshot.match("copy-precondition-if-modified-since", e.value.response)

        # AWS will ignore the value if it's in the future
        copy_obj = aws_client.s3.copy_object(
            Bucket=s3_bucket,
            CopySource=f"{s3_bucket}/{object_key}",
            Key=dest_key,
            CopySourceIfModifiedSince=now + datetime.timedelta(days=1),
        )
        snapshot.match("copy-ignore-future-modified-since", copy_obj)

        # AWS will ignore the missing quotes around the ETag and still reject the request
        with pytest.raises(ClientError) as e:
            aws_client.s3.copy_object(
                Bucket=s3_bucket,
                CopySource=f"{s3_bucket}/{object_key}",
                Key=dest_key,
                CopySourceIfNoneMatch=put_object["ETag"].strip('"'),
            )
        snapshot.match("copy-etag-missing-quotes", e.value.response)

        # Positive tests with all conditions checked
        copy_obj_all_positive = aws_client.s3.copy_object(
            Bucket=s3_bucket,
            CopySource=f"{s3_bucket}/{object_key}",
            Key=dest_key,
            CopySourceIfMatch=put_object["ETag"].strip('"'),
            CopySourceIfNoneMatch="etag123",
            CopySourceIfModifiedSince=now - datetime.timedelta(days=1),
            CopySourceIfUnmodifiedSince=now,
        )
        snapshot.match("copy-success", copy_obj_all_positive)

    @markers.aws.validated
    @pytest.mark.xfail(
        condition=LEGACY_V2_S3_PROVIDER,
        reason="Behaviour is not in line with AWS, does not validate properly",
    )
    @pytest.mark.parametrize("method", ("get_object", "head_object"))
    def test_s3_get_object_preconditions(self, s3_bucket, snapshot, aws_client, method):
        snapshot.add_transformer(snapshot.transform.s3_api())
        object_key = "test-object"
        put_object = aws_client.s3.put_object(
            Bucket=s3_bucket,
            Key=object_key,
            Body=b"data",
        )
        head_object = aws_client.s3.head_object(Bucket=s3_bucket, Key=object_key)

        client_method = getattr(aws_client.s3, method)

        # wait a bit for the `unmodified_since` value so that it's invalid.
        # S3 compares it the last-modified field, but you can't set the value in the future otherwise it ignores it.
        # It needs to be now or less, but the object needs to be a bit more recent than that.
        time.sleep(3)

        # we're testing the order of validation at the same time by validating all of them at once, by elimination
        now = datetime.datetime.now().astimezone(tz=ZoneInfo("GMT"))
        wrong_unmodified_since = now - datetime.timedelta(days=1)

        with pytest.raises(ClientError) as e:
            client_method(
                Bucket=s3_bucket,
                Key=object_key,
                IfModifiedSince=now,
                IfUnmodifiedSince=wrong_unmodified_since,
                IfMatch="etag123",
                IfNoneMatch=put_object["ETag"],
            )
        snapshot.match("precondition-if-match", e.value.response)

        with pytest.raises(ClientError) as e:
            client_method(
                Bucket=s3_bucket,
                Key=object_key,
                IfModifiedSince=now,
                IfUnmodifiedSince=wrong_unmodified_since,
                IfNoneMatch=put_object["ETag"],
            )
        snapshot.match("precondition-if-unmodified-since", e.value.response)

        with pytest.raises(ClientError) as e:
            client_method(
                Bucket=s3_bucket,
                Key=object_key,
                IfModifiedSince=now,
                IfNoneMatch=put_object["ETag"],
            )
        snapshot.match("precondition-if-none-match", e.value.response)

        with pytest.raises(ClientError) as e:
            client_method(
                Bucket=s3_bucket,
                Key=object_key,
                IfModifiedSince=now,
            )
        snapshot.match("copy-precondition-if-modified-since", e.value.response)

        # AWS will ignore the value if it's in the future
        get_obj = client_method(
            Bucket=s3_bucket,
            Key=object_key,
            IfModifiedSince=now + datetime.timedelta(days=1),
        )
        snapshot.match("obj-ignore-future-modified-since", get_obj)
        # # AWS will ignore the missing quotes around the ETag and still reject the request
        with pytest.raises(ClientError) as e:
            client_method(
                Bucket=s3_bucket,
                Key=object_key,
                IfModifiedSince=now,
                IfNoneMatch=put_object["ETag"].strip('"'),
            )
        snapshot.match("etag-missing-quotes", e.value.response)

        # test If*ModifiedSince precision
        response = client_method(
            Bucket=s3_bucket,
            Key=object_key,
            IfUnmodifiedSince=head_object["LastModified"],
        )
        snapshot.match("precondition-if-unmodified-since-is-object", response)

        with pytest.raises(ClientError) as e:
            client_method(
                Bucket=s3_bucket,
                Key=object_key,
                IfModifiedSince=head_object["LastModified"],
            )
        snapshot.match("precondition-if-modified-since-is-object", e.value.response)

        # Positive tests with all conditions checked
        get_obj_all_positive = client_method(
            Bucket=s3_bucket,
            Key=object_key,
            IfMatch=put_object["ETag"].strip('"'),
            IfNoneMatch="etag123",
            IfModifiedSince=now - datetime.timedelta(days=1),
            IfUnmodifiedSince=now,
        )
        snapshot.match("obj-success", get_obj_all_positive)

    @markers.aws.validated
    def test_s3_multipart_upload_acls(
        self, s3_bucket, allow_bucket_acl, s3_multipart_upload, snapshot, aws_client
    ):
        # https://docs.aws.amazon.com/AmazonS3/latest/userguide/managing-acls.html
        # > Bucket and object permissions are independent of each other. An object does not inherit the permissions
        # > from its bucket. For example, if you create a bucket and grant write access to a user, you can't access
        # > that user’s objects unless the user explicitly grants you access.
        snapshot.add_transformer(
            [
                snapshot.transform.key_value("DisplayName"),
                snapshot.transform.key_value("ID", value_replacement="owner-id"),
            ]
        )

        aws_client.s3.put_bucket_acl(Bucket=s3_bucket, ACL="public-read")
        response = aws_client.s3.get_bucket_acl(Bucket=s3_bucket)
        snapshot.match("bucket-acl", response)

        def check_permissions(key):
            acl_response = aws_client.s3.get_object_acl(Bucket=s3_bucket, Key=key)
            snapshot.match(f"permission-{key}", acl_response)

        # perform uploads (multipart and regular) and check ACLs
        aws_client.s3.put_object(Bucket=s3_bucket, Key="acl-key0", Body="something")
        check_permissions("acl-key0")
        s3_multipart_upload(bucket=s3_bucket, key="acl-key1")
        check_permissions("acl-key1")
        s3_multipart_upload(bucket=s3_bucket, key="acl-key2", acl="public-read-write")
        check_permissions("acl-key2")

    @markers.aws.validated
    def test_s3_bucket_acl(self, s3_bucket, allow_bucket_acl, snapshot, aws_client):
        # loosely based on
        # https://docs.aws.amazon.com/AmazonS3/latest/API/API_PutBucketAcl.html
        snapshot.add_transformer(
            [
                snapshot.transform.key_value("DisplayName"),
                snapshot.transform.key_value("ID", value_replacement="owner-id"),
            ]
        )
        list_bucket_output = aws_client.s3.list_buckets()
        owner = list_bucket_output["Owner"]

        aws_client.s3.put_bucket_acl(Bucket=s3_bucket, ACL="public-read")

        response = aws_client.s3.get_bucket_acl(Bucket=s3_bucket)
        snapshot.match("get-bucket-acl", response)

        aws_client.s3.put_bucket_acl(Bucket=s3_bucket, ACL="private")

        response = aws_client.s3.get_bucket_acl(Bucket=s3_bucket)
        snapshot.match("get-bucket-canned-acl", response)

        aws_client.s3.put_bucket_acl(
            Bucket=s3_bucket, GrantRead='uri="http://acs.amazonaws.com/groups/s3/LogDelivery"'
        )

        response = aws_client.s3.get_bucket_acl(Bucket=s3_bucket)
        snapshot.match("get-bucket-grant-acl", response)

        # Owner is mandatory, otherwise raise MalformedXML
        acp = {
            "Owner": owner,
            "Grants": [
                {
                    "Grantee": {"ID": owner["ID"], "Type": "CanonicalUser"},
                    "Permission": "FULL_CONTROL",
                },
                {
                    "Grantee": {
                        "URI": "http://acs.amazonaws.com/groups/s3/LogDelivery",
                        "Type": "Group",
                    },
                    "Permission": "WRITE",
                },
            ],
        }
        aws_client.s3.put_bucket_acl(Bucket=s3_bucket, AccessControlPolicy=acp)

        response = aws_client.s3.get_bucket_acl(Bucket=s3_bucket)
        snapshot.match("get-bucket-acp-acl", response)

    @markers.aws.validated
    def test_s3_bucket_acl_exceptions(self, s3_bucket, snapshot, aws_client):
        list_bucket_output = aws_client.s3.list_buckets()
        owner = list_bucket_output["Owner"]

        with pytest.raises(ClientError) as e:
            aws_client.s3.put_bucket_acl(Bucket=s3_bucket, ACL="fake-acl")

        snapshot.match("put-bucket-canned-acl", e.value.response)

        with pytest.raises(ClientError) as e:
            aws_client.s3.put_bucket_acl(
                Bucket=s3_bucket, GrantWrite='uri="http://acs.amazonaws.com/groups/s3/FakeGroup"'
            )

        snapshot.match("put-bucket-grant-acl-fake-uri", e.value.response)

        with pytest.raises(ClientError) as e:
            aws_client.s3.put_bucket_acl(Bucket=s3_bucket, GrantWrite='fakekey="1234"')

        snapshot.match("put-bucket-grant-acl-fake-key", e.value.response)

        with pytest.raises(ClientError) as e:
            aws_client.s3.put_bucket_acl(Bucket=s3_bucket, GrantWrite='id="wrong-id"')

        snapshot.match("put-bucket-grant-acl-wrong-id", e.value.response)

        acp = {
            "Grants": [
                {
                    "Grantee": {
                        "URI": "http://acs.amazonaws.com/groups/s3/LogDelivery",
                        "Type": "Group",
                    },
                    "Permission": "WRITE",
                }
            ]
        }
        with pytest.raises(ClientError) as e:
            aws_client.s3.put_bucket_acl(Bucket=s3_bucket, AccessControlPolicy=acp)
        snapshot.match("put-bucket-acp-acl-1", e.value.response)

        # add Owner, but modify the permission
        acp["Owner"] = owner
        acp["Grants"][0]["Permission"] = "WRONG-PERMISSION"

        with pytest.raises(ClientError) as e:
            aws_client.s3.put_bucket_acl(Bucket=s3_bucket, AccessControlPolicy=acp)
        snapshot.match("put-bucket-acp-acl-2", e.value.response)

        # restore good permission, but put bad format Owner ID
        acp["Owner"] = {"ID": "wrong-id"}
        acp["Grants"][0]["Permission"] = "FULL_CONTROL"

        with pytest.raises(ClientError) as e:
            aws_client.s3.put_bucket_acl(Bucket=s3_bucket, AccessControlPolicy=acp)
        snapshot.match("put-bucket-acp-acl-3", e.value.response)

        # restore owner, but wrong URI
        acp["Owner"] = owner
        acp["Grants"][0]["Grantee"]["URI"] = "http://acs.amazonaws.com/groups/s3/FakeGroup"

        with pytest.raises(ClientError) as e:
            aws_client.s3.put_bucket_acl(Bucket=s3_bucket, AccessControlPolicy=acp)
        snapshot.match("put-bucket-acp-acl-4", e.value.response)

        # different type of failing grantee (CanonicalUser/ID)
        acp["Grants"][0]["Grantee"]["Type"] = "CanonicalUser"
        acp["Grants"][0]["Grantee"]["ID"] = "wrong-id"
        acp["Grants"][0]["Grantee"].pop("URI")

        with pytest.raises(ClientError) as e:
            aws_client.s3.put_bucket_acl(Bucket=s3_bucket, AccessControlPolicy=acp)
        snapshot.match("put-bucket-acp-acl-5", e.value.response)

        # different type of failing grantee (Wrong type)
        acp["Grants"][0]["Grantee"]["Type"] = "BadType"

        with pytest.raises(ClientError) as e:
            aws_client.s3.put_bucket_acl(Bucket=s3_bucket, AccessControlPolicy=acp)
        snapshot.match("put-bucket-acp-acl-6", e.value.response)

        # test setting empty ACP
        with pytest.raises(ClientError) as e:
            aws_client.s3.put_bucket_acl(Bucket=s3_bucket, AccessControlPolicy={})

        snapshot.match("put-bucket-empty-acp", e.value.response)

        # test setting nothing
        with pytest.raises(ClientError) as e:
            aws_client.s3.put_bucket_acl(Bucket=s3_bucket)

        snapshot.match("put-bucket-empty", e.value.response)

        # test setting two different kind of valid ACL
        with pytest.raises(ClientError) as e:
            aws_client.s3.put_bucket_acl(
                Bucket=s3_bucket,
                ACL="private",
                GrantRead='uri="http://acs.amazonaws.com/groups/s3/LogDelivery"',
            )

        snapshot.match("put-bucket-two-type-acl", e.value.response)

        # test setting again two different kind of valid ACL
        acp = {
            "Owner": owner,
            "Grants": [
                {
                    "Grantee": {"ID": owner["ID"], "Type": "CanonicalUser"},
                    "Permission": "FULL_CONTROL",
                },
            ],
        }
        with pytest.raises(ClientError) as e:
            aws_client.s3.put_bucket_acl(
                Bucket=s3_bucket,
                ACL="private",
                AccessControlPolicy=acp,
            )

        snapshot.match("put-bucket-two-type-acl-acp", e.value.response)

    @markers.aws.validated
    @markers.snapshot.skip_snapshot_verify(
        condition=is_v2_provider,
        paths=["$..ServerSideEncryption"],
    )
    def test_s3_object_acl(self, s3_bucket, allow_bucket_acl, snapshot, aws_client):
        # loosely based on
        # https://docs.aws.amazon.com/AmazonS3/latest/API/API_PutBucketAcl.html
        snapshot.add_transformer(
            [
                snapshot.transform.key_value("DisplayName"),
                snapshot.transform.key_value("ID", value_replacement="owner-id"),
            ]
        )
        list_bucket_output = aws_client.s3.list_buckets()
        owner = list_bucket_output["Owner"]
        object_key = "object-key-acl"
        put_object = aws_client.s3.put_object(Bucket=s3_bucket, Key=object_key)
        snapshot.match("put-object-default-acl", put_object)

        response = aws_client.s3.get_object_acl(Bucket=s3_bucket, Key=object_key)
        snapshot.match("get-object-acl-default", response)

        put_object_acl = aws_client.s3.put_object_acl(
            Bucket=s3_bucket, Key=object_key, ACL="public-read"
        )
        snapshot.match("put-object-acl", put_object_acl)

        response = aws_client.s3.get_object_acl(Bucket=s3_bucket, Key=object_key)
        snapshot.match("get-object-acl", response)

        # this a bucket URI?
        aws_client.s3.put_object_acl(
            Bucket=s3_bucket,
            Key=object_key,
            GrantRead='uri="http://acs.amazonaws.com/groups/s3/LogDelivery"',
        )

        response = aws_client.s3.get_object_acl(Bucket=s3_bucket, Key=object_key)
        snapshot.match("get-object-grant-acl", response)

        # Owner is mandatory, otherwise raise MalformedXML
        acp = {
            "Owner": owner,
            "Grants": [
                {
                    "Grantee": {"ID": owner["ID"], "Type": "CanonicalUser"},
                    "Permission": "FULL_CONTROL",
                },
                {
                    "Grantee": {
                        "URI": "http://acs.amazonaws.com/groups/s3/LogDelivery",
                        "Type": "Group",
                    },
                    "Permission": "WRITE",
                },
            ],
        }
        aws_client.s3.put_object_acl(Bucket=s3_bucket, Key=object_key, AccessControlPolicy=acp)

        response = aws_client.s3.get_object_acl(Bucket=s3_bucket, Key=object_key)
        snapshot.match("get-object-acp-acl", response)

    @markers.aws.validated
    @pytest.mark.xfail(
        condition=LEGACY_V2_S3_PROVIDER,
        reason="Behaviour is not in line with AWS, does not validate properly",
    )
    def test_s3_object_acl_exceptions(self, s3_bucket, snapshot, aws_client):
        list_bucket_output = aws_client.s3.list_buckets()
        owner = list_bucket_output["Owner"]
        object_key = "object-key-acl"
        aws_client.s3.put_object(Bucket=s3_bucket, Key=object_key)

        with pytest.raises(ClientError) as e:
            aws_client.s3.put_object(Bucket=s3_bucket, Key=object_key, ACL="fake-acl")
        snapshot.match("put-object-canned-acl", e.value.response)

        with pytest.raises(ClientError) as e:
            aws_client.s3.put_object_acl(Bucket=s3_bucket, Key=object_key, ACL="fake-acl")
        snapshot.match("put-object-acl-canned-acl", e.value.response)

        with pytest.raises(ClientError) as e:
            aws_client.s3.put_object_acl(
                Bucket=s3_bucket,
                Key=object_key,
                GrantWrite='uri="http://acs.amazonaws.com/groups/s3/FakeGroup"',
            )
        snapshot.match("put-object-grant-acl-fake-uri", e.value.response)

        with pytest.raises(ClientError) as e:
            aws_client.s3.put_object_acl(
                Bucket=s3_bucket, Key=object_key, GrantWrite='fakekey="1234"'
            )
        snapshot.match("put-object-grant-acl-fake-key", e.value.response)

        with pytest.raises(ClientError) as e:
            aws_client.s3.put_object_acl(
                Bucket=s3_bucket, Key=object_key, GrantWrite='id="wrong-id"'
            )

        snapshot.match("put-object-grant-acl-wrong-id", e.value.response)

        acp = {
            "Grants": [
                {
                    "Grantee": {
                        "URI": "http://acs.amazonaws.com/groups/s3/LogDelivery",
                        "Type": "Group",
                    },
                    "Permission": "WRITE",
                }
            ]
        }
        with pytest.raises(ClientError) as e:
            aws_client.s3.put_object_acl(Bucket=s3_bucket, Key=object_key, AccessControlPolicy=acp)
        snapshot.match("put-object-acp-acl-1", e.value.response)

        # add Owner, but modify the permission
        acp["Owner"] = owner
        acp["Grants"][0]["Permission"] = "WRONG-PERMISSION"

        with pytest.raises(ClientError) as e:
            aws_client.s3.put_object_acl(Bucket=s3_bucket, Key=object_key, AccessControlPolicy=acp)
        snapshot.match("put-object-acp-acl-2", e.value.response)

        # restore good permission, but put bad format Owner ID
        acp["Owner"] = {"ID": "wrong-id"}
        acp["Grants"][0]["Permission"] = "FULL_CONTROL"

        with pytest.raises(ClientError) as e:
            aws_client.s3.put_object_acl(Bucket=s3_bucket, Key=object_key, AccessControlPolicy=acp)
        snapshot.match("put-object-acp-acl-3", e.value.response)

        # restore owner, but wrong URI
        acp["Owner"] = owner
        acp["Grants"][0]["Grantee"]["URI"] = "http://acs.amazonaws.com/groups/s3/FakeGroup"

        with pytest.raises(ClientError) as e:
            aws_client.s3.put_object_acl(Bucket=s3_bucket, Key=object_key, AccessControlPolicy=acp)
        snapshot.match("put-object-acp-acl-4", e.value.response)

        # different type of failing grantee (CanonicalUser/ID)
        acp["Grants"][0]["Grantee"]["Type"] = "CanonicalUser"
        acp["Grants"][0]["Grantee"]["ID"] = "wrong-id"
        acp["Grants"][0]["Grantee"].pop("URI")

        with pytest.raises(ClientError) as e:
            aws_client.s3.put_object_acl(Bucket=s3_bucket, Key=object_key, AccessControlPolicy=acp)
        snapshot.match("put-object-acp-acl-5", e.value.response)

        # different type of failing grantee (Wrong type)
        acp["Grants"][0]["Grantee"]["Type"] = "BadType"

        with pytest.raises(ClientError) as e:
            aws_client.s3.put_object_acl(Bucket=s3_bucket, Key=object_key, AccessControlPolicy=acp)
        snapshot.match("put-object-acp-acl-6", e.value.response)

        # test setting empty ACP
        with pytest.raises(ClientError) as e:
            aws_client.s3.put_object_acl(Bucket=s3_bucket, Key=object_key, AccessControlPolicy={})

        snapshot.match("put-object-empty-acp", e.value.response)

        # test setting nothing
        with pytest.raises(ClientError) as e:
            aws_client.s3.put_object_acl(Bucket=s3_bucket, Key=object_key)

        snapshot.match("put-object-acl-empty", e.value.response)

        # test setting two different kind of valid ACL
        with pytest.raises(ClientError) as e:
            aws_client.s3.put_object_acl(
                Bucket=s3_bucket,
                Key=object_key,
                ACL="private",
                GrantRead='uri="http://acs.amazonaws.com/groups/s3/LogDelivery"',
            )

        snapshot.match("put-object-two-type-acl", e.value.response)

        # test setting again two different kind of valid ACL
        acp = {
            "Owner": owner,
            "Grants": [
                {
                    "Grantee": {"ID": owner["ID"], "Type": "CanonicalUser"},
                    "Permission": "FULL_CONTROL",
                },
            ],
        }
        with pytest.raises(ClientError) as e:
            aws_client.s3.put_object_acl(
                Bucket=s3_bucket,
                Key=object_key,
                ACL="private",
                AccessControlPolicy=acp,
            )

        snapshot.match("put-object-two-type-acl-acp", e.value.response)

    @markers.aws.validated
    @markers.snapshot.skip_snapshot_verify(paths=["$..Restore"])
    @markers.snapshot.skip_snapshot_verify(
        condition=is_v2_provider,
        paths=["$..ServerSideEncryption"],
    )
    def test_s3_object_expiry(self, s3_bucket, snapshot, aws_client):
        # AWS only cleans up S3 expired object once a day usually
        # the object stays accessible for quite a while after being expired
        # https://stackoverflow.com/questions/38851456/aws-s3-object-expiration-less-than-24-hours
        # handle s3 object expiry
        # https://github.com/localstack/localstack/issues/1685
        # TODO: should we have a config var to not deleted immediately in the new provider? and schedule it?
        snapshot.add_transformer(snapshot.transform.s3_api())
        # put object
        short_expire = datetime.datetime.now(ZoneInfo("GMT")) + datetime.timedelta(seconds=1)
        object_key_expired = "key-object-expired"
        object_key_not_expired = "key-object-not-expired"

        aws_client.s3.put_object(
            Bucket=s3_bucket,
            Key=object_key_expired,
            Body="foo",
            Expires=short_expire,
        )
        # sleep so it expires
        time.sleep(3)
        # head_object does not raise an error for now in LS
        response = aws_client.s3.head_object(Bucket=s3_bucket, Key=object_key_expired)
        assert response["Expires"] < datetime.datetime.now(ZoneInfo("GMT"))
        snapshot.match("head-object-expired", response)

        # try to fetch an object which is already expired
        if not is_aws_cloud():  # fixme for now behaviour differs, have a look at it and discuss
            with pytest.raises(Exception) as e:  # this does not raise in AWS
                aws_client.s3.get_object(Bucket=s3_bucket, Key=object_key_expired)

            e.match("NoSuchKey")

        aws_client.s3.put_object(
            Bucket=s3_bucket,
            Key=object_key_not_expired,
            Body="foo",
            Expires=datetime.datetime.now(ZoneInfo("GMT")) + datetime.timedelta(hours=1),
        )

        # try to fetch has not been expired yet.
        resp = aws_client.s3.get_object(Bucket=s3_bucket, Key=object_key_not_expired)
        assert "Expires" in resp
        assert resp["Expires"] > datetime.datetime.now(ZoneInfo("GMT"))
        snapshot.match("get-object-not-yet-expired", resp)

    @markers.aws.validated
    @markers.snapshot.skip_snapshot_verify(
        condition=is_v2_provider,
        paths=["$..ServerSideEncryption"],
    )
    def test_upload_file_with_xml_preamble(self, s3_create_bucket, snapshot, aws_client):
        snapshot.add_transformer(snapshot.transform.s3_api())
        bucket_name = f"bucket-{short_uid()}"
        object_key = f"key-{short_uid()}"
        body = '<?xml version="1.0" encoding="UTF-8"?><test/>'

        s3_create_bucket(Bucket=bucket_name)
        aws_client.s3.put_object(Bucket=bucket_name, Key=object_key, Body=body)

        response = aws_client.s3.get_object(Bucket=bucket_name, Key=object_key)
        snapshot.match("get_object", response)

    @markers.aws.validated
    def test_bucket_availability(self, snapshot, aws_client):
        snapshot.add_transformer(snapshot.transform.key_value("BucketName"))
        # make sure to have a non created bucket, got some AccessDenied against AWS
        bucket_name = f"test-bucket-lifecycle-{long_uid()}"
        with pytest.raises(ClientError) as e:
            aws_client.s3.get_bucket_lifecycle(Bucket=bucket_name)
        snapshot.match("bucket-lifecycle", e.value.response)

        with pytest.raises(ClientError) as e:
            aws_client.s3.get_bucket_replication(Bucket=bucket_name)
        snapshot.match("bucket-replication", e.value.response)

    @markers.aws.validated
    def test_different_location_constraint(
        self,
        s3_create_bucket,
        aws_client_factory,
        s3_create_bucket_with_client,
        snapshot,
        aws_client,
    ):
        snapshot.add_transformer(snapshot.transform.s3_api())
        snapshot.add_transformer(
            snapshot.transform.key_value("Location", "<location>", reference_replacement=False)
        )
        bucket_1_name = f"bucket-{short_uid()}"
        region_1 = "us-east-1"
        client_1 = aws_client_factory(region_name=region_1).s3
        s3_create_bucket_with_client(
            client_1,
            Bucket=bucket_1_name,
        )
        response = client_1.get_bucket_location(Bucket=bucket_1_name)
        snapshot.match("get_bucket_location_bucket_1", response)

        region_2 = "us-east-2"
        client_2 = aws_client_factory(region_name=region_2).s3
        bucket_2_name = f"bucket-{short_uid()}"
        s3_create_bucket_with_client(
            client_2,
            Bucket=bucket_2_name,
            CreateBucketConfiguration={"LocationConstraint": region_2},
        )
        response = client_2.get_bucket_location(Bucket=bucket_2_name)
        snapshot.match("get_bucket_location_bucket_2", response)

        # assert creation fails without location constraint for us-east-2 region
        with pytest.raises(Exception) as exc:
            client_2.create_bucket(Bucket=f"bucket-{short_uid()}")
        snapshot.match("create_bucket_constraint_exc", exc.value.response)

        bucket_3_name = f"bucket-{short_uid()}"
        response = s3_create_bucket_with_client(
            client_2,
            Bucket=bucket_3_name,
            CreateBucketConfiguration={"LocationConstraint": region_2},
        )
        snapshot.match("create_bucket_bucket_3", response)

        response = client_2.get_bucket_location(Bucket=bucket_3_name)
        snapshot.match("get_bucket_location_bucket_3", response)

        with pytest.raises(ClientError) as exc:
            aws_client.s3.get_bucket_location(Bucket=f"random-bucket-test-{short_uid()}")

        snapshot.match("get_bucket_location_non_existent_bucket", exc.value.response)

    @markers.aws.validated
    def test_bucket_operation_between_regions(
        self,
        s3_create_bucket,
        aws_client_factory,
        s3_create_bucket_with_client,
        snapshot,
        aws_client,
    ):
        snapshot.add_transformer(snapshot.transform.s3_api())

        region_1 = "us-west-2"
        client_1 = aws_client_factory(region_name=region_1).s3
        bucket_name = f"bucket-{short_uid()}"
        s3_create_bucket_with_client(
            client_1,
            Bucket=bucket_name,
            CreateBucketConfiguration={"LocationConstraint": region_1},
        )

        put_website_config = client_1.put_bucket_website(
            Bucket=bucket_name,
            WebsiteConfiguration={
                "IndexDocument": {"Suffix": "index.html"},
            },
        )
        snapshot.match("put-website-config-region-1", put_website_config)

        bucket_cors_config = {
            "CORSRules": [
                {
                    "AllowedOrigins": ["*"],
                    "AllowedMethods": ["GET"],
                }
            ]
        }
        put_cors_config = client_1.put_bucket_cors(
            Bucket=bucket_name, CORSConfiguration=bucket_cors_config
        )
        snapshot.match("put-cors-config-region-1", put_cors_config)

        region_2 = "us-east-1"
        client_2 = aws_client_factory(region_name=region_2).s3

        get_website_config = client_2.get_bucket_website(Bucket=bucket_name)
        snapshot.match("get-website-config-region-2", get_website_config)

        get_cors_config = client_2.get_bucket_cors(Bucket=bucket_name)
        snapshot.match("get-cors-config-region-2", get_cors_config)

    @markers.aws.validated
    @markers.snapshot.skip_snapshot_verify(
        condition=is_v2_provider,
        paths=["$..ServerSideEncryption"],
    )
    def test_get_object_with_anon_credentials(
        self, s3_bucket, allow_bucket_acl, snapshot, aws_client, anonymous_client
    ):
        snapshot.add_transformer(snapshot.transform.s3_api())
        object_key = f"key-{short_uid()}"
        body = "body data"

        aws_client.s3.put_bucket_acl(Bucket=s3_bucket, ACL="public-read")

        aws_client.s3.put_object(
            Bucket=s3_bucket,
            Key=object_key,
            Body=body,
        )
        aws_client.s3.put_object_acl(Bucket=s3_bucket, Key=object_key, ACL="public-read")
        s3_anon_client = anonymous_client("s3")

        response = s3_anon_client.get_object(Bucket=s3_bucket, Key=object_key)
        snapshot.match("get_object", response)

    @markers.aws.validated
    @markers.snapshot.skip_snapshot_verify(
        condition=is_v2_provider,
        paths=["$..ServerSideEncryption"],
    )
    def test_putobject_with_multiple_keys(self, s3_create_bucket, snapshot, aws_client):
        snapshot.add_transformer(snapshot.transform.s3_api())

        bucket = f"bucket-{short_uid()}"
        key_by_path = "aws/key1/key2/key3"

        s3_create_bucket(Bucket=bucket)
        aws_client.s3.put_object(Body=b"test", Bucket=bucket, Key=key_by_path)
        result = aws_client.s3.get_object(Bucket=bucket, Key=key_by_path)
        snapshot.match("get_object", result)

    @markers.aws.validated
    @markers.snapshot.skip_snapshot_verify(
        condition=is_v2_provider,
        paths=["$..ServerSideEncryption"],
    )
    def test_range_header_body_length(self, s3_bucket, snapshot, aws_client):
        # Test for https://github.com/localstack/localstack/issues/1952
        # object created is random, ETag will be as well
        snapshot.add_transformer(snapshot.transform.key_value("ETag"))
        object_key = "sample.bin"
        chunk_size = 1024

        with io.BytesIO() as data:
            data.write(os.urandom(chunk_size * 2))
            data.seek(0)
            aws_client.s3.upload_fileobj(data, s3_bucket, object_key)

        range_header = f"bytes=0-{(chunk_size - 1)}"
        resp = aws_client.s3.get_object(Bucket=s3_bucket, Key=object_key, Range=range_header)
        content = resp["Body"].read()
        assert chunk_size == len(content)
        snapshot.match("get-object", resp)

        range_header = f"bytes={chunk_size}-2048"
        resp = aws_client.s3.get_object(Bucket=s3_bucket, Key=object_key, Range=range_header)
        content = resp["Body"].read()
        assert chunk_size == len(content)
        snapshot.match("get-object-2", resp)

    @markers.aws.validated
    def test_download_fileobj_multiple_range_requests(self, s3_bucket, aws_client):
        object_key = "test-download_fileobj"

        body = os.urandom(70_000 * 100 * 5)
        aws_client.s3.upload_fileobj(BytesIO(body), s3_bucket, object_key)

        # get object and compare results
        downloaded_object = aws_client.s3.get_object(Bucket=s3_bucket, Key=object_key)
        assert downloaded_object["Body"].read() == body

        # use download_fileobj to verify multithreaded range requests work
        test_fileobj = BytesIO()
        aws_client.s3.download_fileobj(Bucket=s3_bucket, Key=object_key, Fileobj=test_fileobj)
        assert body == test_fileobj.getvalue()

    @markers.aws.validated
    def test_get_range_object_headers(self, s3_bucket, aws_client):
        object_key = "sample.bin"
        chunk_size = 1024

        with io.BytesIO() as data:
            data.write(os.urandom(chunk_size * 2))
            data.seek(0)
            aws_client.s3.upload_fileobj(data, s3_bucket, object_key)

        range_header = f"bytes=0-{(chunk_size - 1)}"
        resp = aws_client.s3.get_object(Bucket=s3_bucket, Key=object_key, Range=range_header)
        assert resp.get("AcceptRanges") == "bytes"
        resp_headers = resp["ResponseMetadata"]["HTTPHeaders"]
        assert "x-amz-request-id" in resp_headers
        assert "x-amz-id-2" in resp_headers
        # `content-language` should not be in the response
        if is_aws_cloud():  # fixme parity issue
            assert "content-language" not in resp_headers
        # We used to return `cache-control: no-cache` if the header wasn't set
        # by the client, but this was a bug because s3 doesn't do that. It simply
        # omits it.
        assert "cache-control" not in resp_headers
        # Do not send a content-encoding header as discussed in Issue #3608
        assert "content-encoding" not in resp_headers

    @markers.aws.only_localstack
    def test_put_object_chunked_newlines(self, s3_bucket, aws_client):
        # Boto still does not support chunk encoding, which means we can't test with the client nor
        # aws_http_client_factory. See open issue: https://github.com/boto/boto3/issues/751
        # Test for https://github.com/localstack/localstack/issues/1571
        object_key = "data"
        body = "Hello\r\n\r\n\r\n\r\n"
        headers = {
            "Authorization": aws_stack.mock_aws_request_headers(
                "s3", aws_access_key_id=TEST_AWS_ACCESS_KEY_ID, region_name=TEST_AWS_REGION_NAME
            )["Authorization"],
            "Content-Type": "audio/mpeg",
            "X-Amz-Content-Sha256": "STREAMING-AWS4-HMAC-SHA256-PAYLOAD",
            "X-Amz-Date": "20190918T051509Z",
            "X-Amz-Decoded-Content-Length": str(len(body)),
            "Content-Encoding": "aws-chunked",
        }
        data = (
            "d;chunk-signature=af5e6c0a698b0192e9aa5d9083553d4d241d81f69ec62b184d05c509ad5166af\r\n"
            f"{body}\r\n0;chunk-signature=f2a50a8c0ad4d212b579c2489c6d122db88d8a0d0b987ea1f3e9d081074a5937\r\n"
        )
        # put object
        url = f"{config.service_url('s3')}/{s3_bucket}/{object_key}"
        requests.put(url, data, headers=headers, verify=False)
        # get object and assert content length
        downloaded_object = aws_client.s3.get_object(Bucket=s3_bucket, Key=object_key)
        download_file_object = to_str(downloaded_object["Body"].read())
        assert len(body) == len(str(download_file_object))
        assert body == str(download_file_object)

    @markers.aws.only_localstack
    @pytest.mark.xfail(
        reason="Not implemented in other providers than stream",
        condition=LEGACY_V2_S3_PROVIDER,
    )
    def test_put_object_chunked_newlines_with_checksum(self, s3_bucket, aws_client):
        # Boto still does not support chunk encoding, which means we can't test with the client nor
        # aws_http_client_factory. See open issue: https://github.com/boto/boto3/issues/751
        # Test for https://github.com/localstack/localstack/issues/6659
        object_key = "data"
        body = "Hello Blob"
        valid_checksum = hash_sha256(body)
        headers = {
            "Authorization": aws_stack.mock_aws_request_headers(
                "s3", aws_access_key_id=TEST_AWS_ACCESS_KEY_ID, region_name=TEST_AWS_REGION_NAME
            )["Authorization"],
            "Content-Type": "audio/mpeg",
            "X-Amz-Content-Sha256": "STREAMING-AWS4-HMAC-SHA256-PAYLOAD-TRAILER",
            "X-Amz-Date": "20190918T051509Z",
            "X-Amz-Decoded-Content-Length": str(len(body)),
            "x-amz-sdk-checksum-algorithm": "SHA256",
            "x-amz-trailer": "x-amz-checksum-sha256",
            "Content-Encoding": "aws-chunked",
        }

        def get_data(content: str, checksum_value: str) -> str:
            return (
                "a;chunk-signature=b5311ac60a88890e740a41e74f3d3b03179fd058b1e24bb3ab224042377c4ec9\r\n"
                f"{content}\r\n"
                "0;chunk-signature=78fae1c533e34dbaf2b83ad64ff02e4b64b7bc681ea76b6acf84acf1c48a83cb\r\n"
                f"x-amz-checksum-sha256:{checksum_value}\r\n"
                "x-amz-trailer-signature:712fb67227583c88ac32f468fc30a249cf9ceeb0d0e947ea5e5209a10b99181c\r\n\r\n"
            )

        url = f"{config.service_url('s3')}/{s3_bucket}/{object_key}"

        # test with wrong checksum
        wrong_data = get_data(body, "wrongchecksum")
        request = requests.put(url, wrong_data, headers=headers, verify=False)
        assert request.status_code == 400
        assert "Value for x-amz-checksum-sha256 header is invalid." in request.text

        # assert the object has not been created
        with pytest.raises(ClientError):
            aws_client.s3.get_object(Bucket=s3_bucket, Key=object_key)

        # put object with good checksum
        valid_data = get_data(body, valid_checksum)
        req = requests.put(url, valid_data, headers=headers, verify=False)
        assert req.ok

        # get object and assert content length
        downloaded_object = aws_client.s3.get_object(Bucket=s3_bucket, Key=object_key)
        download_file_object = to_str(downloaded_object["Body"].read())
        assert len(body) == len(str(download_file_object))
        assert body == str(download_file_object)

    @markers.aws.only_localstack
    def test_upload_part_chunked_newlines_valid_etag(self, s3_bucket, aws_client):
        # Boto still does not support chunk encoding, which means we can't test with the client nor
        # aws_http_client_factory. See open issue: https://github.com/boto/boto3/issues/751
        # Test for https://github.com/localstack/localstack/issues/8703
        body = "Hello Blob"
        precalculated_etag = hashlib.md5(body.encode()).hexdigest()
        headers = {
            "Authorization": aws_stack.mock_aws_request_headers(
                "s3", aws_access_key_id=TEST_AWS_ACCESS_KEY_ID, region_name=TEST_AWS_REGION_NAME
            )["Authorization"],
            "Content-Type": "audio/mpeg",
            "X-Amz-Content-Sha256": "STREAMING-AWS4-HMAC-SHA256-PAYLOAD-TRAILER",
            "X-Amz-Date": "20190918T051509Z",
            "X-Amz-Decoded-Content-Length": str(len(body)),
            "Content-Encoding": "aws-chunked",
        }

        data = (
            "a;chunk-signature=b5311ac60a88890e740a41e74f3d3b03179fd058b1e24bb3ab224042377c4ec9\r\n"
            f"{body}\r\n"
            "0;chunk-signature=78fae1c533e34dbaf2b83ad64ff02e4b64b7bc681ea76b6acf84acf1c48a83cb\r\n"
        )

        key_name = "test-multipart-chunked"
        response = aws_client.s3.create_multipart_upload(
            Bucket=s3_bucket,
            Key=key_name,
        )
        upload_id = response["UploadId"]

        # # upload the part 1
        url = (
            f"{config.service_url('s3')}/{s3_bucket}/{key_name}?partNumber={1}&uploadId={upload_id}"
        )
        response = requests.put(url, data, headers=headers, verify=False)
        assert response.ok
        part_etag = response.headers.get("ETag")
        assert not response.content

        # validate that the object etag is the same as the pre-calculated one
        assert part_etag.strip('"') == precalculated_etag

        multipart_upload_parts = [
            {
                "ETag": part_etag,
                "PartNumber": 1,
            }
        ]

        aws_client.s3.complete_multipart_upload(
            Bucket=s3_bucket,
            Key=key_name,
            MultipartUpload={"Parts": multipart_upload_parts},
            UploadId=upload_id,
        )

        completed_object = aws_client.s3.get_object(Bucket=s3_bucket, Key=key_name)
        assert completed_object["Body"].read() == to_bytes(body)

    @markers.aws.only_localstack
    def test_virtual_host_proxy_does_not_decode_gzip(self, aws_client, s3_bucket):
        # Write contents to memory rather than a file.
        data = "123gzipfile"
        upload_file_object = BytesIO()
        mtime = 1676569620  # hardcode the GZIP timestamp
        with gzip.GzipFile(fileobj=upload_file_object, mode="w", mtime=mtime) as filestream:
            filestream.write(data.encode("utf-8"))
        raw_gzip = upload_file_object.getvalue()
        # Upload gzip
        aws_client.s3.put_object(
            Bucket=s3_bucket,
            Key="test.gz",
            ContentEncoding="gzip",
            Body=raw_gzip,
        )

        key_url = f"{_bucket_url_vhost(s3_bucket)}/test.gz"
        gzip_response = requests.get(key_url, stream=True)
        # get the raw data, don't let requests decode the response
        raw_data = b"".join(chunk for chunk in gzip_response.raw.stream(1024, decode_content=False))
        assert raw_data == raw_gzip

    @markers.aws.only_localstack
    def test_put_object_with_md5_and_chunk_signature(self, s3_bucket, aws_client):
        # Boto still does not support chunk encoding, which means we can't test with the client nor
        # aws_http_client_factory. See open issue: https://github.com/boto/boto3/issues/751
        # Test for https://github.com/localstack/localstack/issues/4987
        object_key = "test-runtime.properties"
        object_data = (
            "#20211122+0100\n"
            "#Mon Nov 22 20:10:44 CET 2021\n"
            "last.sync.url.test-space-key=2822a50f-4992-425a-b8fb-923735a9ddff317e3479-5907-46cf-b33a-60da9709274f\n"
        )
        object_data_chunked = (
            "93;chunk-signature=5be6b2d473e96bb9f297444da60bdf0ff8f5d2e211e1d551b3cf3646c0946641\r\n"
            f"{object_data}"
            "\r\n0;chunk-signature=bd5c830b94346b57ddc8805ba26c44a122256c207014433bf6579b0985f21df7\r\n\r\n"
        )
        content_md5 = base64.b64encode(hashlib.md5(object_data.encode()).digest()).decode()
        headers = {
            "Content-Md5": content_md5,
            "Content-Type": "application/octet-stream",
            "User-Agent": (
                "aws-sdk-java/1.11.951 Mac_OS_X/10.15.7 OpenJDK_64-Bit_Server_VM/11.0.11+9-LTS "
                "java/11.0.11 scala/2.13.6 kotlin/1.5.31 vendor/Amazon.com_Inc."
            ),
            "X-Amz-Content-Sha256": "STREAMING-AWS4-HMAC-SHA256-PAYLOAD",
            "X-Amz-Date": "20211122T191045Z",
            "X-Amz-Decoded-Content-Length": str(len(object_data)),
            "Content-Length": str(len(object_data_chunked)),
            "Connection": "Keep-Alive",
            "Expect": "100-continue",
        }

        url = aws_client.s3.generate_presigned_url(
            "put_object",
            Params={
                "Bucket": s3_bucket,
                "Key": object_key,
                "ContentType": "application/octet-stream",
                "ContentMD5": content_md5,
            },
        )
        result = requests.put(url, data=object_data_chunked, headers=headers)
        assert result.status_code == 200, (result, result.content)

    @markers.aws.validated
    @markers.snapshot.skip_snapshot_verify(
        condition=is_v2_provider,
        paths=["$..ServerSideEncryption"],
    )
    def test_delete_object_tagging(self, s3_bucket, snapshot, aws_client):
        object_key = "test-key-tagging"
        aws_client.s3.put_object(Bucket=s3_bucket, Key=object_key, Body="something")
        # get object and assert response
        s3_obj = aws_client.s3.get_object(Bucket=s3_bucket, Key=object_key)
        snapshot.match("get-obj", s3_obj)
        # delete object tagging
        aws_client.s3.delete_object_tagging(Bucket=s3_bucket, Key=object_key)
        # assert that the object still exists
        s3_obj = aws_client.s3.get_object(Bucket=s3_bucket, Key=object_key)
        snapshot.match("get-obj-after-tag-deletion", s3_obj)

    @markers.aws.validated
    def test_delete_non_existing_keys_quiet(self, s3_bucket, snapshot, aws_client):
        object_key = "test-key-nonexistent"
        aws_client.s3.put_object(Bucket=s3_bucket, Key=object_key, Body="something")
        response = aws_client.s3.delete_objects(
            Bucket=s3_bucket,
            Delete={
                "Objects": [{"Key": object_key}, {"Key": "dummy1"}, {"Key": "dummy2"}],
                "Quiet": True,
            },
        )
        snapshot.match("deleted-resp", response)
        assert "Deleted" not in response
        assert "Errors" not in response

    @markers.aws.validated
    def test_delete_non_existing_keys(self, s3_bucket, snapshot, aws_client):
        object_key = "test-key-nonexistent"
        aws_client.s3.put_object(Bucket=s3_bucket, Key=object_key, Body="something")
        response = aws_client.s3.delete_objects(
            Bucket=s3_bucket,
            Delete={
                "Objects": [{"Key": object_key}, {"Key": "dummy1"}, {"Key": "dummy2"}],
            },
        )
        response["Deleted"].sort(key=itemgetter("Key"))
        snapshot.match("deleted-resp", response)
        assert len(response["Deleted"]) == 3
        assert "Errors" not in response

    @markers.aws.validated
    @markers.snapshot.skip_snapshot_verify(
        path=[
            "$..Deleted..VersionId",  # we cannot guarantee order nor we can sort it
            "$..Delimiter",
            "$..EncodingType",
            "$..VersionIdMarker",
        ]
    )
    def test_delete_keys_in_versioned_bucket(self, s3_bucket, snapshot, aws_client):
        # see https://docs.aws.amazon.com/AmazonS3/latest/userguide/DeletingObjectVersions.html
        snapshot.add_transformer(snapshot.transform.s3_api())
        aws_client.s3.put_bucket_versioning(
            Bucket=s3_bucket, VersioningConfiguration={"Status": "Enabled"}
        )
        object_key = "test-key-versioned"
        aws_client.s3.put_object(Bucket=s3_bucket, Key=object_key, Body="something")
        aws_client.s3.put_object(Bucket=s3_bucket, Key=object_key, Body="something-v2")

        response = aws_client.s3.list_objects_v2(Bucket=s3_bucket)
        snapshot.match("list-objects-v2", response)

        # delete objects
        response = aws_client.s3.delete_objects(
            Bucket=s3_bucket,
            Delete={
                "Objects": [{"Key": object_key}],
            },
        )
        snapshot.match("delete-object", response)

        response = aws_client.s3.list_object_versions(Bucket=s3_bucket)
        snapshot.match("list-object-version", response)

        # delete objects with version
        versions_to_delete = [
            {"Key": version["Key"], "VersionId": version["VersionId"]}
            for version in response["Versions"]
        ]
        response = aws_client.s3.delete_objects(
            Bucket=s3_bucket,
            Delete={"Objects": versions_to_delete},
        )
        snapshot.match("delete-object-version", response)

        response = aws_client.s3.list_objects_v2(Bucket=s3_bucket)
        snapshot.match("list-objects-v2-after-delete", response)

        response = aws_client.s3.list_object_versions(Bucket=s3_bucket)
        snapshot.match("list-object-version-after-delete", response)

        delete_marker = response["DeleteMarkers"][0]
        response = aws_client.s3.delete_objects(
            Bucket=s3_bucket,
            Delete={
                "Objects": [{"Key": delete_marker["Key"], "VersionId": delete_marker["VersionId"]}]
            },
        )
        snapshot.match("delete-object-delete-marker", response)

    @markers.aws.validated
    def test_delete_non_existing_keys_in_non_existing_bucket(self, snapshot, aws_client):
        snapshot.add_transformer(snapshot.transform.key_value("BucketName"))
        with pytest.raises(ClientError) as e:
            aws_client.s3.delete_objects(
                Bucket=f"non-existent-bucket-{long_uid()}",
                Delete={"Objects": [{"Key": "dummy1"}, {"Key": "dummy2"}]},
            )
        assert "NoSuchBucket" == e.value.response["Error"]["Code"]
        snapshot.match("error-non-existent-bucket", e.value.response)

    @markers.aws.validated
    def test_delete_objects_encoding(self, s3_bucket, snapshot, aws_client):
        snapshot.add_transformer(snapshot.transform.key_value("Name"))
        object_key_1 = "a%2Fb"
        object_key_2 = "a/%F0%9F%98%80"
        aws_client.s3.put_object(Bucket=s3_bucket, Key=object_key_1, Body="percent encoding")
        aws_client.s3.put_object(Bucket=s3_bucket, Key=object_key_2, Body="percent encoded emoji")

        list_objects = aws_client.s3.list_objects_v2(Bucket=s3_bucket)
        snapshot.match("list-objects-before-delete", list_objects)

        response = aws_client.s3.delete_objects(
            Bucket=s3_bucket,
            Delete={
                "Objects": [
                    {"Key": object_key_1},
                    {"Key": object_key_2},
                ],
            },
        )
        response["Deleted"].sort(key=itemgetter("Key"))
        snapshot.match("deleted-resp", response)

        list_objects = aws_client.s3.list_objects_v2(Bucket=s3_bucket)
        snapshot.match("list-objects", list_objects)

    @markers.aws.validated
    @markers.snapshot.skip_snapshot_verify(
        condition=is_v2_provider,
        paths=[
            "$..ServerSideEncryption",
            "$..Deleted..DeleteMarker",
            "$..Deleted..DeleteMarkerVersionId",
            "$.get-acl-delete-marker-version-id.Error",
            # Moto is not handling that case well with versioning
            "$.get-acl-delete-marker-version-id.ResponseMetadata",
        ],
    )
    def test_put_object_acl_on_delete_marker(
        self, s3_bucket, allow_bucket_acl, snapshot, aws_client
    ):
        # see https://docs.aws.amazon.com/AmazonS3/latest/userguide/DeletingObjectVersions.html
        snapshot.add_transformer(snapshot.transform.s3_api())
        aws_client.s3.put_bucket_versioning(
            Bucket=s3_bucket, VersioningConfiguration={"Status": "Enabled"}
        )
        object_key = "test-key-versioned"
        put_obj_1 = aws_client.s3.put_object(Bucket=s3_bucket, Key=object_key, Body="something")
        snapshot.match("put-obj-1", put_obj_1)
        put_obj_2 = aws_client.s3.put_object(Bucket=s3_bucket, Key=object_key, Body="something-v2")
        snapshot.match("put-obj-2", put_obj_2)

        response = aws_client.s3.delete_object(Bucket=s3_bucket, Key=object_key)
        snapshot.match("delete-object", response)
        delete_marker_version_id = response["VersionId"]

        with pytest.raises(ClientError) as e:
            aws_client.s3.put_object_acl(Bucket=s3_bucket, Key=object_key, ACL="public-read")
        snapshot.match("put-acl-delete-marker", e.value.response)

        with pytest.raises(ClientError) as e:
            aws_client.s3.get_object_acl(Bucket=s3_bucket, Key=object_key)
        snapshot.match("get-acl-delete-marker", e.value.response)

        with pytest.raises(ClientError) as e:
            aws_client.s3.put_object_acl(
                Bucket=s3_bucket,
                Key=object_key,
                VersionId=delete_marker_version_id,
                ACL="public-read",
            )
        snapshot.match("put-acl-delete-marker-version-id", e.value.response)

        with pytest.raises(ClientError) as e:
            aws_client.s3.get_object_acl(
                Bucket=s3_bucket, Key=object_key, VersionId=delete_marker_version_id
            )
        snapshot.match("get-acl-delete-marker-version-id", e.value.response)

    @markers.aws.validated
    def test_s3_request_payer(self, s3_bucket, snapshot, aws_client):
        response = aws_client.s3.put_bucket_request_payment(
            Bucket=s3_bucket, RequestPaymentConfiguration={"Payer": "Requester"}
        )
        snapshot.match("put-bucket-request-payment", response)
        assert response["ResponseMetadata"]["HTTPStatusCode"] == 200

        response = aws_client.s3.get_bucket_request_payment(Bucket=s3_bucket)
        snapshot.match("get-bucket-request-payment", response)
        assert "Requester" == response["Payer"]

    @markers.aws.validated
    def test_s3_request_payer_exceptions(self, s3_bucket, snapshot, aws_client):
        snapshot.add_transformer(snapshot.transform.key_value("BucketName"))
        with pytest.raises(ClientError) as e:
            aws_client.s3.put_bucket_request_payment(
                Bucket=s3_bucket, RequestPaymentConfiguration={"Payer": "Random"}
            )
        snapshot.match("wrong-payer-type", e.value.response)

        with pytest.raises(ClientError) as e:
            aws_client.s3.put_bucket_request_payment(
                Bucket=f"fake-bucket-{long_uid()}",
                RequestPaymentConfiguration={"Payer": "Requester"},
            )
        snapshot.match("wrong-bucket-name", e.value.response)

    @markers.aws.validated
    @markers.snapshot.skip_snapshot_verify(
        paths=["$..Error.RequestID", "$..Grants..Grantee.DisplayName"]
    )
    def test_bucket_exists(self, s3_bucket, snapshot, aws_client):
        snapshot.add_transformer(
            [
                snapshot.transform.key_value("DisplayName"),
                snapshot.transform.key_value("ID", value_replacement="owner-id"),
            ]
        )
        aws_client.s3.put_bucket_cors(
            Bucket=s3_bucket,
            CORSConfiguration={
                "CORSRules": [
                    {
                        "AllowedMethods": ["GET", "POST", "PUT", "DELETE"],
                        "AllowedOrigins": ["localhost"],
                    }
                ]
            },
        )

        response = aws_client.s3.get_bucket_cors(Bucket=s3_bucket)
        snapshot.match("get-bucket-cors", response)

        result = aws_client.s3.get_bucket_acl(Bucket=s3_bucket)
        snapshot.match("get-bucket-acl", result)

        with pytest.raises(ClientError) as e:
            aws_client.s3.get_bucket_acl(Bucket="bucket-not-exists")
        snapshot.match("get-bucket-not-exists", e.value.response)

    @markers.aws.validated
    @markers.snapshot.skip_snapshot_verify(
        condition=is_v2_provider,
        paths=["$..ServerSideEncryption"],
    )
    def test_s3_uppercase_key_names(self, s3_create_bucket, snapshot, aws_client):
        # bucket name should be case-sensitive
        bucket_name = f"testuppercase-{short_uid()}"
        s3_create_bucket(Bucket=bucket_name)

        # key name should be case-sensitive
        object_key = "camelCaseKey"
        aws_client.s3.put_object(Bucket=bucket_name, Key=object_key, Body="something")
        res = aws_client.s3.get_object(Bucket=bucket_name, Key=object_key)
        snapshot.match("response", res)
        with pytest.raises(ClientError) as e:
            aws_client.s3.get_object(Bucket=bucket_name, Key="camelcasekey")
        snapshot.match("wrong-case-key", e.value.response)

    @markers.aws.validated
    def test_s3_download_object_with_lambda(
        self, s3_create_bucket, create_lambda_function, lambda_su_role, aws_client
    ):
        bucket_name = f"bucket-{short_uid()}"
        function_name = f"func-{short_uid()}"
        key = f"key-{short_uid()}"

        s3_create_bucket(Bucket=bucket_name)
        aws_client.s3.put_object(Bucket=bucket_name, Key=key, Body="something..")

        create_lambda_function(
            handler_file=os.path.join(
                os.path.dirname(__file__),
                "../lambda_",
                "functions",
                "lambda_triggered_by_sqs_download_s3_file.py",
            ),
            func_name=function_name,
            role=lambda_su_role,
            runtime=Runtime.python3_9,
            envvars=dict(
                {
                    "BUCKET_NAME": bucket_name,
                    "OBJECT_NAME": key,
                    "LOCAL_FILE_NAME": "/tmp/" + key,
                }
            ),
        )
        aws_client.lambda_.invoke(FunctionName=function_name, InvocationType="Event")

        # TODO maybe this check can be improved (do not rely on logs)
        retry(
            check_expected_lambda_log_events_length,
            retries=10,
            sleep=1,
            function_name=function_name,
            regex_filter="success",
            expected_length=1,
            logs_client=aws_client.logs,
        )

    @markers.aws.validated
    def test_precondition_failed_error(self, s3_create_bucket, snapshot, aws_client):
        bucket = f"bucket-{short_uid()}"

        s3_create_bucket(Bucket=bucket)
        aws_client.s3.put_object(Bucket=bucket, Key="foo", Body=b'{"foo": "bar"}')

        with pytest.raises(ClientError) as e:
            aws_client.s3.get_object(Bucket=bucket, Key="foo", IfMatch='"not good etag"')

        snapshot.match("get-object-if-match", e.value.response)

    @markers.aws.validated
    @markers.snapshot.skip_snapshot_verify(
        condition=is_v2_provider,
        paths=["$..ServerSideEncryption"],
    )
    def test_s3_invalid_content_md5(self, s3_bucket, snapshot, aws_client):
        # put object with invalid content MD5
        # TODO: implement ContentMD5 in ASF
        content = "something"
        response = aws_client.s3.put_object(
            Bucket=s3_bucket,
            Key="test-key",
            Body=content,
        )
        md = hashlib.md5(content.encode("utf-8")).digest()
        content_md5 = base64.b64encode(md).decode("utf-8")
        base_64_content_md5 = etag_to_base_64_content_md5(response["ETag"])
        assert content_md5 == base_64_content_md5

        hashes = ["__invalid__", "000", "not base64 encoded checksum", "MTIz"]
        for index, md5hash in enumerate(hashes):
            with pytest.raises(ClientError) as e:
                aws_client.s3.put_object(
                    Bucket=s3_bucket,
                    Key="test-key",
                    Body=content,
                    ContentMD5=md5hash,
                )
            snapshot.match(f"md5-error-{index}", e.value.response)

        response = aws_client.s3.put_object(
            Bucket=s3_bucket,
            Key="test-key",
            Body=content,
            ContentMD5=base_64_content_md5,
        )
        snapshot.match("success-put-object-md5", response)

    @markers.aws.validated
    @markers.snapshot.skip_snapshot_verify(
        condition=is_v2_provider,
        paths=["$..ServerSideEncryption"],
    )
    def test_s3_upload_download_gzip(self, s3_bucket, snapshot, aws_client):
        data = "1234567890 " * 100

        # Write contents to memory rather than a file.
        upload_file_object = BytesIO()
        mtime = 1676569620  # hardcode the GZIP timestamp
        with gzip.GzipFile(fileobj=upload_file_object, mode="w", mtime=mtime) as filestream:
            filestream.write(data.encode("utf-8"))

        # Upload gzip
        response = aws_client.s3.put_object(
            Bucket=s3_bucket,
            Key="test.gz",
            ContentEncoding="gzip",
            Body=upload_file_object.getvalue(),
        )
        snapshot.match("put-object", response)

        # Download gzip
        downloaded_object = aws_client.s3.get_object(Bucket=s3_bucket, Key="test.gz")
        snapshot.match("get-object", downloaded_object)
        download_file_object = BytesIO(downloaded_object["Body"].read())
        with gzip.GzipFile(fileobj=download_file_object, mode="rb") as filestream:
            downloaded_data = filestream.read().decode("utf-8")

        assert downloaded_data == data

    @markers.aws.validated
    @markers.snapshot.skip_snapshot_verify(
        condition=is_v2_provider,
        paths=["$..ServerSideEncryption"],
    )
    def test_multipart_overwrite_key(self, s3_bucket, s3_multipart_upload, snapshot, aws_client):
        snapshot.add_transformer(
            [
                snapshot.transform.key_value("Location"),
                snapshot.transform.key_value("Bucket"),
            ]
        )
        key = "test.file"
        content = b"test content 123"
        put_object = aws_client.s3.put_object(Bucket=s3_bucket, Key=key, Body=content)
        snapshot.match("put-object", put_object)

        # create a multipart upload on an existing key, overwrite it
        response = s3_multipart_upload(bucket=s3_bucket, key=key, data=content)
        snapshot.match("multipart-upload", response)

        get_object = aws_client.s3.get_object(Bucket=s3_bucket, Key=key)
        assert get_object["Body"].read() == content

    @markers.aws.validated
    @markers.snapshot.skip_snapshot_verify(
        condition=is_v2_provider,
        paths=["$..ServerSideEncryption"],
    )
    def test_multipart_copy_object_etag(self, s3_bucket, s3_multipart_upload, snapshot, aws_client):
        snapshot.add_transformer(
            [
                snapshot.transform.key_value("Location"),
                snapshot.transform.key_value("Bucket"),
            ]
        )
        key = "test.file"
        copy_key = "copy.file"
        src_object_path = f"{s3_bucket}/{key}"
        content = "test content 123"

        response = s3_multipart_upload(bucket=s3_bucket, key=key, data=content)
        snapshot.match("multipart-upload", response)
        multipart_etag = response["ETag"]

        response = aws_client.s3.copy_object(
            Bucket=s3_bucket, CopySource=src_object_path, Key=copy_key
        )
        snapshot.match("copy-object", response)
        copy_etag = response["CopyObjectResult"]["ETag"]
        # etags should be different
        assert copy_etag != multipart_etag

        # copy-in place to check
        response = aws_client.s3.copy_object(
            Bucket=s3_bucket,
            CopySource=src_object_path,
            Key=key,
            MetadataDirective="REPLACE",
        )
        snapshot.match("copy-object-in-place", response)
        copy_etag = response["CopyObjectResult"]["ETag"]
        # etags should be different
        assert copy_etag != multipart_etag

    @markers.aws.validated
    @pytest.mark.xfail(
        condition=LEGACY_V2_S3_PROVIDER,
        reason="Behaviour is not in line with AWS, does not validate properly",
    )
    def test_get_object_part(self, s3_bucket, s3_multipart_upload, snapshot, aws_client):
        snapshot.add_transformer(
            [
                snapshot.transform.key_value("Location"),
                snapshot.transform.key_value("Bucket"),
            ]
        )
        key = "test.file"
        content = "test content 123"

        response = s3_multipart_upload(bucket=s3_bucket, key=key, data=content, parts=2)
        snapshot.match("multipart-upload", response)

        head_object_part = aws_client.s3.head_object(Bucket=s3_bucket, Key=key, PartNumber=2)
        snapshot.match("head-object-part", head_object_part)

        get_object_part = aws_client.s3.get_object(Bucket=s3_bucket, Key=key, PartNumber=2)
        snapshot.match("get-object-part", get_object_part)

        with pytest.raises(ClientError) as e:
            aws_client.s3.get_object(Bucket=s3_bucket, Key=key, PartNumber=10)
        snapshot.match("part-doesnt-exist", e.value.response)

        with pytest.raises(ClientError) as e:
            aws_client.s3.get_object(
                Bucket=s3_bucket,
                Key=key,
                PartNumber=2,
                Range="bytes=0-8",
            )
        snapshot.match("part-with-range", e.value.response)

        key_no_part = "key-no-part"
        aws_client.s3.put_object(Bucket=s3_bucket, Key=key_no_part, Body="test-123")
        with pytest.raises(ClientError) as e:
            aws_client.s3.get_object(Bucket=s3_bucket, Key=key_no_part, PartNumber=2)
        snapshot.match("part-no-multipart", e.value.response)

        get_obj_no_part = aws_client.s3.get_object(Bucket=s3_bucket, Key=key_no_part, PartNumber=1)
        snapshot.match("get-obj-no-multipart", get_obj_no_part)

    @markers.aws.validated
    @markers.snapshot.skip_snapshot_verify(
        condition=is_v2_provider,
        paths=["$..ServerSideEncryption"],
    )
    def test_set_external_hostname(
        self, s3_bucket, allow_bucket_acl, s3_multipart_upload, monkeypatch, snapshot, aws_client
    ):
        snapshot.add_transformer(
            [
                snapshot.transform.key_value("Location"),
                snapshot.transform.key_value("Bucket"),
            ]
        )
        custom_hostname = "foobar"
        monkeypatch.setattr(
            config,
            "LOCALSTACK_HOST",
            config.HostAndPort(host=custom_hostname, port=config.EDGE_PORT),
        )
        key = "test.file"
        content = "test content 123"
        acl = "public-read"
        # upload file
        response = s3_multipart_upload(bucket=s3_bucket, key=key, data=content, acl=acl)
        snapshot.match("multipart-upload", response)

        expected_url = (
            f"{_bucket_url(bucket_name=s3_bucket, localstack_host=custom_hostname)}/{key}"
        )
        assert response["Location"] == expected_url

        # download object via API
        downloaded_object = aws_client.s3.get_object(Bucket=s3_bucket, Key=key)
        snapshot.match("get-object", response)
        assert content == to_str(downloaded_object["Body"].read())

        # download object directly from download link
        download_url = response["Location"].replace(
            f"{get_localstack_host().host}:", "localhost.localstack.cloud:"
        )
        response = requests.get(download_url)
        assert response.status_code == 200
        assert to_str(response.content) == content

    @markers.aws.only_localstack
    def test_s3_hostname_with_subdomain(self, aws_http_client_factory, aws_client):
        """
        This particular test validates the fix for localstack#7424
        Moto would still validate with the `host` header if buckets where subdomain based even though in the new ASF
        provider, every request was forwarded by the VirtualHost proxy.
        """
        s3_http_client = aws_http_client_factory("s3", signer_factory=SigV4Auth)
        endpoint_url = _endpoint_url()
        # this will represent a ListBuckets call, calling the base endpoint
        resp = s3_http_client.get(endpoint_url)
        assert resp.ok
        assert b"<Bucket" in resp.content

        # the same ListBuckets call, but with subdomain based `host` header
        resp = s3_http_client.get(endpoint_url, headers={"host": "aws.test.local"})
        assert resp.ok
        assert b"<Bucket" in resp.content

    @markers.skip_offline
    @markers.aws.validated
    @markers.snapshot.skip_snapshot_verify(
        condition=is_v2_provider,
        paths=["$..ServerSideEncryption"],
    )
    def test_s3_lambda_integration(
        self,
        create_lambda_function,
        lambda_su_role,
        s3_create_bucket,
        create_tmp_folder_lambda,
        snapshot,
        aws_client,
    ):
        snapshot.add_transformer(snapshot.transform.s3_api())
        handler_file = os.path.join(
            os.path.dirname(__file__), "../lambda_/functions/lambda_s3_integration.js"
        )
        temp_folder = create_tmp_folder_lambda(
            handler_file,
            run_command="npm i @aws-sdk/util-endpoints @aws-sdk/client-s3 @aws-sdk/s3-request-presigner @aws-sdk/middleware-endpoint",
        )

        function_name = f"func-integration-{short_uid()}"
        create_lambda_function(
            func_name=function_name,
            zip_file=testutil.create_zip_file(temp_folder, get_content=True),
            runtime=Runtime.nodejs14_x,
            handler="lambda_s3_integration.handler",
            role=lambda_su_role,
        )
        s3_create_bucket(Bucket=function_name)

        response = aws_client.lambda_.invoke(FunctionName=function_name)
        presigned_url = response["Payload"].read()
        presigned_url = json.loads(to_str(presigned_url))["body"].strip('"')

        response = requests.put(presigned_url, verify=False)
        assert response.status_code == 200

        response = aws_client.s3.head_object(Bucket=function_name, Key="key.png")
        snapshot.match("head_object", response)

    @markers.aws.validated
    def test_s3_uppercase_bucket_name(self, s3_create_bucket, snapshot, aws_client):
        # bucket name should be lower-case
        snapshot.add_transformer(snapshot.transform.s3_api())
        bucket_name = f"TESTUPPERCASE-{short_uid()}"
        with pytest.raises(ClientError) as e:
            s3_create_bucket(Bucket=bucket_name)
        snapshot.match("uppercase-bucket", e.value.response)

    @markers.aws.validated
    def test_create_bucket_with_existing_name(self, s3_create_bucket, snapshot, aws_client):
        snapshot.add_transformer(snapshot.transform.s3_api())
        bucket_name = f"bucket-{short_uid()}"
        s3_create_bucket(
            Bucket=bucket_name,
            CreateBucketConfiguration={"LocationConstraint": "us-west-1"},
        )

        for loc_constraint in ["us-west-1", "us-east-2"]:
            with pytest.raises(ClientError) as e:
                aws_client.s3.create_bucket(
                    Bucket=bucket_name,
                    CreateBucketConfiguration={"LocationConstraint": loc_constraint},
                )
            e.match("BucketAlreadyOwnedByYou")
            snapshot.match(f"create-bucket-{loc_constraint}", e.value.response)

    @markers.aws.validated
    @pytest.mark.xfail(
        reason="asf provider: routing for region-path style not working; "
        "both provider: return 200 for other regions (no redirects)"
    )
    def test_access_bucket_different_region(self, s3_create_bucket, s3_vhost_client, aws_client):
        bucket_name = f"my-bucket-{short_uid()}"

        s3_create_bucket(
            Bucket=bucket_name,
            ACL="public-read",
            CreateBucketConfiguration={"LocationConstraint": "us-west-2"},
        )
        s3_vhost_client.list_objects(Bucket=bucket_name)
        bucket_vhost_url = _bucket_url_vhost(bucket_name, region="us-west-2")
        response = requests.get(bucket_vhost_url)
        assert response.status_code == 200

        bucket_url = _bucket_url(bucket_name, region="us-west-2")
        response = requests.get(bucket_url)
        assert response.status_code == 200

        bucket_vhost_url = _bucket_url_vhost(bucket_name, region="us-east-2")
        response = requests.get(bucket_vhost_url)
        assert response.status_code == 301

        bucket_vhost_url = _bucket_url_vhost(bucket_name, region="us-east-1")
        response = requests.get(bucket_vhost_url)
        assert response.status_code == 200
        assert response.history[0].status_code == 307

    @markers.aws.validated
    def test_bucket_does_not_exist(self, s3_vhost_client, snapshot, aws_client):
        snapshot.add_transformer(snapshot.transform.s3_api())
        bucket_name = f"bucket-does-not-exist-{short_uid()}"

        with pytest.raises(ClientError) as e:
            response = aws_client.s3.list_objects(Bucket=bucket_name)
        e.match("NoSuchBucket")
        snapshot.match("list_object", e.value.response)

        with pytest.raises(ClientError) as e:
            response = s3_vhost_client.list_objects(Bucket=bucket_name)
        e.match("NoSuchBucket")
        snapshot.match("list_object_vhost", e.value.response)

        bucket_vhost_url = _bucket_url_vhost(bucket_name, region="us-east-1")
        assert "us-east-1" not in bucket_vhost_url

        response = requests.get(bucket_vhost_url)
        assert response.status_code == 404

        bucket_url = _bucket_url(bucket_name, region="us-east-1")
        assert "us-east-1" not in bucket_url
        response = requests.get(bucket_url)
        assert response.status_code == 404

        bucket_vhost_url = _bucket_url_vhost(bucket_name, region="us-west-2")
        assert "us-west-2" in bucket_vhost_url
        response = requests.get(bucket_vhost_url)
        assert response.status_code == 404

        bucket_url = _bucket_url(bucket_name, region="us-west-2")
        assert "us-west-2" in bucket_url
        response = requests.get(bucket_url)
        assert response.status_code == 404

    @markers.aws.validated
    @markers.snapshot.skip_snapshot_verify(
        paths=["$..x-amz-access-point-alias", "$..x-amz-id-2"],
    )
    def test_create_bucket_head_bucket(self, aws_client_factory, snapshot, aws_client):
        snapshot.add_transformer(snapshot.transform.s3_api())

        bucket_1 = f"my-bucket-1{short_uid()}"
        bucket_2 = f"my-bucket-2{short_uid()}"

        snapshot.add_transformers_list(
            [
                snapshot.transform.regex(rf"{bucket_1}", "<bucket-name:1>"),
                snapshot.transform.regex(rf"{bucket_2}", "<bucket-name:2>"),
                snapshot.transform.key_value("x-amz-id-2", reference_replacement=False),
                snapshot.transform.key_value("x-amz-request-id", reference_replacement=False),
                snapshot.transform.regex(r"s3\.amazonaws\.com", "<host>"),
                snapshot.transform.regex(r"s3\.localhost\.localstack\.cloud:4566", "<host>"),
                snapshot.transform.regex(r"s3\.localhost\.localstack\.cloud:443", "<host>"),
                snapshot.transform.key_value("x-amz-bucket-region"),
            ]
        )

        try:
            client = aws_client_factory(region_name="us-east-1").s3
            response = client.create_bucket(Bucket=bucket_1)
            snapshot.match("create_bucket", response)

            response = aws_client.s3.create_bucket(
                Bucket=bucket_2,
                CreateBucketConfiguration={
                    "LocationConstraint": SECONDARY_TEST_AWS_REGION_NAME,
                },
            )
            snapshot.match("create_bucket_location_constraint", response)

            response = client.head_bucket(Bucket=bucket_1)
            snapshot.match("head_bucket", response)
            snapshot.match(
                "head_bucket_filtered_header",
                _filter_header(response["ResponseMetadata"]["HTTPHeaders"]),
            )

            response = aws_client.s3.head_bucket(Bucket=bucket_2)
            snapshot.match("head_bucket_2", response)
            snapshot.match(
                "head_bucket_2_filtered_header",
                _filter_header(response["ResponseMetadata"]["HTTPHeaders"]),
            )

            with pytest.raises(ClientError) as e:
                aws_client.s3.head_bucket(Bucket=f"does-not-exist-{long_uid()}")
            snapshot.match("head_bucket_not_exist", e.value.response)
        finally:
            client.delete_bucket(Bucket=bucket_1)
            aws_client.s3.delete_bucket(Bucket=bucket_2)

    @markers.aws.validated
    @markers.snapshot.skip_snapshot_verify
    def test_bucket_name_with_dots(self, s3_create_bucket, snapshot, aws_client):
        snapshot.add_transformer(snapshot.transform.s3_api())
        snapshot.add_transformer(snapshot.transform.key_value("Date", reference_replacement=False))
        snapshot.add_transformer(snapshot.transform.key_value("date", reference_replacement=False))
        snapshot.add_transformer(
            snapshot.transform.key_value("x-amz-id-2", reference_replacement=False)
        )
        snapshot.add_transformer(
            snapshot.transform.key_value("x-amz-request-id", reference_replacement=False)
        )

        bucket_name = f"my.bucket.name.{short_uid()}"

        s3_create_bucket(Bucket=bucket_name)
        aws_client.s3.delete_bucket_ownership_controls(Bucket=bucket_name)
        aws_client.s3.delete_public_access_block(Bucket=bucket_name)
        aws_client.s3.put_bucket_acl(Bucket=bucket_name, ACL="public-read")
        aws_client.s3.put_object(Bucket=bucket_name, Key="my-content", Body="something")
        response = aws_client.s3.list_objects(Bucket=bucket_name)
        assert response["Contents"][0]["Key"] == "my-content"
        assert response["Contents"][0]["ETag"] == '"437b930db84b8079c2dd804a71936b5f"'
        assert response["Contents"][0]["Size"] == 9

        snapshot.match("list_objects", response)
        snapshot.match("list_objects_headers", response["ResponseMetadata"]["HTTPHeaders"])

        # will result in a host-name-match if we use https, as the bucket contains dots
        response_vhost = requests.get(_bucket_url_vhost(bucket_name).replace("https://", "http://"))
        content_vhost = response_vhost.content.decode("utf-8")
        assert "<Key>my-content</Key>" in content_vhost
        # TODO aws contains <ETag>&quot;437b930db84b8079c2dd804a71936b5f&quot;</ETag>
        # assert '<ETag>"437b930db84b8079c2dd804a71936b5f"</ETag>' in content_vhost
        assert "<Size>9</Size>" in content_vhost

        snapshot.match("request_vhost_url_content", content_vhost)
        # TODO headers different; raw response on AWS returns 'ListBucketResult', on LS 'ListObjectsOutput'
        snapshot.match("request_vhost_headers", dict(response_vhost.headers))

        response_path_style = requests.get(_bucket_url(bucket_name))
        content_path_style = response_path_style.content.decode("utf-8")

        assert "<Key>my-content</Key>" in content_path_style
        # TODO aws contains <ETag>&quot;437b930db84b8079c2dd804a71936b5f&quot;</ETag>
        # assert '<ETag>"437b930db84b8079c2dd804a71936b5f"</ETag>' in content_path_style
        assert "<Size>9</Size>" in content_path_style

        snapshot.match("request_path_url_content", content_path_style)
        snapshot.match("request_path_headers", dict(response_path_style.headers))
        assert content_vhost == content_path_style

    @markers.aws.validated
    @markers.snapshot.skip_snapshot_verify(
        condition=is_v2_provider, paths=["$..ServerSideEncryption", "$..Prefix"]
    )
    def test_s3_put_more_than_1000_items(self, s3_bucket, snapshot, aws_client):
        snapshot.add_transformer(snapshot.transform.s3_api())
        for i in range(0, 1010, 1):
            body = "test-" + str(i)
            key = "test-key-" + str(i)
            aws_client.s3.put_object(Bucket=s3_bucket, Key=key, Body=body)

        # trying to get the last item of 1010 items added.
        resp = aws_client.s3.get_object(Bucket=s3_bucket, Key="test-key-1009")
        snapshot.match("get_object-1009", resp)

        # trying to get the first item of 1010 items added.
        resp = aws_client.s3.get_object(Bucket=s3_bucket, Key="test-key-0")
        snapshot.match("get_object-0", resp)

        # according docs for MaxKeys: the response might contain fewer keys but will never contain more.
        # AWS returns less during testing
        resp = aws_client.s3.list_objects(Bucket=s3_bucket, MaxKeys=1010)
        assert 1010 >= len(resp["Contents"])

        resp = aws_client.s3.list_objects(Bucket=s3_bucket, Delimiter="/")
        assert 1000 == len(resp["Contents"])
        # way too much content, remove it from this match
        snapshot.add_transformer(
            snapshot.transform.jsonpath(
                "$..list-objects.Contents", "<content>", reference_replacement=False
            )
        )
        snapshot.match("list-objects", resp)
        next_marker = resp["NextMarker"]

        # Second list
        resp = aws_client.s3.list_objects(Bucket=s3_bucket, Marker=next_marker)
        snapshot.match("list-objects-next_marker", resp)
        assert 10 == len(resp["Contents"])

    @markers.aws.validated
    @markers.snapshot.skip_snapshot_verify(paths=["$..Prefix"])
    def test_s3_list_objects_empty_marker(self, s3_create_bucket, snapshot, aws_client):
        snapshot.add_transformer(snapshot.transform.s3_api())
        bucket_name = "test" + short_uid()
        s3_create_bucket(Bucket=bucket_name)
        resp = aws_client.s3.list_objects(Bucket=bucket_name, Marker="")
        snapshot.match("list-objects", resp)

    @markers.aws.validated
    @markers.snapshot.skip_snapshot_verify(
        condition=is_v2_provider,
        paths=["$..ServerSideEncryption"],
    )
    def test_upload_big_file(self, s3_create_bucket, snapshot, aws_client):
        snapshot.add_transformer(snapshot.transform.s3_api())
        bucket_name = f"bucket-{short_uid()}"
        key1 = "test_key1"
        key2 = "test_key1"

        s3_create_bucket(Bucket=bucket_name)

        body1 = "\x01" * 10000000
        rs = aws_client.s3.put_object(Bucket=bucket_name, Key=key1, Body=body1)
        snapshot.match("put_object_key1", rs)

        body2 = "a" * 10000000
        rs = aws_client.s3.put_object(Bucket=bucket_name, Key=key2, Body=body2)
        snapshot.match("put_object_key2", rs)

        rs = aws_client.s3.head_object(Bucket=bucket_name, Key=key1)
        snapshot.match("head_object_key1", rs)

        rs = aws_client.s3.head_object(Bucket=bucket_name, Key=key2)
        snapshot.match("head_object_key2", rs)

    @markers.aws.validated
    @markers.snapshot.skip_snapshot_verify(
        paths=["$..Delimiter", "$..EncodingType", "$..VersionIdMarker"]
    )
    def test_get_bucket_versioning_order(self, s3_create_bucket, snapshot, aws_client):
        snapshot.add_transformer(snapshot.transform.s3_api())

        bucket_name = f"bucket-{short_uid()}"
        s3_create_bucket(Bucket=bucket_name)
        rs = aws_client.s3.list_object_versions(Bucket=bucket_name, EncodingType="url")
        snapshot.match("list_object_versions_before", rs)

        rs = aws_client.s3.put_bucket_versioning(
            Bucket=bucket_name, VersioningConfiguration={"Status": "Enabled"}
        )
        snapshot.match("put_bucket_versioning", rs)

        rs = aws_client.s3.get_bucket_versioning(Bucket=bucket_name)
        snapshot.match("get_bucket_versioning", rs)

        aws_client.s3.put_object(Bucket=bucket_name, Key="test", Body="body")
        aws_client.s3.put_object(Bucket=bucket_name, Key="test", Body="body")
        aws_client.s3.put_object(Bucket=bucket_name, Key="test2", Body="body")
        rs = aws_client.s3.list_object_versions(
            Bucket=bucket_name,
        )

        snapshot.match("list_object_versions", rs)

    @markers.aws.validated
    @markers.snapshot.skip_snapshot_verify(
        condition=is_v2_provider,
        paths=["$..ServerSideEncryption"],
    )
    def test_etag_on_get_object_call(self, s3_create_bucket, snapshot, aws_client):
        snapshot.add_transformer(snapshot.transform.s3_api())
        bucket_name = f"bucket-{short_uid()}"
        object_key = "my-key"
        s3_create_bucket(Bucket=bucket_name)

        body = "Lorem ipsum dolor sit amet, ... " * 30
        rs = aws_client.s3.put_object(Bucket=bucket_name, Key=object_key, Body=body)

        rs = aws_client.s3.get_object(Bucket=bucket_name, Key=object_key)
        snapshot.match("get_object", rs)

        rs = aws_client.s3.get_object(
            Bucket=bucket_name,
            Key=object_key,
            Range="bytes=0-16",
        )
        snapshot.match("get_object_range", rs)

    @markers.aws.validated
    @markers.snapshot.skip_snapshot_verify(
        paths=["$..Delimiter", "$..EncodingType", "$..VersionIdMarker"]
    )
    def test_s3_delete_object_with_version_id(self, s3_create_bucket, snapshot, aws_client):
        snapshot.add_transformer(snapshot.transform.s3_api())
        bucket_name = f"bucket-{short_uid()}"

        test_1st_key = "aws/s3/testkey1.txt"
        test_2nd_key = "aws/s3/testkey2.txt"

        body = "Lorem ipsum dolor sit amet, ... " * 30

        s3_create_bucket(Bucket=bucket_name)
        aws_client.s3.put_bucket_versioning(
            Bucket=bucket_name,
            VersioningConfiguration={"Status": "Enabled"},
        )
        rs = aws_client.s3.get_bucket_versioning(Bucket=bucket_name)
        snapshot.match("get_bucket_versioning", rs)

        # put 2 objects
        rs = aws_client.s3.put_object(Bucket=bucket_name, Key=test_1st_key, Body=body)
        aws_client.s3.put_object(Bucket=bucket_name, Key=test_2nd_key, Body=body)
        version_id = rs["VersionId"]

        # delete 1st object with version
        rs = aws_client.s3.delete_objects(
            Bucket=bucket_name,
            Delete={"Objects": [{"Key": test_1st_key, "VersionId": version_id}]},
        )

        deleted = rs["Deleted"][0]
        assert test_1st_key == deleted["Key"]
        assert version_id == deleted["VersionId"]
        snapshot.match("delete_objects", rs)

        rs = aws_client.s3.list_object_versions(Bucket=bucket_name)
        object_versions = [object["VersionId"] for object in rs["Versions"]]
        snapshot.match("list_object_versions_after_delete", rs)

        assert version_id not in object_versions

        # disable versioning
        aws_client.s3.put_bucket_versioning(
            Bucket=bucket_name,
            VersioningConfiguration={"Status": "Suspended"},
        )
        rs = aws_client.s3.get_bucket_versioning(Bucket=bucket_name)
        snapshot.match("get_bucket_versioning_suspended", rs)

    @markers.aws.validated
    @markers.snapshot.skip_snapshot_verify(
        paths=["$..Delimiter", "$..EncodingType", "$..VersionIdMarker"]
    )
    @markers.snapshot.skip_snapshot_verify(
        condition=is_v2_provider,
        paths=["$..ServerSideEncryption"],
    )
    def test_s3_put_object_versioned(self, s3_bucket, snapshot, aws_client):
        snapshot.add_transformer(snapshot.transform.s3_api())

        # this object is put before the bucket is versioned, its internal versionId is `null`
        key = "non-version-bucket-key"
        put_obj_pre_versioned = aws_client.s3.put_object(
            Bucket=s3_bucket, Key=key, Body="non-versioned-key"
        )
        snapshot.match("put-pre-versioned", put_obj_pre_versioned)
        get_obj_pre_versioned = aws_client.s3.get_object(Bucket=s3_bucket, Key=key)
        snapshot.match("get-pre-versioned", get_obj_pre_versioned)

        list_obj_pre_versioned = aws_client.s3.list_object_versions(Bucket=s3_bucket)
        snapshot.match("list-object-pre-versioned", list_obj_pre_versioned)

        # we activate the bucket versioning then check if the object has a versionId
        aws_client.s3.put_bucket_versioning(
            Bucket=s3_bucket,
            VersioningConfiguration={"Status": "Enabled"},
        )

        get_obj_non_versioned = aws_client.s3.get_object(Bucket=s3_bucket, Key=key)
        snapshot.match("get-post-versioned", get_obj_non_versioned)

        # create versioned key, then update it, and check we got the last versionId
        key_2 = "versioned-bucket-key"
        put_obj_versioned_1 = aws_client.s3.put_object(
            Bucket=s3_bucket, Key=key_2, Body="versioned-key"
        )
        snapshot.match("put-obj-versioned-1", put_obj_versioned_1)
        put_obj_versioned_2 = aws_client.s3.put_object(
            Bucket=s3_bucket, Key=key_2, Body="versioned-key-updated"
        )
        snapshot.match("put-obj-versioned-2", put_obj_versioned_2)

        get_obj_versioned = aws_client.s3.get_object(Bucket=s3_bucket, Key=key_2)
        snapshot.match("get-obj-versioned", get_obj_versioned)

        list_obj_post_versioned = aws_client.s3.list_object_versions(Bucket=s3_bucket)
        snapshot.match("list-object-versioned", list_obj_post_versioned)

        # disable versioning to check behaviour after getting keys
        # all keys will now have versionId when getting them, even non-versioned ones
        aws_client.s3.put_bucket_versioning(
            Bucket=s3_bucket,
            VersioningConfiguration={"Status": "Suspended"},
        )
        list_obj_post_versioned_disabled = aws_client.s3.list_object_versions(Bucket=s3_bucket)
        snapshot.match("list-bucket-suspended", list_obj_post_versioned_disabled)

        get_obj_versioned_disabled = aws_client.s3.get_object(Bucket=s3_bucket, Key=key_2)
        snapshot.match("get-obj-versioned-disabled", get_obj_versioned_disabled)

        get_obj_non_versioned_disabled = aws_client.s3.get_object(Bucket=s3_bucket, Key=key)
        snapshot.match("get-obj-non-versioned-disabled", get_obj_non_versioned_disabled)

        # won't return the versionId from put
        key_3 = "non-version-bucket-key-after-disable"
        put_obj_non_version_post_disable = aws_client.s3.put_object(
            Bucket=s3_bucket, Key=key_3, Body="non-versioned-key-post"
        )
        snapshot.match("put-non-versioned-post-disable", put_obj_non_version_post_disable)
        # will return the versionId now, when it didn't before setting the BucketVersioning to `Enabled`
        get_obj_non_version_post_disable = aws_client.s3.get_object(Bucket=s3_bucket, Key=key_3)
        snapshot.match("get-non-versioned-post-disable", get_obj_non_version_post_disable)

        # manually assert all VersionId, as it's hard to do in snapshots:
        assert "VersionId" not in get_obj_pre_versioned
        assert get_obj_non_versioned["VersionId"] == "null"
        assert list_obj_pre_versioned["Versions"][0]["VersionId"] == "null"
        assert get_obj_versioned["VersionId"] is not None
        assert list_obj_post_versioned["Versions"][0]["VersionId"] == "null"
        assert list_obj_post_versioned["Versions"][1]["VersionId"] is not None
        assert list_obj_post_versioned["Versions"][2]["VersionId"] is not None

    @markers.aws.validated
    @pytest.mark.xfail(reason="ACL behaviour is not implemented, see comments")
    def test_s3_batch_delete_objects_using_requests_with_acl(
        self, s3_bucket, allow_bucket_acl, snapshot, aws_client, anonymous_client
    ):
        # If an object is created in a public bucket by the owner, it can't be deleted by anonymous clients
        # https://docs.aws.amazon.com/AmazonS3/latest/userguide/acl-overview.html#specifying-grantee-predefined-groups
        # only "public" created objects can be deleted by anonymous clients
        snapshot.add_transformer(snapshot.transform.s3_api())
        object_key_1 = "key-created-by-owner"
        object_key_2 = "key-created-by-anonymous"

        aws_client.s3.put_bucket_acl(Bucket=s3_bucket, ACL="public-read-write")
        aws_client.s3.put_object(
            Bucket=s3_bucket, Key=object_key_1, Body="This body document", ACL="public-read-write"
        )
        anon = anonymous_client("s3")
        anon.put_object(
            Bucket=s3_bucket,
            Key=object_key_2,
            Body="This body document #2",
            ACL="public-read-write",
        )

        url = f"{_bucket_url(s3_bucket, localstack_host=get_localstack_host().host)}?delete"

        data = f"""
        <Delete xmlns="http://s3.amazonaws.com/doc/2006-03-01/">
          <Object>
            <Key>{object_key_1}</Key>
          </Object>
          <Object>
            <Key>{object_key_2}</Key>
          </Object>
        </Delete>
        """

        md = hashlib.md5(data.encode("utf-8")).digest()
        contents_md5 = base64.b64encode(md).decode("utf-8")
        header = {"content-md5": contents_md5, "x-amz-request-payer": "requester"}
        r = requests.post(url=url, data=data, headers=header)

        assert 200 == r.status_code
        response = xmltodict.parse(r.content)
        response["DeleteResult"].pop("@xmlns", None)
        assert response["DeleteResult"]["Error"]["Key"] == object_key_1
        assert response["DeleteResult"]["Error"]["Code"] == "AccessDenied"
        assert response["DeleteResult"]["Deleted"]["Key"] == object_key_2
        snapshot.match("multi-delete-with-requests", response)

        response = aws_client.s3.list_objects(Bucket=s3_bucket)
        assert response["ResponseMetadata"]["HTTPStatusCode"] == 200
        assert len(response["Contents"]) == 1
        snapshot.match("list-remaining-objects", response)

    @markers.aws.validated
    @markers.snapshot.skip_snapshot_verify(
        paths=["$..DeleteResult.Deleted..VersionId", "$..Prefix", "$..DeleteResult.@xmlns"]
    )
    def test_s3_batch_delete_public_objects_using_requests(
        self, s3_bucket, allow_bucket_acl, snapshot, aws_client, anonymous_client
    ):
        # only "public" created objects can be deleted by anonymous clients
        # https://docs.aws.amazon.com/AmazonS3/latest/userguide/acl-overview.html#specifying-grantee-predefined-groups
        snapshot.add_transformer(snapshot.transform.s3_api())
        object_key_1 = "key-created-by-anonymous-1"
        object_key_2 = "key-created-by-anonymous-2"

        aws_client.s3.put_bucket_acl(Bucket=s3_bucket, ACL="public-read-write")
        anon = anonymous_client("s3")
        anon.put_object(
            Bucket=s3_bucket, Key=object_key_1, Body="This body document", ACL="public-read-write"
        )
        anon.put_object(
            Bucket=s3_bucket,
            Key=object_key_2,
            Body="This body document #2",
            ACL="public-read-write",
        )

        # TODO delete does currently not work with S3_VIRTUAL_HOSTNAME
        url = f"{_bucket_url(s3_bucket, localstack_host=get_localstack_host().host)}?delete"

        data = f"""
            <Delete xmlns="http://s3.amazonaws.com/doc/2006-03-01/">
              <Object>
                <Key>{object_key_1}</Key>
              </Object>
              <Object>
                <Key>{object_key_2}</Key>
              </Object>
            </Delete>
            """

        md = hashlib.md5(data.encode("utf-8")).digest()
        contents_md5 = base64.b64encode(md).decode("utf-8")
        header = {"content-md5": contents_md5, "x-amz-request-payer": "requester"}
        r = requests.post(url=url, data=data, headers=header)

        assert 200 == r.status_code
        response = xmltodict.parse(r.content)

        snapshot.match("multi-delete-with-requests", response)

        response = aws_client.s3.list_objects(Bucket=s3_bucket)
        snapshot.match("list-remaining-objects", response)

    @markers.aws.validated
    @markers.snapshot.skip_snapshot_verify(
        paths=[
            "$..Prefix",
        ]
    )
    def test_s3_batch_delete_objects(self, s3_bucket, snapshot, aws_client):
        snapshot.add_transformer(snapshot.transform.s3_api())
        snapshot.add_transformer(snapshot.transform.key_value("Key"))
        delete_object = []
        for _ in range(5):
            key_name = f"key-batch-delete-{short_uid()}"
            aws_client.s3.put_object(Bucket=s3_bucket, Key=key_name, Body="This body document")
            delete_object.append({"Key": key_name})

        response = aws_client.s3.delete_objects(Bucket=s3_bucket, Delete={"Objects": delete_object})
        snapshot.match("batch-delete", response)

        response = aws_client.s3.list_objects(Bucket=s3_bucket)
        snapshot.match("list-remaining-objects", response)

    @markers.aws.validated
    @markers.snapshot.skip_snapshot_verify(
        condition=is_v2_provider,
        paths=["$..ServerSideEncryption"],
    )
    def test_s3_get_object_header_overrides(self, s3_bucket, snapshot, aws_client):
        # Signed requests may include certain header overrides in the querystring
        # https://docs.aws.amazon.com/AmazonS3/latest/API/API_GetObject.html
        object_key = "key-header-overrides"
        aws_client.s3.put_object(Bucket=s3_bucket, Key=object_key, Body="something")

        expiry_date = "Wed, 21 Oct 2015 07:28:00 GMT"
        response = aws_client.s3.get_object(
            Bucket=s3_bucket,
            Key=object_key,
            ResponseCacheControl="max-age=74",
            ResponseContentDisposition='attachment; filename="foo.jpg"',
            ResponseContentEncoding="identity",
            ResponseContentLanguage="de-DE",
            ResponseContentType="image/jpeg",
            ResponseExpires=expiry_date,
        )
        snapshot.match("get-object", response)

    @markers.aws.only_localstack
    def test_virtual_host_proxying_headers(self, s3_bucket, aws_client):
        # forwarding requests from virtual host to path addressed will double add server specific headers
        # (date and server). Verify that those are not double added after a fix to the proxy
        key = "test-double-headers"
        aws_client.s3.put_object(Bucket=s3_bucket, Key=key, Body="test-headers", ACL="public-read")

        key_url = f"{_bucket_url(bucket_name=s3_bucket)}/{key}"
        response = requests.get(key_url)
        assert response.headers["server"]

        key_url = f"{_bucket_url_vhost(bucket_name=s3_bucket)}/{key}"
        proxied_response = requests.get(key_url)
        assert proxied_response.ok
        assert proxied_response.headers["server"] == response.headers["server"]
        assert len(proxied_response.headers["server"].split(",")) == 1
        assert len(proxied_response.headers["date"].split(",")) == 2  # coma in the date

    @markers.aws.validated
    def test_s3_sse_validate_kms_key(
        self,
        aws_client_factory,
        s3_create_bucket_with_client,
        kms_create_key,
        monkeypatch,
        snapshot,
        aws_client,
    ):
        snapshot.add_transformer(snapshot.transform.key_value("Description"))
        data = b"test-sse"
        bucket_name = f"bucket-test-kms-{short_uid()}"
        region_1 = "us-east-2"
        snapshot.add_transformer(RegexTransformer(region_1, "<region_1>"))
        client = aws_client_factory(region_name=region_1).s3
        s3_create_bucket_with_client(
            client, Bucket=bucket_name, CreateBucketConfiguration={"LocationConstraint": region_1}
        )
        # create key in a different region than the bucket
        region_2 = "us-west-2"
        snapshot.add_transformer(RegexTransformer(region_2, "<region_2>"))
        kms_key = kms_create_key(region_name=region_2)
        # snapshot the KMS key to save the UUID for replacement in Error message.
        snapshot.match("create-kms-key", kms_key)

        # test whether the validation is skipped when not disabling the validation
        if not is_aws_cloud():
            key_name = "test-sse-validate-kms-key-no-check"
            response = client.put_object(
                Bucket=bucket_name,
                Key=key_name,
                Body=data,
                ServerSideEncryption="aws:kms",
                SSEKMSKeyId="fake-key-id",
            )
            assert response["ResponseMetadata"]["HTTPStatusCode"] == 200

            response = client.create_multipart_upload(
                Bucket=bucket_name,
                Key="multipart-test-sse-validate-kms-key-no-check",
                ServerSideEncryption="aws:kms",
                SSEKMSKeyId="fake-key-id",
            )
            assert response["ResponseMetadata"]["HTTPStatusCode"] == 200

            response = client.copy_object(
                Bucket=bucket_name,
                Key="copy-test-sse-validate-kms-key-no-check",
                CopySource={"Bucket": bucket_name, "Key": key_name},
                ServerSideEncryption="aws:kms",
                SSEKMSKeyId="fake-key-id",
            )
            assert response["ResponseMetadata"]["HTTPStatusCode"] == 200

        key_name = "test-sse-validate-kms-key"
        fake_key_uuid = "134f2428-cec1-4b25-a1ae-9048164dba47"

        # activating the validation, for AWS parity
        monkeypatch.setattr(config, "S3_SKIP_KMS_KEY_VALIDATION", False)
        with pytest.raises(ClientError) as e:
            client.put_object(
                Bucket=bucket_name,
                Key=key_name,
                Body=data,
                ServerSideEncryption="aws:kms",
                SSEKMSKeyId="fake-key-id",
            )
        snapshot.match("put-obj-wrong-kms-key", e.value.response)

        with pytest.raises(ClientError) as e:
            client.put_object(
                Bucket=bucket_name,
                Key=key_name,
                Body=data,
                ServerSideEncryption="aws:kms",
                SSEKMSKeyId=fake_key_uuid,
            )
        snapshot.match("put-obj-wrong-kms-key-real-uuid", e.value.response)

        # we create a wrong arn but with the right region to test error message
        wrong_id_arn = (
            kms_key["Arn"].replace(region_2, region_1).replace(kms_key["KeyId"], fake_key_uuid)
        )
        with pytest.raises(ClientError) as e:
            client.put_object(
                Bucket=bucket_name,
                Key=key_name,
                Body=data,
                ServerSideEncryption="aws:kms",
                SSEKMSKeyId=wrong_id_arn,
            )
        snapshot.match("put-obj-wrong-kms-key-real-uuid-arn", e.value.response)

        with pytest.raises(ClientError) as e:
            client.put_object(
                Bucket=bucket_name,
                Key="test-sse-validate-kms-key-no-check-region",
                Body=data,
                ServerSideEncryption="aws:kms",
                SSEKMSKeyId=kms_key["Arn"],
            )
        snapshot.match("put-obj-different-region-kms-key", e.value.response)

        with pytest.raises(ClientError) as e:
            client.put_object(
                Bucket=bucket_name,
                Key="test-sse-validate-kms-key-different-region-no-arn",
                Body=data,
                ServerSideEncryption="aws:kms",
                SSEKMSKeyId=kms_key["KeyId"],
            )
        snapshot.match("put-obj-different-region-kms-key-no-arn", e.value.response)

        with pytest.raises(ClientError) as e:
            client.create_multipart_upload(
                Bucket=bucket_name,
                Key="multipart-test-sse-validate-kms-key-no-check",
                ServerSideEncryption="aws:kms",
                SSEKMSKeyId="fake-key-id",
            )
        snapshot.match("create-multipart-wrong-kms-key", e.value.response)

        # create a object to be copied
        src_key = "key-to-be-copied"
        client.put_object(Bucket=bucket_name, Key=src_key, Body=b"test-data")
        with pytest.raises(ClientError) as e:
            client.copy_object(
                Bucket=bucket_name,
                Key="copy-test-sse-validate-kms-key-no-check",
                CopySource={"Bucket": bucket_name, "Key": src_key},
                ServerSideEncryption="aws:kms",
                SSEKMSKeyId="fake-key-id",
            )
        snapshot.match("copy-obj-wrong-kms-key", e.value.response)

    @markers.aws.validated
    @markers.snapshot.skip_snapshot_verify(
        paths=[
            "$..ETag",  # the ETag is different as we don't encrypt the object with the KMS key
        ]
    )
    def test_s3_sse_validate_kms_key_state(
        self, s3_bucket, kms_create_key, monkeypatch, snapshot, aws_client
    ):
        snapshot.add_transformer(snapshot.transform.key_value("Description"))
        data = b"test-sse"

        # create key in the same region as the bucket
        kms_key = kms_create_key()
        # snapshot the KMS key to save the UUID for replacement in Error message.
        snapshot.match("create-kms-key", kms_key)
        key_name = "put-object-with-sse"
        put_object_with_sse = aws_client.s3.put_object(
            Bucket=s3_bucket,
            Key=key_name,
            Body=data,
            ServerSideEncryption="aws:kms",
            SSEKMSKeyId=kms_key["KeyId"],
        )
        snapshot.match("success-put-object-sse", put_object_with_sse)

        get_object_with_sse = aws_client.s3.get_object(
            Bucket=s3_bucket,
            Key=key_name,
        )
        snapshot.match("success-get-object-sse", get_object_with_sse)

        # disable the key
        aws_client.kms.disable_key(KeyId=kms_key["KeyId"])

        # test whether the validation is skipped when not disabling the validation
        if not is_aws_cloud():
            get_object = aws_client.s3.get_object(Bucket=s3_bucket, Key=key_name)
            assert get_object["ResponseMetadata"]["HTTPStatusCode"] == 200

            response = aws_client.s3.put_object(
                Bucket=s3_bucket,
                Key="test-sse-kms-disabled-key-no-check",
                Body=data,
                ServerSideEncryption="aws:kms",
                SSEKMSKeyId=kms_key["KeyId"],
            )
            assert response["ResponseMetadata"]["HTTPStatusCode"] == 200

        # activating the validation, for AWS parity
        monkeypatch.setattr(config, "S3_SKIP_KMS_KEY_VALIDATION", False)

        # disable the key, try to put an object
        aws_client.kms.disable_key(KeyId=kms_key["KeyId"])

        def _is_key_disabled():
            key = aws_client.kms.describe_key(KeyId=kms_key["KeyId"])
            assert not key["KeyMetadata"]["Enabled"]

        retry(_is_key_disabled, retries=3, sleep=0.5)
        if is_aws_cloud():
            # time for the key state to be propagated
            time.sleep(5)

        with pytest.raises(ClientError) as e:
            aws_client.s3.get_object(
                Bucket=s3_bucket,
                Key=key_name,
            )
        snapshot.match("get-obj-disabled-key", e.value.response)

        with pytest.raises(ClientError) as e:
            aws_client.s3.put_object(
                Bucket=s3_bucket,
                Key="key-is-deactivated",
                Body=data,
                ServerSideEncryption="aws:kms",
                SSEKMSKeyId=kms_key["KeyId"],
            )
        snapshot.match("put-obj-disabled-key", e.value.response)

        # schedule the deletion of the key
        aws_client.kms.schedule_key_deletion(KeyId=kms_key["KeyId"], PendingWindowInDays=7)
        with pytest.raises(ClientError) as e:
            aws_client.s3.get_object(
                Bucket=s3_bucket,
                Key=key_name,
            )
        snapshot.match("get-obj-pending-deletion-key", e.value.response)

    @markers.aws.validated
    @markers.snapshot.skip_snapshot_verify(
        condition=is_v2_provider,
        paths=["$..ServerSideEncryption"],
    )
    def test_complete_multipart_parts_order(self, s3_bucket, snapshot, aws_client):
        snapshot.add_transformer(
            [
                snapshot.transform.key_value("Bucket", reference_replacement=False),
                snapshot.transform.key_value("Location"),
                snapshot.transform.key_value("UploadId"),
            ]
        )

        key_name = "test-order-parts"
        response = aws_client.s3.create_multipart_upload(Bucket=s3_bucket, Key=key_name)
        upload_id = response["UploadId"]

        # data must be at least 5MiB
        part_data = "a" * (5_242_880 + 1)
        part_data = to_bytes(part_data)

        parts = 3
        multipart_upload_parts = []
        for part in range(parts):
            # Write contents to memory rather than a file.
            part_number = part + 1
            upload_file_object = BytesIO(part_data)
            response = aws_client.s3.upload_part(
                Bucket=s3_bucket,
                Key=key_name,
                Body=upload_file_object,
                PartNumber=part_number,
                UploadId=upload_id,
            )
            multipart_upload_parts.append({"ETag": response["ETag"], "PartNumber": part_number})

        with pytest.raises(ClientError) as e:
            aws_client.s3.upload_part(
                Bucket=s3_bucket,
                Key=key_name,
                Body=BytesIO(b""),
                PartNumber=-1,
                UploadId=upload_id,
            )
        snapshot.match("upload-part-negative-part-number", e.value.response)

        # testing completing the multipart with an unordered sequence of parts
        with pytest.raises(ClientError) as e:
            aws_client.s3.complete_multipart_upload(
                Bucket=s3_bucket,
                Key=key_name,
                MultipartUpload={"Parts": list(reversed(multipart_upload_parts))},
                UploadId=upload_id,
            )
        snapshot.match("complete-multipart-unordered", e.value.response)

        response = aws_client.s3.complete_multipart_upload(
            Bucket=s3_bucket,
            Key=key_name,
            MultipartUpload={"Parts": multipart_upload_parts},
            UploadId=upload_id,
        )
        snapshot.match("complete-multipart-ordered", response)

        # testing completing the multipart with a sequence of parts number going from 2, 4, and 6 (missing numbers)
        key_name_2 = "key-sequence-with-step-2"
        response = aws_client.s3.create_multipart_upload(Bucket=s3_bucket, Key=key_name_2)
        upload_id = response["UploadId"]

        multipart_upload_parts = []
        for part in range(parts):
            # Write contents to memory rather than a file.
            part_number = part + 2
            upload_file_object = BytesIO(part_data)
            response = aws_client.s3.upload_part(
                Bucket=s3_bucket,
                Key=key_name_2,
                Body=upload_file_object,
                PartNumber=part_number,
                UploadId=upload_id,
            )
            multipart_upload_parts.append({"ETag": response["ETag"], "PartNumber": part_number})

        response = aws_client.s3.complete_multipart_upload(
            Bucket=s3_bucket,
            Key=key_name_2,
            MultipartUpload={"Parts": multipart_upload_parts},
            UploadId=upload_id,
        )
        snapshot.match("complete-multipart-with-step-2", response)

    @markers.aws.validated
    @pytest.mark.parametrize(
        "storage_class",
        [
            StorageClass.STANDARD,
            StorageClass.STANDARD_IA,
            StorageClass.GLACIER,
            StorageClass.GLACIER_IR,
            StorageClass.REDUCED_REDUNDANCY,
            StorageClass.ONEZONE_IA,
            StorageClass.INTELLIGENT_TIERING,
            StorageClass.DEEP_ARCHIVE,
        ],
    )
    def test_put_object_storage_class(self, s3_bucket, snapshot, storage_class, aws_client):
        key_name = "test-put-object-storage-class"
        aws_client.s3.put_object(
            Bucket=s3_bucket,
            Key=key_name,
            Body=b"body-test",
            StorageClass=storage_class,
        )

        response = aws_client.s3.get_object_attributes(
            Bucket=s3_bucket,
            Key=key_name,
            ObjectAttributes=["StorageClass"],
        )
        snapshot.match("get-object-storage-class", response)

    @markers.aws.validated
    def test_put_object_storage_class_outposts(
        self, s3_bucket, s3_multipart_upload, snapshot, aws_client
    ):
        key_name = "test-put-object-storage-class"
        with pytest.raises(ClientError) as e:
            aws_client.s3.put_object(
                Bucket=s3_bucket,
                Key=key_name,
                Body=b"body-test",
                StorageClass=StorageClass.OUTPOSTS,
            )
        snapshot.match("put-object-outposts", e.value.response)

        key_name = "test-multipart-storage-class"
        with pytest.raises(ClientError) as e:
            aws_client.s3.create_multipart_upload(
                Bucket=s3_bucket,
                Key=key_name,
                StorageClass=StorageClass.OUTPOSTS,
            )
        snapshot.match("create-multipart-outposts-exc", e.value.response)

    @markers.aws.validated
    def test_response_structure(self, aws_http_client_factory, s3_bucket, aws_client):
        """
        Test that the response structure is correct for the S3 API
        """
        aws_client.s3.put_object(Bucket=s3_bucket, Key="test", Body="test")
        headers = {"x-amz-content-sha256": "UNSIGNED-PAYLOAD"}

        s3_http_client = aws_http_client_factory("s3", signer_factory=SigV4Auth)

        def get_xml_content(http_response_content: bytes) -> bytes:
            # just format a bit the XML, nothing bad parity wise, but allow the test to run against AWS
            return http_response_content.replace(b"'", b'"').replace(b"utf", b"UTF")

        # Lists all buckets
        endpoint_url = _endpoint_url()
        resp = s3_http_client.get(endpoint_url, headers=headers)
        assert b'<?xml version="1.0" encoding="UTF-8"?>\n' in get_xml_content(resp.content)

        resp_dict = xmltodict.parse(resp.content)
        assert "ListAllMyBucketsResult" in resp_dict
        # validate that the Owner tag is first, before Buckets. This is because the Java SDK is counting on the order
        # to properly set the Owner value to the buckets.
        resp_dict["ListAllMyBucketsResult"].pop("@xmlns", None)
        list_buckets_tags = list(resp_dict["ListAllMyBucketsResult"].keys())
        assert list_buckets_tags[0] == "Owner"
        assert list_buckets_tags[1] == "Buckets"

        # Lists all objects in a bucket
        bucket_url = _bucket_url(s3_bucket)
        resp = s3_http_client.get(bucket_url, headers=headers)
        assert b'<?xml version="1.0" encoding="UTF-8"?>\n' in get_xml_content(resp.content)
        resp_dict = xmltodict.parse(resp.content)
        assert "ListBucketResult" in resp_dict
        # validate that the Contents tag is last, after BucketName. Again for the Java SDK to properly set the
        # BucketName value to the objects.
        list_objects_tags = list(resp_dict["ListBucketResult"].keys())
        assert list_objects_tags.index("Name") < list_objects_tags.index("Contents")
        assert list_objects_tags[-1] == "Contents"

        # Lists all objects V2 in a bucket
        list_objects_v2_url = f"{bucket_url}?list-type=2"
        resp = s3_http_client.get(list_objects_v2_url, headers=headers)
        assert b'<?xml version="1.0" encoding="UTF-8"?>\n' in get_xml_content(resp.content)
        resp_dict = xmltodict.parse(resp.content)
        assert "ListBucketResult" in resp_dict
        # same as ListObjects
        list_objects_v2_tags = list(resp_dict["ListBucketResult"].keys())
        assert list_objects_v2_tags.index("Name") < list_objects_v2_tags.index("Contents")
        assert list_objects_v2_tags[-1] == "Contents"

        # Lists all multipart uploads in a bucket
        list_multipart_uploads_url = f"{bucket_url}?uploads"
        resp = s3_http_client.get(list_multipart_uploads_url, headers=headers)
        assert b'<?xml version="1.0" encoding="UTF-8"?>\n' in get_xml_content(resp.content)
        resp_dict = xmltodict.parse(resp.content)
        assert "ListMultipartUploadsResult" in resp_dict

        # GetBucketLocation
        location_constraint_url = f"{bucket_url}?location"
        resp = s3_http_client.get(location_constraint_url, headers=headers)
        assert b'<?xml version="1.0" encoding="UTF-8"?>\n' in get_xml_content(resp.content)

        tagging = {"TagSet": [{"Key": "tag1", "Value": "tag1"}]}
        # put some tags on the bucket
        aws_client.s3.put_bucket_tagging(Bucket=s3_bucket, Tagging=tagging)

        # GetBucketTagging
        get_bucket_tagging_url = f"{bucket_url}?tagging"
        resp = s3_http_client.get(get_bucket_tagging_url, headers=headers)
        resp_dict = xmltodict.parse(resp.content)
        assert resp_dict["Tagging"]["TagSet"] == {"Tag": {"Key": "tag1", "Value": "tag1"}}

        # put an object to tests the next requests
        key_name = "test-key"
        aws_client.s3.put_object(Bucket=s3_bucket, Key=key_name, Tagging="tag1=tag1")

        # GetObjectTagging
        get_object_tagging_url = f"{bucket_url}/{key_name}?tagging"
        resp = s3_http_client.get(get_object_tagging_url, headers=headers)
        resp_dict = xmltodict.parse(resp.content)
        assert resp_dict["Tagging"]["TagSet"] == {"Tag": {"Key": "tag1", "Value": "tag1"}}

        # CopyObject
        get_object_tagging_url = f"{bucket_url}/{key_name}?tagging"
        resp = s3_http_client.get(get_object_tagging_url, headers=headers)
        resp_dict = xmltodict.parse(resp.content)
        assert resp_dict["Tagging"]["TagSet"] == {"Tag": {"Key": "tag1", "Value": "tag1"}}

        copy_object_url = f"{bucket_url}/copied-key"
        copy_object_headers = {**headers, "x-amz-copy-source": f"{bucket_url}/{key_name}"}
        resp = s3_http_client.put(copy_object_url, headers=copy_object_headers)
        resp_dict = xmltodict.parse(resp.content)
        assert "CopyObjectResult" in resp_dict

        multipart_key = "multipart-key"
        create_multipart = aws_client.s3.create_multipart_upload(
            Bucket=s3_bucket, Key=multipart_key
        )
        upload_id = create_multipart["UploadId"]

        upload_part_url = f"{bucket_url}/{multipart_key}?UploadId={upload_id}&PartNumber=1"
        resp = s3_http_client.put(upload_part_url, headers=headers)
        assert not resp.content, resp.content

    # This test doesn't work against AWS anymore because of some authorization error.
    @markers.aws.only_localstack
    def test_s3_delete_objects_trailing_slash(self, aws_http_client_factory, s3_bucket, aws_client):
        object_key = "key-to-delete-trailing-slash"
        # create an object to delete
        aws_client.s3.put_object(Bucket=s3_bucket, Key=object_key, Body=b"123")

        s3_http_client = aws_http_client_factory("s3", signer_factory=SigV4Auth)

        # Endpoint as created by Rust and AWS JS SDK v3
        bucket_url = f"{_bucket_url(s3_bucket)}/?delete&x-id=DeleteObjects"

        delete_body = f"""<Delete>
            <Object>
                <Key>{object_key}</Key>
             </Object>
        </Delete>
        """
        # Post the request to delete the objects, with a trailing slash in the URL
        resp = s3_http_client.post(bucket_url, data=delete_body)
        assert resp.status_code == 200, (resp.content, resp.headers)

        resp_dict = xmltodict.parse(resp.content)
        assert "DeleteResult" in resp_dict
        assert resp_dict["DeleteResult"]["Deleted"]["Key"] == object_key

    @markers.aws.validated
    @pytest.mark.xfail(reason="Behaviour not implemented yet")
    def test_complete_multipart_parts_checksum(self, s3_bucket, snapshot, aws_client):
        snapshot.add_transformer(
            [
                snapshot.transform.key_value("Bucket", reference_replacement=False),
                snapshot.transform.key_value("Location"),
                snapshot.transform.key_value("UploadId"),
                snapshot.transform.key_value("DisplayName", reference_replacement=False),
                snapshot.transform.key_value("ID", reference_replacement=False),
            ]
        )

        key_name = "test-multipart-checksum"
        response = aws_client.s3.create_multipart_upload(
            Bucket=s3_bucket, Key=key_name, ChecksumAlgorithm="SHA256"
        )
        snapshot.match("create-mpu-checksum", response)
        upload_id = response["UploadId"]

        # data must be at least 5MiB
        part_data = "a" * (5_242_880 + 1)
        part_data = to_bytes(part_data)

        parts = 3
        multipart_upload_parts = []
        for part in range(parts):
            # Write contents to memory rather than a file.
            part_number = part + 1
            upload_file_object = BytesIO(part_data)
            response = aws_client.s3.upload_part(
                Bucket=s3_bucket,
                Key=key_name,
                Body=upload_file_object,
                PartNumber=part_number,
                UploadId=upload_id,
                ChecksumAlgorithm="SHA256",
            )
            snapshot.match(f"upload-part-{part}", response)
            multipart_upload_parts.append(
                {
                    "ETag": response["ETag"],
                    "PartNumber": part_number,
                    "ChecksumSHA256": response["ChecksumSHA256"],
                }
            )

        response = aws_client.s3.list_parts(Bucket=s3_bucket, Key=key_name, UploadId=upload_id)
        snapshot.match("list-parts", response)

        # testing completing the multipart without the checksum of parts
        multipart_upload_parts_no_checksum = [
            {"ETag": upload_part["ETag"], "PartNumber": upload_part["PartNumber"]}
            for upload_part in multipart_upload_parts
        ]

        with pytest.raises(ClientError) as e:
            aws_client.s3.complete_multipart_upload(
                Bucket=s3_bucket,
                Key=key_name,
                MultipartUpload={"Parts": multipart_upload_parts_no_checksum},
                UploadId=upload_id,
            )
        snapshot.match("complete-multipart-without-checksum", e.value.response)

        response = aws_client.s3.complete_multipart_upload(
            Bucket=s3_bucket,
            Key=key_name,
            MultipartUpload={"Parts": multipart_upload_parts},
            UploadId=upload_id,
        )
        snapshot.match("complete-multipart-checksum", response)

        get_object_with_checksum = aws_client.s3.get_object(
            Bucket=s3_bucket, Key=key_name, ChecksumMode="ENABLED"
        )
        # empty the stream, it's a 15MB string, we don't need to snapshot that
        get_object_with_checksum["Body"].read()
        snapshot.match("get-object-with-checksum", get_object_with_checksum)

        object_attrs = aws_client.s3.get_object_attributes(
            Bucket=s3_bucket,
            Key=key_name,
            ObjectAttributes=["Checksum"],
        )
        snapshot.match("get-object-attrs", object_attrs)

    @markers.aws.validated
    @pytest.mark.xfail(reason="Behaviour not implemented yet")
    def test_multipart_parts_checksum_exceptions(self, s3_bucket, snapshot, aws_client):
        snapshot.add_transformer(
            [
                snapshot.transform.key_value("Bucket", reference_replacement=False),
                snapshot.transform.key_value("Location"),
                snapshot.transform.key_value("UploadId"),
                snapshot.transform.key_value("DisplayName", reference_replacement=False),
                snapshot.transform.key_value("ID", reference_replacement=False),
            ]
        )

        key_name = "test-multipart-checksum-exc"
        response = aws_client.s3.create_multipart_upload(Bucket=s3_bucket, Key=key_name)
        snapshot.match("create-mpu-no-checksum", response)
        upload_id = response["UploadId"]

        # data must be at least 5MiB
        part_data = "abc"
        part_data = to_bytes(part_data)
        checksum_part = hash_sha256(part_data)

        # Write contents to memory rather than a file.
        upload_file_object = BytesIO(part_data)
        with pytest.raises(ClientError) as e:
            aws_client.s3.upload_part(
                Bucket=s3_bucket,
                Key=key_name,
                Body=upload_file_object,
                PartNumber=1,
                UploadId=upload_id,
                ChecksumAlgorithm="SHA256",
            )
        snapshot.match("upload-part-with-checksum", e.value.response)

        upload_resp = aws_client.s3.upload_part(
            Bucket=s3_bucket,
            Key=key_name,
            Body=upload_file_object,
            PartNumber=1,
            UploadId=upload_id,
        )
        snapshot.match("upload-part-no-checksum-ok", upload_resp)

        with pytest.raises(ClientError) as e:
            aws_client.s3.complete_multipart_upload(
                Bucket=s3_bucket,
                Key=key_name,
                MultipartUpload={
                    "Parts": [
                        {
                            "ETag": upload_resp["ETag"],
                            "PartNumber": 1,
                            "ChecksumSHA256": checksum_part,
                        }
                    ],
                },
                UploadId=upload_id,
            )
        snapshot.match("complete-part-with-checksum", e.value.response)

        response = aws_client.s3.create_multipart_upload(
            Bucket=s3_bucket, Key=key_name, ChecksumAlgorithm="SHA256"
        )
        snapshot.match("create-mpu-with-checksum", response)
        upload_id = response["UploadId"]

        upload_file_object = BytesIO(part_data)
        with pytest.raises(ClientError) as e:
            aws_client.s3.upload_part(
                Bucket=s3_bucket,
                Key=key_name,
                Body=upload_file_object,
                PartNumber=1,
                UploadId=upload_id,
            )
        snapshot.match("upload-part-no-checksum-exc", e.value.response)

    @markers.aws.validated
    @markers.snapshot.skip_snapshot_verify(
        condition=is_v2_provider,
        paths=[
            "$..ServerSideEncryption",
            "$..NextKeyMarker",
            "$..NextUploadIdMarker",
        ],
    )
    def test_list_multipart_uploads_parameters(self, s3_bucket, snapshot, aws_client):
        snapshot.add_transformer(
            [
                snapshot.transform.key_value("Bucket", reference_replacement=False),
                snapshot.transform.key_value("UploadId"),
                snapshot.transform.key_value("DisplayName", reference_replacement=False),
                snapshot.transform.key_value("ID", reference_replacement=False),
            ]
        )
        key_name = "test-multipart-uploads-parameters"
        response = aws_client.s3.create_multipart_upload(Bucket=s3_bucket, Key=key_name)
        snapshot.match("create-multipart", response)
        upload_id = response["UploadId"]

        # Write contents to memory rather than a file.
        upload_file_object = BytesIO(to_bytes("test"))

        upload_resp = aws_client.s3.upload_part(
            Bucket=s3_bucket,
            Key=key_name,
            Body=upload_file_object,
            PartNumber=1,
            UploadId=upload_id,
        )
        snapshot.match("upload-part", upload_resp)

        response = aws_client.s3.list_multipart_uploads(Bucket=s3_bucket)
        snapshot.match("list-uploads-basic", response)

        # TODO: not applied yet, just check that the status is the same (not raising NotImplemented)
        response = aws_client.s3.list_multipart_uploads(Bucket=s3_bucket, MaxUploads=1)
        snapshot.match("list-uploads-max-uploads", response)

        # TODO: not applied yet, just check that the status is the same (not raising NotImplemented)
        response = aws_client.s3.list_multipart_uploads(Bucket=s3_bucket, Delimiter="/")
        snapshot.match("list-uploads-delimiter", response)

    @markers.aws.validated
    @pytest.mark.xfail(
        condition=is_v2_provider,
        reason="Behaviour not implemented yet: https://github.com/localstack/localstack/issues/6882",
    )
    # there is currently no server side encryption is place in LS, ETag will be different
    @markers.snapshot.skip_snapshot_verify(paths=["$..ETag"])
    def test_s3_multipart_upload_sse(
        self,
        aws_client,
        s3_bucket,
        s3_multipart_upload_with_snapshot,
        kms_create_key,
        snapshot,
    ):
        snapshot.add_transformer(
            [
                snapshot.transform.resource_name("SSEKMSKeyId"),
                snapshot.transform.key_value(
                    "Bucket", reference_replacement=False, value_replacement="<bucket>"
                ),
                snapshot.transform.key_value("UploadId"),
                snapshot.transform.key_value("Location"),
            ]
        )

        key_name = "test-sse-field-multipart"
        data = b"test-sse"
        key_id = kms_create_key()["KeyId"]
        # if you only pass the key id, the key must be in the same region and account as the bucket
        # otherwise, pass the ARN (always same region)
        # but the response always return the ARN

        s3_multipart_upload_with_snapshot(
            bucket=s3_bucket,
            key=key_name,
            data=data,
            snapshot_prefix="multi-sse",
            BucketKeyEnabled=True,
            SSEKMSKeyId=key_id,
            ServerSideEncryption="aws:kms",
        )

        response = aws_client.s3.get_object(Bucket=s3_bucket, Key=key_name)
        snapshot.match("get-obj", response)

    @markers.aws.validated
    # there is currently no server side encryption is place in LS, ETag will be different
    @markers.snapshot.skip_snapshot_verify(paths=["$..ETag"])
    @markers.snapshot.skip_snapshot_verify(
        condition=is_v2_provider,
        paths=["$..ServerSideEncryption"],
    )
    def test_s3_sse_bucket_key_default(
        self,
        aws_client,
        s3_bucket,
        kms_create_key,
        snapshot,
    ):
        snapshot.add_transformer(
            [
                snapshot.transform.resource_name("SSEKMSKeyId"),
                snapshot.transform.key_value(
                    "Bucket", reference_replacement=False, value_replacement="<bucket>"
                ),
                snapshot.transform.key_value("Location"),
            ]
        )
        key_before_set = "test-sse-bucket-before"
        key_after_set = "test-sse-bucket-after"
        data = b"test-sse"
        key_id = kms_create_key()["KeyId"]
        response = aws_client.s3.put_object(Bucket=s3_bucket, Key=key_before_set, Body=data)
        snapshot.match("put-obj-default-before-setting", response)

        response = aws_client.s3.get_object(Bucket=s3_bucket, Key=key_before_set)
        snapshot.match("get-obj-default-before-setting", response)

        response = aws_client.s3.put_bucket_encryption(
            Bucket=s3_bucket,
            ServerSideEncryptionConfiguration={
                "Rules": [
                    {
                        "ApplyServerSideEncryptionByDefault": {
                            "SSEAlgorithm": "aws:kms",
                            "KMSMasterKeyID": key_id,
                        },
                        "BucketKeyEnabled": True,
                    }
                ]
            },
        )
        snapshot.match("put-bucket-encryption", response)

        response = aws_client.s3.get_bucket_encryption(Bucket=s3_bucket)
        snapshot.match("get-bucket-encryption", response)

        # verify that setting BucketKeyEnabled didn't affect existing keys
        response = aws_client.s3.get_object(Bucket=s3_bucket, Key=key_before_set)
        snapshot.match("get-obj-default-after-setting", response)

        # set a new key and see the configuration is in effect
        response = aws_client.s3.put_object(Bucket=s3_bucket, Key=key_after_set, Body=data)
        snapshot.match("put-obj-after-setting", response)

        response = aws_client.s3.get_object(Bucket=s3_bucket, Key=key_after_set)
        snapshot.match("get-obj-after-setting", response)

    @markers.aws.validated
    @pytest.mark.skip(
        reason="Behaviour not implemented yet: https://github.com/localstack/localstack/issues/6882"
    )
    # there is currently no server side encryption is place in LS, ETag will be different
    @markers.snapshot.skip_snapshot_verify(paths=["$..ETag"])
    def test_s3_sse_default_kms_key(
        self,
        aws_client,
        s3_create_bucket,
        snapshot,
    ):
        snapshot.add_transformer(
            [
                snapshot.transform.resource_name("SSEKMSKeyId"),
                snapshot.transform.key_value(
                    "Bucket", reference_replacement=False, value_replacement="<bucket>"
                ),
                snapshot.transform.key_value("UploadId"),
                snapshot.transform.key_value("Location"),
            ]
        )
        bucket_1 = s3_create_bucket()
        bucket_2 = s3_create_bucket()
        key_name = "test-sse-default-key"
        data = b"test-sse"
        response = aws_client.s3.put_object(
            Bucket=bucket_1, Key=key_name, Body=data, ServerSideEncryption="aws:kms"
        )
        snapshot.match("put-obj-default-kms-s3-key", response)

        response = aws_client.s3.get_object(Bucket=bucket_1, Key=key_name)
        snapshot.match("get-obj-default-kms-s3-key", response)

        # validate that the AWS managed key is the same between buckets
        response = aws_client.s3.put_object(
            Bucket=bucket_2, Key=key_name, Body=data, ServerSideEncryption="aws:kms"
        )
        snapshot.match("put-obj-default-kms-s3-key-bucket-2", response)

        response = aws_client.s3.get_object(Bucket=bucket_2, Key=key_name)
        snapshot.match("get-obj-default-kms-s3-key-bucket-2", response)

        response = aws_client.s3.put_bucket_encryption(
            Bucket=bucket_1,
            ServerSideEncryptionConfiguration={
                "Rules": [
                    {
                        "ApplyServerSideEncryptionByDefault": {
                            "SSEAlgorithm": "aws:kms",
                        },
                        "BucketKeyEnabled": True,
                    }
                ]
            },
        )
        snapshot.match("put-bucket-encryption-default-kms-s3-key", response)

        response = aws_client.s3.get_bucket_encryption(Bucket=bucket_1)
        snapshot.match("get-bucket-encryption-default-kms-s3-key", response)

        key_name = "test-sse-default-key-from-bucket"
        response = aws_client.s3.put_object(
            Bucket=bucket_1, Key=key_name, Body=data, ServerSideEncryption="aws:kms"
        )
        snapshot.match("put-obj-default-kms-s3-key-from-bucket", response)

        response = aws_client.s3.get_object(Bucket=bucket_1, Key=key_name)
        snapshot.match("get-obj-default-kms-s3-key-from-bucket", response)

    @markers.aws.validated
    def test_s3_analytics_configurations(self, aws_client, s3_create_bucket, snapshot):
        snapshot.add_transformer(
            [
                snapshot.transform.key_value(
                    "Bucket", reference_replacement=False, value_replacement="<bucket>"
                ),
            ]
        )

        bucket = s3_create_bucket()
        analytics_bucket = s3_create_bucket()
        analytics_bucket_arn = f"arn:aws:s3:::{analytics_bucket}"

        storage_analysis = {
            "Id": "config_with_storage_analysis_1",
            "Filter": {
                "Prefix": "test_ls",
            },
            "StorageClassAnalysis": {
                "DataExport": {
                    "OutputSchemaVersion": "V_1",
                    "Destination": {
                        "S3BucketDestination": {
                            "Format": "CSV",
                            "Bucket": analytics_bucket_arn,
                            "Prefix": "test",
                        }
                    },
                }
            },
        }
        # id in storage analysis is different from the one in the request
        with pytest.raises(ClientError) as err_put:
            aws_client.s3.put_bucket_analytics_configuration(
                Bucket=bucket,
                Id="different-id",
                AnalyticsConfiguration=storage_analysis,
            )
        snapshot.match("put_config_with_storage_analysis_err", err_put.value.response)

        # non-existing storage analysis get
        with pytest.raises(ClientError) as err_get:
            aws_client.s3.get_bucket_analytics_configuration(
                Bucket=bucket,
                Id="non-existing",
            )
        snapshot.match("get_config_with_storage_analysis_err", err_get.value.response)

        # non-existing storage analysis delete
        with pytest.raises(ClientError) as err_delete:
            aws_client.s3.delete_bucket_analytics_configuration(
                Bucket=bucket,
                Id=storage_analysis["Id"],
            )
        snapshot.match("delete_config_with_storage_analysis_err", err_delete.value.response)

        # put storage analysis
        response = aws_client.s3.put_bucket_analytics_configuration(
            Bucket=bucket,
            Id=storage_analysis["Id"],
            AnalyticsConfiguration=storage_analysis,
        )
        snapshot.match("put_config_with_storage_analysis_1", response)

        response = aws_client.s3.get_bucket_analytics_configuration(
            Bucket=bucket,
            Id=storage_analysis["Id"],
        )
        snapshot.match("get_config_with_storage_analysis_1", response)

        # update storage analysis
        storage_analysis["Filter"]["Prefix"] = "test_ls_2"
        aws_client.s3.put_bucket_analytics_configuration(
            Bucket=bucket,
            Id=storage_analysis["Id"],
            AnalyticsConfiguration=storage_analysis,
        )
        response = aws_client.s3.get_bucket_analytics_configuration(
            Bucket=bucket,
            Id=storage_analysis["Id"],
        )
        snapshot.match("get_config_with_storage_analysis_2", response)

        # add a new storage analysis
        storage_analysis["Id"] = "config_with_storage_analysis_2"
        storage_analysis["Filter"]["Prefix"] = "test_ls_3"
        aws_client.s3.put_bucket_analytics_configuration(
            Bucket=bucket, Id=storage_analysis["Id"], AnalyticsConfiguration=storage_analysis
        )
        response = aws_client.s3.get_bucket_analytics_configuration(
            Bucket=bucket,
            Id=storage_analysis["Id"],
        )
        snapshot.match("get_config_with_storage_analysis_3", response)

        response = aws_client.s3.list_bucket_analytics_configurations(Bucket=bucket)
        snapshot.match("list_config_with_storage_analysis_1", response)

        # delete storage analysis
        aws_client.s3.delete_bucket_analytics_configuration(
            Bucket=bucket,
            Id=storage_analysis["Id"],
        )
        response = aws_client.s3.list_bucket_analytics_configurations(Bucket=bucket)
        snapshot.match("list_config_with_storage_analysis_2", response)

    @markers.aws.validated
    def test_s3_intelligent_tier_config(self, aws_client, s3_create_bucket, snapshot):
        bucket = s3_create_bucket()
        intelligent_tier_configuration = {
            "Id": "test1",
            "Filter": {
                "Prefix": "test1",
            },
            "Status": "Enabled",
            "Tierings": [
                {"Days": 90, "AccessTier": "ARCHIVE_ACCESS"},
            ],
        }

        # different id in tiering config and in put request
        with pytest.raises(ClientError) as put_err_1:
            aws_client.s3.put_bucket_intelligent_tiering_configuration(
                Bucket=bucket,
                Id="incorrect_id",
                IntelligentTieringConfiguration=intelligent_tier_configuration,
            )
        snapshot.match(
            "put_bucket_intelligent_tiering_configuration_err_1`", put_err_1.value.response
        )

        # put tiering config
        response = aws_client.s3.put_bucket_intelligent_tiering_configuration(
            Bucket=bucket,
            Id=intelligent_tier_configuration["Id"],
            IntelligentTieringConfiguration=intelligent_tier_configuration,
        )
        snapshot.match("put_bucket_intelligent_tiering_configuration_1", response)

        # get tiering config and snapshot match
        response = aws_client.s3.get_bucket_intelligent_tiering_configuration(
            Bucket=bucket,
            Id=intelligent_tier_configuration["Id"],
        )
        snapshot.match("get_bucket_intelligent_tiering_configuration_1", response)

        # put tiering config with different id
        intelligent_tier_configuration["Id"] = "test2"
        intelligent_tier_configuration["Filter"]["Prefix"] = "test2"

        aws_client.s3.put_bucket_intelligent_tiering_configuration(
            Bucket=bucket,
            Id=intelligent_tier_configuration["Id"],
            IntelligentTieringConfiguration=intelligent_tier_configuration,
        )

        response = aws_client.s3.list_bucket_intelligent_tiering_configurations(Bucket=bucket)
        snapshot.match("list_bucket_intelligent_tiering_configurations_1", response)

        # update the config by adding config with same id
        intelligent_tier_configuration["Id"] = "test1"
        intelligent_tier_configuration["Filter"]["Prefix"] = "testupdate"

        aws_client.s3.put_bucket_intelligent_tiering_configuration(
            Bucket=bucket,
            Id=intelligent_tier_configuration["Id"],
            IntelligentTieringConfiguration=intelligent_tier_configuration,
        )

        response = aws_client.s3.list_bucket_intelligent_tiering_configurations(Bucket=bucket)
        snapshot.match("list_bucket_intelligent_tiering_configurations_2", response)

        # delete the config with non-existing bucket
        with pytest.raises(ClientError) as delete_err_1:
            aws_client.s3.delete_bucket_intelligent_tiering_configuration(
                Bucket="non-existing-bucket",
                Id=intelligent_tier_configuration["Id"],
            )
        snapshot.match(
            "delete_bucket_intelligent_tiering_configuration_err_1", delete_err_1.value.response
        )

        # delete the config with non-existing id
        with pytest.raises(ClientError) as delete_err_2:
            aws_client.s3.delete_bucket_intelligent_tiering_configuration(
                Bucket=bucket,
                Id="non-existing-id",
            )
        snapshot.match(
            "delete_bucket_intelligent_tiering_configuration_err_2", delete_err_2.value.response
        )

        # delete the config
        aws_client.s3.delete_bucket_intelligent_tiering_configuration(
            Bucket=bucket,
            Id=intelligent_tier_configuration["Id"],
        )

        response = aws_client.s3.list_bucket_intelligent_tiering_configurations(Bucket=bucket)
        snapshot.match("list_bucket_intelligent_tiering_configurations_3", response)

    @markers.aws.validated
    def test_s3_get_object_headers(self, aws_client, s3_create_bucket, snapshot):
        bucket = s3_create_bucket()
        key = "en-gb.wav"
        file_path = os.path.join(os.path.dirname(__file__), f"../../files/{key}")

        aws_client.s3.upload_file(file_path, bucket, key)
        objects = aws_client.s3.list_objects(Bucket=bucket)
        etag = objects["Contents"][0]["ETag"]

        # TODO: some of the headers missing in the get object response
        with pytest.raises(ClientError) as e:
            aws_client.s3.get_object(Bucket=bucket, Key=key, IfNoneMatch=etag)
        snapshot.match("if_none_match_err_1", e.value.response["Error"])

        with pytest.raises(ClientError) as e:
            aws_client.s3.get_object(Bucket=bucket, Key=key, IfNoneMatch=etag.strip('"'))
        snapshot.match("if_none_match_err_2", e.value.response["Error"])

        response = aws_client.s3.get_object(Bucket=bucket, Key=key, IfNoneMatch="etag")
        snapshot.match("if_none_match_1", response["ResponseMetadata"]["HTTPStatusCode"])

        response = aws_client.s3.get_object(Bucket=bucket, Key=key, IfMatch=etag)
        snapshot.match("if_match_1", response["ResponseMetadata"]["HTTPStatusCode"])

        response = aws_client.s3.get_object(Bucket=bucket, Key=key, IfMatch=etag.strip('"'))
        snapshot.match("if_match_2", response["ResponseMetadata"]["HTTPStatusCode"])

        with pytest.raises(ClientError) as e:
            aws_client.s3.get_object(Bucket=bucket, Key=key, IfMatch="etag")
        snapshot.match("if_match_err_1", e.value.response["Error"])

    @markers.aws.validated
    def test_s3_inventory_report_crud(self, aws_client, s3_create_bucket, snapshot):
        snapshot.add_transformer(snapshot.transform.resource_name())
        src_bucket = s3_create_bucket()
        dest_bucket = s3_create_bucket()

        policy = {
            "Version": "2012-10-17",
            "Statement": [
                {
                    "Sid": "InventoryPolicy",
                    "Effect": "Allow",
                    "Principal": {"Service": "s3.amazonaws.com"},
                    "Action": "s3:PutObject",
                    "Resource": [f"arn:aws:s3:::{dest_bucket}/*"],
                    "Condition": {
                        "ArnLike": {"aws:SourceArn": f"arn:aws:s3:::{src_bucket}"},
                    },
                },
            ],
        }

        aws_client.s3.put_bucket_policy(Bucket=dest_bucket, Policy=json.dumps(policy))
        inventory_config = {
            "Id": "test-inventory",
            "Destination": {
                "S3BucketDestination": {
                    "Bucket": f"arn:aws:s3:::{dest_bucket}",
                    "Format": "CSV",
                }
            },
            "IsEnabled": True,
            "IncludedObjectVersions": "All",
            "OptionalFields": ["Size", "ETag"],
            "Schedule": {"Frequency": "Daily"},
        }

        put_inv_config = aws_client.s3.put_bucket_inventory_configuration(
            Bucket=src_bucket,
            Id=inventory_config["Id"],
            InventoryConfiguration=inventory_config,
        )
        snapshot.match("put-inventory-config", put_inv_config)

        list_inv_configs = aws_client.s3.list_bucket_inventory_configurations(Bucket=src_bucket)
        snapshot.match("list-inventory-config", list_inv_configs)

        get_inv_config = aws_client.s3.get_bucket_inventory_configuration(
            Bucket=src_bucket,
            Id=inventory_config["Id"],
        )
        snapshot.match("get-inventory-config", get_inv_config)

        del_inv_config = aws_client.s3.delete_bucket_inventory_configuration(
            Bucket=src_bucket,
            Id=inventory_config["Id"],
        )
        snapshot.match("del-inventory-config", del_inv_config)

        list_inv_configs_after_del = aws_client.s3.list_bucket_inventory_configurations(
            Bucket=src_bucket
        )
        snapshot.match("list-inventory-config-after-del", list_inv_configs_after_del)

        with pytest.raises(ClientError) as e:
            aws_client.s3.get_bucket_inventory_configuration(
                Bucket=src_bucket,
                Id=inventory_config["Id"],
            )
        snapshot.match("get-nonexistent-inv-config", e.value.response)

    @markers.aws.validated
    def test_s3_put_inventory_report_exceptions(self, aws_client, s3_create_bucket, snapshot):
        snapshot.add_transformer(snapshot.transform.resource_name())
        src_bucket = s3_create_bucket()
        dest_bucket = s3_create_bucket()
        config_id = "test-inventory"

        def _get_config():
            return {
                "Id": config_id,
                "Destination": {
                    "S3BucketDestination": {
                        "Bucket": f"arn:aws:s3:::{dest_bucket}",
                        "Format": "CSV",
                    }
                },
                "IsEnabled": True,
                "IncludedObjectVersions": "All",
                "Schedule": {"Frequency": "Daily"},
            }

        def _put_bucket_inventory_configuration(inventory_configuration):
            aws_client.s3.put_bucket_inventory_configuration(
                Bucket=src_bucket,
                Id=config_id,
                InventoryConfiguration=inventory_configuration,
            )

        # put an inventory config with a wrong ID
        with pytest.raises(ClientError) as e:
            inv_config = _get_config()
            inv_config["Id"] = config_id + "wrong"
            _put_bucket_inventory_configuration(inv_config)
        snapshot.match("wrong-id", e.value.response)

        # set the Destination Bucket only as the name and not the ARN
        with pytest.raises(ClientError) as e:
            inv_config = _get_config()
            inv_config["Destination"]["S3BucketDestination"]["Bucket"] = dest_bucket
            _put_bucket_inventory_configuration(inv_config)
        snapshot.match("wrong-destination-arn", e.value.response)

        # set the wrong Destination Format (should be CSV/ORC/Parquet)
        with pytest.raises(ClientError) as e:
            inv_config = _get_config()
            inv_config["Destination"]["S3BucketDestination"]["Format"] = "WRONG-FORMAT"
            _put_bucket_inventory_configuration(inv_config)
        snapshot.match("wrong-destination-format", e.value.response)

        # set the wrong Schedule Frequency (should be Daily/Weekly)
        with pytest.raises(ClientError) as e:
            inv_config = _get_config()
            inv_config["Schedule"]["Frequency"] = "Hourly"
            _put_bucket_inventory_configuration(inv_config)
        snapshot.match("wrong-schedule-frequency", e.value.response)

        # set the wrong IncludedObjectVersions (should be All/Current)
        with pytest.raises(ClientError) as e:
            inv_config = _get_config()
            inv_config["IncludedObjectVersions"] = "Wrong"
            _put_bucket_inventory_configuration(inv_config)
        snapshot.match("wrong-object-versions", e.value.response)

        # set wrong OptionalFields
        with pytest.raises(ClientError) as e:
            inv_config = _get_config()
            inv_config["OptionalFields"] = ["TestField"]
            _put_bucket_inventory_configuration(inv_config)
        snapshot.match("wrong-optional-field", e.value.response)

    @markers.aws.validated
    def test_put_bucket_inventory_config_order(self, aws_client, s3_create_bucket, snapshot):
        snapshot.add_transformer(snapshot.transform.resource_name())
        src_bucket = s3_create_bucket()
        dest_bucket = s3_create_bucket()

        def _put_bucket_inventory_configuration(config_id: str):
            inventory_configuration = {
                "Id": config_id,
                "Destination": {
                    "S3BucketDestination": {
                        "Bucket": f"arn:aws:s3:::{dest_bucket}",
                        "Format": "CSV",
                    }
                },
                "IsEnabled": True,
                "IncludedObjectVersions": "All",
                "Schedule": {"Frequency": "Daily"},
            }
            aws_client.s3.put_bucket_inventory_configuration(
                Bucket=src_bucket,
                Id=config_id,
                InventoryConfiguration=inventory_configuration,
            )

        for inv_config_id in ("test-1", "z-test", "a-test"):
            _put_bucket_inventory_configuration(inv_config_id)

        list_inv_configs = aws_client.s3.list_bucket_inventory_configurations(Bucket=src_bucket)
        snapshot.match("list-inventory-config", list_inv_configs)

        del_inv_config = aws_client.s3.delete_bucket_inventory_configuration(
            Bucket=src_bucket,
            Id="z-test",
        )
        snapshot.match("del-inventory-config", del_inv_config)

        list_inv_configs = aws_client.s3.list_bucket_inventory_configurations(Bucket=src_bucket)
        snapshot.match("list-inventory-config-after-del", list_inv_configs)

    @pytest.mark.parametrize(
        "use_virtual_address",
        [True, False],
    )
    @markers.snapshot.skip_snapshot_verify(paths=["$..x-amz-server-side-encryption"])
    @markers.aws.validated
    def test_get_object_content_length_with_virtual_host(
        self,
        s3_bucket,
        use_virtual_address,
        snapshot,
        aws_client,
        aws_client_factory,
    ):
        snapshot.add_transformers_list(
            [
                snapshot.transform.key_value("x-amz-request-id"),
                snapshot.transform.key_value("x-amz-id-2"),
                snapshot.transform.key_value("last-modified", reference_replacement=False),
                snapshot.transform.key_value("date", reference_replacement=False),
                snapshot.transform.key_value("server"),
            ]
        )
        object_key = "temp.txt"
        aws_client.s3.put_object(Key=object_key, Bucket=s3_bucket, Body="123")

        s3_config = {"addressing_style": "virtual"} if use_virtual_address else {}
        client = aws_client_factory(
            config=Config(s3=s3_config),
            endpoint_url=_endpoint_url(),
        ).s3

        url = _generate_presigned_url(client, {"Bucket": s3_bucket, "Key": object_key}, expires=10)
        response = requests.get(url)
        assert response.ok
        lowercase_headers = {k.lower(): v for k, v in response.headers.items()}
        snapshot.match("get-obj-content-len-headers", lowercase_headers)

    @markers.aws.validated
    def test_empty_bucket_fixture(self, s3_bucket, s3_empty_bucket, snapshot, aws_client):
        snapshot.add_transformer(snapshot.transform.key_value("Name"))
        for i in range(3):
            aws_client.s3.put_object(Bucket=s3_bucket, Key=f"key{i}", Body="123")

        response = aws_client.s3.list_objects_v2(Bucket=s3_bucket)
        snapshot.match("list-obj", response)

        s3_empty_bucket(s3_bucket)

        response = aws_client.s3.list_objects_v2(Bucket=s3_bucket)
        snapshot.match("list-obj-after-empty", response)


class TestS3MultiAccounts:
    @pytest.fixture
    def primary_client(self, aws_client):
        return aws_client.s3

    @pytest.fixture
    def secondary_client(self, secondary_aws_client):
        """
        Create a boto client with secondary test credentials and region.
        """
        return secondary_aws_client.s3

    @markers.aws.unknown
    def test_shared_bucket_namespace(self, primary_client, secondary_client):
        # Ensure that the bucket name space is shared by all accounts and regions
        primary_client.create_bucket(Bucket="foo")

        with pytest.raises(ClientError) as exc:
            secondary_client.create_bucket(
                Bucket="foo",
                CreateBucketConfiguration={"LocationConstraint": SECONDARY_TEST_AWS_REGION_NAME},
            )
        exc.match("BucketAlreadyExists")

    @markers.aws.unknown
    def test_cross_account_access(self, primary_client, secondary_client):
        # Ensure that following operations can be performed across accounts
        # - ListObjects
        # - PutObject
        # - GetObject

        bucket_name = "foo"
        key_name = "lorem/ipsum"
        body1 = b"zaphod beeblebrox"
        body2 = b"42"

        # First user creates a bucket and puts an object
        primary_client.create_bucket(Bucket=bucket_name)
        response = primary_client.list_buckets()
        assert bucket_name in [bucket["Name"] for bucket in response["Buckets"]]
        primary_client.put_object(Bucket=bucket_name, Key=key_name, Body=body1)

        # Second user must not see this bucket in their `ListBuckets` response
        response = secondary_client.list_buckets()
        assert bucket_name not in [bucket["Name"] for bucket in response["Buckets"]]

        # Yet they should be able to `ListObjects` in that bucket
        response = secondary_client.list_objects(Bucket=bucket_name)
        assert key_name in [key["Key"] for key in response["Contents"]]

        # Along with `GetObject` and `PutObject`
        # ACL and permission enforcement is currently not implemented
        response = secondary_client.get_object(Bucket=bucket_name, Key=key_name)
        assert response["Body"].read() == body1
        assert secondary_client.put_object(Bucket=bucket_name, Key=key_name, Body=body2)

        # The modified object must be reflected for the first user
        response = primary_client.get_object(Bucket=bucket_name, Key=key_name)
        assert response["Body"].read() == body2


class TestS3TerraformRawRequests:
    @markers.aws.only_localstack
    def test_terraform_request_sequence(self, aws_client):
        reqs = load_file(
            os.path.join(
                os.path.dirname(__file__),
                "../../files/s3.requests.txt",
            )
        )
        reqs = reqs.split("---")

        for req in reqs:
            header, _, body = req.strip().partition("\n\n")
            req, _, headers = header.strip().partition("\n")
            headers = {h.split(":")[0]: h.partition(":")[2].strip() for h in headers.split("\n")}
            method, path, _ = req.split(" ")
            url = f"{config.get_edge_url()}{path}"
            result = requests.request(method=method, url=url, data=body, headers=headers)
            assert result.status_code < 400


class TestS3PresignedUrl:
    """
    These tests pertain to S3's presigned URL feature.
    """

    # # Note: This test may have side effects (via `s3_client.meta.events.register(..)`) and
    # # may not be suitable for parallel execution
    @markers.aws.validated
    def test_presign_with_additional_query_params(
        self, s3_bucket, patch_s3_skip_signature_validation_false, aws_client
    ):
        """related to issue: https://github.com/localstack/localstack/issues/4133"""

        def add_query_param(request, **kwargs):
            request.url += "?requestedBy=abcDEF123"

        aws_client.s3.put_object(Body="test-value", Bucket=s3_bucket, Key="test")
        s3_presigned_client = _s3_client_custom_config(
            Config(signature_version="s3v4"),
            endpoint_url=_endpoint_url(),
        )
        s3_presigned_client.meta.events.register("before-sign.s3.GetObject", add_query_param)
        try:
            presign_url = s3_presigned_client.generate_presigned_url(
                ClientMethod="get_object",
                Params={"Bucket": s3_bucket, "Key": "test"},
                ExpiresIn=86400,
            )
            assert "requestedBy=abcDEF123" in presign_url
            response = requests.get(presign_url)
            assert b"test-value" == response._content
        finally:
            s3_presigned_client.meta.events.unregister("before-sign.s3.GetObject", add_query_param)

    @markers.aws.only_localstack
    def test_presign_check_signature_validation_for_port_permutation(
        self, s3_bucket, patch_s3_skip_signature_validation_false, aws_client
    ):
        host = f"{S3_VIRTUAL_HOSTNAME}:{config.EDGE_PORT}"
        s3_presign = _s3_client_custom_config(
            Config(signature_version="s3v4"),
            endpoint_url=f"http://{host}",
        )

        aws_client.s3.put_object(Body="test-value", Bucket=s3_bucket, Key="test")

        presign_url = s3_presign.generate_presigned_url(
            ClientMethod="get_object",
            Params={"Bucket": s3_bucket, "Key": "test"},
            ExpiresIn=86400,
        )
        assert f":{config.EDGE_PORT}" in presign_url

        host_443 = host.replace(f":{config.EDGE_PORT}", ":443")
        response = requests.get(presign_url, headers={"host": host_443})
        assert b"test-value" == response._content

        host_no_port = host_443.replace(":443", "")
        response = requests.get(presign_url, headers={"host": host_no_port})
        assert b"test-value" == response._content

    @markers.aws.validated
    @markers.snapshot.skip_snapshot_verify(
        condition=is_v2_provider,
        paths=["$..ServerSideEncryption"],
    )
    def test_put_object(self, s3_bucket, snapshot, aws_client):
        # big bug here in the old provider: PutObject gets the Expires param from the presigned url??
        #  when it's supposed to be in the headers?
        snapshot.add_transformer(snapshot.transform.s3_api())

        key = "my-key"

        url = aws_client.s3.generate_presigned_url(
            "put_object", Params={"Bucket": s3_bucket, "Key": key}
        )
        requests.put(url, data="something", verify=False)

        response = aws_client.s3.get_object(Bucket=s3_bucket, Key=key)
        assert response["Body"].read() == b"something"
        snapshot.match("get_object", response)

    @markers.aws.only_localstack
    def test_get_request_expires_ignored_if_validation_disabled(
        self, s3_bucket, monkeypatch, patch_s3_skip_signature_validation_false, aws_client
    ):
        aws_client.s3.put_object(Body="test-value", Bucket=s3_bucket, Key="test")

        presigned_request = aws_client.s3.generate_presigned_url(
            ClientMethod="get_object",
            Params={"Bucket": s3_bucket, "Key": "test"},
            ExpiresIn=2,
        )
        # sleep so it expires
        time.sleep(3)

        # attempt to use the presigned request
        response = requests.get(presigned_request)
        # response should not be successful as it is expired -> signature will not match
        # "SignatureDoesNotMatch" in str(response.content)
        assert response.status_code in [400, 403]

        # set skip signature validation to True -> the request should now work
        monkeypatch.setattr(config, "S3_SKIP_SIGNATURE_VALIDATION", True)
        response = requests.get(presigned_request)
        assert response.status_code == 200
        assert b"test-value" == response.content

    @markers.aws.validated
    def test_delete_has_empty_content_length_header(self, s3_bucket, aws_client):
        for encoding in None, "gzip":
            # put object
            object_key = "key-by-hostname"
            aws_client.s3.put_object(
                Bucket=s3_bucket,
                Key=object_key,
                Body="something",
                ContentType="text/html; charset=utf-8",
            )
            url = aws_client.s3.generate_presigned_url(
                "delete_object", Params={"Bucket": s3_bucket, "Key": object_key}
            )

            # get object and assert headers
            headers = {}
            if encoding:
                headers["Accept-Encoding"] = encoding
            response = requests.delete(url, headers=headers, verify=False)
            assert not response.content
            assert response.status_code == 204
            # AWS does not send a content-length header at all, legacy localstack sends a 0 length header
            assert response.headers.get("content-length") in [
                "0",
                None,
            ], f"Unexpected content-length in headers {response.headers}"

    @markers.aws.validated
    def test_head_has_correct_content_length_header(self, s3_bucket, aws_client):
        body = "something body \n \n\r"
        # put object
        object_key = "key-by-hostname"
        aws_client.s3.put_object(
            Bucket=s3_bucket,
            Key=object_key,
            Body=body,
            ContentType="text/html; charset=utf-8",
        )
        url = aws_client.s3.generate_presigned_url(
            "head_object", Params={"Bucket": s3_bucket, "Key": object_key}
        )
        # get object and assert headers
        response = requests.head(url, verify=False)
        assert response.headers.get("content-length") == str(len(body))

    @markers.aws.validated
    @markers.snapshot.skip_snapshot_verify(
        condition=is_v2_provider,
        paths=["$..ServerSideEncryption"],
    )
    def test_put_url_metadata(self, s3_bucket, snapshot, aws_client):
        snapshot.add_transformer(snapshot.transform.s3_api())
        # Object metadata should be passed as query params via presigned URL
        # https://github.com/localstack/localstack/issues/544
        metadata = {"foo": "bar"}
        object_key = "key-by-hostname"

        # put object via presigned URL
        url = aws_client.s3.generate_presigned_url(
            "put_object",
            Params={"Bucket": s3_bucket, "Key": object_key, "Metadata": metadata},
        )
        assert "x-amz-meta-foo=bar" in url

        response = requests.put(url, data="content 123", verify=False)
        assert response.ok, f"response returned {response.status_code}: {response.text}"
        # response body should be empty, see https://github.com/localstack/localstack/issues/1317
        assert not response.text

        # assert metadata is present
        response = aws_client.s3.head_object(Bucket=s3_bucket, Key=object_key)
        assert response.get("Metadata", {}).get("foo") == "bar"
        snapshot.match("head_object", response)

    @markers.aws.validated
    def test_get_object_ignores_request_body(self, s3_bucket, aws_client):
        key = "foo-key"
        body = "foobar"

        aws_client.s3.put_object(Bucket=s3_bucket, Key=key, Body=body)

        url = aws_client.s3.generate_presigned_url(
            "get_object", Params={"Bucket": s3_bucket, "Key": key}
        )

        response = requests.get(url, data=b"get body is ignored by AWS")
        assert response.status_code == 200
        assert response.text == body

    @markers.aws.validated
    @pytest.mark.parametrize(
        "signature_version, verify_signature",
        [
            ("s3", True),
            ("s3", False),
            ("s3v4", True),
            ("s3v4", False),
        ],
    )
    def test_put_object_with_md5_and_chunk_signature_bad_headers(
        self,
        s3_create_bucket,
        signature_version,
        verify_signature,
        monkeypatch,
        snapshot,
        aws_client,
        presigned_snapshot_transformers,
    ):
        snapshotted = False
        if verify_signature:
            monkeypatch.setattr(config, "S3_SKIP_SIGNATURE_VALIDATION", False)
            snapshotted = True
        else:
            monkeypatch.setattr(config, "S3_SKIP_SIGNATURE_VALIDATION", True)

        bucket_name = f"bucket-{short_uid()}"
        object_key = "test-runtime.properties"
        content_md5 = "pX8KKuGXS1f2VTcuJpqjkw=="
        headers = {
            "Content-Md5": content_md5,
            "Content-Type": "application/octet-stream",
            "X-Amz-Content-Sha256": "STREAMING-AWS4-HMAC-SHA256-PAYLOAD",
            "X-Amz-Date": "20211122T191045Z",
            "X-Amz-Decoded-Content-Length": "test",  # string instead of int
            "Content-Length": "10",
            "Connection": "Keep-Alive",
            "Expect": "100-continue",
        }

        s3_create_bucket(Bucket=bucket_name)
        presigned_client = _s3_client_custom_config(
            Config(signature_version=signature_version),
            endpoint_url=_endpoint_url(),
        )
        url = presigned_client.generate_presigned_url(
            "put_object",
            Params={
                "Bucket": bucket_name,
                "Key": object_key,
                "ContentType": "application/octet-stream",
                "ContentMD5": content_md5,
            },
        )
        result = requests.put(url, data="test", headers=headers)
        assert result.status_code == 403
        if snapshotted:
            exception = xmltodict.parse(result.content)
            snapshot.match("with-decoded-content-length", exception)

        # old provider does not raise the right error message
        if signature_version == "s3":
            assert b"SignatureDoesNotMatch" in result.content
        # we are either using s3v4 with new provider or whichever signature against AWS
        else:
            assert b"AccessDenied" in result.content

        # check also no X-Amz-Decoded-Content-Length
        headers.pop("X-Amz-Decoded-Content-Length")
        result = requests.put(url, data="test", headers=headers)
        assert result.status_code == 403, (result, result.content)
        if snapshotted:
            exception = xmltodict.parse(result.content)
            snapshot.match("without-decoded-content-length", exception)
        if signature_version == "s3":
            assert b"SignatureDoesNotMatch" in result.content
        else:
            assert b"AccessDenied" in result.content

    @markers.aws.validated
    def test_s3_get_response_default_content_type(self, s3_bucket, aws_client):
        # When no content type is provided by a PUT request
        # 'binary/octet-stream' should be used
        # src: https://docs.aws.amazon.com/AmazonS3/latest/API/RESTObjectPUT.html

        # put object
        object_key = "key-by-hostname"
        aws_client.s3.put_object(Bucket=s3_bucket, Key=object_key, Body="something")

        # get object and assert headers
        url = aws_client.s3.generate_presigned_url(
            "get_object", Params={"Bucket": s3_bucket, "Key": object_key}
        )
        response = requests.get(url, verify=False)
        assert response.headers["content-type"] == "binary/octet-stream"

    @markers.aws.validated
    @pytest.mark.parametrize("signature_version", ["s3", "s3v4"])
    def test_s3_presigned_url_expired(
        self,
        s3_bucket,
        signature_version,
        snapshot,
        patch_s3_skip_signature_validation_false,
        aws_client,
        presigned_snapshot_transformers,
    ):
        object_key = "key-expires-in-2"
        aws_client.s3.put_object(Bucket=s3_bucket, Key=object_key, Body="something")

        # get object and assert headers
        presigned_client = _s3_client_custom_config(
            Config(signature_version=signature_version),
            endpoint_url=_endpoint_url(),
        )
        url = presigned_client.generate_presigned_url(
            "get_object", Params={"Bucket": s3_bucket, "Key": object_key}, ExpiresIn=2
        )
        # retrieving it before expiry
        resp = requests.get(url, verify=False)
        assert resp.status_code == 200
        assert to_str(resp.content) == "something"

        time.sleep(3)  # wait for the URL to expire
        resp = requests.get(url, verify=False)
        resp_content = to_str(resp.content)
        assert resp.status_code == 403
        exception = xmltodict.parse(resp.content)
        snapshot.match("expired-exception", exception)

        assert "<Code>AccessDenied</Code>" in resp_content
        assert "<Message>Request has expired</Message>" in resp_content

        url = presigned_client.generate_presigned_url(
            "get_object",
            Params={"Bucket": s3_bucket, "Key": object_key},
            ExpiresIn=120,
        )

        resp = requests.get(url, verify=False)
        assert resp.status_code == 200
        assert to_str(resp.content) == "something"

    @markers.aws.validated
    @pytest.mark.parametrize("signature_version", ["s3", "s3v4"])
    def test_s3_put_presigned_url_with_different_headers(
        self,
        s3_bucket,
        signature_version,
        snapshot,
        patch_s3_skip_signature_validation_false,
        aws_client,
        presigned_snapshot_transformers,
    ):
        object_key = "key-double-header-param"
        aws_client.s3.put_object(Bucket=s3_bucket, Key=object_key, Body="something")

        presigned_client = _s3_client_custom_config(
            Config(signature_version=signature_version),
            endpoint_url=_endpoint_url(),
        )
        # Content-Type, Content-MD5 and Date are specific headers for SigV2 and are checked
        # others are not verified in the signature
        # Manually set the content-type for it to be added to the signature
        presigned_url = presigned_client.generate_presigned_url(
            "put_object",
            Params={
                "Bucket": s3_bucket,
                "Key": object_key,
                "ContentType": "text/plain",
            },
            ExpiresIn=10,
        )
        # Use the pre-signed URL with the right ContentType
        response = requests.put(
            presigned_url,
            data="test_data",
            headers={"Content-Type": "text/plain"},
        )
        assert not response.content
        assert response.status_code == 200

        # Use the pre-signed URL with the wrong ContentType
        response = requests.put(
            presigned_url,
            data="test_data",
            headers={"Content-Type": "text/xml"},
        )
        assert response.status_code == 403

        exception = xmltodict.parse(response.content)
        exception["StatusCode"] = response.status_code
        snapshot.match("content-type-exception", exception)

        if signature_version == "s3":
            # we sleep 1 second to allow the StringToSign value in the exception change between both call
            # (timestamped value, to avoid the test being flaky)
            time.sleep(1.1)

        # regenerate a new pre-signed URL with no content-type specified
        presigned_url = presigned_client.generate_presigned_url(
            "put_object",
            Params={
                "Bucket": s3_bucket,
                "Key": object_key,
                "ContentEncoding": "identity",
            },
            ExpiresIn=10,
        )

        # send the pre-signed URL with the right ContentEncoding
        response = requests.put(
            presigned_url,
            data="test_data",
            headers={"Content-Encoding": "identity"},
        )
        assert not response.content
        assert response.status_code == 200

        # send the pre-signed URL with the right ContentEncoding but a new ContentType
        # should fail with SigV2 and succeed with SigV4
        response = requests.put(
            presigned_url,
            data="test_data",
            headers={"Content-Encoding": "identity", "Content-Type": "text/xml"},
        )
        if signature_version == "s3":
            assert response.status_code == 403
        else:
            assert response.status_code == 200

        exception = xmltodict.parse(response.content) if response.content else {}
        exception["StatusCode"] = response.status_code
        snapshot.match("content-type-response", exception)

        # now send the pre-signed URL with the wrong ContentEncoding
        # should succeed with SigV2 as only hard coded headers are checked
        # but fail with SigV4 as Content-Encoding was part of the signed headers
        response = requests.put(
            presigned_url,
            data="test_data",
            headers={"Content-Encoding": "gzip"},
        )
        if signature_version == "s3":
            assert response.status_code == 200
        else:
            assert response.status_code == 403
        exception = xmltodict.parse(response.content) if response.content else {}
        exception["StatusCode"] = response.status_code
        snapshot.match("wrong-content-encoding-response", exception)

    @markers.aws.validated
    def test_s3_put_presigned_url_same_header_and_qs_parameter(
        self,
        s3_bucket,
        snapshot,
        patch_s3_skip_signature_validation_false,
        aws_client,
        presigned_snapshot_transformers,
    ):
        # this test tries to check if double query/header values trigger InvalidRequest like said in the documentation
        # spoiler: they do not
        # https://docs.aws.amazon.com/AmazonS3/latest/API/sigv4-query-string-auth.html#query-string-auth-v4-signing

        object_key = "key-double-header-param"
        aws_client.s3.put_object(Bucket=s3_bucket, Key=object_key, Body="something")

        presigned_client = _s3_client_custom_config(
            Config(signature_version="s3v4"),
            endpoint_url=_endpoint_url(),
        )
        presigned_url = presigned_client.generate_presigned_url(
            "put_object",
            Params={
                "Bucket": s3_bucket,
                "Key": object_key,
                "RequestPayer": "requester",
            },
            ExpiresIn=10,
        )
        # add the same parameter as a query string parameter as well as header, with different values
        parsed = urlparse(presigned_url)
        query_params = parse_qs(parsed.query)
        # auth params needs to be at the end
        new_query_params = {"x-amz-request-payer": ["non-valid"]}
        for k, v in query_params.items():
            new_query_params[k] = v[0]

        new_query_params = urlencode(new_query_params, quote_via=quote, safe=" ")
        new_url = urlunsplit(
            SplitResult(  # noqa
                parsed.scheme, parsed.netloc, parsed.path, new_query_params, parsed.fragment
            )
        )
        response = requests.put(
            new_url,
            data="test_data",
            headers={"x-amz-request-payer": "requester"},
        )
        exception = xmltodict.parse(response.content) if response.content else {}
        exception["StatusCode"] = response.status_code
        snapshot.match("double-header-query-string", exception)

        # test overriding a signed query parameter
        response = requests.put(
            presigned_url,
            data="test_data",
            headers={"x-amz-expires": "5"},
        )
        exception = xmltodict.parse(response.content) if response.content else {}
        exception["StatusCode"] = response.status_code
        snapshot.match("override-signed-qs", exception)

    @markers.aws.validated
    @pytest.mark.parametrize("signature_version", ["s3", "s3v4"])
    def test_s3_put_presigned_url_missing_sig_param(
        self,
        s3_bucket,
        signature_version,
        snapshot,
        patch_s3_skip_signature_validation_false,
        aws_client,
        presigned_snapshot_transformers,
    ):
        object_key = "key-missing-param"
        aws_client.s3.put_object(Bucket=s3_bucket, Key=object_key, Body="something")

        presigned_client = _s3_client_custom_config(
            Config(signature_version=signature_version),
            endpoint_url=_endpoint_url(),
        )
        url = presigned_client.generate_presigned_url(
            "get_object", Params={"Bucket": s3_bucket, "Key": object_key}, ExpiresIn=5
        )
        parsed = urlparse(url)
        query_params = parse_qs(parsed.query)
        # sig v2
        if "Signature" in query_params:
            query_params.pop("Expires", None)
        else:  # sig v4
            query_params.pop("X-Amz-Date", None)
        new_query_params = urlencode(
            {k: v[0] for k, v in query_params.items()}, quote_via=quote, safe=" "
        )

        invalid_url = urlunsplit(
            SplitResult(  # noqa
                parsed.scheme, parsed.netloc, parsed.path, new_query_params, parsed.fragment
            )
        )

        resp = requests.get(invalid_url, verify=False)
        assert resp.status_code in [
            400,
            403,
        ]  # the snapshot will differentiate between sig v2 and sig v4
        exception = xmltodict.parse(resp.content)
        exception["StatusCode"] = resp.status_code
        snapshot.match("missing-param-exception", exception)

    @markers.aws.validated
    def test_s3_get_response_content_type_same_as_upload_and_range(self, s3_bucket, aws_client):
        # put object
        object_key = "foo/bar/key-by-hostname"
        content_type = "foo/bar; charset=utf-8"
        aws_client.s3.put_object(
            Bucket=s3_bucket,
            Key=object_key,
            Body="something " * 20,
            ContentType=content_type,
        )

        url = aws_client.s3.generate_presigned_url(
            "get_object", Params={"Bucket": s3_bucket, "Key": object_key}
        )

        # get object and assert headers
        response = requests.get(url, verify=False)
        assert content_type == response.headers["content-type"]

        # get object using range query and assert headers
        response = requests.get(url, headers={"Range": "bytes=0-18"}, verify=False)
        assert content_type == response.headers["content-type"]
        # test we only get the first 18 bytes from the object
        assert "something something" == to_str(response.content)

    @markers.aws.validated
    def test_presigned_url_with_session_token(
        self, s3_create_bucket_with_client, patch_s3_skip_signature_validation_false, aws_client
    ):
        bucket_name = f"bucket-{short_uid()}"
        key_name = "key"
        response = aws_client.sts.get_session_token()
        if not is_aws_cloud():
            # moto does not respect credentials passed, and will always set hard coded values from a template here
            # until this can be used, we are hardcoding the AccessKeyId and SecretAccessKey
            response["Credentials"]["AccessKeyId"] = TEST_AWS_ACCESS_KEY_ID
            response["Credentials"]["SecretAccessKey"] = TEST_AWS_SECRET_ACCESS_KEY

        client = boto3.client(
            "s3",
            config=Config(signature_version="s3v4"),
            endpoint_url=_endpoint_url(),
            aws_access_key_id=response["Credentials"]["AccessKeyId"],
            aws_secret_access_key=response["Credentials"]["SecretAccessKey"],
            aws_session_token=response["Credentials"]["SessionToken"],
        )
        s3_create_bucket_with_client(s3_client=client, Bucket=bucket_name)
        client.put_object(Body="test-value", Bucket=bucket_name, Key=key_name)
        presigned_url = client.generate_presigned_url(
            ClientMethod="get_object",
            Params={"Bucket": bucket_name, "Key": key_name},
            ExpiresIn=600,
        )
        response = requests.get(presigned_url)
        assert response._content == b"test-value"

    @markers.aws.validated
    @pytest.mark.parametrize("signature_version", ["s3", "s3v4"])
    def test_s3_get_response_header_overrides(
        self, s3_bucket, signature_version, patch_s3_skip_signature_validation_false, aws_client
    ):
        # Signed requests may include certain header overrides in the querystring
        # https://docs.aws.amazon.com/AmazonS3/latest/API/RESTObjectGET.html
        object_key = "key-header-overrides"
        aws_client.s3.put_object(Bucket=s3_bucket, Key=object_key, Body="something")

        # get object and assert headers
        expiry_date = "Wed, 21 Oct 2015 07:28:00 GMT"
        presigned_client = _s3_client_custom_config(
            Config(signature_version=signature_version), endpoint_url=_endpoint_url()
        )

        url = presigned_client.generate_presigned_url(
            "get_object",
            Params={
                "Bucket": s3_bucket,
                "Key": object_key,
                "ResponseCacheControl": "max-age=74",
                "ResponseContentDisposition": 'attachment; filename="foo.jpg"',
                "ResponseContentEncoding": "identity",
                "ResponseContentLanguage": "de-DE",
                "ResponseContentType": "image/jpeg",
                "ResponseExpires": expiry_date,
            },
        )
        response = requests.get(url, verify=False)
        assert response.status_code == 200
        headers = response.headers
        assert headers["cache-control"] == "max-age=74"
        assert headers["content-disposition"] == 'attachment; filename="foo.jpg"'
        assert headers["content-encoding"] == "identity"
        assert headers["content-language"] == "de-DE"
        assert headers["content-type"] == "image/jpeg"

        # Note: looks like depending on the environment/libraries, we can get different date formats...
        possible_date_formats = ["2015-10-21T07:28:00Z", expiry_date]
        assert headers["expires"] in possible_date_formats

    @markers.aws.validated
    @markers.snapshot.skip_snapshot_verify(
        condition=is_v2_provider,
        paths=["$..ServerSideEncryption"],
    )
    def test_s3_copy_md5(self, s3_bucket, snapshot, monkeypatch, aws_client):
        if not is_aws_cloud():
            monkeypatch.setattr(config, "S3_SKIP_SIGNATURE_VALIDATION", False)
        src_key = "src"
        aws_client.s3.put_object(Bucket=s3_bucket, Key=src_key, Body="something")

        # copy object
        dest_key = "dest"
        response = aws_client.s3.copy_object(
            Bucket=s3_bucket,
            CopySource={"Bucket": s3_bucket, "Key": src_key},
            Key=dest_key,
        )
        snapshot.match("copy-obj", response)

        # Create copy object to try to match s3a setting Content-MD5
        dest_key2 = "dest"
        url = aws_client.s3.generate_presigned_url(
            "copy_object",
            Params={
                "Bucket": s3_bucket,
                "CopySource": {"Bucket": s3_bucket, "Key": src_key},
                "Key": dest_key2,
            },
        )

        request_response = requests.put(url, verify=False)
        assert request_response.status_code == 200

    @markers.aws.only_localstack
    @pytest.mark.parametrize("case_sensitive_headers", [True, False])
    def test_s3_get_response_case_sensitive_headers(
        self, s3_bucket, case_sensitive_headers, aws_client
    ):
        # Test that RETURN_CASE_SENSITIVE_HEADERS is respected
        object_key = "key-by-hostname"
        aws_client.s3.put_object(Bucket=s3_bucket, Key=object_key, Body="something")

        # get object and assert headers
        case_sensitive_before = http2_server.RETURN_CASE_SENSITIVE_HEADERS
        try:
            url = aws_client.s3.generate_presigned_url(
                "get_object", Params={"Bucket": s3_bucket, "Key": object_key}
            )
            http2_server.RETURN_CASE_SENSITIVE_HEADERS = case_sensitive_headers
            response = requests.get(url, verify=False)
            # expect that Etag is contained
            header_names = list(response.headers.keys())
            expected_etag = "ETag" if case_sensitive_headers else "etag"
            assert expected_etag in header_names
        finally:
            http2_server.RETURN_CASE_SENSITIVE_HEADERS = case_sensitive_before

    @pytest.mark.parametrize(
        "signature_version, use_virtual_address",
        [
            ("s3", False),
            ("s3", True),
            ("s3v4", False),
            ("s3v4", True),
        ],
    )
    @markers.aws.validated
    def test_presigned_url_signature_authentication_expired(
        self,
        s3_create_bucket,
        signature_version,
        use_virtual_address,
        snapshot,
        patch_s3_skip_signature_validation_false,
        aws_client,
        presigned_snapshot_transformers,
    ):
        bucket_name = f"presign-{short_uid()}"

        s3_endpoint_path_style = _endpoint_url()

        s3_create_bucket(Bucket=bucket_name)
        object_key = "temp.txt"
        aws_client.s3.put_object(Key=object_key, Bucket=bucket_name, Body="123")

        s3_config = {"addressing_style": "virtual"} if use_virtual_address else {}
        client = _s3_client_custom_config(
            Config(signature_version=signature_version, s3=s3_config),
            endpoint_url=s3_endpoint_path_style,
        )

        url = _generate_presigned_url(client, {"Bucket": bucket_name, "Key": object_key}, expires=1)
        time.sleep(2)
        response = requests.get(url)
        assert response.status_code == 403
        exception = xmltodict.parse(response.content)
        snapshot.match("expired", exception)

    @pytest.mark.parametrize(
        "signature_version, use_virtual_address",
        [
            ("s3", False),
            ("s3", True),
            ("s3v4", False),
            ("s3v4", True),
        ],
    )
    @markers.aws.validated
    def test_presigned_url_signature_authentication(
        self,
        s3_create_bucket,
        signature_version,
        use_virtual_address,
        snapshot,
        patch_s3_skip_signature_validation_false,
        aws_client,
        presigned_snapshot_transformers,
    ):
        bucket_name = f"presign-{short_uid()}"

        s3_endpoint_path_style = _endpoint_url()
        s3_url = _bucket_url_vhost(bucket_name) if use_virtual_address else _bucket_url(bucket_name)

        s3_create_bucket(Bucket=bucket_name)
        object_key = "temp.txt"
        aws_client.s3.put_object(Key=object_key, Bucket=bucket_name, Body="123")

        s3_config = {"addressing_style": "virtual"} if use_virtual_address else {}
        client = _s3_client_custom_config(
            Config(signature_version=signature_version, s3=s3_config),
            endpoint_url=s3_endpoint_path_style,
        )

        expires = 20

        # GET requests
        simple_params = {"Bucket": bucket_name, "Key": object_key}
        url = _generate_presigned_url(client, simple_params, expires)
        response = requests.get(url)
        assert response.status_code == 200
        assert response.content == b"123"

        params = {
            "Bucket": bucket_name,
            "Key": object_key,
            "ResponseContentType": "text/plain",
            "ResponseContentDisposition": "attachment;  filename=test.txt",
        }

        presigned = _generate_presigned_url(client, params, expires)
        response = requests.get(presigned)
        assert response.status_code == 200
        assert response.content == b"123"

        object_data = f"this should be found in when you download {object_key}."

        # invalid requests
        response = requests.get(
            _make_url_invalid(s3_url, object_key, presigned),
            data=object_data,
            headers={"Content-Type": "my-fake-content/type"},
        )
        assert response.status_code == 403
        exception = xmltodict.parse(response.content)
        snapshot.match("invalid-get-1", exception)

        # put object valid
        response = requests.put(
            _generate_presigned_url(client, simple_params, expires, client_method="put_object"),
            data=object_data,
        )
        # body should be empty, and it will show us the exception if it's not
        assert not response.content
        assert response.status_code == 200

        params = {
            "Bucket": bucket_name,
            "Key": object_key,
            "ContentType": "text/plain",
        }
        presigned_put_url = _generate_presigned_url(
            client, params, expires, client_method="put_object"
        )
        response = requests.put(
            presigned_put_url,
            data=object_data,
            headers={"Content-Type": "text/plain"},
        )
        assert not response.content
        assert response.status_code == 200

        # Invalid request
        response = requests.put(
            _make_url_invalid(s3_url, object_key, presigned_put_url),
            data=object_data,
            headers={"Content-Type": "my-fake-content/type"},
        )
        assert response.status_code == 403
        exception = xmltodict.parse(response.content)
        snapshot.match("invalid-put-1", exception)

        # DELETE requests
        presigned_delete_url = _generate_presigned_url(
            client, simple_params, expires, client_method="delete_object"
        )
        response = requests.delete(presigned_delete_url)
        assert response.status_code == 204

    @pytest.mark.parametrize(
        "signature_version, use_virtual_address",
        [
            ("s3", False),
            ("s3", True),
            ("s3v4", False),
            ("s3v4", True),
        ],
    )
    @markers.aws.validated
    def test_presigned_url_signature_authentication_multi_part(
        self,
        s3_create_bucket,
        signature_version,
        use_virtual_address,
        patch_s3_skip_signature_validation_false,
        aws_client,
    ):
        # it should test if the user is sending wrong signature
        bucket_name = f"presign-{short_uid()}"

        s3_endpoint_path_style = _endpoint_url()

        s3_create_bucket(Bucket=bucket_name)
        object_key = "temp.txt"

        s3_config = {"addressing_style": "virtual"} if use_virtual_address else {}
        client = _s3_client_custom_config(
            Config(signature_version=signature_version, s3=s3_config),
            endpoint_url=s3_endpoint_path_style,
        )
        upload_id = client.create_multipart_upload(
            Bucket=bucket_name,
            Key=object_key,
        )["UploadId"]

        data = to_bytes("hello this is a upload test")
        upload_file_object = BytesIO(data)

        signed_url = _generate_presigned_url(
            client,
            {
                "Bucket": bucket_name,
                "Key": object_key,
                "UploadId": upload_id,
                "PartNumber": 1,
            },
            expires=4,
            client_method="upload_part",
        )

        response = requests.put(signed_url, data=upload_file_object)
        assert response.status_code == 200
        multipart_upload_parts = [{"ETag": response.headers["ETag"], "PartNumber": 1}]

        response = client.complete_multipart_upload(
            Bucket=bucket_name,
            Key=object_key,
            MultipartUpload={"Parts": multipart_upload_parts},
            UploadId=upload_id,
        )

        assert response["ResponseMetadata"]["HTTPStatusCode"] == 200

        simple_params = {"Bucket": bucket_name, "Key": object_key}
        response = requests.get(_generate_presigned_url(client, simple_params, 4))
        assert response.status_code == 200
        assert response.content == data

    @markers.aws.validated
    def test_presigned_url_v4_x_amz_in_qs(
        self,
        s3_bucket,
        s3_create_bucket,
        patch_s3_skip_signature_validation_false,
        create_lambda_function,
        lambda_su_role,
        create_tmp_folder_lambda,
        aws_client,
    ):
        # test that Boto does not hoist x-amz-storage-class in the query string while pre-signing
        object_key = "temp.txt"
        client = _s3_client_custom_config(
            Config(signature_version="s3v4"),
        )
        url = client.generate_presigned_url(
            "put_object",
            Params={"Bucket": s3_bucket, "Key": object_key, "StorageClass": StorageClass.STANDARD},
        )
        assert StorageClass.STANDARD not in url

        handler_file = os.path.join(
            os.path.dirname(__file__), "../lambda_/functions/lambda_s3_integration_presign.js"
        )
        temp_folder = create_tmp_folder_lambda(
            handler_file,
            run_command="npm i @aws-sdk/util-endpoints @aws-sdk/client-s3 @aws-sdk/s3-request-presigner @aws-sdk/middleware-endpoint",
        )

        function_name = f"func-integration-{short_uid()}"
        create_lambda_function(
            func_name=function_name,
            zip_file=testutil.create_zip_file(temp_folder, get_content=True),
            runtime=Runtime.nodejs14_x,
            handler="lambda_s3_integration_presign.handler",
            role=lambda_su_role,
        )
        s3_create_bucket(Bucket=function_name)

        response = aws_client.lambda_.invoke(FunctionName=function_name)
        presigned_url = response["Payload"].read()
        presigned_url = json.loads(to_str(presigned_url))["body"].strip('"')
        assert StorageClass.STANDARD in presigned_url

        # missing Content-MD5
        response = requests.put(presigned_url, verify=False, data=b"123456")
        assert response.status_code == 403

        # AWS needs the Content-MD5 header to validate the integrity of the file as set in the pre-signed URL
        # but do not provide StorageClass in the headers, because it's not in SignedHeaders
        response = requests.put(
            presigned_url,
            data=b"123456",
            verify=False,
            headers={"Content-MD5": "4QrcOUm6Wau+VuBX8g+IPg=="},
        )
        assert response.status_code == 200

    @markers.aws.validated
    def test_presigned_url_v4_signed_headers_in_qs(
        self,
        s3_bucket,
        s3_create_bucket,
        patch_s3_skip_signature_validation_false,
        create_lambda_function,
        lambda_su_role,
        create_tmp_folder_lambda,
        aws_client,
    ):
        # test that Boto does not hoist x-amz-server-side-encryption in the query string while pre-signing
        # it means we would need to provide it in the request headers
        object_key = "temp.txt"
        client = _s3_client_custom_config(
            Config(signature_version="s3v4"),
        )
        url = client.generate_presigned_url(
            "put_object",
            Params={"Bucket": s3_bucket, "Key": object_key, "ServerSideEncryption": "AES256"},
        )
        assert "=AES256" not in url

        handler_file = os.path.join(
            os.path.dirname(__file__), "../lambda_/functions/lambda_s3_integration_sdk_v2.js"
        )
        temp_folder = create_tmp_folder_lambda(
            handler_file,
            run_command="npm i @aws-sdk/util-endpoints @aws-sdk/client-s3 @aws-sdk/s3-request-presigner @aws-sdk/middleware-endpoint",
        )

        function_name = f"func-integration-{short_uid()}"
        create_lambda_function(
            func_name=function_name,
            zip_file=testutil.create_zip_file(temp_folder, get_content=True),
            runtime=Runtime.nodejs14_x,
            handler="lambda_s3_integration_sdk_v2.handler",
            role=lambda_su_role,
        )
        s3_create_bucket(Bucket=function_name)

        response = aws_client.lambda_.invoke(FunctionName=function_name)
        presigned_url = response["Payload"].read()
        presigned_url = json.loads(to_str(presigned_url))["body"].strip('"')
        assert "=AES256" in presigned_url

        # AWS needs the Content-MD5 header to validate the integrity of the file as set in the pre-signed URL
        response = requests.put(presigned_url, verify=False, data=b"123456")
        assert response.status_code == 403

        # assert that we don't need to give x-amz-server-side-encryption even though it's in SignedHeaders,
        # because it's in the query string
        response = requests.put(
            presigned_url,
            data=b"123456",
            verify=False,
            headers={"Content-MD5": "4QrcOUm6Wau+VuBX8g+IPg=="},
        )
        assert response.status_code == 200

        # assert that even if we give x-amz-server-side-encryption, as long as it's the same value as the query string,
        # it will work
        response = requests.put(
            presigned_url,
            data=b"123456",
            verify=False,
            headers={
                "Content-MD5": "4QrcOUm6Wau+VuBX8g+IPg==",
                "x-amz-server-side-encryption": "AES256",
            },
        )
        assert response.status_code == 200

    @markers.aws.validated
    def test_pre_signed_url_forward_slash_bucket(
        self, s3_bucket, patch_s3_skip_signature_validation_false, aws_client
    ):
        # PHP SDK accepts a bucket name with a forward slash when generating a pre-signed URL
        # however the signature will not match afterward (in AWS or with LocalStack)
        # the error message was misleading, because by default we remove the double slash from the path, and we did not
        # calculate the same signature as AWS
        object_key = "temp.txt"
        aws_client.s3.put_object(Key=object_key, Bucket=s3_bucket, Body="123")

        s3_endpoint_path_style = _endpoint_url()
        client = _s3_client_custom_config(
            Config(signature_version="s3v4", s3={}),
            endpoint_url=s3_endpoint_path_style,
        )

        url = client.generate_presigned_url(
            "put_object",
            Params={"Bucket": s3_bucket, "Key": object_key},
        )
        parts = url.partition(s3_bucket)
        # add URL encoded forward slash to the bucket name in the path
        url_f_slash = parts[0] + "%2F" + parts[1] + parts[2]

        req = requests.get(url_f_slash)
        request_content = xmltodict.parse(req.content)
        assert "GET\n//test-bucket" in request_content["Error"]["CanonicalRequest"]

    @pytest.mark.parametrize(
        "signature_version",
        ["s3", "s3v4"],
    )
    @markers.aws.unknown
    def test_s3_presign_url_encoding(
        self, aws_client, s3_bucket, signature_version, patch_s3_skip_signature_validation_false
    ):
        object_key = "table1-partitioned/date=2023-06-28/test.csv"
        aws_client.s3.put_object(Key=object_key, Bucket=s3_bucket, Body="123")

        s3_endpoint_path_style = _endpoint_url()
        client = _s3_client_custom_config(
            Config(signature_version=signature_version, s3={}),
            endpoint_url=s3_endpoint_path_style,
        )

        url = client.generate_presigned_url(
            "get_object",
            Params={"Bucket": s3_bucket, "Key": object_key},
        )

        req = requests.get(url)
        assert req.ok
        assert req.content == b"123"


class TestS3DeepArchive:
    """
    Test to cover DEEP_ARCHIVE Storage Class functionality.
    """

    @markers.aws.validated
    def test_storage_class_deep_archive(self, s3_bucket, tmpdir, aws_client):
        key = "my-key"

        transfer_config = TransferConfig(multipart_threshold=5 * KB, multipart_chunksize=1 * KB)

        def upload_file(size_in_kb: int):
            file = tmpdir / f"test-file-{short_uid()}.bin"
            data = b"1" * (size_in_kb * KB)
            file.write(data=data, mode="w")
            aws_client.s3.upload_file(
                Bucket=s3_bucket,
                Key=key,
                Filename=str(file.realpath()),
                ExtraArgs={"StorageClass": "DEEP_ARCHIVE"},
                Config=transfer_config,
            )

        upload_file(1)
        upload_file(9)
        upload_file(15)

        for obj in aws_client.s3.list_objects_v2(Bucket=s3_bucket)["Contents"]:
            assert obj["StorageClass"] == "DEEP_ARCHIVE"

    @markers.aws.validated
    def test_s3_get_deep_archive_object_restore(self, s3_create_bucket, snapshot, aws_client):
        snapshot.add_transformer(snapshot.transform.s3_api())

        bucket_name = f"bucket-{short_uid()}"
        object_key = f"key-{short_uid()}"

        s3_create_bucket(Bucket=bucket_name)

        # put DEEP_ARCHIVE object
        aws_client.s3.put_object(
            Bucket=bucket_name,
            Key=object_key,
            Body="body data",
            StorageClass="DEEP_ARCHIVE",
        )
        with pytest.raises(ClientError) as e:
            aws_client.s3.get_object(Bucket=bucket_name, Key=object_key)
        snapshot.match("get-object-invalid-state", e.value.response)

        snapshot.match("get_object_invalid_state", e.value.response)
        response = aws_client.s3.restore_object(
            Bucket=bucket_name,
            Key=object_key,
            RestoreRequest={
                "Days": 30,
                "GlacierJobParameters": {
                    "Tier": "Bulk",
                },
            },
        )
        snapshot.match("restore_object", response)

        # AWS tier is currently configured to retrieve within 48 hours, so we cannot test the get-object here
        response = aws_client.s3.head_object(Bucket=bucket_name, Key=object_key)
        if 'ongoing-request="false"' in response.get("Restore", ""):
            # if the restoring happens in LocalStack (or was fast in AWS) we can retrieve the object
            restore_bucket_name = f"bucket-{short_uid()}"
            s3_create_bucket(Bucket=restore_bucket_name)

            aws_client.s3.copy_object(
                CopySource={"Bucket": bucket_name, "Key": object_key},
                Bucket=restore_bucket_name,
                Key=object_key,
            )
            response = aws_client.s3.get_object(Bucket=restore_bucket_name, Key=object_key)
            assert "etag" in response.get("ResponseMetadata").get("HTTPHeaders")


class TestS3StaticWebsiteHosting:
    """
    Test to cover StaticWebsiteHosting functionality.
    """

    @markers.aws.validated
    def test_s3_static_website_index(self, s3_bucket, aws_client, allow_bucket_acl):
        aws_client.s3.put_bucket_acl(Bucket=s3_bucket, ACL="public-read")
        aws_client.s3.put_object(
            Bucket=s3_bucket,
            Key="index.html",
            Body="index",
            ContentType="text/html",
            ACL="public-read",
        )

        aws_client.s3.put_bucket_website(
            Bucket=s3_bucket,
            WebsiteConfiguration={
                "IndexDocument": {"Suffix": "index.html"},
            },
        )

        url = _website_bucket_url(s3_bucket)

        response = requests.get(url, verify=False)
        assert response.status_code == 200
        assert response.text == "index"

    @markers.aws.validated
    def test_s3_static_website_hosting(self, s3_bucket, aws_client, allow_bucket_acl):
        aws_client.s3.put_bucket_acl(Bucket=s3_bucket, ACL="public-read")
        index_obj = aws_client.s3.put_object(
            Bucket=s3_bucket,
            Key="test/index.html",
            Body="index",
            ContentType="text/html",
            ACL="public-read",
        )
        error_obj = aws_client.s3.put_object(
            Bucket=s3_bucket,
            Key="test/error.html",
            Body="error",
            ContentType="text/html",
            ACL="public-read",
        )
        actual_key_obj = aws_client.s3.put_object(
            Bucket=s3_bucket,
            Key="actual/key.html",
            Body="key",
            ContentType="text/html",
            ACL="public-read",
        )
        with_content_type_obj = aws_client.s3.put_object(
            Bucket=s3_bucket,
            Key="with-content-type/key.js",
            Body="some js",
            ContentType="application/javascript; charset=utf-8",
            ACL="public-read",
        )
        aws_client.s3.put_object(
            Bucket=s3_bucket,
            Key="to-be-redirected.html",
            WebsiteRedirectLocation="/actual/key.html",
            ACL="public-read",
        )
        aws_client.s3.put_bucket_website(
            Bucket=s3_bucket,
            WebsiteConfiguration={
                "IndexDocument": {"Suffix": "index.html"},
                "ErrorDocument": {"Key": "test/error.html"},
            },
        )
        website_url = _website_bucket_url(s3_bucket)
        # actual key
        url = f"{website_url}/actual/key.html"
        response = requests.get(url, verify=False)
        assert response.status_code == 200
        assert response.text == "key"
        assert "content-type" in response.headers
        assert response.headers["content-type"] == "text/html"
        assert "etag" in response.headers
        assert actual_key_obj["ETag"] in response.headers["etag"]

        # If-None-Match and Etag
        response = requests.get(
            url, headers={"If-None-Match": actual_key_obj["ETag"]}, verify=False
        )
        assert response.status_code == 304

        # key with specified content-type
        url = f"{website_url}/with-content-type/key.js"
        response = requests.get(url, verify=False)
        assert response.status_code == 200
        assert response.text == "some js"
        assert "content-type" in response.headers
        assert response.headers["content-type"] == "application/javascript; charset=utf-8"
        assert "etag" in response.headers
        assert response.headers["etag"] == with_content_type_obj["ETag"]

        # index document
        url = f"{website_url}/test"
        response = requests.get(url, verify=False)
        assert response.status_code == 200
        assert response.text == "index"
        assert "content-type" in response.headers
        assert "text/html" in response.headers["content-type"]
        assert "etag" in response.headers
        assert response.headers["etag"] == index_obj["ETag"]

        # root path test
        url = f"{website_url}/"
        response = requests.get(url, verify=False)
        assert response.status_code == 404
        assert response.text == "error"
        assert "content-type" in response.headers
        assert "text/html" in response.headers["content-type"]
        assert "etag" in response.headers
        assert response.headers["etag"] == error_obj["ETag"]

        # error document
        url = f"{website_url}/something"
        response = requests.get(url, verify=False)
        assert response.status_code == 404
        assert response.text == "error"
        assert "content-type" in response.headers
        assert "text/html" in response.headers["content-type"]
        assert "etag" in response.headers
        assert response.headers["etag"] == error_obj["ETag"]

        # redirect object
        url = f"{website_url}/to-be-redirected.html"
        response = requests.get(url, verify=False, allow_redirects=False)
        assert response.status_code == 301
        assert "location" in response.headers
        assert "actual/key.html" in response.headers["location"]

        response = requests.get(url, verify=False)
        assert response.status_code == 200
        assert response.headers["etag"] == actual_key_obj["ETag"]

    @markers.aws.validated
    def test_website_hosting_no_such_website(
        self, s3_bucket, snapshot, aws_client, allow_bucket_acl
    ):
        snapshot.add_transformers_list(self._get_static_hosting_transformers(snapshot))

        aws_client.s3.put_bucket_acl(Bucket=s3_bucket, ACL="public-read")

        random_url = _website_bucket_url(f"non-existent-bucket-{short_uid()}")
        response = requests.get(random_url, verify=False)
        assert response.status_code == 404
        snapshot.match("no-such-bucket", response.text)

        website_url = _website_bucket_url(s3_bucket)
        # actual key
        response = requests.get(website_url, verify=False)
        assert response.status_code == 404
        snapshot.match("no-such-website-config", response.text)

        url = f"{website_url}/actual/key.html"
        response = requests.get(url)
        assert response.status_code == 404
        snapshot.match("no-such-website-config-key", response.text)

    @markers.aws.validated
    def test_website_hosting_http_methods(self, s3_bucket, snapshot, aws_client, allow_bucket_acl):
        snapshot.add_transformers_list(self._get_static_hosting_transformers(snapshot))

        aws_client.s3.put_bucket_acl(Bucket=s3_bucket, ACL="public-read")

        aws_client.s3.put_bucket_website(
            Bucket=s3_bucket,
            WebsiteConfiguration={
                "IndexDocument": {"Suffix": "index.html"},
            },
        )
        website_url = _website_bucket_url(s3_bucket)
        req = requests.post(website_url, data="test")
        assert req.status_code == 405
        error_response = req.text
        snapshot.match("not-allowed-post", {"content": error_response})

        req = requests.delete(website_url)
        assert req.status_code == 405
        error_response = req.text
        snapshot.match("not-allowed-delete", {"content": error_response})

        aws_client.s3.put_bucket_website(
            Bucket=s3_bucket,
            WebsiteConfiguration={
                "IndexDocument": {"Suffix": "index.html"},
                "ErrorDocument": {"Key": "error.html"},
            },
        )
        aws_client.s3.put_object(
            Bucket=s3_bucket,
            Key="error.html",
            Body="error",
            ContentType="text/html",
            ACL="public-read",
        )

        # documentation states that error code in the range 4XX are redirected to the ErrorDocument
        # 405 in not concerned by this
        req = requests.post(website_url, data="test")
        assert req.status_code == 405

    @markers.aws.validated
    def test_website_hosting_index_lookup(self, s3_bucket, snapshot, aws_client, allow_bucket_acl):
        snapshot.add_transformers_list(self._get_static_hosting_transformers(snapshot))

        aws_client.s3.put_bucket_acl(Bucket=s3_bucket, ACL="public-read")
        aws_client.s3.put_bucket_website(
            Bucket=s3_bucket,
            WebsiteConfiguration={
                "IndexDocument": {"Suffix": "index.html"},
            },
        )

        aws_client.s3.put_object(
            Bucket=s3_bucket,
            Key="index.html",
            Body="index",
            ContentType="text/html",
            ACL="public-read",
        )

        website_url = _website_bucket_url(s3_bucket)
        # actual key
        response = requests.get(website_url)
        assert response.status_code == 200
        assert response.text == "index"

        aws_client.s3.put_object(
            Bucket=s3_bucket,
            Key="directory/index.html",
            Body="index",
            ContentType="text/html",
            ACL="public-read",
        )

        response = requests.get(f"{website_url}/directory", allow_redirects=False)
        assert response.status_code == 302
        assert response.headers["Location"] == "/directory/"

        response = requests.get(f"{website_url}/directory/", verify=False)
        assert response.status_code == 200
        assert response.text == "index"

        response = requests.get(f"{website_url}/directory-wrong", verify=False)
        assert response.status_code == 404
        snapshot.match("404-no-trailing-slash", response.text)

        response = requests.get(f"{website_url}/directory-wrong/", verify=False)
        assert response.status_code == 404
        snapshot.match("404-with-trailing-slash", response.text)

    @markers.aws.validated
    def test_website_hosting_404(self, s3_bucket, snapshot, aws_client, allow_bucket_acl):
        snapshot.add_transformers_list(self._get_static_hosting_transformers(snapshot))

        aws_client.s3.put_bucket_acl(Bucket=s3_bucket, ACL="public-read")
        aws_client.s3.put_bucket_website(
            Bucket=s3_bucket,
            WebsiteConfiguration={
                "IndexDocument": {"Suffix": "index.html"},
            },
        )

        website_url = _website_bucket_url(s3_bucket)

        response = requests.get(website_url)
        assert response.status_code == 404
        snapshot.match("404-no-such-key", response.text)

        aws_client.s3.put_bucket_website(
            Bucket=s3_bucket,
            WebsiteConfiguration={
                "IndexDocument": {"Suffix": "index.html"},
                "ErrorDocument": {"Key": "error.html"},
            },
        )
        response = requests.get(website_url)
        assert response.status_code == 404
        snapshot.match("404-no-such-key-nor-custom", response.text)

        aws_client.s3.put_object(
            Bucket=s3_bucket,
            Key="error.html",
            Body="error",
            ContentType="text/html",
            ACL="public-read",
        )

        response = requests.get(website_url)
        assert response.status_code == 404
        assert response.text == "error"

    @markers.aws.validated
    def test_object_website_redirect_location(self, s3_bucket, aws_client, allow_bucket_acl):
        aws_client.s3.put_bucket_acl(Bucket=s3_bucket, ACL="public-read")
        aws_client.s3.put_bucket_website(
            Bucket=s3_bucket,
            WebsiteConfiguration={
                "IndexDocument": {"Suffix": "index.html"},
                "ErrorDocument": {"Key": "error.html"},
            },
        )

        aws_client.s3.put_object(
            Bucket=s3_bucket,
            Key="index.html",
            WebsiteRedirectLocation="/another/index.html",
            ACL="public-read",
        )

        aws_client.s3.put_object(
            Bucket=s3_bucket,
            Key="error.html",
            Body="error_redirected",
            WebsiteRedirectLocation="/another/error.html",
            ACL="public-read",
        )

        aws_client.s3.put_object(
            Bucket=s3_bucket,
            Key="another/error.html",
            Body="error",
            ACL="public-read",
        )

        website_url = _website_bucket_url(s3_bucket)

        response = requests.get(website_url)
        # losing the status code because of the redirection in the error document
        assert response.status_code == 200
        assert response.text == "error"

    @markers.aws.validated
    def test_routing_rules_conditions(self, s3_bucket, aws_client, allow_bucket_acl):
        # https://github.com/localstack/localstack/issues/6308

        aws_client.s3.put_bucket_acl(Bucket=s3_bucket, ACL="public-read")
        aws_client.s3.put_bucket_website(
            Bucket=s3_bucket,
            WebsiteConfiguration={
                "IndexDocument": {"Suffix": "index.html"},
                "ErrorDocument": {"Key": "error.html"},
                "RoutingRules": [
                    {
                        "Condition": {
                            "KeyPrefixEquals": "both-prefixed/",
                            "HttpErrorCodeReturnedEquals": "404",
                        },
                        "Redirect": {"ReplaceKeyWith": "redirected-both.html"},
                    },
                    {
                        "Condition": {"KeyPrefixEquals": "prefixed"},
                        "Redirect": {"ReplaceKeyWith": "redirected.html"},
                    },
                    {
                        "Condition": {"HttpErrorCodeReturnedEquals": "404"},
                        "Redirect": {"ReplaceKeyWith": "redirected.html"},
                    },
                ],
            },
        )

        aws_client.s3.put_object(
            Bucket=s3_bucket,
            Key="redirected.html",
            Body="redirected",
            ACL="public-read",
        )

        aws_client.s3.put_object(
            Bucket=s3_bucket,
            Key="prefixed-key-test",
            Body="prefixed",
            ACL="public-read",
        )

        aws_client.s3.put_object(
            Bucket=s3_bucket,
            Key="redirected-both.html",
            Body="redirected-both",
            ACL="public-read",
        )

        website_url = _website_bucket_url(s3_bucket)

        response = requests.get(f"{website_url}/non-existent-key", allow_redirects=False)
        assert response.status_code == 301
        assert response.headers["Location"] == f"{website_url}/redirected.html"

        # redirects when the custom ErrorDocument is not found
        response = requests.get(f"{website_url}/non-existent-key")
        assert response.status_code == 200
        assert response.text == "redirected"

        aws_client.s3.put_object(
            Bucket=s3_bucket,
            Key="error.html",
            Body="error",
            ACL="public-read",
        )

        response = requests.get(f"{website_url}/non-existent-key")
        assert response.status_code == 200
        assert response.text == "redirected"

        response = requests.get(f"{website_url}/prefixed-key-test")
        assert response.status_code == 200
        assert response.text == "redirected"

        response = requests.get(f"{website_url}/both-prefixed/")
        assert response.status_code == 200
        assert response.text == "redirected-both"

    @markers.aws.validated
    def test_routing_rules_redirects(self, s3_bucket, aws_client, allow_bucket_acl):
        aws_client.s3.put_bucket_acl(Bucket=s3_bucket, ACL="public-read")
        aws_client.s3.put_bucket_website(
            Bucket=s3_bucket,
            WebsiteConfiguration={
                "IndexDocument": {"Suffix": "index.html"},
                "ErrorDocument": {"Key": "error.html"},
                "RoutingRules": [
                    {
                        "Condition": {
                            "KeyPrefixEquals": "host/",
                        },
                        "Redirect": {"HostName": "random-hostname"},
                    },
                    {
                        "Condition": {
                            "KeyPrefixEquals": "replace-prefix/",
                        },
                        "Redirect": {"ReplaceKeyPrefixWith": "replaced-prefix/"},
                    },
                    {
                        "Condition": {
                            "KeyPrefixEquals": "protocol/",
                        },
                        "Redirect": {"Protocol": "https"},
                    },
                    {
                        "Condition": {
                            "KeyPrefixEquals": "code/",
                        },
                        "Redirect": {"HttpRedirectCode": "307"},
                    },
                ],
            },
        )

        website_url = _website_bucket_url(s3_bucket)

        response = requests.get(f"{website_url}/host/key", allow_redirects=False)
        assert response.status_code == 301
        assert response.headers["Location"] == "http://random-hostname/host/key"

        response = requests.get(f"{website_url}/replace-prefix/key", allow_redirects=False)
        assert response.status_code == 301
        assert response.headers["Location"] == f"{website_url}/replaced-prefix/key"

        response = requests.get(f"{website_url}/protocol/key", allow_redirects=False)
        assert response.status_code == 301
        assert not website_url.startswith("https")
        assert response.headers["Location"].startswith("https")

        response = requests.get(f"{website_url}/code/key", allow_redirects=False)
        assert response.status_code == 307

    @markers.aws.validated
    def test_routing_rules_empty_replace_prefix(self, s3_bucket, aws_client, allow_bucket_acl):
        aws_client.s3.put_bucket_acl(Bucket=s3_bucket, ACL="public-read")
        aws_client.s3.put_object(
            Bucket=s3_bucket,
            Key="index.html",
            Body="index",
            ACL="public-read",
        )
        aws_client.s3.put_object(
            Bucket=s3_bucket,
            Key="test.html",
            Body="test",
            ACL="public-read",
        )
        aws_client.s3.put_object(
            Bucket=s3_bucket,
            Key="error.html",
            Body="error",
            ACL="public-read",
        )
        aws_client.s3.put_object(
            Bucket=s3_bucket,
            Key="mydocs/test.html",
            Body="mydocs",
            ACL="public-read",
        )

        # change configuration
        aws_client.s3.put_bucket_website(
            Bucket=s3_bucket,
            WebsiteConfiguration={
                "IndexDocument": {"Suffix": "index.html"},
                "ErrorDocument": {"Key": "error.html"},
                "RoutingRules": [
                    {
                        "Condition": {"KeyPrefixEquals": "docs/"},
                        "Redirect": {"ReplaceKeyPrefixWith": ""},
                    },
                    {
                        "Condition": {"KeyPrefixEquals": "another/path/"},
                        "Redirect": {"ReplaceKeyPrefixWith": ""},
                    },
                ],
            },
        )

        website_url = _website_bucket_url(s3_bucket)

        # testing that routing rule redirect correctly (by removing the defined prefix)
        response = requests.get(f"{website_url}/docs/test.html")
        assert response.status_code == 200
        assert response.text == "test"

        response = requests.get(f"{website_url}/another/path/test.html")
        assert response.status_code == 200
        assert response.text == "test"

        response = requests.get(f"{website_url}/docs/mydocs/test.html")
        assert response.status_code == 200
        assert response.text == "mydocs"

        # no routing rule defined -> should result in error
        response = requests.get(f"{website_url}/docs2/test.html")
        assert response.status_code == 404
        assert response.text == "error"

    @markers.aws.validated
    def test_routing_rules_order(self, s3_bucket, aws_client, allow_bucket_acl):
        aws_client.s3.put_bucket_acl(Bucket=s3_bucket, ACL="public-read")
        aws_client.s3.put_bucket_website(
            Bucket=s3_bucket,
            WebsiteConfiguration={
                "IndexDocument": {"Suffix": "index.html"},
                "ErrorDocument": {"Key": "error.html"},
                "RoutingRules": [
                    {
                        "Condition": {
                            "KeyPrefixEquals": "prefix",
                        },
                        "Redirect": {"ReplaceKeyWith": "redirected.html"},
                    },
                    {
                        "Condition": {
                            "KeyPrefixEquals": "index",
                        },
                        "Redirect": {"ReplaceKeyWith": "redirected.html"},
                    },
                ],
            },
        )

        aws_client.s3.put_object(
            Bucket=s3_bucket,
            Key="index.html",
            Body="index",
            ACL="public-read",
        )

        aws_client.s3.put_object(
            Bucket=s3_bucket,
            Key="redirected.html",
            Body="redirected",
            ACL="public-read",
        )

        aws_client.s3.put_object(
            Bucket=s3_bucket,
            Key="website-redirected.html",
            Body="website-redirected",
            ACL="public-read",
        )

        aws_client.s3.put_object(
            Bucket=s3_bucket,
            Key="prefixed-key-test",
            Body="prefixed",
            ACL="public-read",
            WebsiteRedirectLocation="/website-redirected.html",
        )

        website_url = _website_bucket_url(s3_bucket)
        # testing that routing rules have precedence over individual object redirection
        response = requests.get(f"{website_url}/prefixed-key-test")
        assert response.status_code == 200
        assert response.text == "redirected"

        # assert that prefix rules don't apply for root path (internally redirected to index.html)
        response = requests.get(website_url)
        assert response.status_code == 200
        assert response.text == "index"

    @markers.aws.validated
    @markers.snapshot.skip_snapshot_verify(
        # todo: serializer issue with empty node, very tricky one...
        paths=["$.invalid-website-conf-1.Error.ArgumentValue"]
    )
    def test_validate_website_configuration(self, s3_bucket, snapshot, aws_client):
        website_configurations = [
            # can't have slash in the suffix
            {
                "IndexDocument": {"Suffix": "/index.html"},
            },
            # empty suffix value
            {
                "IndexDocument": {"Suffix": ""},
            },
            # if RedirectAllRequestsTo is set, cannot have other fields
            {
                "RedirectAllRequestsTo": {"HostName": "test"},
                "IndexDocument": {"Suffix": "/index.html"},
            },
            # does not have an IndexDocument field
            {
                "ErrorDocument": {"Key": "/index.html"},
            },
            # wrong protocol, must be http|https
            {
                "IndexDocument": {"Suffix": "index.html"},
                "RoutingRules": [{"Redirect": {"Protocol": "protocol"}}],
            },
            # has both ReplaceKeyPrefixWith and ReplaceKeyWith
            {
                "IndexDocument": {"Suffix": "index.html"},
                "RoutingRules": [
                    {
                        "Redirect": {
                            "ReplaceKeyPrefixWith": "prefix",
                            "ReplaceKeyWith": "key-name",
                        }
                    }
                ],
            },
            # empty Condition field in Routing Rule
            {
                "IndexDocument": {"Suffix": "index.html"},
                "RoutingRules": [
                    {
                        "Redirect": {
                            "ReplaceKeyPrefixWith": "prefix",
                        },
                        "Condition": {},
                    }
                ],
            },
            # empty routing rules
            {
                "IndexDocument": {"Suffix": "index.html"},
                "RoutingRules": [],
            },
        ]

        for index, invalid_configuration in enumerate(website_configurations):
            # not using pytest.raises, to have better debugging value in case of not raising exception
            # because of the loop, we don't know which configuration has not raised the exception
            try:
                aws_client.s3.put_bucket_website(
                    Bucket=s3_bucket,
                    WebsiteConfiguration=invalid_configuration,
                )
                assert False, f"{invalid_configuration} should have raised an exception"
            except ClientError as e:
                snapshot.match(f"invalid-website-conf-{index}", e.response)

    @markers.aws.validated
    def test_crud_website_configuration(self, s3_bucket, snapshot, aws_client):
        snapshot.add_transformer(snapshot.transform.key_value("BucketName"))

        with pytest.raises(ClientError) as e:
            aws_client.s3.get_bucket_website(Bucket=s3_bucket)
        snapshot.match("get-no-such-website-config", e.value.response)

        resp = aws_client.s3.delete_bucket_website(Bucket=s3_bucket)
        snapshot.match("del-no-such-website-config", resp)

        response = aws_client.s3.put_bucket_website(
            Bucket=s3_bucket,
            WebsiteConfiguration={"IndexDocument": {"Suffix": "index.html"}},
        )
        snapshot.match("put-website-config", response)

        response = aws_client.s3.get_bucket_website(Bucket=s3_bucket)
        snapshot.match("get-website-config", response)

        aws_client.s3.delete_bucket_website(Bucket=s3_bucket)
        with pytest.raises(ClientError):
            aws_client.s3.get_bucket_website(Bucket=s3_bucket)

    @markers.aws.validated
    def test_website_hosting_redirect_all(self, s3_create_bucket, aws_client):
        bucket_name_redirected = f"bucket-{short_uid()}"
        bucket_name = f"bucket-{short_uid()}"

        s3_create_bucket(Bucket=bucket_name_redirected)
        aws_client.s3.delete_bucket_ownership_controls(Bucket=bucket_name_redirected)
        aws_client.s3.delete_public_access_block(Bucket=bucket_name_redirected)
        aws_client.s3.put_bucket_acl(Bucket=bucket_name_redirected, ACL="public-read")

        bucket_website_url = _website_bucket_url(bucket_name)
        bucket_website_host = urlparse(bucket_website_url).netloc

        aws_client.s3.put_bucket_website(
            Bucket=bucket_name_redirected,
            WebsiteConfiguration={
                "RedirectAllRequestsTo": {"HostName": bucket_website_host},
            },
        )

        s3_create_bucket(Bucket=bucket_name)
        aws_client.s3.delete_bucket_ownership_controls(Bucket=bucket_name)
        aws_client.s3.delete_public_access_block(Bucket=bucket_name)
        aws_client.s3.put_bucket_acl(Bucket=bucket_name, ACL="public-read")

        aws_client.s3.put_bucket_website(
            Bucket=bucket_name,
            WebsiteConfiguration={
                "IndexDocument": {"Suffix": "index.html"},
            },
        )

        aws_client.s3.put_object(
            Bucket=bucket_name,
            Key="index.html",
            Body="index",
            ContentType="text/html",
            ACL="public-read",
        )

        redirected_bucket_website = _website_bucket_url(bucket_name_redirected)

        response_no_redirect = requests.get(redirected_bucket_website, allow_redirects=False)
        assert response_no_redirect.status_code == 301
        assert response_no_redirect.content == b""

        response_redirected = requests.get(redirected_bucket_website)
        assert response_redirected.status_code == 200
        assert response_redirected.content == b"index"

        response = requests.get(bucket_website_url)
        assert response.status_code == 200
        assert response.content == b"index"

        assert response.content == response_redirected.content

        response_redirected = requests.get(f"{redirected_bucket_website}/random-key")
        assert response_redirected.status_code == 404

    @staticmethod
    def _get_static_hosting_transformers(snapshot):
        return [
            snapshot.transform.regex(
                "RequestId: (.*?)</li>", replacement="RequestId: <request-id></li>"
            ),
            snapshot.transform.regex("HostId: (.*?)</li>", replacement="HostId: <host-id></li>"),
            snapshot.transform.regex(
                "BucketName: (.*?)</li>", replacement="BucketName: <bucket-name></li>"
            ),
        ]


class TestS3Routing:
    @markers.aws.only_localstack
    @pytest.mark.parametrize(
        "domain, use_virtual_address",
        [
            ("s3.amazonaws.com", False),
            ("s3.amazonaws.com", True),
            ("s3.us-west-2.amazonaws.com", False),
            ("s3.us-west-2.amazonaws.com", True),
        ],
    )
    def test_access_favicon_via_aws_endpoints(
        self, s3_bucket, domain, use_virtual_address, aws_client
    ):
        """Assert that /favicon.ico objects can be created/accessed/deleted using amazonaws host headers"""

        s3_key = "favicon.ico"
        content = b"test 123"
        aws_client.s3.put_object(Bucket=s3_bucket, Key=s3_key, Body=content)
        aws_client.s3.head_object(Bucket=s3_bucket, Key=s3_key)

        path = s3_key if use_virtual_address else f"{s3_bucket}/{s3_key}"
        url = f"{config.get_edge_url()}/{path}"
        headers = aws_stack.mock_aws_request_headers(
            "s3", aws_access_key_id=TEST_AWS_ACCESS_KEY_ID, region_name=TEST_AWS_REGION_NAME
        )
        headers["host"] = f"{s3_bucket}.{domain}" if use_virtual_address else domain

        # get object via *.amazonaws.com host header
        result = requests.get(url, headers=headers)
        assert result.ok
        assert result.content == content

        # delete object via *.amazonaws.com host header
        result = requests.delete(url, headers=headers)
        assert result.ok

        # assert that object has been deleted
        with pytest.raises(ClientError) as exc:
            aws_client.s3.head_object(Bucket=s3_bucket, Key=s3_key)
        assert exc.value.response["Error"]["Message"] == "Not Found"


class TestS3BucketPolicies:
    @markers.aws.only_localstack
    @pytest.mark.skipif(
        condition=not LEGACY_V2_S3_PROVIDER,
        reason="Test is validating moto fix, which is not needed in the native provider",
    )
    def test_access_to_bucket_not_denied(self, s3_bucket, monkeypatch, aws_client):
        # mimicking a policy here that is generated by CDK bootstrap on staging bucket creation, see
        # https://github.com/aws/aws-cdk/blob/e8158af34eb6402c79edbc171746fb5501775c68/packages/aws-cdk/lib/api/bootstrap/bootstrap-template.yaml#L217-L233
        policy = {
            "Id": "test-s3-bucket-access",
            "Version": "2012-10-17",
            "Statement": [
                {
                    "Sid": "AllowSSLRequestsOnly",
                    "Action": "s3:*",
                    "Effect": "Deny",
                    "Resource": [f"arn:aws:s3:::{s3_bucket}", f"arn:aws:s3:::{s3_bucket}/*"],
                    "Condition": {"Bool": {"aws:SecureTransport": "false"}},
                    "Principal": "*",
                }
            ],
        }
        aws_client.s3.put_bucket_policy(Bucket=s3_bucket, Policy=json.dumps(policy))

        # put object to bucket, then receive it
        content = b"test-content"
        aws_client.s3.put_object(Bucket=s3_bucket, Key="test/123", Body=content)
        result = aws_client.s3.get_object(Bucket=s3_bucket, Key="test/123")
        received_content = result["Body"].read()
        assert received_content == content

        # enable moto bucket policy enforcement, assert that the get_object(..) request fails
        monkeypatch.setattr(s3_constants, "ENABLE_MOTO_BUCKET_POLICY_ENFORCEMENT", True)

        with pytest.raises(ClientError) as exc:
            aws_client.s3.get_object(Bucket=s3_bucket, Key="test/123")
        assert exc.value.response["Error"]["Code"] == "403"
        assert exc.value.response["Error"]["Message"] == "Forbidden"


class TestS3BucketLifecycle:
    @markers.aws.validated
    def test_delete_bucket_lifecycle_configuration(self, s3_bucket, snapshot, aws_client):
        snapshot.add_transformer(snapshot.transform.key_value("BucketName"))
        with pytest.raises(ClientError) as e:
            aws_client.s3.get_bucket_lifecycle_configuration(Bucket=s3_bucket)
        snapshot.match("get-bucket-lifecycle-exc-1", e.value.response)

        resp = aws_client.s3.delete_bucket_lifecycle(Bucket=s3_bucket)
        snapshot.match("delete-bucket-lifecycle-no-bucket", resp)

        lfc = {
            "Rules": [
                {
                    "Expiration": {"Days": 7},
                    "ID": "wholebucket",
                    "Filter": {"Prefix": ""},
                    "Status": "Enabled",
                }
            ]
        }
        aws_client.s3.put_bucket_lifecycle_configuration(
            Bucket=s3_bucket, LifecycleConfiguration=lfc
        )
        result = retry(
            aws_client.s3.get_bucket_lifecycle_configuration, retries=3, sleep=1, Bucket=s3_bucket
        )
        snapshot.match("get-bucket-lifecycle-conf", result)
        aws_client.s3.delete_bucket_lifecycle(Bucket=s3_bucket)

        with pytest.raises(ClientError) as e:
            aws_client.s3.get_bucket_lifecycle_configuration(Bucket=s3_bucket)
        snapshot.match("get-bucket-lifecycle-exc-2", e.value.response)

    @markers.aws.validated
    def test_delete_lifecycle_configuration_on_bucket_deletion(
        self, s3_create_bucket, snapshot, aws_client
    ):
        snapshot.add_transformer(snapshot.transform.key_value("BucketName"))
        bucket_name = f"test-bucket-{short_uid()}"  # keep the same name for both bucket
        s3_create_bucket(Bucket=bucket_name)
        lfc = {
            "Rules": [
                {
                    "Expiration": {"Days": 7},
                    "ID": "wholebucket",
                    "Filter": {"Prefix": ""},
                    "Status": "Enabled",
                }
            ]
        }
        aws_client.s3.put_bucket_lifecycle_configuration(
            Bucket=bucket_name, LifecycleConfiguration=lfc
        )
        result = aws_client.s3.get_bucket_lifecycle_configuration(Bucket=bucket_name)
        snapshot.match("get-bucket-lifecycle-conf", result)
        aws_client.s3.delete_bucket(Bucket=bucket_name)
        s3_create_bucket(Bucket=bucket_name)

        with pytest.raises(ClientError) as e:
            aws_client.s3.get_bucket_lifecycle_configuration(Bucket=bucket_name)
        snapshot.match("get-bucket-lifecycle-exc", e.value.response)

    @markers.aws.validated
    def test_put_bucket_lifecycle_conf_exc(self, s3_bucket, snapshot, aws_client):
        snapshot.add_transformer(
            snapshot.transform.key_value("ArgumentValue", value_replacement="datetime")
        )
        lfc = {"Rules": []}
        with pytest.raises(ClientError) as e:
            lfc["Rules"] = [
                {
                    "Expiration": {"Days": 7},
                    "Status": "Enabled",
                }
            ]
            aws_client.s3.put_bucket_lifecycle_configuration(
                Bucket=s3_bucket, LifecycleConfiguration=lfc
            )
        snapshot.match("missing-id", e.value.response)

        with pytest.raises(ClientError) as e:
            lfc["Rules"] = [
                {
                    "Expiration": {"Days": 7},
                    "ID": "wholebucket",
                    "Status": "Enabled",
                }
            ]
            aws_client.s3.put_bucket_lifecycle_configuration(
                Bucket=s3_bucket, LifecycleConfiguration=lfc
            )
        snapshot.match("missing-filter", e.value.response)

        with pytest.raises(ClientError) as e:
            lfc["Rules"] = [
                {
                    "Expiration": {"Days": 7},
                    "Filter": {},
                    "ID": "wholebucket",
                    "Status": "Enabled",
                    "NoncurrentVersionExpiration": {},
                    # No NewerNoncurrentVersions or NoncurrentDays
                }
            ]
            aws_client.s3.put_bucket_lifecycle_configuration(
                Bucket=s3_bucket, LifecycleConfiguration=lfc
            )
        snapshot.match("missing-noncurrent-version-expiration-data", e.value.response)

        with pytest.raises(ClientError) as e:
            lfc["Rules"] = [
                {
                    "Expiration": {"Days": 7},
                    "Filter": {
                        "And": {
                            "Prefix": "test",
                        },
                        "Prefix": "",
                    },
                    "ID": "wholebucket",
                    "Status": "Enabled",
                }
            ]
            aws_client.s3.put_bucket_lifecycle_configuration(
                Bucket=s3_bucket, LifecycleConfiguration=lfc
            )
        snapshot.match("wrong-filter-and-plus-prefix", e.value.response)

        with pytest.raises(ClientError) as e:
            lfc["Rules"] = [
                {
                    "Expiration": {"Days": 7},
                    "Filter": {
                        "ObjectSizeGreaterThan": 500,
                        "Prefix": "",
                    },
                    "ID": "wholebucket",
                    "Status": "Enabled",
                }
            ]
            aws_client.s3.put_bucket_lifecycle_configuration(
                Bucket=s3_bucket, LifecycleConfiguration=lfc
            )
        snapshot.match("wrong-filter-and-and-object-size", e.value.response)

        with pytest.raises(ClientError) as e:
            lfc["Rules"] = [
                {
                    "Expiration": {
                        "Date": datetime.datetime(year=2023, month=1, day=1, hour=2, minute=2)
                    },
                    "ID": "wrong-data",
                    "Filter": {},
                    "Status": "Enabled",
                }
            ]
            aws_client.s3.put_bucket_lifecycle_configuration(
                Bucket=s3_bucket, LifecycleConfiguration=lfc
            )
        snapshot.match("wrong-data-no-midnight", e.value.response)

        with pytest.raises(ClientError) as e:
            lfc["Rules"] = [
                {
                    "ID": "duplicate-tag-keys",
                    "Filter": {
                        "And": {
                            "Tags": [
                                {
                                    "Key": "testlifecycle",
                                    "Value": "positive",
                                },
                                {
                                    "Key": "testlifecycle",
                                    "Value": "positive-two",
                                },
                            ],
                        },
                    },
                    "Status": "Enabled",
                    "Expiration": {"Days": 1},
                }
            ]
            aws_client.s3.put_bucket_lifecycle_configuration(
                Bucket=s3_bucket, LifecycleConfiguration=lfc
            )

        snapshot.match("duplicate-tag-keys", e.value.response)

        with pytest.raises(ClientError) as e:
            lfc["Rules"] = [
                {
                    "ID": "expired-delete-marker-and-days",
                    "Filter": {},
                    "Status": "Enabled",
                    "Expiration": {
                        "Days": 1,
                        "ExpiredObjectDeleteMarker": True,
                    },
                }
            ]
            aws_client.s3.put_bucket_lifecycle_configuration(
                Bucket=s3_bucket, LifecycleConfiguration=lfc
            )

        snapshot.match("expired-delete-marker-and-days", e.value.response)

    @markers.aws.validated
    def test_bucket_lifecycle_configuration_date(self, s3_bucket, snapshot, aws_client):
        snapshot.add_transformer(
            [
                snapshot.transform.key_value("BucketName"),
            ]
        )
        rule_id = "rule_number_one"

        lfc = {
            "Rules": [
                {
                    "Expiration": {
                        "Date": datetime.datetime(year=2023, month=1, day=1, tzinfo=ZoneInfo("GMT"))
                    },
                    "ID": rule_id,
                    "Filter": {},
                    "Status": "Enabled",
                }
            ]
        }
        aws_client.s3.put_bucket_lifecycle_configuration(
            Bucket=s3_bucket, LifecycleConfiguration=lfc
        )
        result = aws_client.s3.get_bucket_lifecycle_configuration(Bucket=s3_bucket)
        snapshot.match("get-bucket-lifecycle-conf", result)

    @markers.aws.validated
    @markers.snapshot.skip_snapshot_verify(
        condition=is_v2_provider,
        paths=["$..ServerSideEncryption"],
    )
    def test_bucket_lifecycle_configuration_object_expiry(self, s3_bucket, snapshot, aws_client):
        snapshot.add_transformer(
            [
                snapshot.transform.key_value("BucketName"),
                snapshot.transform.key_value(
                    "Expiration", reference_replacement=False, value_replacement="<expiration>"
                ),
            ]
        )
        rule_id = "rule_number_one"

        lfc = {
            "Rules": [
                {
                    "Expiration": {"Days": 7},
                    "ID": rule_id,
                    "Filter": {"Prefix": ""},
                    "Status": "Enabled",
                }
            ]
        }
        aws_client.s3.put_bucket_lifecycle_configuration(
            Bucket=s3_bucket, LifecycleConfiguration=lfc
        )
        result = aws_client.s3.get_bucket_lifecycle_configuration(Bucket=s3_bucket)
        snapshot.match("get-bucket-lifecycle-conf", result)

        key = "test-object-expiry"
        aws_client.s3.put_object(Body=b"test", Bucket=s3_bucket, Key=key)

        response = aws_client.s3.head_object(Bucket=s3_bucket, Key=key)
        snapshot.match("head-object-expiry", response)
        response = aws_client.s3.get_object(Bucket=s3_bucket, Key=key)
        snapshot.match("get-object-expiry", response)

        expiration = response["Expiration"]

        parsed_exp_date, parsed_exp_rule = parse_expiration_header(expiration)
        assert parsed_exp_rule == rule_id
        last_modified = response["LastModified"]

        # use a bit of margin for the 7 days expiration, as it can depend on the time of day, but at least we validate
        assert 6 <= (parsed_exp_date - last_modified).days <= 8

    @markers.aws.validated
    @markers.snapshot.skip_snapshot_verify(
        condition=is_v2_provider,
        paths=["$..ServerSideEncryption"],
    )
    def test_bucket_lifecycle_configuration_object_expiry_versioned(
        self, s3_bucket, snapshot, aws_client
    ):
        snapshot.add_transformer(snapshot.transform.key_value("VersionId"), priority=-1)
        snapshot.add_transformer(
            [
                snapshot.transform.key_value("BucketName"),
                snapshot.transform.key_value(
                    "Expiration", reference_replacement=False, value_replacement="<expiration>"
                ),
            ]
        )

        aws_client.s3.put_bucket_versioning(
            Bucket=s3_bucket, VersioningConfiguration={"Status": "Enabled"}
        )
        rule_id = "rule2"
        current_exp_days = 3
        non_current_exp_days = 1
        lfc = {
            "Rules": [
                {
                    "ID": rule_id,
                    "Status": "Enabled",
                    "Filter": {},
                    "Expiration": {"Days": current_exp_days},
                    "NoncurrentVersionExpiration": {"NoncurrentDays": non_current_exp_days},
                }
            ]
        }
        aws_client.s3.put_bucket_lifecycle_configuration(
            Bucket=s3_bucket, LifecycleConfiguration=lfc
        )
        result = aws_client.s3.get_bucket_lifecycle_configuration(Bucket=s3_bucket)
        snapshot.match("get-bucket-lifecycle-conf", result)

        key = "test-object-expiry"
        put_object_1 = aws_client.s3.put_object(Body=b"test", Bucket=s3_bucket, Key=key)
        version_id_1 = put_object_1["VersionId"]

        response = aws_client.s3.head_object(Bucket=s3_bucket, Key=key)
        snapshot.match("head-object-expiry", response)

        parsed_exp_date, parsed_exp_rule = parse_expiration_header(response["Expiration"])
        assert parsed_exp_rule == rule_id
        # use a bit of margin for the days expiration, as it can depend on the time of day, but at least we validate
        assert (
            current_exp_days - 1
            <= (parsed_exp_date - response["LastModified"]).days
            <= current_exp_days + 1
        )

        key = "test-object-expiry"
        put_object_2 = aws_client.s3.put_object(Body=b"test", Bucket=s3_bucket, Key=key)
        version_id_2 = put_object_2["VersionId"]

        response = aws_client.s3.head_object(Bucket=s3_bucket, Key=key, VersionId=version_id_1)
        snapshot.match("head-object-expiry-noncurrent", response)

        # This is not in the documentation anymore, but it still seems to be the case
        # See https://stackoverflow.com/questions/33096697/object-expiration-of-non-current-version
        # Note that for versioning-enabled buckets, this header applies only to current versions; Amazon S3 does not
        # provide a header to infer when a noncurrent version will be eligible for permanent deletion.
        assert "Expiration" not in response

        # if you specify the VersionId, AWS won't return the Expiration header, even if that's the current version
        response = aws_client.s3.head_object(Bucket=s3_bucket, Key=key, VersionId=version_id_2)
        snapshot.match("head-object-expiry-current-with-version-id", response)
        assert "Expiration" not in response

        response = aws_client.s3.head_object(Bucket=s3_bucket, Key=key)
        snapshot.match("head-object-expiry-current-without-version-id", response)
        # assert that the previous version id which didn't return the Expiration header is the same object
        assert response["VersionId"] == version_id_2

        parsed_exp_date, parsed_exp_rule = parse_expiration_header(response["Expiration"])
        assert parsed_exp_rule == rule_id
        # use a bit of margin for the days expiration, as it can depend on the time of day, but at least we validate
        assert (
            current_exp_days - 1
            <= (parsed_exp_date - response["LastModified"]).days
            <= current_exp_days + 1
        )

    @markers.aws.validated
    @markers.snapshot.skip_snapshot_verify(
        condition=is_v2_provider,
        paths=["$..ServerSideEncryption"],
    )
    def test_object_expiry_after_bucket_lifecycle_configuration(
        self, s3_bucket, snapshot, aws_client
    ):
        snapshot.add_transformer(
            [
                snapshot.transform.key_value("BucketName"),
                snapshot.transform.key_value(
                    "Expiration", reference_replacement=False, value_replacement="<expiration>"
                ),
            ]
        )
        key = "test-object-expiry"
        put_object = aws_client.s3.put_object(Body=b"test", Bucket=s3_bucket, Key=key)
        snapshot.match("put-object-before", put_object)

        rule_id = "rule3"
        current_exp_days = 7
        lfc = {
            "Rules": [
                {
                    "Expiration": {"Days": current_exp_days},
                    "ID": rule_id,
                    "Filter": {},
                    "Status": "Enabled",
                }
            ]
        }
        aws_client.s3.put_bucket_lifecycle_configuration(
            Bucket=s3_bucket, LifecycleConfiguration=lfc
        )
        result = aws_client.s3.get_bucket_lifecycle_configuration(Bucket=s3_bucket)
        snapshot.match("get-bucket-lifecycle-conf", result)

        response = aws_client.s3.head_object(Bucket=s3_bucket, Key=key)
        snapshot.match("head-object-expiry-before", response)

        put_object = aws_client.s3.put_object(Body=b"test", Bucket=s3_bucket, Key=key)
        snapshot.match("put-object-after", put_object)

        response = aws_client.s3.head_object(Bucket=s3_bucket, Key=key)
        snapshot.match("head-object-expiry-after", response)

    @markers.aws.validated
    @markers.snapshot.skip_snapshot_verify(
        condition=is_v2_provider,
        paths=["$..ServerSideEncryption"],
    )
    def test_bucket_lifecycle_multiple_rules(self, s3_bucket, snapshot, aws_client):
        snapshot.add_transformer(
            [
                snapshot.transform.key_value("BucketName"),
                snapshot.transform.key_value(
                    "Expiration", reference_replacement=False, value_replacement="<expiration>"
                ),
            ]
        )

        rule_id_1 = "rule_one"
        rule_id_2 = "rule_two"
        rule_id_3 = "rule_three"
        current_exp_days = 7
        lfc = {
            "Rules": [
                {
                    "ID": rule_id_1,
                    "Filter": {"Prefix": "testobject"},
                    "Status": "Enabled",
                    "Expiration": {"Days": current_exp_days},
                },
                {
                    "ID": rule_id_2,
                    "Filter": {"Prefix": "test"},
                    "Status": "Enabled",
                    "Expiration": {"Days": current_exp_days},
                },
                {
                    "ID": rule_id_3,
                    "Filter": {"Prefix": "t"},
                    "Status": "Enabled",
                    "Expiration": {"Days": current_exp_days},
                },
            ]
        }

        aws_client.s3.put_bucket_lifecycle_configuration(
            Bucket=s3_bucket, LifecycleConfiguration=lfc
        )
        result = aws_client.s3.get_bucket_lifecycle_configuration(Bucket=s3_bucket)
        snapshot.match("get-bucket-lifecycle-conf", result)

        key_match_1 = "testobject-expiry"
        put_object = aws_client.s3.put_object(Body=b"test", Bucket=s3_bucket, Key=key_match_1)
        snapshot.match("put-object-match-both-rules", put_object)

        _, parsed_exp_rule = parse_expiration_header(put_object["Expiration"])
        assert parsed_exp_rule == rule_id_1

        key_match_2 = "test-one-rule"
        put_object_2 = aws_client.s3.put_object(Body=b"test", Bucket=s3_bucket, Key=key_match_2)
        snapshot.match("put-object-match-rule-2", put_object_2)

        _, parsed_exp_rule = parse_expiration_header(put_object_2["Expiration"])
        assert parsed_exp_rule == rule_id_2

        key_no_match = "no-rules"
        put_object_3 = aws_client.s3.put_object(Body=b"test", Bucket=s3_bucket, Key=key_no_match)
        snapshot.match("put-object-no-match", put_object_3)
        assert "Expiration" not in put_object_3

    @markers.aws.validated
    @markers.snapshot.skip_snapshot_verify(
        condition=is_v2_provider,
        paths=["$..ServerSideEncryption"],
    )
    def test_bucket_lifecycle_object_size_rules(self, s3_bucket, snapshot, aws_client):
        snapshot.add_transformer(
            [
                snapshot.transform.key_value("BucketName"),
                snapshot.transform.key_value(
                    "Expiration", reference_replacement=False, value_replacement="<expiration>"
                ),
            ]
        )

        rule_id_1 = "rule_one"
        rule_id_2 = "rule_two"
        current_exp_days = 7
        lfc = {
            "Rules": [
                {
                    "ID": rule_id_1,
                    "Filter": {
                        "ObjectSizeGreaterThan": 20,
                    },
                    "Status": "Enabled",
                    "Expiration": {"Days": current_exp_days},
                },
                {
                    "ID": rule_id_2,
                    "Filter": {
                        "ObjectSizeLessThan": 10,
                    },
                    "Status": "Enabled",
                    "Expiration": {"Days": current_exp_days},
                },
            ]
        }

        aws_client.s3.put_bucket_lifecycle_configuration(
            Bucket=s3_bucket, LifecycleConfiguration=lfc
        )
        result = aws_client.s3.get_bucket_lifecycle_configuration(Bucket=s3_bucket)
        snapshot.match("get-bucket-lifecycle-conf", result)

        key_match_1 = "testobject-expiry"
        put_object = aws_client.s3.put_object(Body=b"a" * 22, Bucket=s3_bucket, Key=key_match_1)
        snapshot.match("put-object-match-rule-1", put_object)

        _, parsed_exp_rule = parse_expiration_header(put_object["Expiration"])
        assert parsed_exp_rule == rule_id_1

        key_match_2 = "test-one-rule"
        put_object_2 = aws_client.s3.put_object(Body=b"a" * 5, Bucket=s3_bucket, Key=key_match_2)
        snapshot.match("put-object-match-rule-2", put_object_2)

        _, parsed_exp_rule = parse_expiration_header(put_object_2["Expiration"])
        assert parsed_exp_rule == rule_id_2

        key_no_match = "no-rules"
        put_object_3 = aws_client.s3.put_object(Body=b"a" * 15, Bucket=s3_bucket, Key=key_no_match)
        snapshot.match("put-object-no-match", put_object_3)
        assert "Expiration" not in put_object_3

    @markers.aws.validated
    @markers.snapshot.skip_snapshot_verify(
        condition=is_v2_provider,
        paths=["$..ServerSideEncryption"],
    )
    def test_bucket_lifecycle_tag_rules(self, s3_bucket, snapshot, aws_client):
        snapshot.add_transformer(
            [
                snapshot.transform.key_value("BucketName"),
                snapshot.transform.key_value(
                    "Expiration", reference_replacement=False, value_replacement="<expiration>"
                ),
            ]
        )

        rule_id_1 = "rule_one"
        rule_id_2 = "rule_two"
        current_exp_days = 7
        lfc = {
            "Rules": [
                {
                    "ID": rule_id_1,
                    "Filter": {
                        "Tag": {
                            "Key": "testlifecycle",
                            "Value": "positive",
                        },
                    },
                    "Status": "Enabled",
                    "Expiration": {"Days": current_exp_days},
                },
                {
                    "ID": rule_id_2,
                    "Filter": {
                        "And": {
                            "Tags": [
                                {
                                    "Key": "testlifecycle",
                                    "Value": "positive",
                                },
                                {
                                    "Key": "testlifecycletwo",
                                    "Value": "positive-two",
                                },
                            ],
                        },
                    },
                    "Status": "Enabled",
                    "Expiration": {"Days": current_exp_days},
                },
            ]
        }

        aws_client.s3.put_bucket_lifecycle_configuration(
            Bucket=s3_bucket, LifecycleConfiguration=lfc
        )
        result = aws_client.s3.get_bucket_lifecycle_configuration(Bucket=s3_bucket)
        snapshot.match("get-bucket-lifecycle-conf", result)

        key_match_1 = "testobject-expiry"
        tag_set_match = "testlifecycle=positive&testlifecycletwo=positivetwo"
        put_object = aws_client.s3.put_object(
            Body=b"test", Bucket=s3_bucket, Key=key_match_1, Tagging=tag_set_match
        )
        snapshot.match("put-object-match-both-rules", put_object)

        _, parsed_exp_rule = parse_expiration_header(put_object["Expiration"])
        assert parsed_exp_rule == rule_id_1

        key_match_2 = "test-one-rule"
        tag_set_match_one = "testlifecycle=positive"
        put_object_2 = aws_client.s3.put_object(
            Body=b"test", Bucket=s3_bucket, Key=key_match_2, Tagging=tag_set_match_one
        )
        snapshot.match("put-object-match-rule-1", put_object_2)

        _, parsed_exp_rule = parse_expiration_header(put_object_2["Expiration"])
        assert parsed_exp_rule == rule_id_1

        key_no_match = "no-rules"
        tag_set_no_match = "testlifecycle2=positivetwo"
        put_object_3 = aws_client.s3.put_object(
            Body=b"test", Bucket=s3_bucket, Key=key_no_match, Tagging=tag_set_no_match
        )
        snapshot.match("put-object-no-match", put_object_3)
        assert "Expiration" not in put_object_3

    @markers.aws.validated
    @markers.snapshot.skip_snapshot_verify(
        condition=is_v2_provider,
        paths=["$..ServerSideEncryption"],
    )
    def test_lifecycle_expired_object_delete_marker(self, s3_bucket, snapshot, aws_client):
        snapshot.add_transformer(
            [
                snapshot.transform.key_value("BucketName"),
                snapshot.transform.key_value(
                    "Expiration", reference_replacement=False, value_replacement="<expiration>"
                ),
            ]
        )
        rule_id = "rule-marker"
        lfc = {
            "Rules": [
                {
                    "Expiration": {"ExpiredObjectDeleteMarker": True},
                    "ID": rule_id,
                    "Filter": {},
                    "Status": "Enabled",
                }
            ]
        }
        aws_client.s3.put_bucket_lifecycle_configuration(
            Bucket=s3_bucket, LifecycleConfiguration=lfc
        )
        result = aws_client.s3.get_bucket_lifecycle_configuration(Bucket=s3_bucket)
        snapshot.match("get-bucket-lifecycle-conf", result)

        key = "test-expired-object-delete-marker"
        put_object = aws_client.s3.put_object(Body=b"test", Bucket=s3_bucket, Key=key)
        snapshot.match("put-object", put_object)

        response = aws_client.s3.head_object(Bucket=s3_bucket, Key=key)
        snapshot.match("head-object", response)


@markers.snapshot.skip_snapshot_verify(
    condition=is_v2_provider,
    paths=["$..ServerSideEncryption"],
)
class TestS3ObjectLockRetention:
    @markers.aws.validated
    @pytest.mark.xfail(
        condition=LEGACY_V2_S3_PROVIDER,
        reason="Behaviour is not in line with AWS, does not validate properly",
    )
    def test_s3_object_retention_exc(self, aws_client, s3_create_bucket, snapshot):
        snapshot.add_transformer(snapshot.transform.key_value("BucketName"))
        s3_bucket_locked = s3_create_bucket(ObjectLockEnabledForBucket=True)
        # non-existing bucket
        with pytest.raises(ClientError) as e:
            aws_client.s3.put_object_retention(
                Bucket=f"non-existing-bucket-{long_uid()}",
                Key="fake-key",
                Retention={"Mode": "GOVERNANCE", "RetainUntilDate": datetime.datetime(2030, 1, 1)},
            )
        snapshot.match("put-object-retention-no-bucket", e.value.response)

        # non-existing key
        with pytest.raises(ClientError) as e:
            aws_client.s3.put_object_retention(
                Bucket=s3_bucket_locked,
                Key="non-existing-key",
                Retention={"Mode": "GOVERNANCE", "RetainUntilDate": datetime.datetime(2030, 1, 1)},
            )
        snapshot.match("put-object-retention-no-key", e.value.response)

        object_key = "test-key"
        put_obj_locked = aws_client.s3.put_object(
            Bucket=s3_bucket_locked, Key=object_key, Body="test"
        )
        version_id = put_obj_locked["VersionId"]
        with pytest.raises(ClientError) as e:
            aws_client.s3.get_object_retention(
                Bucket=s3_bucket_locked, Key=object_key, VersionId=version_id
            )
        snapshot.match("get-object-retention-never-set", e.value.response)

        # missing fields
        with pytest.raises(ClientError) as e:
            aws_client.s3.put_object_retention(
                Bucket=s3_bucket_locked,
                Key=object_key,
                Retention={"Mode": "GOVERNANCE"},
                BypassGovernanceRetention=True,
            )
        snapshot.match("put-object-missing-retention-fields", e.value.response)

        # set a retention
        aws_client.s3.put_object_retention(
            Bucket=s3_bucket_locked,
            Key=object_key,
            Retention={"Mode": "GOVERNANCE", "RetainUntilDate": datetime.datetime(2030, 1, 1)},
        )
        # update a retention without bypass
        with pytest.raises(ClientError) as e:
            aws_client.s3.put_object_retention(
                Bucket=s3_bucket_locked,
                Key=object_key,
                VersionId=version_id,
                Retention={"Mode": "GOVERNANCE", "RetainUntilDate": datetime.datetime(2025, 1, 1)},
            )
        snapshot.match("update-retention-no-bypass", e.value.response)

        s3_bucket_basic = s3_create_bucket(ObjectLockEnabledForBucket=False)  # same as default
        aws_client.s3.put_object(Bucket=s3_bucket_basic, Key=object_key, Body="test")
        # put object retention in a object in bucket without lock configured
        with pytest.raises(ClientError) as e:
            aws_client.s3.put_object_retention(
                Bucket=s3_bucket_basic,
                Key=object_key,
                Retention={"Mode": "GOVERNANCE", "RetainUntilDate": datetime.datetime(2030, 1, 1)},
            )
        snapshot.match("put-object-retention-regular-bucket", e.value.response)

        with pytest.raises(ClientError) as e:
            aws_client.s3.get_object_retention(
                Bucket=s3_bucket_basic,
                Key=object_key,
            )
        snapshot.match("get-object-retention-regular-bucket", e.value.response)

    @markers.aws.validated
    @pytest.mark.xfail(
        condition=LEGACY_V2_S3_PROVIDER,
        reason="Behaviour is not in line with AWS, does not validate properly",
    )
    def test_s3_object_retention(self, aws_client, s3_create_bucket, snapshot):
        snapshot.add_transformer(snapshot.transform.key_value("VersionId"))
        object_key = "test-retention-locked-object"

        s3_bucket_lock = s3_create_bucket(ObjectLockEnabledForBucket=True)
        put_obj_1 = aws_client.s3.put_object(Bucket=s3_bucket_lock, Key=object_key, Body="test")
        snapshot.match("put-obj-locked-1", put_obj_1)

        version_id = put_obj_1["VersionId"]

        response = aws_client.s3.put_object_retention(
            Bucket=s3_bucket_lock,
            Key=object_key,
            Retention={"Mode": "GOVERNANCE", "RetainUntilDate": datetime.datetime(2030, 1, 1)},
        )
        snapshot.match("put-object-retention-on-key-1", response)

        response = aws_client.s3.get_object_retention(Bucket=s3_bucket_lock, Key=object_key)
        snapshot.match("get-object-retention-on-key-1", response)

        head_object_locked = aws_client.s3.head_object(Bucket=s3_bucket_lock, Key=object_key)
        snapshot.match("head-object-locked", head_object_locked)

        # delete object with retention lock without bypass
        with pytest.raises(ClientError) as e:
            aws_client.s3.delete_object(Bucket=s3_bucket_lock, Key=object_key, VersionId=version_id)
        snapshot.match("delete-obj-locked", e.value.response)

        # delete object with retention lock with bypass
        response = aws_client.s3.delete_object(
            Bucket=s3_bucket_lock,
            Key=object_key,
            VersionId=version_id,
            BypassGovernanceRetention=True,
        )
        snapshot.match("delete-obj-locked-bypass", response)
        # TODO: add retention on delete marker? todo add delete marker on locked object?

        put_obj_2 = aws_client.s3.put_object(
            Bucket=s3_bucket_lock,
            Key=object_key,
            Body="test",
            ObjectLockMode="GOVERNANCE",
            ObjectLockRetainUntilDate=datetime.datetime(2030, 1, 1),
        )
        snapshot.match("put-obj-locked-2", put_obj_2)
        version_id = put_obj_2["VersionId"]

        # update object retention with 5 seconds retention, no bypass
        with pytest.raises(ClientError) as e:
            aws_client.s3.put_object_retention(
                Bucket=s3_bucket_lock,
                Key=object_key,
                Retention={
                    "Mode": "GOVERNANCE",
                    "RetainUntilDate": datetime.datetime.utcnow() + datetime.timedelta(seconds=5),
                },
            )
        snapshot.match("update-retention-locked-object", e.value.response)

        # update with empty retention
        empty_retention = aws_client.s3.put_object_retention(
            Bucket=s3_bucket_lock,
            Key=object_key,
            Retention={},
            BypassGovernanceRetention=True,
        )
        snapshot.match("put-object-empty-retention", empty_retention)

        update_retention = aws_client.s3.put_object_retention(
            Bucket=s3_bucket_lock,
            Key=object_key,
            Retention={
                "Mode": "GOVERNANCE",
                "RetainUntilDate": datetime.datetime.utcnow() + datetime.timedelta(seconds=5),
            },
        )
        snapshot.match("update-retention-object", update_retention)

        # delete object with retention lock without bypass before 5 seconds
        with pytest.raises(ClientError):
            aws_client.s3.delete_object(Bucket=s3_bucket_lock, Key=object_key, VersionId=version_id)

        # delete object with lock without bypass after 5 seconds
        sleep = 10 if is_aws_cloud() else 6
        time.sleep(sleep)

        aws_client.s3.delete_object(
            Bucket=s3_bucket_lock,
            Key=object_key,
            VersionId=version_id,
        )

    @markers.aws.validated
    def test_s3_copy_object_retention_lock(self, s3_create_bucket, snapshot, aws_client):
        snapshot.add_transformer(snapshot.transform.s3_api())
        object_key = "source-object"
        dest_key = "dest-key"
        # creating a bucket with ObjectLockEnabledForBucket enables versioning by default, as it's not allowed otherwise
        # see https://docs.aws.amazon.com/AmazonS3/latest/userguide/object-lock-overview.html
        bucket_name = s3_create_bucket(ObjectLockEnabledForBucket=True)

        put_locked_objected = aws_client.s3.put_object(
            Bucket=bucket_name,
            Key=object_key,
            Body='{"key": "value"}',
            ObjectLockMode="GOVERNANCE",  # allows the root user to delete it
            ObjectLockRetainUntilDate=datetime.datetime.now() + datetime.timedelta(minutes=10),
        )
        snapshot.match("put-source-object", put_locked_objected)

        head_object = aws_client.s3.head_object(Bucket=bucket_name, Key=object_key)
        snapshot.match("head-source-object", head_object)

        resp = aws_client.s3.copy_object(
            Bucket=bucket_name,
            CopySource=f"{bucket_name}/{object_key}",
            Key=dest_key,
        )
        snapshot.match("copy-lock", resp)
        # the destination key did not keep the lock nor lock until from the source key
        head_object = aws_client.s3.head_object(Bucket=bucket_name, Key=dest_key)
        snapshot.match("head-dest-key", head_object)

    @markers.aws.validated
    def test_bucket_config_default_retention(self, s3_create_bucket, snapshot, aws_client):
        snapshot.add_transformer(snapshot.transform.key_value("VersionId"))
        s3_bucket = s3_create_bucket(ObjectLockEnabledForBucket=True)
        object_key = "default-object"
        put_lock_config = aws_client.s3.put_object_lock_configuration(
            Bucket=s3_bucket,
            ObjectLockConfiguration={
                "ObjectLockEnabled": "Enabled",
                "Rule": {
                    "DefaultRetention": {
                        "Mode": "GOVERNANCE",
                        "Days": 1,
                    }
                },
            },
        )
        snapshot.match("put-lock-config", put_lock_config)

        put_locked_object_default = aws_client.s3.put_object(
            Bucket=s3_bucket,
            Key=object_key,
            Body="test-default-lock",
        )
        snapshot.match("put-object-default", put_locked_object_default)

        head_object = aws_client.s3.head_object(Bucket=s3_bucket, Key=object_key)
        snapshot.match("head-object-default", head_object)

        # add one day to LastModified to validate the Retain date is precise or rounding (it is precise, exactly 1 day
        # after the LastModified (created date)
        last_modified_and_one_day = head_object["LastModified"] + datetime.timedelta(days=1)
        delta_2_min = datetime.timedelta(minutes=2)  # to add a bit of margin
        assert (
            last_modified_and_one_day - delta_2_min
            <= head_object["ObjectLockRetainUntilDate"]
            <= last_modified_and_one_day + delta_2_min
        )

        put_locked_object = aws_client.s3.put_object(
            Bucket=s3_bucket,
            Key=object_key,
            Body="test-put-object-lock",
            ObjectLockMode="GOVERNANCE",
            ObjectLockRetainUntilDate=datetime.datetime.now() + datetime.timedelta(minutes=10),
        )
        snapshot.match("put-object-with-lock", put_locked_object)

        head_object = aws_client.s3.head_object(Bucket=s3_bucket, Key=object_key)
        snapshot.match("head-object-with-lock", head_object)

    @markers.aws.validated
    @pytest.mark.xfail(
        condition=LEGACY_V2_S3_PROVIDER,
        reason="Behaviour is not in line with AWS, does not validate properly",
    )
    def test_object_lock_delete_markers(self, s3_create_bucket, snapshot, aws_client):
        snapshot.add_transformer(snapshot.transform.key_value("VersionId"))
        s3_bucket = s3_create_bucket(ObjectLockEnabledForBucket=True)
        object_key = "default-object"

        put_locked_object = aws_client.s3.put_object(
            Bucket=s3_bucket,
            Key=object_key,
            Body="test-put-object-lock",
            ObjectLockMode="GOVERNANCE",
            ObjectLockRetainUntilDate=datetime.datetime.now() + datetime.timedelta(minutes=10),
        )
        snapshot.match("put-object-with-lock", put_locked_object)

        head_object = aws_client.s3.head_object(Bucket=s3_bucket, Key=object_key)
        snapshot.match("head-object-with-lock", head_object)

        put_delete_marker = aws_client.s3.delete_object(Bucket=s3_bucket, Key=object_key)
        snapshot.match("put-delete-marker", put_delete_marker)
        delete_marker_version = put_delete_marker["VersionId"]

        with pytest.raises(ClientError) as e:
            aws_client.s3.put_object_retention(
                Bucket=s3_bucket,
                Key=object_key,
                VersionId=delete_marker_version,
                Retention={"Mode": "GOVERNANCE", "RetainUntilDate": datetime.datetime(2030, 1, 1)},
            )
        snapshot.match("put-object-retention-delete-marker", e.value.response)

        with pytest.raises(ClientError) as e:
            aws_client.s3.get_object_retention(
                Bucket=s3_bucket, Key=object_key, VersionId=delete_marker_version
            )
        snapshot.match("get-object-retention-delete-marker", e.value.response)

        with pytest.raises(ClientError) as e:
            aws_client.s3.head_object(
                Bucket=s3_bucket, Key=object_key, VersionId=delete_marker_version
            )
        snapshot.match("head-object-locked-delete-marker", e.value.response)

    @markers.aws.validated
    @pytest.mark.xfail(
        condition=LEGACY_V2_S3_PROVIDER,
        reason="Behaviour is not implemented",
    )
    def test_object_lock_extend_duration(self, s3_create_bucket, snapshot, aws_client):
        snapshot.add_transformer(snapshot.transform.key_value("VersionId"))
        s3_bucket = s3_create_bucket(ObjectLockEnabledForBucket=True)
        object_key = "default-object"

        put_locked_object = aws_client.s3.put_object(
            Bucket=s3_bucket,
            Key=object_key,
            Body="test-put-object-lock",
            ObjectLockMode="GOVERNANCE",
            ObjectLockRetainUntilDate=datetime.datetime.now() + datetime.timedelta(minutes=10),
        )
        snapshot.match("put-object-with-lock", put_locked_object)
        version_id = put_locked_object["VersionId"]

        head_object = aws_client.s3.head_object(Bucket=s3_bucket, Key=object_key)
        snapshot.match("head-object-with-lock", head_object)

        # not putting BypassGovernanceRetention=True on purpose, to see if you can extend the duration by default
        put_locked_object_extend = aws_client.s3.put_object_retention(
            Bucket=s3_bucket,
            Key=object_key,
            VersionId=version_id,
            Retention={
                "Mode": "GOVERNANCE",
                "RetainUntilDate": datetime.datetime.now() + datetime.timedelta(minutes=20),
            },
        )
        snapshot.match("put-object-retention-extend", put_locked_object_extend)

        head_object = aws_client.s3.head_object(Bucket=s3_bucket, Key=object_key)
        snapshot.match("head-object-with-lock-extended", head_object)

        # assert that reducing the duration again won't work
        with pytest.raises(ClientError) as e:
            aws_client.s3.put_object_retention(
                Bucket=s3_bucket,
                Key=object_key,
                VersionId=version_id,
                Retention={
                    "Mode": "GOVERNANCE",
                    "RetainUntilDate": datetime.datetime.now() + datetime.timedelta(minutes=10),
                },
            )
        snapshot.match("put-object-retention-reduce", e.value.response)


@markers.snapshot.skip_snapshot_verify(
    condition=is_v2_provider,
    paths=["$..ServerSideEncryption"],
)
class TestS3ObjectLockLegalHold:
    @markers.aws.validated
    @pytest.mark.xfail(
        condition=LEGACY_V2_S3_PROVIDER,
        reason="Behaviour is not implemented, does not validate",
    )
    def test_put_get_object_legal_hold(self, s3_create_bucket, snapshot, aws_client):
        snapshot.add_transformer(snapshot.transform.key_value("VersionId"))
        object_key = "locked-object"
        s3_bucket = s3_create_bucket(ObjectLockEnabledForBucket=True)

        put_obj = aws_client.s3.put_object(Bucket=s3_bucket, Key=object_key, Body="test")
        snapshot.match("put-obj", put_obj)
        version_id = put_obj["VersionId"]

        with pytest.raises(ClientError) as e:
            aws_client.s3.get_object_legal_hold(
                Bucket=s3_bucket, Key=object_key, VersionId=version_id
            )
        snapshot.match("get-legal-hold-unset", e.value.response)

        put_legal_hold = aws_client.s3.put_object_legal_hold(
            Bucket=s3_bucket,
            Key=object_key,
            VersionId=version_id,
            LegalHold={"Status": "ON"},
        )
        snapshot.match("put-object-legal-hold", put_legal_hold)

        head_object = aws_client.s3.head_object(Bucket=s3_bucket, Key=object_key)
        snapshot.match("head-object-with-legal-hold", head_object)

        get_legal_hold = aws_client.s3.get_object_legal_hold(
            Bucket=s3_bucket, Key=object_key, VersionId=version_id
        )
        snapshot.match("get-legal-hold-set", get_legal_hold)

        # disable the LegalHold so that the fixture can clean up
        put_legal_hold = aws_client.s3.put_object_legal_hold(
            Bucket=s3_bucket,
            Key=object_key,
            VersionId=version_id,
            LegalHold={"Status": "OFF"},
        )
        snapshot.match("put-object-legal-hold-off", put_legal_hold)

    @markers.aws.validated
    def test_put_object_with_legal_hold(self, s3_create_bucket, snapshot, aws_client):
        snapshot.add_transformer(snapshot.transform.key_value("VersionId"))
        object_key = "locked-object"
        s3_bucket = s3_create_bucket(ObjectLockEnabledForBucket=True)

        put_obj = aws_client.s3.put_object(
            Bucket=s3_bucket,
            Key=object_key,
            Body="test",
            ObjectLockLegalHoldStatus="ON",
        )
        snapshot.match("put-obj", put_obj)
        version_id = put_obj["VersionId"]

        head_object = aws_client.s3.head_object(Bucket=s3_bucket, Key=object_key)
        snapshot.match("head-object-with-legal-hold", head_object)

        # disable the LegalHold so that the fixture can clean up
        put_legal_hold = aws_client.s3.put_object_legal_hold(
            Bucket=s3_bucket,
            Key=object_key,
            VersionId=version_id,
            LegalHold={"Status": "OFF"},
        )
        snapshot.match("put-object-legal-hold-off", put_legal_hold)

    @markers.aws.validated
    @pytest.mark.xfail(
        condition=LEGACY_V2_S3_PROVIDER,
        reason="Behaviour is not implemented, does not validate",
    )
    def test_put_object_legal_hold_exc(self, s3_create_bucket, snapshot, aws_client):
        snapshot.add_transformer(snapshot.transform.key_value("BucketName"))
        s3_bucket_locked = s3_create_bucket(ObjectLockEnabledForBucket=True)
        # non-existing bucket
        with pytest.raises(ClientError) as e:
            aws_client.s3.put_object_legal_hold(
                Bucket=f"non-existing-bucket-{long_uid()}",
                Key="fake-key",
                LegalHold={"Status": "ON"},
            )
        snapshot.match("put-object-legal-hold-no-bucket", e.value.response)

        # non-existing key
        with pytest.raises(ClientError) as e:
            aws_client.s3.put_object_legal_hold(
                Bucket=s3_bucket_locked,
                Key="non-existing-key",
                LegalHold={"Status": "ON"},
            )
        snapshot.match("put-object-legal-hold-no-key", e.value.response)

        object_key = "test-legal-hold"
        s3_bucket_basic = s3_create_bucket(ObjectLockEnabledForBucket=False)  # same as default
        aws_client.s3.put_object(Bucket=s3_bucket_basic, Key=object_key, Body="test")
        # put object retention in a object in bucket without lock configured
        with pytest.raises(ClientError) as e:
            aws_client.s3.put_object_legal_hold(
                Bucket=s3_bucket_basic,
                Key=object_key,
                LegalHold={"Status": "ON"},
            )
        snapshot.match("put-object-retention-regular-bucket", e.value.response)

        with pytest.raises(ClientError) as e:
            aws_client.s3.put_object_legal_hold(
                Bucket=s3_bucket_basic,
                Key=object_key,
            )
        snapshot.match("put-object-retention-empty", e.value.response)

        with pytest.raises(ClientError) as e:
            aws_client.s3.get_object_legal_hold(
                Bucket=s3_bucket_basic,
                Key=object_key,
            )
        snapshot.match("get-object-retention-regular-bucket", e.value.response)

    @markers.aws.validated
    @pytest.mark.xfail(
        condition=LEGACY_V2_S3_PROVIDER,
        reason="Behaviour is not implemented, does not validate",
    )
    def test_delete_locked_object(self, s3_create_bucket, snapshot, aws_client):
        snapshot.add_transformer(snapshot.transform.key_value("VersionId"))
        s3_bucket = s3_create_bucket(ObjectLockEnabledForBucket=True)
        object_key = "test-delete-locked"
        put_obj = aws_client.s3.put_object(Bucket=s3_bucket, Key=object_key, Body="test")
        snapshot.match("put-obj", put_obj)
        version_id = put_obj["VersionId"]

        put_legal_hold = aws_client.s3.put_object_legal_hold(
            Bucket=s3_bucket,
            Key=object_key,
            VersionId=version_id,
            LegalHold={"Status": "ON"},
        )
        snapshot.match("put-object-legal-hold", put_legal_hold)

        with pytest.raises(ClientError) as e:
            aws_client.s3.delete_object(Bucket=s3_bucket, Key=object_key, VersionId=version_id)
        snapshot.match("delete-object-locked", e.value.response)

        delete_objects = aws_client.s3.delete_objects(
            Bucket=s3_bucket, Delete={"Objects": [{"Key": object_key, "VersionId": version_id}]}
        )
        snapshot.match("delete-objects-locked", delete_objects)

        # disable the LegalHold so that the fixture can clean up
        put_legal_hold = aws_client.s3.put_object_legal_hold(
            Bucket=s3_bucket,
            Key=object_key,
            VersionId=version_id,
            LegalHold={"Status": "OFF"},
        )
        snapshot.match("put-object-legal-hold-off", put_legal_hold)

    @markers.aws.validated
    def test_s3_legal_hold_lock_versioned(self, aws_client, s3_create_bucket, snapshot):
        snapshot.add_transformer(snapshot.transform.s3_api())
        object_key = "locked-object"
        # creating a bucket with ObjectLockEnabledForBucket enables versioning by default, as it's not allowed otherwise
        bucket_name = s3_create_bucket(ObjectLockEnabledForBucket=True)

        # create an object, get version1
        resp = aws_client.s3.put_object(Bucket=bucket_name, Key=object_key, Body="test")
        snapshot.match("put-object", resp)
        version_id = resp["VersionId"]

        # put a legal hold on the object with version1
        resp = aws_client.s3.put_object_legal_hold(
            Bucket=bucket_name,
            Key=object_key,
            VersionId=version_id,
            LegalHold={"Status": "ON"},
        )
        snapshot.match("put-object-legal-hold-ver1", resp)

        head_object = aws_client.s3.head_object(
            Bucket=bucket_name, Key=object_key, VersionId=version_id
        )
        snapshot.match("head-object-ver1", head_object)

        resp = aws_client.s3.put_object(Bucket=bucket_name, Key=object_key, Body="test")
        snapshot.match("put-object-2", resp)
        version_id_2 = resp["VersionId"]

        # put a legal hold on the object with version2
        resp = aws_client.s3.put_object_legal_hold(
            Bucket=bucket_name,
            Key=object_key,
            VersionId=version_id_2,
            LegalHold={"Status": "ON"},
        )
        snapshot.match("put-object-legal-hold-ver2", resp)

        head_object = aws_client.s3.head_object(
            Bucket=bucket_name, Key=object_key, VersionId=version_id_2
        )
        snapshot.match("head-object-ver2", head_object)

        # remove the legal hold from the version1
        resp = aws_client.s3.put_object_legal_hold(
            Bucket=bucket_name,
            Key=object_key,
            VersionId=version_id,
            LegalHold={"Status": "OFF"},
        )
        snapshot.match("remove-object-legal-hold-ver1", resp)

        head_object = aws_client.s3.head_object(
            Bucket=bucket_name, Key=object_key, VersionId=version_id
        )
        snapshot.match("head-object-ver1-no-lock", head_object)

        # now delete the object with version1, the legal hold should be off
        resp = aws_client.s3.delete_object(
            Bucket=bucket_name,
            Key=object_key,
            VersionId=version_id,
        )
        snapshot.match("delete-object-ver1", resp)

        # disabled the Legal Hold so that the fixture can clean up
        aws_client.s3.put_object_legal_hold(
            Bucket=bucket_name,
            Key=object_key,
            LegalHold={"Status": "OFF"},
            VersionId=version_id_2,
        )

    @markers.aws.validated
    def test_s3_copy_object_legal_hold(self, s3_create_bucket, snapshot, aws_client):
        snapshot.add_transformer(snapshot.transform.s3_api())
        object_key = "source-object"
        dest_key = "dest-key"
        # creating a bucket with ObjectLockEnabledForBucket enables versioning by default
        bucket_name = s3_create_bucket(ObjectLockEnabledForBucket=True)

        resp = aws_client.s3.put_object(
            Bucket=bucket_name,
            Key=object_key,
            Body='{"key": "value"}',
            ObjectLockLegalHoldStatus="ON",
        )
        snapshot.match("put-object", resp)

        head_object = aws_client.s3.head_object(Bucket=bucket_name, Key=object_key)
        snapshot.match("head-object", head_object)

        resp = aws_client.s3.copy_object(
            Bucket=bucket_name,
            CopySource=f"{bucket_name}/{object_key}",
            Key=dest_key,
        )
        snapshot.match("copy-legal-hold", resp)
        # the destination key did not keep the legal hold from the source key
        head_object = aws_client.s3.head_object(Bucket=bucket_name, Key=dest_key)
        snapshot.match("head-dest-key", head_object)

        # disable the Legal Hold so that the fixture can clean up
        for key in (object_key, dest_key):
            with contextlib.suppress(ClientError):
                aws_client.s3.put_object_legal_hold(
                    Bucket=bucket_name, Key=key, LegalHold={"Status": "OFF"}
                )


class TestS3BucketLogging:
    @markers.aws.validated
    def test_put_bucket_logging(self, aws_client, s3_create_bucket, snapshot):
        snapshot.add_transformer(
            [
                snapshot.transform.key_value("TargetBucket"),
                snapshot.transform.key_value("DisplayName", reference_replacement=False),
                snapshot.transform.key_value(
                    "ID", value_replacement="owner-id", reference_replacement=False
                ),
            ]
        )

        bucket_name = s3_create_bucket()
        target_bucket = s3_create_bucket()

        resp = aws_client.s3.get_bucket_logging(Bucket=bucket_name)
        snapshot.match("get-bucket-logging-default", resp)

        bucket_logging_status = {
            "LoggingEnabled": {
                "TargetBucket": target_bucket,
                "TargetPrefix": "log",
            },
        }
        resp = aws_client.s3.get_bucket_acl(Bucket=target_bucket)
        snapshot.match("get-bucket-default-acl", resp)

        # this might have been failing in the past, as the target bucket does not give access to LogDelivery to
        # write/read_acp. however, AWS accepts it, because you can also set it with Permissions
        resp = aws_client.s3.put_bucket_logging(
            Bucket=bucket_name, BucketLoggingStatus=bucket_logging_status
        )
        snapshot.match("put-bucket-logging", resp)

        resp = aws_client.s3.get_bucket_logging(Bucket=bucket_name)
        snapshot.match("get-bucket-logging", resp)

        # delete BucketLogging
        resp = aws_client.s3.put_bucket_logging(Bucket=bucket_name, BucketLoggingStatus={})
        snapshot.match("put-bucket-logging-delete", resp)

    @markers.aws.validated
    def test_put_bucket_logging_accept_wrong_grants(self, aws_client, s3_create_bucket, snapshot):
        snapshot.add_transformer(snapshot.transform.key_value("TargetBucket"))

        bucket_name = s3_create_bucket()

        target_bucket = s3_create_bucket()
        # We need to delete the ObjectOwnership from the bucket, because you otherwise can't set TargetGrants on it
        # TODO: have the same default as AWS and have ObjectOwnership set
        aws_client.s3.delete_bucket_ownership_controls(Bucket=target_bucket)

        bucket_logging_status = {
            "LoggingEnabled": {
                "TargetBucket": target_bucket,
                "TargetPrefix": "log",
                "TargetGrants": [
                    {
                        "Grantee": {
                            "URI": "http://acs.amazonaws.com/groups/s3/LogDelivery",
                            "Type": "Group",
                        },
                        "Permission": "WRITE",
                    },
                    {
                        "Grantee": {
                            "URI": "http://acs.amazonaws.com/groups/s3/LogDelivery",
                            "Type": "Group",
                        },
                        "Permission": "READ_ACP",
                    },
                ],
            },
        }

        # from the documentation, only WRITE | READ | FULL_CONTROL are allowed, but AWS let READ_ACP pass
        resp = aws_client.s3.put_bucket_logging(
            Bucket=bucket_name, BucketLoggingStatus=bucket_logging_status
        )
        snapshot.match("put-bucket-logging", resp)

        resp = aws_client.s3.get_bucket_logging(Bucket=bucket_name)
        snapshot.match("get-bucket-logging", resp)

    @markers.aws.validated
    def test_put_bucket_logging_wrong_target(self, aws_client, s3_create_bucket, snapshot):
        snapshot.add_transformer(snapshot.transform.key_value("TargetBucket"))
        bucket_name = s3_create_bucket()
        target_bucket = s3_create_bucket(
            CreateBucketConfiguration={"LocationConstraint": "us-west-2"}
        )

        with pytest.raises(ClientError) as e:
            bucket_logging_status = {
                "LoggingEnabled": {
                    "TargetBucket": target_bucket,
                    "TargetPrefix": "log",
                },
            }
            aws_client.s3.put_bucket_logging(
                Bucket=bucket_name, BucketLoggingStatus=bucket_logging_status
            )
        snapshot.match("put-bucket-logging-different-regions", e.value.response)

        nonexistent_target_bucket = f"target-bucket-{long_uid()}"
        with pytest.raises(ClientError) as e:
            bucket_logging_status = {
                "LoggingEnabled": {
                    "TargetBucket": nonexistent_target_bucket,
                    "TargetPrefix": "log",
                },
            }
            aws_client.s3.put_bucket_logging(
                Bucket=bucket_name, BucketLoggingStatus=bucket_logging_status
            )
        snapshot.match("put-bucket-logging-non-existent-bucket", e.value.response)
        assert e.value.response["Error"]["TargetBucket"] == nonexistent_target_bucket


class TestS3BucketReplication:
    @markers.aws.validated
    def test_replication_config_without_filter(
        self, s3_create_bucket, create_iam_role_with_policy, snapshot, aws_client
    ):
        snapshot.add_transformer(snapshot.transform.s3_api())
        snapshot.add_transformer(
            snapshot.transform.jsonpath(
                "$..ReplicationConfiguration.Role", "role", reference_replacement=False
            )
        )
        snapshot.add_transformer(
            snapshot.transform.jsonpath(
                "$..Destination.Bucket", "dest-bucket", reference_replacement=False
            )
        )
        bucket_src = f"src-{short_uid()}"
        bucket_dst = f"dst-{short_uid()}"
        role_name = f"replication_role_{short_uid()}"
        policy_name = f"replication_policy_{short_uid()}"

        role_arn = create_iam_role_with_policy(
            RoleName=role_name,
            PolicyName=policy_name,
            RoleDefinition=S3_ASSUME_ROLE_POLICY,
            PolicyDefinition=S3_POLICY,
        )
        s3_create_bucket(Bucket=bucket_src)
        # enable versioning on src
        aws_client.s3.put_bucket_versioning(
            Bucket=bucket_src, VersioningConfiguration={"Status": "Enabled"}
        )

        s3_create_bucket(Bucket=bucket_dst)

        replication_config = {
            "Role": role_arn,
            "Rules": [
                {
                    "ID": "rtc",
                    "Priority": 0,
                    "Filter": {},
                    "Status": "Disabled",
                    "Destination": {
                        "Bucket": "arn:aws:s3:::does-not-exist",
                        "StorageClass": "STANDARD",
                        "ReplicationTime": {"Status": "Enabled", "Time": {"Minutes": 15}},
                        "Metrics": {"Status": "Enabled", "EventThreshold": {"Minutes": 15}},
                    },
                    "DeleteMarkerReplication": {"Status": "Disabled"},
                }
            ],
        }
        with pytest.raises(ClientError) as e:
            aws_client.s3.put_bucket_replication(
                ReplicationConfiguration=replication_config, Bucket=bucket_src
            )
        snapshot.match("expected_error_dest_does_not_exist", e.value.response)

        # set correct destination
        replication_config["Rules"][0]["Destination"]["Bucket"] = f"arn:aws:s3:::{bucket_dst}"

        with pytest.raises(ClientError) as e:
            aws_client.s3.put_bucket_replication(
                ReplicationConfiguration=replication_config, Bucket=bucket_src
            )
        snapshot.match("expected_error_dest_versioning_disabled", e.value.response)

        # enable versioning on destination bucket
        aws_client.s3.put_bucket_versioning(
            Bucket=bucket_dst, VersioningConfiguration={"Status": "Enabled"}
        )

        response = aws_client.s3.put_bucket_replication(
            ReplicationConfiguration=replication_config, Bucket=bucket_src
        )
        snapshot.match("put-bucket-replication", response)

        response = aws_client.s3.get_bucket_replication(Bucket=bucket_src)
        snapshot.match("get-bucket-replication", response)

    @markers.aws.validated
    def test_replication_config(
        self, s3_create_bucket, create_iam_role_with_policy, snapshot, aws_client
    ):
        snapshot.add_transformer(snapshot.transform.s3_api())
        snapshot.add_transformer(
            snapshot.transform.jsonpath(
                "$..ReplicationConfiguration.Role", "role", reference_replacement=False
            )
        )
        snapshot.add_transformer(
            snapshot.transform.jsonpath(
                "$..Destination.Bucket", "dest-bucket", reference_replacement=False
            )
        )
        snapshot.add_transformer(
            snapshot.transform.key_value("ID", "id", reference_replacement=False)
        )
        bucket_src = f"src-{short_uid()}"
        bucket_dst = f"dst-{short_uid()}"
        role_name = f"replication_role_{short_uid()}"
        policy_name = f"replication_policy_{short_uid()}"

        role_arn = create_iam_role_with_policy(
            RoleName=role_name,
            PolicyName=policy_name,
            RoleDefinition=S3_ASSUME_ROLE_POLICY,
            PolicyDefinition=S3_POLICY,
        )
        s3_create_bucket(Bucket=bucket_src)

        s3_create_bucket(
            Bucket=bucket_dst, CreateBucketConfiguration={"LocationConstraint": "us-west-2"}
        )
        aws_client.s3.put_bucket_versioning(
            Bucket=bucket_dst, VersioningConfiguration={"Status": "Enabled"}
        )

        # expect error if versioning is disabled on src-bucket
        with pytest.raises(ClientError) as e:
            aws_client.s3.get_bucket_replication(Bucket=bucket_src)
        snapshot.match("expected_error_no_replication_set", e.value.response)

        replication_config = {
            "Role": role_arn,
            "Rules": [
                {
                    "Status": "Enabled",
                    "Priority": 1,
                    "DeleteMarkerReplication": {"Status": "Disabled"},
                    "Filter": {"Prefix": "Tax"},
                    "Destination": {"Bucket": f"arn:aws:s3:::{bucket_dst}"},
                }
            ],
        }
        with pytest.raises(ClientError) as e:
            aws_client.s3.put_bucket_replication(
                ReplicationConfiguration=replication_config, Bucket=bucket_src
            )
        snapshot.match("expected_error_versioning_not_enabled", e.value.response)

        # enable versioning
        aws_client.s3.put_bucket_versioning(
            Bucket=bucket_src, VersioningConfiguration={"Status": "Enabled"}
        )

        response = aws_client.s3.put_bucket_replication(
            ReplicationConfiguration=replication_config, Bucket=bucket_src
        )
        snapshot.match("put-bucket-replication", response)

        response = aws_client.s3.get_bucket_replication(Bucket=bucket_src)
        snapshot.match("get-bucket-replication", response)

        with pytest.raises(ClientError) as e:
            aws_client.s3.put_bucket_replication(
                Bucket=bucket_src,
                ReplicationConfiguration={
                    "Role": role_arn,
                    "Rules": [],
                },
            )
        snapshot.match("put-empty-bucket-replication-rules", e.value.response)

        delete_replication = aws_client.s3.delete_bucket_replication(Bucket=bucket_src)
        snapshot.match("delete-bucket-replication", delete_replication)

        delete_replication = aws_client.s3.delete_bucket_replication(Bucket=bucket_src)
        snapshot.match("delete-bucket-replication-idempotent", delete_replication)


class TestS3PresignedPost:
    @markers.aws.validated
    @pytest.mark.xfail(
        reason="failing sporadically with new HTTP gateway (only in CI)",
    )
    def test_post_object_with_files(self, s3_bucket, aws_client):
        object_key = "test-presigned-post-key"

        body = (
            b"0" * 70_000
        )  # make sure the payload size is large to force chunking in our internal implementation

        presigned_request = aws_client.s3.generate_presigned_post(
            Bucket=s3_bucket,
            Key=object_key,
            ExpiresIn=60,
            Conditions=[{"bucket": s3_bucket}],
        )
        # put object
        response = requests.post(
            presigned_request["url"],
            data=presigned_request["fields"],
            files={"file": body},
            verify=False,
        )
        assert response.status_code == 204

        # get object and compare results
        downloaded_object = aws_client.s3.get_object(Bucket=s3_bucket, Key=object_key)
        assert downloaded_object["Body"].read() == body

    @markers.aws.validated
    def test_post_request_expires(
        self, s3_bucket, snapshot, aws_client, presigned_snapshot_transformers
    ):
        # presign a post with a short expiry time
        object_key = "test-presigned-post-key"

        presigned_request = aws_client.s3.generate_presigned_post(
            Bucket=s3_bucket, Key=object_key, ExpiresIn=2
        )

        # sleep so it expires
        time.sleep(3)

        # attempt to use the presigned request
        response = requests.post(
            presigned_request["url"],
            data=presigned_request["fields"],
            files={"file": "file content"},
            verify=False,
        )

        exception = xmltodict.parse(response.content)
        exception["StatusCode"] = response.status_code
        snapshot.match("exception", exception)
        assert response.status_code in [400, 403]

    @markers.aws.validated
    @pytest.mark.parametrize(
        "signature_version",
        ["s3", "s3v4"],
    )
    def test_post_request_malformed_policy(
        self,
        s3_bucket,
        snapshot,
        signature_version,
        patch_s3_skip_signature_validation_false,
        aws_client,
        presigned_snapshot_transformers,
    ):
        object_key = "test-presigned-malformed-policy"

        presigned_client = _s3_client_custom_config(
            Config(signature_version=signature_version),
            endpoint_url=_endpoint_url(),
        )

        presigned_request = presigned_client.generate_presigned_post(
            Bucket=s3_bucket, Key=object_key, ExpiresIn=60
        )

        # modify the base64 string to be wrong
        original_policy = presigned_request["fields"]["policy"]
        presigned_request["fields"]["policy"] = original_policy[:-2]

        response = requests.post(
            presigned_request["url"],
            data=presigned_request["fields"],
            files={"file": "file content"},
            verify=False,
        )
        # the policy has been modified, so the signature does not correspond
        exception = xmltodict.parse(response.content)
        exception["StatusCode"] = response.status_code
        snapshot.match("exception-policy", exception)
        # assert fields that snapshot cannot match
        signature_field = "signature" if signature_version == "s3" else "x-amz-signature"
        assert (
            exception["Error"]["SignatureProvided"] == presigned_request["fields"][signature_field]
        )
        assert exception["Error"]["StringToSign"] == presigned_request["fields"]["policy"]

    @markers.aws.validated
    @pytest.mark.parametrize(
        "signature_version",
        ["s3", "s3v4"],
    )
    def test_post_request_missing_signature(
        self,
        s3_bucket,
        snapshot,
        signature_version,
        patch_s3_skip_signature_validation_false,
        aws_client,
        presigned_snapshot_transformers,
    ):
        object_key = "test-presigned-missing-signature"

        presigned_client = _s3_client_custom_config(
            Config(signature_version=signature_version),
            endpoint_url=_endpoint_url(),
        )

        presigned_request = presigned_client.generate_presigned_post(
            Bucket=s3_bucket, Key=object_key, ExpiresIn=60
        )

        # remove the signature field
        signature_field = "signature" if signature_version == "s3" else "x-amz-signature"
        presigned_request["fields"].pop(signature_field)

        response = requests.post(
            presigned_request["url"],
            data=presigned_request["fields"],
            files={"file": "file content"},
            verify=False,
        )

        # AWS seems to detected what kind of signature is missing from the policy fields
        exception = xmltodict.parse(response.content)
        exception["StatusCode"] = response.status_code
        snapshot.match("exception-missing-signature", exception)

    @markers.aws.validated
    @pytest.mark.parametrize(
        "signature_version",
        ["s3", "s3v4"],
    )
    def test_post_request_missing_fields(
        self,
        s3_bucket,
        snapshot,
        signature_version,
        patch_s3_skip_signature_validation_false,
        aws_client,
        presigned_snapshot_transformers,
    ):
        object_key = "test-presigned-missing-fields"

        presigned_client = _s3_client_custom_config(
            Config(signature_version=signature_version),
            endpoint_url=_endpoint_url(),
        )

        presigned_request = presigned_client.generate_presigned_post(
            Bucket=s3_bucket, Key=object_key, ExpiresIn=60
        )

        # remove some signature related fields
        if signature_version == "s3":
            presigned_request["fields"].pop("AWSAccessKeyId")
        else:
            presigned_request["fields"].pop("x-amz-algorithm")
            presigned_request["fields"].pop("x-amz-credential")

        response = requests.post(
            presigned_request["url"],
            data=presigned_request["fields"],
            files={"file": "file content"},
            verify=False,
        )

        exception = xmltodict.parse(response.content)
        exception["StatusCode"] = response.status_code
        snapshot.match("exception-missing-fields", exception)

        # pop everything else to see what exception comes back
        presigned_request["fields"] = {
            k: v for k, v in presigned_request["fields"].items() if k in ("key", "policy")
        }
        response = requests.post(
            presigned_request["url"],
            data=presigned_request["fields"],
            files={"file": "file content"},
            verify=False,
        )

        exception = xmltodict.parse(response.content)
        exception["StatusCode"] = response.status_code
        snapshot.match("exception-no-sig-related-fields", exception)

    @markers.aws.validated
    @pytest.mark.xfail(
        reason="sporadically failing in CI: presigned-post does not set the body, and then etag is wrong",
    )
    def test_s3_presigned_post_success_action_status_201_response(self, s3_bucket, aws_client):
        # a security policy is required if the bucket is not publicly writable
        # see https://docs.aws.amazon.com/AmazonS3/latest/API/RESTObjectPOST.html#RESTObjectPOST-requests-form-fields
        body = "something body"
        # get presigned URL
        object_key = "key-${filename}"
        presigned_request = aws_client.s3.generate_presigned_post(
            Bucket=s3_bucket,
            Key=object_key,
            Fields={"success_action_status": "201"},
            Conditions=[{"bucket": s3_bucket}, ["eq", "$success_action_status", "201"]],
            ExpiresIn=60,
        )
        files = {"file": ("my-file", body)}
        response = requests.post(
            presigned_request["url"],
            data=presigned_request["fields"],
            files=files,
            verify=False,
        )

        assert response.status_code == 201
        json_response = xmltodict.parse(response.content)
        assert "PostResponse" in json_response
        json_response = json_response["PostResponse"]

<<<<<<< HEAD
        if LEGACY_S3_PROVIDER and not is_aws_cloud():
            # legacy provider does not manage PostResponse adequately
            location = "http://localhost/key-my-file"
            etag = "d41d8cd98f00b204e9800998ecf8427f"
        else:
            location = f"{_bucket_url_vhost(s3_bucket, TEST_AWS_REGION_NAME)}/key-my-file"
            etag = '"43281e21fce675ac3bcb3524b38ca4ed"'
            assert response.headers["ETag"] == etag
            assert response.headers["Location"] == location
=======
        location = f"{_bucket_url_vhost(s3_bucket, aws_stack.get_region())}/key-my-file"
        etag = '"43281e21fce675ac3bcb3524b38ca4ed"'
        assert response.headers["ETag"] == etag
        assert response.headers["Location"] == location
>>>>>>> 74c336ca

        assert json_response["Location"] == location
        assert json_response["Bucket"] == s3_bucket
        assert json_response["Key"] == "key-my-file"
        assert json_response["ETag"] == etag

    @markers.aws.validated
    def test_s3_presigned_post_success_action_redirect(self, s3_bucket, aws_client):
        # a security policy is required if the bucket is not publicly writable
        # see https://docs.aws.amazon.com/AmazonS3/latest/API/RESTObjectPOST.html#RESTObjectPOST-requests-form-fields
        body = "something body"
        # get presigned URL
        object_key = "key-test"
        redirect_location = "http://localhost.test/random"
        presigned_request = aws_client.s3.generate_presigned_post(
            Bucket=s3_bucket,
            Key=object_key,
            Fields={"success_action_redirect": redirect_location},
            Conditions=[
                {"bucket": s3_bucket},
                ["eq", "$success_action_redirect", redirect_location],
            ],
            ExpiresIn=60,
        )
        files = {"file": ("my-file", body)}
        response = requests.post(
            presigned_request["url"],
            data=presigned_request["fields"],
            files=files,
            verify=False,
            allow_redirects=False,
        )

        assert response.status_code == 303
        assert not response.text
        location = urlparse(response.headers["Location"])
        location_qs = parse_qs(location.query)
        assert location_qs["key"][0] == object_key
        assert location_qs["bucket"][0] == s3_bucket
        # TODO requests.post has known issues when running in CI -> sometimes the body is empty, etag is therefore different
        #  assert location_qs["etag"][0] == '"43281e21fce675ac3bcb3524b38ca4ed"'

        # If S3 cannot interpret the URL, it acts as if the field is not present.
        wrong_redirect = "/wrong/redirect/relative"
        presigned_request = aws_client.s3.generate_presigned_post(
            Bucket=s3_bucket,
            Key=object_key,
            Fields={"success_action_redirect": wrong_redirect},
            Conditions=[
                {"bucket": s3_bucket},
                ["eq", "$success_action_redirect", wrong_redirect],
            ],
            ExpiresIn=60,
        )
        response = requests.post(
            presigned_request["url"],
            data=presigned_request["fields"],
            files=files,
            verify=False,
            allow_redirects=False,
        )
        assert response.status_code == 204

    @markers.aws.validated
    @pytest.mark.xfail(
        condition=LEGACY_V2_S3_PROVIDER,
        reason="not implemented in moto",
    )
    @pytest.mark.parametrize(
        "tagging",
        [
            "<Tagging><TagSet><Tag><Key>TagName</Key><Value>TagValue</Value></Tag></TagSet></Tagging>",
            "<Tagging><TagSet><Tag><Key>TagName</Key><Value>TagValue</Value></Tag><Tag><Key>TagName2</Key><Value>TagValue2</Value></Tag></TagSet></Tagging>",
            "<InvalidXmlTagging></InvalidXmlTagging>",
            "not-xml",
        ],
        ids=["single", "list", "invalid", "notxml"],
    )
    @markers.snapshot.skip_snapshot_verify(
        paths=["$..HostId"],  # missing from the exception XML
    )
    def test_post_object_with_tags(self, s3_bucket, aws_client, snapshot, tagging):
        snapshot.add_transformers_list(
            [
                snapshot.transform.key_value("HostId"),
                snapshot.transform.key_value("RequestId"),
            ]
        )
        object_key = "test-presigned-post-key-tagging"
        # need to set the tagging directly as XML, per the documentation
        presigned_request = aws_client.s3.generate_presigned_post(
            Bucket=s3_bucket,
            Key=object_key,
            ExpiresIn=60,
            Fields={"tagging": tagging},
            Conditions=[
                {"bucket": s3_bucket},
                ["eq", "$tagging", tagging],
            ],
        )
        # put object
        response = requests.post(
            presigned_request["url"],
            data=presigned_request["fields"],
            files={"file": "test-body-tagging"},
            verify=False,
        )
        if tagging == "not-xml":
            assert response.status_code == 400
            snapshot.match("tagging-error", xmltodict.parse(response.content))
            with pytest.raises(ClientError) as e:
                aws_client.s3.get_object_tagging(Bucket=s3_bucket, Key=object_key)
            e.match("NoSuchKey")
        else:
            assert response.status_code == 204
            tagging = aws_client.s3.get_object_tagging(Bucket=s3_bucket, Key=object_key)
            snapshot.match("get-tagging", tagging)

    @markers.aws.validated
    @markers.snapshot.skip_snapshot_verify(
        condition=is_v2_provider,
        paths=["$..ServerSideEncryption"],
    )
    @markers.snapshot.skip_snapshot_verify(
        paths=[
            "$..ContentLength",
            "$..ETag",
        ],  # FIXME: in CI, it fails sporadically and the form is empty
    )
    def test_post_object_with_metadata(self, s3_bucket, aws_client, snapshot):
        object_key = "test-presigned-post-key-metadata"
        object_expires = rfc_1123_datetime(
            datetime.datetime.now(ZoneInfo("GMT")) + datetime.timedelta(minutes=10)
        )

        presigned_request = aws_client.s3.generate_presigned_post(
            Bucket=s3_bucket,
            Key=object_key,
            ExpiresIn=60,
            Fields={
                "x-amz-meta-test-1": "test-meta-1",
                "x-amz-meta-TEST-2": "test-meta-2",
                "Content-Type": "text/plain",
                "Expires": object_expires,
            },
            Conditions=[
                {"bucket": s3_bucket},
                ["eq", "$x-amz-meta-test-1", "test-meta-1"],
                ["eq", "$x-amz-meta-TEST-2", "test-meta-2"],
                ["eq", "$Content-Type", "text/plain"],
                ["eq", "$Expires", object_expires],
            ],
        )
        # PostObject
        response = requests.post(
            presigned_request["url"],
            data=presigned_request["fields"],
            files={"file": "test-body-tagging"},
            verify=False,
        )
        assert response.status_code == 204
        head_object = aws_client.s3.head_object(Bucket=s3_bucket, Key=object_key)
        snapshot.match("head-object", head_object)

    @markers.aws.validated
    @pytest.mark.xfail(
        condition=LEGACY_V2_S3_PROVIDER,
        reason="not implemented in moto",
    )
    @markers.snapshot.skip_snapshot_verify(
        paths=[
            "$..HostId",
            "$..ContentLength",
            "$..ETag",
        ],  # missing from the exception XML, and failing in CI
    )
    def test_post_object_with_storage_class(self, s3_bucket, aws_client, snapshot):
        snapshot.add_transformers_list(
            [
                snapshot.transform.key_value("HostId"),
                snapshot.transform.key_value("RequestId"),
            ]
        )
        object_key = "test-presigned-post-key-storage-class"
        presigned_request = aws_client.s3.generate_presigned_post(
            Bucket=s3_bucket,
            Key=object_key,
            ExpiresIn=60,
            Fields={
                "x-amz-storage-class": StorageClass.STANDARD_IA,
            },
            Conditions=[
                {"bucket": s3_bucket},
                ["eq", "$x-amz-storage-class", StorageClass.STANDARD_IA],
            ],
        )
        # PostObject
        response = requests.post(
            presigned_request["url"],
            data=presigned_request["fields"],
            files={"file": "test-body-storage-class"},
            verify=False,
        )
        assert response.status_code == 204
        head_object = aws_client.s3.head_object(Bucket=s3_bucket, Key=object_key)
        snapshot.match("head-object", head_object)

        presigned_request = aws_client.s3.generate_presigned_post(
            Bucket=s3_bucket,
            Key=object_key,
            ExpiresIn=60,
            Fields={
                "x-amz-storage-class": "FakeClass",
            },
            Conditions=[
                {"bucket": s3_bucket},
                ["eq", "$x-amz-storage-class", "FakeClass"],
            ],
        )
        # PostObject
        response = requests.post(
            presigned_request["url"],
            data=presigned_request["fields"],
            files={"file": "test-body-storage-class"},
            verify=False,
        )
        assert response.status_code == 400
        snapshot.match("invalid-storage-error", xmltodict.parse(response.content))


def _s3_client_custom_config(conf: Config, endpoint_url: str = None):
    if os.environ.get("TEST_TARGET") == "AWS_CLOUD":
        return boto3.client("s3", config=conf, endpoint_url=endpoint_url)

    # TODO in future this should work with aws_stack.create_external_boto_client
    #      currently it doesn't as authenticate_presign_url_signv2 requires the secret_key to be 'test'
    # return aws_stack.create_external_boto_client(
    #     "s3",
    #     config=conf,
    #     endpoint_url=endpoint_url,
    #     aws_access_key_id=TEST_AWS_ACCESS_KEY_ID,
    # )
    return boto3.client(
        "s3",
        endpoint_url=endpoint_url,
        config=conf,
        aws_access_key_id=TEST_AWS_ACCESS_KEY_ID,
        aws_secret_access_key=TEST_AWS_SECRET_ACCESS_KEY,
    )


def _endpoint_url(region: str = "", localstack_host: str = None) -> str:
    if not region:
        region = AWS_REGION_US_EAST_1
    if os.environ.get("TEST_TARGET") == "AWS_CLOUD":
        if region == "us-east-1":
            return "https://s3.amazonaws.com"
        else:
            return f"http://s3.{region}.amazonaws.com"
    if region == "us-east-1":
        return f"{config.internal_service_url(host=localstack_host or S3_VIRTUAL_HOSTNAME)}"
    return config.internal_service_url(host=f"s3.{region}.{LOCALHOST_HOSTNAME}")


def _bucket_url(bucket_name: str, region: str = "", localstack_host: str = None) -> str:
    return f"{_endpoint_url(region, localstack_host)}/{bucket_name}"


def _website_bucket_url(bucket_name: str):
    # TODO depending on region the syntax of the website vary (dot vs dash before region)
    if os.environ.get("TEST_TARGET") == "AWS_CLOUD":
        region = AWS_REGION_US_EAST_1
        return f"http://{bucket_name}.s3-website-{region}.amazonaws.com"
    return _bucket_url_vhost(
        bucket_name, localstack_host=localstack.config.S3_STATIC_WEBSITE_HOSTNAME
    )


def _bucket_url_vhost(bucket_name: str, region: str = "", localstack_host: str = None) -> str:
    if not region:
        region = AWS_REGION_US_EAST_1
    if os.environ.get("TEST_TARGET") == "AWS_CLOUD":
        if region == "us-east-1":
            return f"https://{bucket_name}.s3.amazonaws.com"
        else:
            return f"https://{bucket_name}.s3.{region}.amazonaws.com"

    host_definition = get_localstack_host()
    if localstack_host:
        host_and_port = f"{localstack_host}:{config.GATEWAY_LISTEN[0].port}"
    else:
        host_and_port = (
            f"s3.{region}.{host_definition.host_and_port()}"
            if region != "us-east-1"
            else f"s3.{host_definition.host_and_port()}"
        )

    # TODO might add the region here
    return f"{config.get_protocol()}://{bucket_name}.{host_and_port}"


def _generate_presigned_url(
    client: "S3Client", params: dict, expires: int, client_method: str = "get_object"
) -> str:
    return client.generate_presigned_url(
        client_method,
        Params=params,
        ExpiresIn=expires,
    )


def _make_url_invalid(url_prefix: str, object_key: str, url: str) -> str:
    parsed = urlparse(url)
    query_params = parse_qs(parsed.query)
    if "Signature" in query_params:
        # v2 style
        return "{}/{}?AWSAccessKeyId={}&Signature={}&Expires={}".format(
            url_prefix,
            object_key,
            query_params["AWSAccessKeyId"][0],
            query_params["Signature"][0],
            query_params["Expires"][0],
        )
    else:
        # v4 style
        return (
            "{}/{}?X-Amz-Algorithm=AWS4-HMAC-SHA256&"
            "X-Amz-Credential={}&X-Amz-Date={}&"
            "X-Amz-Expires={}&X-Amz-SignedHeaders=host&"
            "X-Amz-Signature={}"
        ).format(
            url_prefix,
            object_key,
            quote(query_params["X-Amz-Credential"][0]).replace("/", "%2F"),
            query_params["X-Amz-Date"][0],
            query_params["X-Amz-Expires"][0],
            query_params["X-Amz-Signature"][0],
        )


@pytest.fixture
def presigned_snapshot_transformers(snapshot):
    snapshot.add_transformers_list(
        [
            snapshot.transform.key_value("AWSAccessKeyId"),
            snapshot.transform.key_value("HostId", reference_replacement=False),
            snapshot.transform.key_value("RequestId"),
            snapshot.transform.key_value("SignatureProvided"),
            snapshot.transform.jsonpath(
                "$..Error.StringToSign",
                value_replacement="<string-to-sign>",
                reference_replacement=False,
            ),
            snapshot.transform.key_value("StringToSignBytes"),
            snapshot.transform.jsonpath(
                "$..Error.CanonicalRequest",
                value_replacement="<canonical-request>",
                reference_replacement=False,
            ),
            snapshot.transform.key_value("CanonicalRequestBytes"),
        ]
    )<|MERGE_RESOLUTION|>--- conflicted
+++ resolved
@@ -9905,22 +9905,10 @@
         assert "PostResponse" in json_response
         json_response = json_response["PostResponse"]
 
-<<<<<<< HEAD
-        if LEGACY_S3_PROVIDER and not is_aws_cloud():
-            # legacy provider does not manage PostResponse adequately
-            location = "http://localhost/key-my-file"
-            etag = "d41d8cd98f00b204e9800998ecf8427f"
-        else:
-            location = f"{_bucket_url_vhost(s3_bucket, TEST_AWS_REGION_NAME)}/key-my-file"
-            etag = '"43281e21fce675ac3bcb3524b38ca4ed"'
-            assert response.headers["ETag"] == etag
-            assert response.headers["Location"] == location
-=======
-        location = f"{_bucket_url_vhost(s3_bucket, aws_stack.get_region())}/key-my-file"
+        location = f"{_bucket_url_vhost(s3_bucket, TEST_AWS_REGION_NAME)}/key-my-file"
         etag = '"43281e21fce675ac3bcb3524b38ca4ed"'
         assert response.headers["ETag"] == etag
         assert response.headers["Location"] == location
->>>>>>> 74c336ca
 
         assert json_response["Location"] == location
         assert json_response["Bucket"] == s3_bucket
