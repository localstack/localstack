import os
from typing import Final

from tests.aws.services.stepfunctions.templates.template_loader import TemplateLoader

_THIS_FOLDER: Final[str] = os.path.dirname(os.path.realpath(__file__))


class BaseTemplate(TemplateLoader):
    BASE_INVALID_DER: Final[str] = os.path.join(_THIS_FOLDER, "statemachines/invalid_der.json5")
    BASE_PASS_RESULT: Final[str] = os.path.join(_THIS_FOLDER, "statemachines/pass_result.json5")
    BASE_TASK_SEQ_2: Final[str] = os.path.join(_THIS_FOLDER, "statemachines/task_seq_2.json5")
    BASE_WAIT_1_MIN: Final[str] = os.path.join(_THIS_FOLDER, "statemachines/wait_1_min.json5")
    BASE_RAISE_FAILURE: Final[str] = os.path.join(_THIS_FOLDER, "statemachines/raise_failure.json5")
    RAISE_EMPTY_FAILURE: Final[str] = os.path.join(
        _THIS_FOLDER, "statemachines/raise_empty_failure.json5"
    )
    WAIT_AND_FAIL: Final[str] = os.path.join(_THIS_FOLDER, "statemachines/wait_and_fail.json5")
    QUERY_CONTEXT_OBJECT_VALUES: Final[str] = os.path.join(
        _THIS_FOLDER, "statemachines/query_context_object_values.json5"
    )
<<<<<<< HEAD
    PASS_RESULT_NULL_INPUT_OUTPUT_PATHS: Final[str] = os.path.join(
        _THIS_FOLDER, "statemachines/pass_result_null_input_output_paths.json5"
=======
    PASS_START_TIME: Final[str] = os.path.join(
        _THIS_FOLDER, "statemachines/pass_start_time_format.json5"
>>>>>>> 900dc28e
    )<|MERGE_RESOLUTION|>--- conflicted
+++ resolved
@@ -19,11 +19,9 @@
     QUERY_CONTEXT_OBJECT_VALUES: Final[str] = os.path.join(
         _THIS_FOLDER, "statemachines/query_context_object_values.json5"
     )
-<<<<<<< HEAD
     PASS_RESULT_NULL_INPUT_OUTPUT_PATHS: Final[str] = os.path.join(
         _THIS_FOLDER, "statemachines/pass_result_null_input_output_paths.json5"
-=======
+    )
     PASS_START_TIME: Final[str] = os.path.join(
         _THIS_FOLDER, "statemachines/pass_start_time_format.json5"
->>>>>>> 900dc28e
     )