--- conflicted
+++ resolved
@@ -257,11 +257,7 @@
 
 
 @pytest.fixture
-<<<<<<< HEAD
-def sfn_events_to_sqs_queue(events_create_rule, sqs_create_queue, aws_client):
-=======
 def sfn_events_to_sqs_queue(events_to_sqs_queue, aws_client):
->>>>>>> d0836e8b
     def _create(state_machine_arn: str) -> str:
         event_pattern = {
             "source": ["aws.states"],
@@ -275,7 +271,7 @@
 
 
 @pytest.fixture
-def events_to_sqs_queue(events_create_rule, sqs_create_queue, sqs_queue_arn, aws_client):
+def events_to_sqs_queue(events_create_rule, sqs_create_queue, aws_client):
     def _setup(event_pattern):
         queue_name = f"test-queue-{short_uid()}"
         rule_name = f"test-rule-{short_uid()}"
