import json
from collections import OrderedDict

import pytest

from localstack.services.stepfunctions.asl.utils.json_path import JSONPathUtils
from localstack.testing.pytest import markers
from localstack.testing.snapshots.transformer import RegexTransformer
from tests.aws.services.stepfunctions.conftest import SfnNoneRecursiveParallelTransformer
from tests.aws.services.stepfunctions.templates.scenarios.scenarios_templates import (
    ScenariosTemplate as ST,
)
from tests.aws.services.stepfunctions.utils import (
    await_execution_terminated,
    create,
    create_and_record_execution,
    is_old_provider,
)

pytestmark = pytest.mark.skipif(
    condition=is_old_provider(), reason="Test suite for v2 provider only."
)


@markers.snapshot.skip_snapshot_verify(
    paths=["$..loggingConfiguration", "$..tracingConfiguration", "$..previousEventId"]
)
class TestBaseScenarios:
    @markers.aws.validated
    def test_parallel_state(
        self,
        aws_client,
        create_iam_role_for_sfn,
        create_state_machine,
        sfn_snapshot,
    ):
        sfn_snapshot.add_transformer(SfnNoneRecursiveParallelTransformer())
        template = ST.load_sfn_template(ST.PARALLEL_STATE)
        definition = json.dumps(template)

        exec_input = json.dumps({})
        create_and_record_execution(
            aws_client.stepfunctions,
            create_iam_role_for_sfn,
            create_state_machine,
            sfn_snapshot,
            definition,
            exec_input,
        )

    @markers.aws.validated
    def test_map_state(
        self,
        aws_client,
        create_iam_role_for_sfn,
        create_state_machine,
        sfn_snapshot,
    ):
        template = ST.load_sfn_template(ST.MAP_STATE)
        definition = json.dumps(template)

        exec_input = json.dumps({})
        create_and_record_execution(
            aws_client.stepfunctions,
            create_iam_role_for_sfn,
            create_state_machine,
            sfn_snapshot,
            definition,
            exec_input,
        )

    @markers.aws.validated
    def test_map_state_legacy(
        self,
        aws_client,
        create_iam_role_for_sfn,
        create_state_machine,
        sfn_snapshot,
    ):
        template = ST.load_sfn_template(ST.MAP_STATE_LEGACY)
        definition = json.dumps(template)

        exec_input = json.dumps({})
        create_and_record_execution(
            aws_client.stepfunctions,
            create_iam_role_for_sfn,
            create_state_machine,
            sfn_snapshot,
            definition,
            exec_input,
        )

    @markers.aws.validated
    def test_map_state_item_selector(
        self,
        aws_client,
        create_iam_role_for_sfn,
        create_state_machine,
        sfn_snapshot,
    ):
        template = ST.load_sfn_template(ST.MAP_STATE_ITEM_SELECTOR)
        definition = json.dumps(template)

        exec_input = json.dumps({})
        create_and_record_execution(
            aws_client.stepfunctions,
            create_iam_role_for_sfn,
            create_state_machine,
            sfn_snapshot,
            definition,
            exec_input,
        )

    @markers.aws.validated
    def test_map_state_parameters_legacy(
        self,
        aws_client,
        create_iam_role_for_sfn,
        create_state_machine,
        sfn_snapshot,
    ):
        template = ST.load_sfn_template(ST.MAP_STATE_PARAMETERS_LEGACY)
        definition = json.dumps(template)

        exec_input = json.dumps({})
        create_and_record_execution(
            aws_client.stepfunctions,
            create_iam_role_for_sfn,
            create_state_machine,
            sfn_snapshot,
            definition,
            exec_input,
        )

    @markers.aws.validated
    def test_map_state_item_selector_singleton(
        self,
        aws_client,
        create_iam_role_for_sfn,
        create_state_machine,
        sfn_snapshot,
    ):
        template = ST.load_sfn_template(ST.MAP_STATE_ITEM_SELECTOR_SINGLETON)
        definition = json.dumps(template)

        exec_input = json.dumps({})
        create_and_record_execution(
            aws_client.stepfunctions,
            create_iam_role_for_sfn,
            create_state_machine,
            sfn_snapshot,
            definition,
            exec_input,
        )

    @markers.aws.validated
    def test_map_state_parameters_singleton_legacy(
        self,
        aws_client,
        create_iam_role_for_sfn,
        create_state_machine,
        sfn_snapshot,
    ):
        template = ST.load_sfn_template(ST.MAP_STATE_PARAMETERS_SINGLETON_LEGACY)
        definition = json.dumps(template)

        exec_input = json.dumps({})
        create_and_record_execution(
            aws_client.stepfunctions,
            create_iam_role_for_sfn,
            create_state_machine,
            sfn_snapshot,
            definition,
            exec_input,
        )

    @markers.aws.validated
    def test_map_state_catch(
        self,
        aws_client,
        create_iam_role_for_sfn,
        create_state_machine,
        sfn_snapshot,
    ):
        template = ST.load_sfn_template(ST.MAP_STATE_CATCH)
        definition = json.dumps(template)

        exec_input = json.dumps({})
        create_and_record_execution(
            aws_client.stepfunctions,
            create_iam_role_for_sfn,
            create_state_machine,
            sfn_snapshot,
            definition,
            exec_input,
        )

    @markers.aws.validated
    def test_map_state_catch_empty_fail(
        self,
        aws_client,
        create_iam_role_for_sfn,
        create_state_machine,
        sfn_snapshot,
    ):
        template = ST.load_sfn_template(ST.MAP_STATE_CATCH_EMPTY_FAIL)
        definition = json.dumps(template)

        exec_input = json.dumps({})
        create_and_record_execution(
            aws_client.stepfunctions,
            create_iam_role_for_sfn,
            create_state_machine,
            sfn_snapshot,
            definition,
            exec_input,
        )

    @markers.aws.validated
    def test_map_state_catch_legacy(
        self,
        aws_client,
        create_iam_role_for_sfn,
        create_state_machine,
        sfn_snapshot,
    ):
        template = ST.load_sfn_template(ST.MAP_STATE_CATCH_LEGACY)
        definition = json.dumps(template)

        exec_input = json.dumps({})
        create_and_record_execution(
            aws_client.stepfunctions,
            create_iam_role_for_sfn,
            create_state_machine,
            sfn_snapshot,
            definition,
            exec_input,
        )

    @markers.aws.validated
    def test_map_state_retry(
        self,
        aws_client,
        create_iam_role_for_sfn,
        create_state_machine,
        sfn_snapshot,
    ):
        template = ST.load_sfn_template(ST.MAP_STATE_RETRY)
        definition = json.dumps(template)

        exec_input = json.dumps({})
        create_and_record_execution(
            aws_client.stepfunctions,
            create_iam_role_for_sfn,
            create_state_machine,
            sfn_snapshot,
            definition,
            exec_input,
        )

    @markers.aws.validated
    def test_map_state_retry_multiple_retriers(
        self,
        aws_client,
        create_iam_role_for_sfn,
        create_state_machine,
        sfn_snapshot,
    ):
        template = ST.load_sfn_template(ST.MAP_STATE_RETRY_MULTIPLE_RETRIERS)
        definition = json.dumps(template)

        exec_input = json.dumps({})
        create_and_record_execution(
            aws_client.stepfunctions,
            create_iam_role_for_sfn,
            create_state_machine,
            sfn_snapshot,
            definition,
            exec_input,
        )

    @markers.aws.validated
    def test_map_state_retry_legacy(
        self,
        aws_client,
        create_iam_role_for_sfn,
        create_state_machine,
        sfn_snapshot,
    ):
        template = ST.load_sfn_template(ST.MAP_STATE_RETRY_LEGACY)
        definition = json.dumps(template)

        exec_input = json.dumps({})
        create_and_record_execution(
            aws_client.stepfunctions,
            create_iam_role_for_sfn,
            create_state_machine,
            sfn_snapshot,
            definition,
            exec_input,
        )

<<<<<<< HEAD
    @markers.aws.validated
=======
    @markers.aws.needs_fixing
>>>>>>> 623e3831
    def test_map_state_break_condition(
        self,
        aws_client,
        create_iam_role_for_sfn,
        create_state_machine,
        sfn_snapshot,
    ):
        template = ST.load_sfn_template(ST.MAP_STATE_BREAK_CONDITION)
        definition = json.dumps(template)

        exec_input = json.dumps({})
        create_and_record_execution(
            aws_client.stepfunctions,
            create_iam_role_for_sfn,
            create_state_machine,
            sfn_snapshot,
            definition,
            exec_input,
        )

    @markers.aws.validated
    def test_map_state_break_condition_legacy(
        self,
        aws_client,
        create_iam_role_for_sfn,
        create_state_machine,
        sfn_snapshot,
    ):
        template = ST.load_sfn_template(ST.MAP_STATE_BREAK_CONDITION_LEGACY)
        definition = json.dumps(template)

        exec_input = json.dumps({})
        create_and_record_execution(
            aws_client.stepfunctions,
            create_iam_role_for_sfn,
            create_state_machine,
            sfn_snapshot,
            definition,
            exec_input,
        )

    @markers.aws.validated
    @pytest.mark.parametrize(
        "exec_input",
        [json.dumps({"result": {"done": True}}), json.dumps({"result": {"done": False}})],
    )
    def test_choice_unsorted_parameters(
        self,
        aws_client,
        create_iam_role_for_sfn,
        create_state_machine,
        sfn_snapshot,
        exec_input,
    ):
        template = ST.load_sfn_template(ST.CHOICE_STATE_UNSORTED_CHOICE_PARAMETERS)
        definition = json.dumps(template)

        create_and_record_execution(
            aws_client.stepfunctions,
            create_iam_role_for_sfn,
            create_state_machine,
            sfn_snapshot,
            definition,
            exec_input,
        )

    @markers.aws.validated
    def test_choice_aws_docs_scenario(
        self,
        aws_client,
        create_iam_role_for_sfn,
        create_state_machine,
        sfn_snapshot,
    ):
        template = ST.load_sfn_template(ST.CHOICE_STATE_AWS_SCENARIO)
        definition = json.dumps(template)
        exec_input = json.dumps({"type": "Private", "value": 22})
        create_and_record_execution(
            aws_client.stepfunctions,
            create_iam_role_for_sfn,
            create_state_machine,
            sfn_snapshot,
            definition,
            exec_input,
        )

    @markers.aws.validated
    def test_map_item_reader_base_list_objects_v2(
        self,
        aws_client,
        s3_create_bucket,
        create_iam_role_for_sfn,
        create_state_machine,
        sfn_snapshot,
    ):
        bucket_name = s3_create_bucket()
        sfn_snapshot.add_transformer(RegexTransformer(bucket_name, "bucket_name"))
        for i in range(3):
            aws_client.s3.put_object(
                Bucket=bucket_name, Key=f"file_{i}.txt", Body=f"{i}HelloWorld!"
            )

        template = ST.load_sfn_template(ST.MAP_ITEM_READER_BASE_LIST_OBJECTS_V2)
        definition = json.dumps(template)

        exec_input = json.dumps({"Bucket": bucket_name})

        state_machine_arn = create(
            create_iam_role_for_sfn, create_state_machine, sfn_snapshot, definition
        )

        exec_resp = aws_client.stepfunctions.start_execution(
            stateMachineArn=state_machine_arn, input=exec_input
        )
        sfn_snapshot.add_transformer(sfn_snapshot.transform.sfn_sm_exec_arn(exec_resp, 0))
        execution_arn = exec_resp["executionArn"]

        await_execution_terminated(
            stepfunctions_client=aws_client.stepfunctions, execution_arn=execution_arn
        )

        execution_history = aws_client.stepfunctions.get_execution_history(
            executionArn=execution_arn
        )
        map_run_arn = JSONPathUtils.extract_json(
            "$..mapRunStartedEventDetails.mapRunArn", execution_history
        )
        sfn_snapshot.add_transformer(sfn_snapshot.transform.sfn_map_run_arn(map_run_arn, 0))

        output_str = execution_history["events"][-1]["executionSucceededEventDetails"]["output"]
        output_json = json.loads(output_str)
        output_norm = []
        for output_value in output_json:
            norm_output_value = OrderedDict()
            norm_output_value["Etag"] = f"<Etag-{output_value['Key']}>"
            norm_output_value["LastModified"] = "<date>"
            norm_output_value["Key"] = output_value["Key"]
            norm_output_value["Size"] = output_value["Size"]
            norm_output_value["StorageClass"] = output_value["StorageClass"]
            output_norm.append(norm_output_value)
        output_norm.sort(key=lambda value: value["Key"])
        output_norm_str = json.dumps(output_norm)
        execution_history["events"][-2]["stateExitedEventDetails"]["output"] = output_norm_str
        execution_history["events"][-1]["executionSucceededEventDetails"][
            "output"
        ] = output_norm_str

        sfn_snapshot.match("get_execution_history", execution_history)

    @markers.aws.validated
    def test_map_item_reader_base_csv_headers_first_line(
        self,
        aws_client,
        s3_create_bucket,
        create_iam_role_for_sfn,
        create_state_machine,
        sfn_snapshot,
    ):
        bucket_name = s3_create_bucket()
        sfn_snapshot.add_transformer(RegexTransformer(bucket_name, "bucket-name"))

        key = "file.csv"
        csv_file = (
            "Col1,Col2,Col3\n"
            "Value1,Value2,Value3\n"
            "Value4,Value5,Value6\n"
            ",,,\n"
            "true,1,'HelloWorld'\n"
            "Null,None,\n"
            "   \n"
        )
        aws_client.s3.put_object(Bucket=bucket_name, Key=key, Body=csv_file)

        template = ST.load_sfn_template(ST.MAP_ITEM_READER_BASE_CSV_HEADERS_FIRST_LINE)
        definition = json.dumps(template)

        exec_input = json.dumps({"Bucket": bucket_name, "Key": key})
        create_and_record_execution(
            aws_client.stepfunctions,
            create_iam_role_for_sfn,
            create_state_machine,
            sfn_snapshot,
            definition,
            exec_input,
        )

    @markers.aws.validated
    def test_map_item_reader_base_csv_headers_decl(
        self,
        aws_client,
        s3_create_bucket,
        create_iam_role_for_sfn,
        create_state_machine,
        sfn_snapshot,
    ):
        bucket_name = s3_create_bucket()
        sfn_snapshot.add_transformer(RegexTransformer(bucket_name, "bucket-name"))

        key = "file.csv"
        csv_headers = ["H1", "H2", "H3"]
        csv_file = (
            "Value1,Value2,Value3\n"
            "Value4,Value5,Value6\n"
            ",,,\n"
            "true,1,'HelloWorld'\n"
            "Null,None,\n"
            "   \n"
        )
        aws_client.s3.put_object(Bucket=bucket_name, Key=key, Body=csv_file)

        template = ST.load_sfn_template(ST.MAP_ITEM_READER_BASE_CSV_HEADERS_DECL)
        template["States"]["MapState"]["ItemReader"]["ReaderConfig"]["CSVHeaders"] = csv_headers
        definition = json.dumps(template)

        exec_input = json.dumps({"Bucket": bucket_name, "Key": key})
        create_and_record_execution(
            aws_client.stepfunctions,
            create_iam_role_for_sfn,
            create_state_machine,
            sfn_snapshot,
            definition,
            exec_input,
        )

    @markers.aws.validated
    def test_map_item_reader_csv_headers_decl_duplicate_headers(
        self,
        aws_client,
        s3_create_bucket,
        create_iam_role_for_sfn,
        create_state_machine,
        sfn_snapshot,
    ):
        bucket_name = s3_create_bucket()
        sfn_snapshot.add_transformer(RegexTransformer(bucket_name, "bucket-name"))

        key = "file.csv"
        csv_headers = ["H1", "H1", "H3"]
        csv_file = (
            "Value1,Value2,Value3\n"
            "Value4,Value5,Value6\n"
            ",,,\n"
            "true,1,'HelloWorld'\n"
            "Null,None,\n"
            "   \n"
        )
        aws_client.s3.put_object(Bucket=bucket_name, Key=key, Body=csv_file)

        template = ST.load_sfn_template(ST.MAP_ITEM_READER_BASE_CSV_HEADERS_DECL)
        template["States"]["MapState"]["ItemReader"]["ReaderConfig"]["CSVHeaders"] = csv_headers
        definition = json.dumps(template)

        exec_input = json.dumps({"Bucket": bucket_name, "Key": key})
        create_and_record_execution(
            aws_client.stepfunctions,
            create_iam_role_for_sfn,
            create_state_machine,
            sfn_snapshot,
            definition,
            exec_input,
        )

    @markers.aws.validated
    def test_map_item_reader_csv_headers_first_row_typed_headers(
        self,
        aws_client,
        s3_create_bucket,
        create_iam_role_for_sfn,
        create_state_machine,
        sfn_snapshot,
    ):
        bucket_name = s3_create_bucket()
        sfn_snapshot.add_transformer(RegexTransformer(bucket_name, "bucket-name"))

        key = "file.csv"
        csv_file = (
            "0,True,{}\n"
            "Value4,Value5,Value6\n"
            ",,,\n"
            "true,1,'HelloWorld'\n"
            "Null,None,\n"
            "   \n"
        )
        aws_client.s3.put_object(Bucket=bucket_name, Key=key, Body=csv_file)

        template = ST.load_sfn_template(ST.MAP_ITEM_READER_BASE_CSV_HEADERS_FIRST_LINE)
        definition = json.dumps(template)

        exec_input = json.dumps({"Bucket": bucket_name, "Key": key})
        create_and_record_execution(
            aws_client.stepfunctions,
            create_iam_role_for_sfn,
            create_state_machine,
            sfn_snapshot,
            definition,
            exec_input,
        )

    @markers.aws.validated
    def test_map_item_reader_csv_headers_decl_extra_fields(
        self,
        aws_client,
        s3_create_bucket,
        create_iam_role_for_sfn,
        create_state_machine,
        sfn_snapshot,
    ):
        bucket_name = s3_create_bucket()
        sfn_snapshot.add_transformer(RegexTransformer(bucket_name, "bucket-name"))

        key = "file.csv"
        csv_headers = ["H1"]
        csv_file = (
            "Value1,Value2,Value3\n"
            "Value4,Value5,Value6\n"
            ",,,\n"
            "true,1,'HelloWorld'\n"
            "Null,None,\n"
            "   \n"
        )
        aws_client.s3.put_object(Bucket=bucket_name, Key=key, Body=csv_file)

        template = ST.load_sfn_template(ST.MAP_ITEM_READER_BASE_CSV_HEADERS_DECL)
        template["States"]["MapState"]["ItemReader"]["ReaderConfig"]["CSVHeaders"] = csv_headers
        definition = json.dumps(template)

        exec_input = json.dumps({"Bucket": bucket_name, "Key": key})
        create_and_record_execution(
            aws_client.stepfunctions,
            create_iam_role_for_sfn,
            create_state_machine,
            sfn_snapshot,
            definition,
            exec_input,
        )

    @markers.aws.validated
    def test_map_item_reader_csv_first_row_extra_fields(
        self,
        aws_client,
        s3_create_bucket,
        create_iam_role_for_sfn,
        create_state_machine,
        sfn_snapshot,
    ):
        bucket_name = s3_create_bucket()
        sfn_snapshot.add_transformer(RegexTransformer(bucket_name, "bucket-name"))

        key = "file.csv"
        csv_file = (
            "H1,\n" "Value4,Value5,Value6\n" ",,,\n" "true,1,'HelloWorld'\n" "Null,None,\n" "   \n"
        )
        aws_client.s3.put_object(Bucket=bucket_name, Key=key, Body=csv_file)

        template = ST.load_sfn_template(ST.MAP_ITEM_READER_BASE_CSV_HEADERS_FIRST_LINE)
        definition = json.dumps(template)

        exec_input = json.dumps({"Bucket": bucket_name, "Key": key})
        create_and_record_execution(
            aws_client.stepfunctions,
            create_iam_role_for_sfn,
            create_state_machine,
            sfn_snapshot,
            definition,
            exec_input,
        )

    @markers.aws.validated
    def test_map_item_reader_base_json(
        self,
        aws_client,
        s3_create_bucket,
        create_iam_role_for_sfn,
        create_state_machine,
        sfn_snapshot,
    ):
        bucket_name = s3_create_bucket()
        sfn_snapshot.add_transformer(RegexTransformer(bucket_name, "bucket-name"))

        key = "file.json"
        json_file = json.dumps(
            [
                {"verdict": "true", "statement_date": "6/11/2008", "statement_source": "speech"},
                {
                    "verdict": "false",
                    "statement_date": "6/7/2022",
                    "statement_source": "television",
                },
                {
                    "verdict": "mostly-true",
                    "statement_date": "5/18/2016",
                    "statement_source": "news",
                },
            ]
        )
        aws_client.s3.put_object(Bucket=bucket_name, Key=key, Body=json_file)

        template = ST.load_sfn_template(ST.MAP_ITEM_READER_BASE_JSON)
        definition = json.dumps(template)

        exec_input = json.dumps({"Bucket": bucket_name, "Key": key})
        create_and_record_execution(
            aws_client.stepfunctions,
            create_iam_role_for_sfn,
            create_state_machine,
            sfn_snapshot,
            definition,
            exec_input,
        )

    @markers.aws.validated
    def test_map_item_reader_json_no_json_list_object(
        self,
        aws_client,
        s3_create_bucket,
        create_iam_role_for_sfn,
        create_state_machine,
        sfn_snapshot,
    ):
        bucket_name = s3_create_bucket()
        sfn_snapshot.add_transformer(RegexTransformer(bucket_name, "bucket-name"))

        key = "file.json"
        json_file = json.dumps({"Hello": "world"})
        aws_client.s3.put_object(Bucket=bucket_name, Key=key, Body=json_file)

        template = ST.load_sfn_template(ST.MAP_ITEM_READER_BASE_JSON)
        definition = json.dumps(template)

        exec_input = json.dumps({"Bucket": bucket_name, "Key": key})
        create_and_record_execution(
            aws_client.stepfunctions,
            create_iam_role_for_sfn,
            create_state_machine,
            sfn_snapshot,
            definition,
            exec_input,
        )<|MERGE_RESOLUTION|>--- conflicted
+++ resolved
@@ -300,11 +300,7 @@
             exec_input,
         )
 
-<<<<<<< HEAD
-    @markers.aws.validated
-=======
-    @markers.aws.needs_fixing
->>>>>>> 623e3831
+    @markers.aws.validated
     def test_map_state_break_condition(
         self,
         aws_client,
