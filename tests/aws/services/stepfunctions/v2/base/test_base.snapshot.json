--- conflicted
+++ resolved
@@ -1,6 +1,6 @@
 {
   "tests/aws/services/stepfunctions/v2/base/test_base.py::TestSnfBase::test_state_fail": {
-    "recorded-date": "05-09-2023, 19:17:00",
+    "recorded-date": "07-02-2024, 13:49:24",
     "recorded-content": {
       "get_execution_history": {
         "events": [
@@ -34,6 +34,116 @@
             "executionFailedEventDetails": {
               "cause": "This state machines raises a 'SomeFailure' failure.",
               "error": "SomeFailure"
+            },
+            "id": 3,
+            "previousEventId": 2,
+            "timestamp": "timestamp",
+            "type": "ExecutionFailed"
+          }
+        ],
+        "ResponseMetadata": {
+          "HTTPHeaders": {},
+          "HTTPStatusCode": 200
+        }
+      }
+    }
+  },
+  "tests/aws/services/stepfunctions/v2/base/test_base.py::TestSnfBase::test_state_fail_path": {
+    "recorded-date": "07-02-2024, 13:49:36",
+    "recorded-content": {
+      "get_execution_history": {
+        "events": [
+          {
+            "executionStartedEventDetails": {
+              "input": {
+                "Error": "error string",
+                "Cause": "cause string"
+              },
+              "inputDetails": {
+                "truncated": false
+              },
+              "roleArn": "snf_role_arn"
+            },
+            "id": 1,
+            "previousEventId": 0,
+            "timestamp": "timestamp",
+            "type": "ExecutionStarted"
+          },
+          {
+            "id": 2,
+            "previousEventId": 0,
+            "stateEnteredEventDetails": {
+              "input": {
+                "Error": "error string",
+                "Cause": "cause string"
+              },
+              "inputDetails": {
+                "truncated": false
+              },
+              "name": "FailState"
+            },
+            "timestamp": "timestamp",
+            "type": "FailStateEntered"
+          },
+          {
+            "executionFailedEventDetails": {
+              "cause": "cause string",
+              "error": "error string"
+            },
+            "id": 3,
+            "previousEventId": 2,
+            "timestamp": "timestamp",
+            "type": "ExecutionFailed"
+          }
+        ],
+        "ResponseMetadata": {
+          "HTTPHeaders": {},
+          "HTTPStatusCode": 200
+        }
+      }
+    }
+  },
+  "tests/aws/services/stepfunctions/v2/base/test_base.py::TestSnfBase::test_state_fail_intrinsic": {
+    "recorded-date": "07-02-2024, 13:49:50",
+    "recorded-content": {
+      "get_execution_history": {
+        "events": [
+          {
+            "executionStartedEventDetails": {
+              "input": {
+                "Error": "error string",
+                "Cause": "cause string"
+              },
+              "inputDetails": {
+                "truncated": false
+              },
+              "roleArn": "snf_role_arn"
+            },
+            "id": 1,
+            "previousEventId": 0,
+            "timestamp": "timestamp",
+            "type": "ExecutionStarted"
+          },
+          {
+            "id": 2,
+            "previousEventId": 0,
+            "stateEnteredEventDetails": {
+              "input": {
+                "Error": "error string",
+                "Cause": "cause string"
+              },
+              "inputDetails": {
+                "truncated": false
+              },
+              "name": "FailState"
+            },
+            "timestamp": "timestamp",
+            "type": "FailStateEntered"
+          },
+          {
+            "executionFailedEventDetails": {
+              "cause": "This is a custom error message for error string, caused by cause string.",
+              "error": "error string"
             },
             "id": 3,
             "previousEventId": 2,
@@ -49,7 +159,7 @@
     }
   },
   "tests/aws/services/stepfunctions/v2/base/test_base.py::TestSnfBase::test_state_fail_empty": {
-    "recorded-date": "05-09-2023, 19:17:14",
+    "recorded-date": "07-02-2024, 13:50:02",
     "recorded-content": {
       "get_execution_history": {
         "events": [
@@ -85,6 +195,144 @@
             "previousEventId": 2,
             "timestamp": "timestamp",
             "type": "ExecutionFailed"
+          }
+        ],
+        "ResponseMetadata": {
+          "HTTPHeaders": {},
+          "HTTPStatusCode": 200
+        }
+      }
+    }
+  },
+  "tests/aws/services/stepfunctions/v2/base/test_base.py::TestSnfBase::test_state_pass_result": {
+    "recorded-date": "07-02-2024, 13:50:16",
+    "recorded-content": {
+      "get_execution_history": {
+        "events": [
+          {
+            "executionStartedEventDetails": {
+              "input": {},
+              "inputDetails": {
+                "truncated": false
+              },
+              "roleArn": "snf_role_arn"
+            },
+            "id": 1,
+            "previousEventId": 0,
+            "timestamp": "timestamp",
+            "type": "ExecutionStarted"
+          },
+          {
+            "id": 2,
+            "previousEventId": 0,
+            "stateEnteredEventDetails": {
+              "input": {},
+              "inputDetails": {
+                "truncated": false
+              },
+              "name": "State_1"
+            },
+            "timestamp": "timestamp",
+            "type": "PassStateEntered"
+          },
+          {
+            "id": 3,
+            "previousEventId": 2,
+            "stateExitedEventDetails": {
+              "name": "State_1",
+              "output": {
+                "Arg1": "argument1"
+              },
+              "outputDetails": {
+                "truncated": false
+              }
+            },
+            "timestamp": "timestamp",
+            "type": "PassStateExited"
+          },
+          {
+            "executionSucceededEventDetails": {
+              "output": {
+                "Arg1": "argument1"
+              },
+              "outputDetails": {
+                "truncated": false
+              }
+            },
+            "id": 4,
+            "previousEventId": 3,
+            "timestamp": "timestamp",
+            "type": "ExecutionSucceeded"
+          }
+        ],
+        "ResponseMetadata": {
+          "HTTPHeaders": {},
+          "HTTPStatusCode": 200
+        }
+      }
+    }
+  },
+  "tests/aws/services/stepfunctions/v2/base/test_base.py::TestSnfBase::test_state_pass_result_jsonpaths": {
+    "recorded-date": "07-02-2024, 13:50:28",
+    "recorded-content": {
+      "get_execution_history": {
+        "events": [
+          {
+            "executionStartedEventDetails": {
+              "input": {},
+              "inputDetails": {
+                "truncated": false
+              },
+              "roleArn": "snf_role_arn"
+            },
+            "id": 1,
+            "previousEventId": 0,
+            "timestamp": "timestamp",
+            "type": "ExecutionStarted"
+          },
+          {
+            "id": 2,
+            "previousEventId": 0,
+            "stateEnteredEventDetails": {
+              "input": {},
+              "inputDetails": {
+                "truncated": false
+              },
+              "name": "State_1"
+            },
+            "timestamp": "timestamp",
+            "type": "PassStateEntered"
+          },
+          {
+            "id": 3,
+            "previousEventId": 2,
+            "stateExitedEventDetails": {
+              "name": "State_1",
+              "output": {
+                "unsupported1.$": "$.jsonpath",
+                "unsupported2.$": "$$"
+              },
+              "outputDetails": {
+                "truncated": false
+              }
+            },
+            "timestamp": "timestamp",
+            "type": "PassStateExited"
+          },
+          {
+            "executionSucceededEventDetails": {
+              "output": {
+                "unsupported1.$": "$.jsonpath",
+                "unsupported2.$": "$$"
+              },
+              "outputDetails": {
+                "truncated": false
+              }
+            },
+            "id": 4,
+            "previousEventId": 3,
+            "timestamp": "timestamp",
+            "type": "ExecutionSucceeded"
           }
         ],
         "ResponseMetadata": {
@@ -95,7 +343,7 @@
     }
   },
   "tests/aws/services/stepfunctions/v2/base/test_base.py::TestSnfBase::test_event_bridge_events_base": {
-    "recorded-date": "05-09-2023, 19:25:53",
+    "recorded-date": "07-02-2024, 13:56:58",
     "recorded-content": {
       "stepfunctions_events": [
         {
@@ -120,6 +368,10 @@
             "output": null,
             "stateMachineVersionArn": null,
             "stateMachineAliasArn": null,
+            "redriveCount": 0,
+            "redriveDate": null,
+            "redriveStatus": "NOT_REDRIVABLE",
+            "redriveStatusReason": "Execution is RUNNING and cannot be redriven",
             "inputDetails": {
               "included": true
             },
@@ -152,6 +404,10 @@
             },
             "stateMachineVersionArn": null,
             "stateMachineAliasArn": null,
+            "redriveCount": 0,
+            "redriveDate": null,
+            "redriveStatus": "NOT_REDRIVABLE",
+            "redriveStatusReason": "Execution is SUCCEEDED and cannot be redriven",
             "inputDetails": {
               "included": true
             },
@@ -165,8 +421,72 @@
       ]
     }
   },
+  "tests/aws/services/stepfunctions/v2/base/test_base.py::TestSnfBase::test_decl_version_1_0": {
+    "recorded-date": "07-02-2024, 13:52:02",
+    "recorded-content": {
+      "get_execution_history": {
+        "events": [
+          {
+            "executionStartedEventDetails": {
+              "input": {},
+              "inputDetails": {
+                "truncated": false
+              },
+              "roleArn": "snf_role_arn"
+            },
+            "id": 1,
+            "previousEventId": 0,
+            "timestamp": "timestamp",
+            "type": "ExecutionStarted"
+          },
+          {
+            "id": 2,
+            "previousEventId": 0,
+            "stateEnteredEventDetails": {
+              "input": {},
+              "inputDetails": {
+                "truncated": false
+              },
+              "name": "State_1"
+            },
+            "timestamp": "timestamp",
+            "type": "PassStateEntered"
+          },
+          {
+            "id": 3,
+            "previousEventId": 2,
+            "stateExitedEventDetails": {
+              "name": "State_1",
+              "output": {},
+              "outputDetails": {
+                "truncated": false
+              }
+            },
+            "timestamp": "timestamp",
+            "type": "PassStateExited"
+          },
+          {
+            "executionSucceededEventDetails": {
+              "output": {},
+              "outputDetails": {
+                "truncated": false
+              }
+            },
+            "id": 4,
+            "previousEventId": 3,
+            "timestamp": "timestamp",
+            "type": "ExecutionSucceeded"
+          }
+        ],
+        "ResponseMetadata": {
+          "HTTPHeaders": {},
+          "HTTPStatusCode": 200
+        }
+      }
+    }
+  },
   "tests/aws/services/stepfunctions/v2/base/test_base.py::TestSnfBase::test_query_context_object_values": {
-    "recorded-date": "05-09-2023, 19:18:47",
+    "recorded-date": "07-02-2024, 13:52:16",
     "recorded-content": {
       "get_execution_history": {
         "events": [
@@ -215,7 +535,8 @@
                     },
                     "StartTime": "start-time",
                     "Name": "<ExecArnPart_0idx>",
-                    "RoleArn": "snf_role_arn"
+                    "RoleArn": "snf_role_arn",
+                    "RedriveCount": 0
                   },
                   "execution_rolearn": "snf_role_arn",
                   "execution_name": "<ExecArnPart_0idx>",
@@ -243,7 +564,8 @@
                       },
                       "StartTime": "start-time",
                       "Name": "<ExecArnPart_0idx>",
-                      "RoleArn": "snf_role_arn"
+                      "RoleArn": "snf_role_arn",
+                      "RedriveCount": 0
                     },
                     "StateMachine": {
                       "Id": "arn:aws:states:<region>:111111111111:stateMachine:<ArnPart_0idx>",
@@ -278,7 +600,8 @@
                     },
                     "StartTime": "start-time",
                     "Name": "<ExecArnPart_0idx>",
-                    "RoleArn": "snf_role_arn"
+                    "RoleArn": "snf_role_arn",
+                    "RedriveCount": 0
                   },
                   "execution_rolearn": "snf_role_arn",
                   "execution_name": "<ExecArnPart_0idx>",
@@ -306,7 +629,8 @@
                       },
                       "StartTime": "start-time",
                       "Name": "<ExecArnPart_0idx>",
-                      "RoleArn": "snf_role_arn"
+                      "RoleArn": "snf_role_arn",
+                      "RedriveCount": 0
                     },
                     "StateMachine": {
                       "Id": "arn:aws:states:<region>:111111111111:stateMachine:<ArnPart_0idx>",
@@ -343,7 +667,8 @@
                     },
                     "StartTime": "start-time",
                     "Name": "<ExecArnPart_0idx>",
-                    "RoleArn": "snf_role_arn"
+                    "RoleArn": "snf_role_arn",
+                    "RedriveCount": 0
                   },
                   "execution_rolearn": "snf_role_arn",
                   "execution_name": "<ExecArnPart_0idx>",
@@ -371,7 +696,8 @@
                       },
                       "StartTime": "start-time",
                       "Name": "<ExecArnPart_0idx>",
-                      "RoleArn": "snf_role_arn"
+                      "RoleArn": "snf_role_arn",
+                      "RedriveCount": 0
                     },
                     "StateMachine": {
                       "Id": "arn:aws:states:<region>:111111111111:stateMachine:<ArnPart_0idx>",
@@ -393,7 +719,8 @@
                       },
                       "StartTime": "start-time",
                       "Name": "<ExecArnPart_0idx>",
-                      "RoleArn": "snf_role_arn"
+                      "RoleArn": "snf_role_arn",
+                      "RedriveCount": 0
                     },
                     "StateMachine": {
                       "Id": "arn:aws:states:<region>:111111111111:stateMachine:<ArnPart_0idx>",
@@ -425,7 +752,8 @@
                     },
                     "StartTime": "start-time",
                     "Name": "<ExecArnPart_0idx>",
-                    "RoleArn": "snf_role_arn"
+                    "RoleArn": "snf_role_arn",
+                    "RedriveCount": 0
                   },
                   "execution_rolearn": "snf_role_arn",
                   "execution_name": "<ExecArnPart_0idx>",
@@ -453,7 +781,8 @@
                       },
                       "StartTime": "start-time",
                       "Name": "<ExecArnPart_0idx>",
-                      "RoleArn": "snf_role_arn"
+                      "RoleArn": "snf_role_arn",
+                      "RedriveCount": 0
                     },
                     "StateMachine": {
                       "Id": "arn:aws:states:<region>:111111111111:stateMachine:<ArnPart_0idx>",
@@ -475,7 +804,8 @@
                       },
                       "StartTime": "start-time",
                       "Name": "<ExecArnPart_0idx>",
-                      "RoleArn": "snf_role_arn"
+                      "RoleArn": "snf_role_arn",
+                      "RedriveCount": 0
                     },
                     "StateMachine": {
                       "Id": "arn:aws:states:<region>:111111111111:stateMachine:<ArnPart_0idx>",
@@ -494,144 +824,6 @@
             },
             "id": 6,
             "previousEventId": 5,
-            "timestamp": "timestamp",
-            "type": "ExecutionSucceeded"
-          }
-        ],
-        "ResponseMetadata": {
-          "HTTPHeaders": {},
-          "HTTPStatusCode": 200
-        }
-      }
-    }
-  },
-  "tests/aws/services/stepfunctions/v2/base/test_base.py::TestSnfBase::test_state_pass_result": {
-    "recorded-date": "12-09-2023, 13:48:48",
-    "recorded-content": {
-      "get_execution_history": {
-        "events": [
-          {
-            "executionStartedEventDetails": {
-              "input": {},
-              "inputDetails": {
-                "truncated": false
-              },
-              "roleArn": "snf_role_arn"
-            },
-            "id": 1,
-            "previousEventId": 0,
-            "timestamp": "timestamp",
-            "type": "ExecutionStarted"
-          },
-          {
-            "id": 2,
-            "previousEventId": 0,
-            "stateEnteredEventDetails": {
-              "input": {},
-              "inputDetails": {
-                "truncated": false
-              },
-              "name": "State_1"
-            },
-            "timestamp": "timestamp",
-            "type": "PassStateEntered"
-          },
-          {
-            "id": 3,
-            "previousEventId": 2,
-            "stateExitedEventDetails": {
-              "name": "State_1",
-              "output": {
-                "Arg1": "argument1"
-              },
-              "outputDetails": {
-                "truncated": false
-              }
-            },
-            "timestamp": "timestamp",
-            "type": "PassStateExited"
-          },
-          {
-            "executionSucceededEventDetails": {
-              "output": {
-                "Arg1": "argument1"
-              },
-              "outputDetails": {
-                "truncated": false
-              }
-            },
-            "id": 4,
-            "previousEventId": 3,
-            "timestamp": "timestamp",
-            "type": "ExecutionSucceeded"
-          }
-        ],
-        "ResponseMetadata": {
-          "HTTPHeaders": {},
-          "HTTPStatusCode": 200
-        }
-      }
-    }
-  },
-  "tests/aws/services/stepfunctions/v2/base/test_base.py::TestSnfBase::test_state_pass_result_jsonpaths": {
-    "recorded-date": "12-09-2023, 13:49:50",
-    "recorded-content": {
-      "get_execution_history": {
-        "events": [
-          {
-            "executionStartedEventDetails": {
-              "input": {},
-              "inputDetails": {
-                "truncated": false
-              },
-              "roleArn": "snf_role_arn"
-            },
-            "id": 1,
-            "previousEventId": 0,
-            "timestamp": "timestamp",
-            "type": "ExecutionStarted"
-          },
-          {
-            "id": 2,
-            "previousEventId": 0,
-            "stateEnteredEventDetails": {
-              "input": {},
-              "inputDetails": {
-                "truncated": false
-              },
-              "name": "State_1"
-            },
-            "timestamp": "timestamp",
-            "type": "PassStateEntered"
-          },
-          {
-            "id": 3,
-            "previousEventId": 2,
-            "stateExitedEventDetails": {
-              "name": "State_1",
-              "output": {
-                "unsupported1.$": "$.jsonpath",
-                "unsupported2.$": "$$"
-              },
-              "outputDetails": {
-                "truncated": false
-              }
-            },
-            "timestamp": "timestamp",
-            "type": "PassStateExited"
-          },
-          {
-            "executionSucceededEventDetails": {
-              "output": {
-                "unsupported1.$": "$.jsonpath",
-                "unsupported2.$": "$$"
-              },
-              "outputDetails": {
-                "truncated": false
-              }
-            },
-            "id": 4,
-            "previousEventId": 3,
             "timestamp": "timestamp",
             "type": "ExecutionSucceeded"
           }
@@ -644,7 +836,7 @@
     }
   },
   "tests/aws/services/stepfunctions/v2/base/test_base.py::TestSnfBase::test_state_pass_result_null_input_output_paths": {
-    "recorded-date": "01-12-2023, 17:13:46",
+    "recorded-date": "07-02-2024, 13:52:29",
     "recorded-content": {
       "get_execution_history": {
         "events": [
@@ -779,352 +971,14 @@
       }
     }
   },
-  "tests/aws/services/stepfunctions/v2/base/test_base.py::TestSnfBase::test_decl_version_1_0": {
-    "recorded-date": "27-12-2023, 17:40:46",
+  "tests/aws/services/stepfunctions/v2/base/test_base.py::TestSnfBase::test_state_pass_regex_json_path_base": {
+    "recorded-date": "07-02-2024, 13:52:55",
     "recorded-content": {
       "get_execution_history": {
         "events": [
           {
             "executionStartedEventDetails": {
-              "input": {},
-              "inputDetails": {
-                "truncated": false
-              },
-              "roleArn": "snf_role_arn"
-            },
-            "id": 1,
-            "previousEventId": 0,
-            "timestamp": "timestamp",
-            "type": "ExecutionStarted"
-          },
-          {
-            "id": 2,
-            "previousEventId": 0,
-            "stateEnteredEventDetails": {
-              "input": {},
-              "inputDetails": {
-                "truncated": false
-              },
-              "name": "State_1"
-            },
-            "timestamp": "timestamp",
-            "type": "PassStateEntered"
-          },
-          {
-            "id": 3,
-            "previousEventId": 2,
-            "stateExitedEventDetails": {
-              "name": "State_1",
-              "output": {},
-              "outputDetails": {
-                "truncated": false
-              }
-            },
-            "timestamp": "timestamp",
-            "type": "PassStateExited"
-          },
-          {
-            "executionSucceededEventDetails": {
-              "output": {},
-              "outputDetails": {
-                "truncated": false
-              }
-            },
-            "id": 4,
-            "previousEventId": 3,
-            "timestamp": "timestamp",
-            "type": "ExecutionSucceeded"
-          }
-        ],
-        "ResponseMetadata": {
-          "HTTPHeaders": {},
-          "HTTPStatusCode": 200
-        }
-      }
-    }
-  },
-<<<<<<< HEAD
-  "tests/aws/services/stepfunctions/v2/base/test_base.py::TestSnfBase::test_state_pass_regex_json_path": {
-    "recorded-date": "08-01-2024, 09:33:56",
-=======
-  "tests/aws/services/stepfunctions/v2/base/test_base.py::TestSnfBase::test_state_fail_path": {
-    "recorded-date": "26-01-2024, 18:39:53",
->>>>>>> 92515283
-    "recorded-content": {
-      "get_execution_history": {
-        "events": [
-          {
-            "executionStartedEventDetails": {
-              "input": {
-<<<<<<< HEAD
-                "users": [
-                  {
-                    "year": 1997,
-                    "name": "User1997",
-                    "status": 0
-                  },
-                  {
-                    "year": 1998,
-                    "name": "User1998",
-                    "status": 0
-                  },
-                  {
-                    "year": 1999,
-                    "last": "User1999",
-                    "status": 0
-                  },
-                  {
-                    "year": 2000,
-                    "last": "User2000",
-                    "status": 1
-                  },
-                  {
-                    "year": 2001,
-                    "last": "User2001",
-                    "status": 2
-                  }
-                ]
-=======
-                "Error": "error string",
-                "Cause": "cause string"
->>>>>>> 92515283
-              },
-              "inputDetails": {
-                "truncated": false
-              },
-              "roleArn": "snf_role_arn"
-            },
-            "id": 1,
-            "previousEventId": 0,
-            "timestamp": "timestamp",
-            "type": "ExecutionStarted"
-          },
-          {
-            "id": 2,
-            "previousEventId": 0,
-            "stateEnteredEventDetails": {
-              "input": {
-<<<<<<< HEAD
-                "users": [
-                  {
-                    "year": 1997,
-                    "name": "User1997",
-                    "status": 0
-                  },
-                  {
-                    "year": 1998,
-                    "name": "User1998",
-                    "status": 0
-                  },
-                  {
-                    "year": 1999,
-                    "last": "User1999",
-                    "status": 0
-                  },
-                  {
-                    "year": 2000,
-                    "last": "User2000",
-                    "status": 1
-                  },
-                  {
-                    "year": 2001,
-                    "last": "User2001",
-                    "status": 2
-                  }
-                ]
-=======
-                "Error": "error string",
-                "Cause": "cause string"
->>>>>>> 92515283
-              },
-              "inputDetails": {
-                "truncated": false
-              },
-<<<<<<< HEAD
-              "name": "State0"
-            },
-            "timestamp": "timestamp",
-            "type": "PassStateEntered"
-          },
-          {
-            "id": 3,
-            "previousEventId": 2,
-            "stateExitedEventDetails": {
-              "name": "State0",
-              "output": "[{\"year\":1997,\"name\":\"User1997\",\"status\":0},{\"year\":1998,\"name\":\"User1998\",\"status\":0},{\"year\":1999,\"last\":\"User1999\",\"status\":0}]",
-              "outputDetails": {
-                "truncated": false
-              }
-            },
-            "timestamp": "timestamp",
-            "type": "PassStateExited"
-          },
-          {
-            "id": 4,
-            "previousEventId": 3,
-            "stateEnteredEventDetails": {
-              "input": "[{\"year\":1997,\"name\":\"User1997\",\"status\":0},{\"year\":1998,\"name\":\"User1998\",\"status\":0},{\"year\":1999,\"last\":\"User1999\",\"status\":0}]",
-              "inputDetails": {
-                "truncated": false
-              },
-              "name": "State1"
-            },
-            "timestamp": "timestamp",
-            "type": "PassStateEntered"
-          },
-          {
-            "id": 5,
-            "previousEventId": 4,
-            "stateExitedEventDetails": {
-              "name": "State1",
-              "output": "[{\"year\":1997,\"name\":\"User1997\",\"status\":0},{\"year\":1998,\"name\":\"User1998\",\"status\":0},{\"year\":1999,\"last\":\"User1999\",\"status\":0}]",
-              "outputDetails": {
-                "truncated": false
-              }
-            },
-            "timestamp": "timestamp",
-            "type": "PassStateExited"
-          },
-          {
-            "id": 6,
-            "previousEventId": 5,
-            "stateEnteredEventDetails": {
-              "input": "[{\"year\":1997,\"name\":\"User1997\",\"status\":0},{\"year\":1998,\"name\":\"User1998\",\"status\":0},{\"year\":1999,\"last\":\"User1999\",\"status\":0}]",
-              "inputDetails": {
-                "truncated": false
-              },
-              "name": "State2"
-            },
-            "timestamp": "timestamp",
-            "type": "PassStateEntered"
-          },
-          {
-            "id": 7,
-            "previousEventId": 6,
-            "stateExitedEventDetails": {
-              "name": "State2",
-              "output": {
-                "InputValue": [
-                  {
-                    "year": 1997,
-                    "name": "User1997",
-                    "status": 0
-                  },
-                  {
-                    "year": 1998,
-                    "name": "User1998",
-                    "status": 0
-                  },
-                  {
-                    "year": 1999,
-                    "last": "User1999",
-                    "status": 0
-                  }
-                ],
-                "FromInput": "[{\"year\":1997,\"name\":\"User1997\",\"status\":0},{\"year\":1998,\"name\":\"User1998\",\"status\":0}]"
-              },
-              "outputDetails": {
-                "truncated": false
-              }
-            },
-            "timestamp": "timestamp",
-            "type": "PassStateExited"
-          },
-          {
-            "id": 8,
-            "previousEventId": 7,
-            "stateEnteredEventDetails": {
-              "input": {
-                "InputValue": [
-                  {
-                    "year": 1997,
-                    "name": "User1997",
-                    "status": 0
-                  },
-                  {
-                    "year": 1998,
-                    "name": "User1998",
-                    "status": 0
-                  },
-                  {
-                    "year": 1999,
-                    "last": "User1999",
-                    "status": 0
-                  }
-                ],
-                "FromInput": "[{\"year\":1997,\"name\":\"User1997\",\"status\":0},{\"year\":1998,\"name\":\"User1998\",\"status\":0}]"
-              },
-              "inputDetails": {
-                "truncated": false
-              },
-              "name": "State3"
-            },
-            "timestamp": "timestamp",
-            "type": "PassStateEntered"
-          },
-          {
-            "id": 9,
-            "previousEventId": 8,
-            "stateExitedEventDetails": {
-              "name": "State3",
-              "output": "[\"User1997\",\"User1998\"]",
-              "outputDetails": {
-                "truncated": false
-              }
-            },
-            "timestamp": "timestamp",
-            "type": "PassStateExited"
-          },
-          {
-            "executionSucceededEventDetails": {
-              "output": "[\"User1997\",\"User1998\"]",
-              "outputDetails": {
-                "truncated": false
-              }
-            },
-            "id": 10,
-            "previousEventId": 9,
-            "timestamp": "timestamp",
-            "type": "ExecutionSucceeded"
-=======
-              "name": "FailState"
-            },
-            "timestamp": "timestamp",
-            "type": "FailStateEntered"
-          },
-          {
-            "executionFailedEventDetails": {
-              "cause": "cause string",
-              "error": "error string"
-            },
-            "id": 3,
-            "previousEventId": 2,
-            "timestamp": "timestamp",
-            "type": "ExecutionFailed"
->>>>>>> 92515283
-          }
-        ],
-        "ResponseMetadata": {
-          "HTTPHeaders": {},
-          "HTTPStatusCode": 200
-        }
-      }
-    }
-  },
-<<<<<<< HEAD
-  "tests/aws/services/stepfunctions/v2/base/test_base.py::TestSnfBase::test_state_pass_regex_json_path_base": {
-    "recorded-date": "08-01-2024, 09:43:06",
-=======
-  "tests/aws/services/stepfunctions/v2/base/test_base.py::TestSnfBase::test_state_fail_intrinsic": {
-    "recorded-date": "26-01-2024, 18:40:37",
->>>>>>> 92515283
-    "recorded-content": {
-      "get_execution_history": {
-        "events": [
-          {
-            "executionStartedEventDetails": {
-              "input": {
-<<<<<<< HEAD
+              "input": {
                 "users": [
                   {
                     "year": 1997,
@@ -1135,10 +989,6 @@
                     "status": 1
                   }
                 ]
-=======
-                "Error": "error string",
-                "Cause": "cause string"
->>>>>>> 92515283
               },
               "inputDetails": {
                 "truncated": false
@@ -1155,7 +1005,6 @@
             "previousEventId": 0,
             "stateEnteredEventDetails": {
               "input": {
-<<<<<<< HEAD
                 "users": [
                   {
                     "year": 1997,
@@ -1166,15 +1015,10 @@
                     "status": 1
                   }
                 ]
-=======
-                "Error": "error string",
-                "Cause": "cause string"
->>>>>>> 92515283
-              },
-              "inputDetails": {
-                "truncated": false
-              },
-<<<<<<< HEAD
+              },
+              "inputDetails": {
+                "truncated": false
+              },
               "name": "State0"
             },
             "timestamp": "timestamp",
@@ -1218,22 +1062,6 @@
             "previousEventId": 3,
             "timestamp": "timestamp",
             "type": "ExecutionSucceeded"
-=======
-              "name": "FailState"
-            },
-            "timestamp": "timestamp",
-            "type": "FailStateEntered"
-          },
-          {
-            "executionFailedEventDetails": {
-              "cause": "This is a custom error message for error string, caused by cause string.",
-              "error": "error string"
-            },
-            "id": 3,
-            "previousEventId": 2,
-            "timestamp": "timestamp",
-            "type": "ExecutionFailed"
->>>>>>> 92515283
           }
         ],
         "ResponseMetadata": {
