import datetime
import json
import re

import pytest

from localstack.testing.aws.util import is_aws_cloud
from localstack.testing.pytest import markers
from localstack.testing.snapshots.transformer import JsonpathTransformer
from localstack.utils.strings import short_uid
from tests.aws.services.stepfunctions.templates.base.base_templates import BaseTemplate
from tests.aws.services.stepfunctions.utils import (
    await_execution_success,
    create_and_record_events,
    create_and_record_execution,
)


@markers.snapshot.skip_snapshot_verify(paths=["$..loggingConfiguration", "$..tracingConfiguration"])
class TestSnfBase:
    @markers.aws.validated
    def test_state_fail(
        self,
        aws_client,
        create_iam_role_for_sfn,
        create_state_machine,
        sfn_snapshot,
    ):
        template = BaseTemplate.load_sfn_template(BaseTemplate.BASE_RAISE_FAILURE)
        definition = json.dumps(template)

        exec_input = json.dumps({})
        create_and_record_execution(
            aws_client.stepfunctions,
            create_iam_role_for_sfn,
            create_state_machine,
            sfn_snapshot,
            definition,
            exec_input,
        )

    @markers.aws.validated
    def test_state_fail_empty(
        self,
        aws_client,
        create_iam_role_for_sfn,
        create_state_machine,
        sfn_snapshot,
    ):
        template = BaseTemplate.load_sfn_template(BaseTemplate.RAISE_EMPTY_FAILURE)
        definition = json.dumps(template)

        exec_input = json.dumps({})
        create_and_record_execution(
            aws_client.stepfunctions,
            create_iam_role_for_sfn,
            create_state_machine,
            sfn_snapshot,
            definition,
            exec_input,
        )

    @markers.aws.validated
    def test_state_pass_result(
        self,
        aws_client,
        create_iam_role_for_sfn,
        create_state_machine,
        sfn_snapshot,
    ):
        template = BaseTemplate.load_sfn_template(BaseTemplate.BASE_PASS_RESULT)
        definition = json.dumps(template)

        exec_input = json.dumps({})
        create_and_record_execution(
            aws_client.stepfunctions,
            create_iam_role_for_sfn,
            create_state_machine,
            sfn_snapshot,
            definition,
            exec_input,
        )

    @markers.aws.validated
    def test_state_pass_result_jsonpaths(
        self,
        aws_client,
        create_iam_role_for_sfn,
        create_state_machine,
        sfn_snapshot,
    ):
        template = BaseTemplate.load_sfn_template(BaseTemplate.BASE_PASS_RESULT)
        template["States"]["State_1"]["Result"] = {
            "unsupported1.$": "$.jsonpath",
            "unsupported2.$": "$$",
        }
        definition = json.dumps(template)

        exec_input = json.dumps({})
        create_and_record_execution(
            aws_client.stepfunctions,
            create_iam_role_for_sfn,
            create_state_machine,
            sfn_snapshot,
            definition,
            exec_input,
        )

    @markers.aws.validated
    def test_event_bridge_events_base(
        self,
        create_iam_role_for_sfn,
        create_state_machine,
        sfn_events_to_sqs_queue,
        aws_client,
        sfn_snapshot,
    ):
        template = BaseTemplate.load_sfn_template(BaseTemplate.BASE_WAIT_1_MIN)
        template["States"]["State_1"]["Seconds"] = 60 if is_aws_cloud() else 1
        definition = json.dumps(template)
        execution_input = json.dumps(dict())
        create_and_record_events(
            create_iam_role_for_sfn,
            create_state_machine,
            sfn_events_to_sqs_queue,
            aws_client,
            sfn_snapshot,
            definition,
            execution_input,
        )

    @pytest.mark.skip(reason="flaky")  # FIXME
    @markers.aws.needs_fixing
    def test_event_bridge_events_failure(
        self,
        create_iam_role_for_sfn,
        create_state_machine,
        sfn_events_to_sqs_queue,
        aws_client,
        sfn_snapshot,
    ):
        template = BaseTemplate.load_sfn_template(BaseTemplate.WAIT_AND_FAIL)
        template["States"]["State_1"]["Seconds"] = 60 if is_aws_cloud() else 1
        definition = json.dumps(template)

        exec_input = json.dumps({})
        create_and_record_events(
            create_iam_role_for_sfn,
            create_state_machine,
            sfn_events_to_sqs_queue,
            aws_client,
            sfn_snapshot,
            definition,
            exec_input,
        )

    @markers.aws.validated
    def test_query_context_object_values(
        self,
        create_iam_role_for_sfn,
        create_state_machine,
        aws_client,
        sfn_snapshot,
    ):
        sfn_snapshot.add_transformer(
            JsonpathTransformer(
                jsonpath="$..StartTime", replacement="start-time", replace_reference=False
            )
        )
        sfn_snapshot.add_transformer(
            JsonpathTransformer(
                jsonpath="$..execution_starttime", replacement="start-time", replace_reference=False
            )
        )
        sfn_snapshot.add_transformer(
            JsonpathTransformer(
                jsonpath="$..EnteredTime", replacement="entered-time", replace_reference=False
            )
        )
        sfn_snapshot.add_transformer(
            JsonpathTransformer(
                jsonpath="$..state_enteredtime", replacement="entered-time", replace_reference=False
            )
        )

        template = BaseTemplate.load_sfn_template(BaseTemplate.QUERY_CONTEXT_OBJECT_VALUES)
        definition = json.dumps(template)

        exec_input = json.dumps({"message": "HelloWorld!"})
        create_and_record_execution(
            aws_client.stepfunctions,
            create_iam_role_for_sfn,
            create_state_machine,
            sfn_snapshot,
            definition,
            exec_input,
        )

    @markers.aws.validated
<<<<<<< HEAD
    def test_state_pass_result_null_input_output_paths(
=======
    def test_execution_dateformat(
>>>>>>> 900dc28e
        self,
        aws_client,
        create_iam_role_for_sfn,
        create_state_machine,
<<<<<<< HEAD
        sfn_snapshot,
    ):
        template = BaseTemplate.load_sfn_template(BaseTemplate.PASS_RESULT_NULL_INPUT_OUTPUT_PATHS)
        definition = json.dumps(template)

        exec_input = json.dumps({"InputValue": 0})
        create_and_record_execution(
            aws_client.stepfunctions,
            create_iam_role_for_sfn,
            create_state_machine,
            sfn_snapshot,
            definition,
            exec_input,
        )
=======
    ):
        """
        When returning timestamps as strings, StepFunctions uses a format like this:
        "2023-11-21T06:27:31.545Z"

        It's similar to the one used for Wait and Choice states but with the small difference of including milliseconds.

        It has 3-digit precision on the second (i.e. millisecond precision) and is *always* terminated by a Z.
        When testing, it seems to always return a UTC time zone (signaled by the Z character at the end).
        """
        template = BaseTemplate.load_sfn_template(BaseTemplate.PASS_START_TIME)
        definition = json.dumps(template)

        sm_name = f"test-dateformat-machine-{short_uid()}"
        sm = create_state_machine(
            name=sm_name, definition=definition, roleArn=create_iam_role_for_sfn()
        )

        sm_arn = sm["stateMachineArn"]
        execution = aws_client.stepfunctions.start_execution(stateMachineArn=sm_arn, input="{}")
        execution_arn = execution["executionArn"]
        await_execution_success(aws_client.stepfunctions, execution_arn)
        execution_done = aws_client.stepfunctions.describe_execution(executionArn=execution_arn)

        # Since snapshots currently transform any timestamp-like value to a generic token,
        # we handle the assertions here manually

        # check that date format conforms to AWS spec e.g. "2023-11-21T06:27:31.545Z"
        date_regex = r"\d{4}-\d{2}-\d{2}T\d{2}:\d{2}:\d{2}.\d{3}Z"
        context_start_time = json.loads(execution_done["output"])["out1"]
        assert re.match(date_regex, context_start_time)

        # make sure execution start time on the API side is the same as the one returned internally when accessing the context object
        d = execution_done["startDate"].astimezone(datetime.UTC)
        serialized_date = f'{d.strftime("%Y-%m-%dT%H:%M:%S.%f")[:-3]}Z'
        assert context_start_time == serialized_date
>>>>>>> 900dc28e
<|MERGE_RESOLUTION|>--- conflicted
+++ resolved
@@ -196,32 +196,33 @@
             exec_input,
         )
 
-    @markers.aws.validated
-<<<<<<< HEAD
     def test_state_pass_result_null_input_output_paths(
-=======
+        self,
+        aws_client,
+        create_iam_role_for_sfn,
+        create_state_machine,
+        sfn_snapshot,
+    ):
+        template = BaseTemplate.load_sfn_template(BaseTemplate.PASS_RESULT_NULL_INPUT_OUTPUT_PATHS)
+        definition = json.dumps(template)
+
+        exec_input = json.dumps({"InputValue": 0})
+        create_and_record_execution(
+            aws_client.stepfunctions,
+            create_iam_role_for_sfn,
+            create_state_machine,
+            sfn_snapshot,
+            definition,
+            exec_input,
+        )
+
+    @markers.aws.validated
     def test_execution_dateformat(
->>>>>>> 900dc28e
-        self,
-        aws_client,
-        create_iam_role_for_sfn,
-        create_state_machine,
-<<<<<<< HEAD
-        sfn_snapshot,
-    ):
-        template = BaseTemplate.load_sfn_template(BaseTemplate.PASS_RESULT_NULL_INPUT_OUTPUT_PATHS)
-        definition = json.dumps(template)
-
-        exec_input = json.dumps({"InputValue": 0})
-        create_and_record_execution(
-            aws_client.stepfunctions,
-            create_iam_role_for_sfn,
-            create_state_machine,
-            sfn_snapshot,
-            definition,
-            exec_input,
-        )
-=======
+        self,
+        aws_client,
+        create_iam_role_for_sfn,
+        create_state_machine,
+        sfn_snapshot,
     ):
         """
         When returning timestamps as strings, StepFunctions uses a format like this:
@@ -257,5 +258,4 @@
         # make sure execution start time on the API side is the same as the one returned internally when accessing the context object
         d = execution_done["startDate"].astimezone(datetime.UTC)
         serialized_date = f'{d.strftime("%Y-%m-%dT%H:%M:%S.%f")[:-3]}Z'
-        assert context_start_time == serialized_date
->>>>>>> 900dc28e
+        assert context_start_time == serialized_date