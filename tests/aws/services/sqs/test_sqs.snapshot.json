{
  "tests/aws/services/sqs/test_sqs.py::TestSqsProvider::test_send_receive_max_number_of_messages[sqs]": {
    "recorded-date": "30-04-2024, 13:32:56",
    "recorded-content": {
      "send_max_number_of_messages": {
        "Error": {
          "Code": "InvalidParameterValue",
          "Message": "Value 11 for parameter MaxNumberOfMessages is invalid. Reason: Must be between 1 and 10, if provided.",
          "QueryErrorCode": "InvalidParameterValueException",
          "Type": "Sender"
        },
        "ResponseMetadata": {
          "HTTPHeaders": {},
          "HTTPStatusCode": 400
        }
      }
    }
  },
  "tests/aws/services/sqs/test_sqs.py::TestSqsProvider::test_send_receive_max_number_of_messages[sqs_query]": {
    "recorded-date": "30-04-2024, 13:32:57",
    "recorded-content": {
      "send_max_number_of_messages": {
        "Error": {
          "Code": "InvalidParameterValue",
          "Detail": null,
          "Message": "Value 11 for parameter MaxNumberOfMessages is invalid. Reason: Must be between 1 and 10, if provided.",
          "Type": "Sender"
        },
        "ResponseMetadata": {
          "HTTPHeaders": {},
          "HTTPStatusCode": 400
        }
      }
    }
  },
  "tests/aws/services/sqs/test_sqs.py::TestSqsProvider::test_send_oversized_message[sqs]": {
    "recorded-date": "30-04-2024, 13:32:59",
    "recorded-content": {
      "send_oversized_message": {
        "Error": {
          "Code": "InvalidParameterValue",
          "Message": "One or more parameters are invalid. Reason: Message must be shorter than 262144 bytes.",
          "QueryErrorCode": "InvalidParameterValueException",
          "Type": "Sender"
        },
        "ResponseMetadata": {
          "HTTPHeaders": {},
          "HTTPStatusCode": 400
        }
      }
    }
  },
  "tests/aws/services/sqs/test_sqs.py::TestSqsProvider::test_send_oversized_message[sqs_query]": {
    "recorded-date": "30-04-2024, 13:33:01",
    "recorded-content": {
      "send_oversized_message": {
        "Error": {
          "Code": "InvalidParameterValue",
          "Detail": null,
          "Message": "One or more parameters are invalid. Reason: Message must be shorter than 262144 bytes.",
          "Type": "Sender"
        },
        "ResponseMetadata": {
          "HTTPHeaders": {},
          "HTTPStatusCode": 400
        }
      }
    }
  },
  "tests/aws/services/sqs/test_sqs.py::TestSqsProvider::test_send_message_with_updated_maximum_message_size[sqs]": {
    "recorded-date": "30-04-2024, 13:33:02",
    "recorded-content": {
      "send_oversized_message": {
        "Error": {
          "Code": "InvalidParameterValue",
          "Message": "One or more parameters are invalid. Reason: Message must be shorter than 1024 bytes.",
          "QueryErrorCode": "InvalidParameterValueException",
          "Type": "Sender"
        },
        "ResponseMetadata": {
          "HTTPHeaders": {},
          "HTTPStatusCode": 400
        }
      }
    }
  },
  "tests/aws/services/sqs/test_sqs.py::TestSqsProvider::test_send_message_with_updated_maximum_message_size[sqs_query]": {
    "recorded-date": "30-04-2024, 13:33:04",
    "recorded-content": {
      "send_oversized_message": {
        "Error": {
          "Code": "InvalidParameterValue",
          "Detail": null,
          "Message": "One or more parameters are invalid. Reason: Message must be shorter than 1024 bytes.",
          "Type": "Sender"
        },
        "ResponseMetadata": {
          "HTTPHeaders": {},
          "HTTPStatusCode": 400
        }
      }
    }
  },
  "tests/aws/services/sqs/test_sqs.py::TestSqsProvider::test_send_message_batch_with_oversized_contents[sqs]": {
    "recorded-date": "30-04-2024, 13:33:06",
    "recorded-content": {
      "send_oversized_message_batch": {
        "Error": {
          "Code": "AWS.SimpleQueueService.BatchRequestTooLong",
          "Message": "Batch requests cannot be longer than 262144 bytes. You have sent 262145 bytes.",
          "QueryErrorCode": "BatchRequestTooLong",
          "Type": "Sender"
        },
        "ResponseMetadata": {
          "HTTPHeaders": {},
          "HTTPStatusCode": 400
        }
      }
    }
  },
  "tests/aws/services/sqs/test_sqs.py::TestSqsProvider::test_send_message_batch_with_oversized_contents[sqs_query]": {
    "recorded-date": "30-04-2024, 13:33:08",
    "recorded-content": {
      "send_oversized_message_batch": {
        "Error": {
          "Code": "AWS.SimpleQueueService.BatchRequestTooLong",
          "Detail": null,
          "Message": "Batch requests cannot be longer than 262144 bytes. You have sent 262145 bytes.",
          "Type": "Sender"
        },
        "ResponseMetadata": {
          "HTTPHeaders": {},
          "HTTPStatusCode": 400
        }
      }
    }
  },
  "tests/aws/services/sqs/test_sqs.py::TestSqsProvider::test_send_message_batch_with_oversized_contents_with_updated_maximum_message_size[sqs]": {
    "recorded-date": "30-04-2024, 13:33:09",
    "recorded-content": {
      "send_oversized_message_batch": {
        "Successful": [
          {
            "Id": "1",
            "MD5OfMessageAttributes": "a45daa70926828a2f0a1db3418e6feb4",
            "MD5OfMessageBody": "f44facf5a7ee0af446ecf3e0f854441e",
            "MessageId": "<uuid:1>"
          },
          {
            "Id": "2",
            "MD5OfMessageBody": "0cc175b9c0f1b6a831c399e269772661",
            "MessageId": "<uuid:2>"
          }
        ],
        "ResponseMetadata": {
          "HTTPHeaders": {},
          "HTTPStatusCode": 200
        }
      }
    }
  },
  "tests/aws/services/sqs/test_sqs.py::TestSqsProvider::test_send_message_batch_with_oversized_contents_with_updated_maximum_message_size[sqs_query]": {
    "recorded-date": "30-04-2024, 13:33:10",
    "recorded-content": {
      "send_oversized_message_batch": {
        "Successful": [
          {
            "Id": "1",
            "MD5OfMessageAttributes": "a45daa70926828a2f0a1db3418e6feb4",
            "MD5OfMessageBody": "f44facf5a7ee0af446ecf3e0f854441e",
            "MessageId": "<uuid:1>"
          },
          {
            "Id": "2",
            "MD5OfMessageBody": "0cc175b9c0f1b6a831c399e269772661",
            "MessageId": "<uuid:2>"
          }
        ],
        "ResponseMetadata": {
          "HTTPHeaders": {},
          "HTTPStatusCode": 200
        }
      }
    }
  },
  "tests/aws/services/sqs/test_sqs.py::TestSqsProvider::test_tag_untag_queue[sqs]": {
    "recorded-date": "30-04-2024, 13:35:30",
    "recorded-content": {
      "get-tag-1": {
        "Tags": {
          "tag1": "value1",
          "tag2": "value2",
          "tag3": ""
        },
        "ResponseMetadata": {
          "HTTPHeaders": {},
          "HTTPStatusCode": 200
        }
      },
      "get-tag-2": {
        "Tags": {
          "tag2": "value2"
        },
        "ResponseMetadata": {
          "HTTPHeaders": {},
          "HTTPStatusCode": 200
        }
      },
      "get-tag-after-untag": {
        "ResponseMetadata": {
          "HTTPHeaders": {},
          "HTTPStatusCode": 200
        }
      }
    }
  },
  "tests/aws/services/sqs/test_sqs.py::TestSqsProvider::test_tag_untag_queue[sqs_query]": {
    "recorded-date": "30-04-2024, 13:35:33",
    "recorded-content": {
      "get-tag-1": {
        "Tags": {
          "tag1": "value1",
          "tag2": "value2",
          "tag3": ""
        },
        "ResponseMetadata": {
          "HTTPHeaders": {},
          "HTTPStatusCode": 200
        }
      },
      "get-tag-2": {
        "Tags": {
          "tag2": "value2"
        },
        "ResponseMetadata": {
          "HTTPHeaders": {},
          "HTTPStatusCode": 200
        }
      },
      "get-tag-after-untag": {
        "ResponseMetadata": {
          "HTTPHeaders": {},
          "HTTPStatusCode": 200
        }
      }
    }
  },
  "tests/aws/services/sqs/test_sqs.py::TestSqsProvider::test_create_fifo_queue_with_different_attributes_raises_error[sqs]": {
    "recorded-date": "30-04-2024, 13:33:13",
    "recorded-content": {
      "queue-already-exists": {
        "Error": {
          "Code": "QueueAlreadyExists",
          "Message": "A queue already exists with the same name and a different value for attribute ContentBasedDeduplication",
          "QueryErrorCode": "QueueNameExists",
          "Type": "Sender"
        },
        "ResponseMetadata": {
          "HTTPHeaders": {},
          "HTTPStatusCode": 400
        }
      }
    }
  },
  "tests/aws/services/sqs/test_sqs.py::TestSqsProvider::test_create_fifo_queue_with_different_attributes_raises_error[sqs_query]": {
    "recorded-date": "30-04-2024, 13:33:14",
    "recorded-content": {
      "queue-already-exists": {
        "Error": {
          "Code": "QueueAlreadyExists",
          "Message": "A queue already exists with the same name and a different value for attribute ContentBasedDeduplication",
          "QueryErrorCode": "QueueNameExists",
          "Type": "Sender"
        },
        "ResponseMetadata": {
          "HTTPHeaders": {},
          "HTTPStatusCode": 400
        }
      }
    }
  },
  "tests/aws/services/sqs/test_sqs.py::TestSqsProvider::test_create_queue_with_different_attributes_raises_exception[sqs]": {
    "recorded-date": "30-04-2024, 13:33:18",
    "recorded-content": {
      "create_queue_01": {
        "Error": {
          "Code": "QueueAlreadyExists",
          "Message": "A queue already exists with the same name and a different value for attribute DelaySeconds",
          "QueryErrorCode": "QueueNameExists",
          "Type": "Sender"
        },
        "ResponseMetadata": {
          "HTTPHeaders": {},
          "HTTPStatusCode": 400
        }
      },
      "create_queue_02": {
        "Error": {
          "Code": "QueueAlreadyExists",
          "Message": "A queue already exists with the same name and a different value for attribute DelaySeconds",
          "QueryErrorCode": "QueueNameExists",
          "Type": "Sender"
        },
        "ResponseMetadata": {
          "HTTPHeaders": {},
          "HTTPStatusCode": 400
        }
      }
    }
  },
  "tests/aws/services/sqs/test_sqs.py::TestSqsProvider::test_create_queue_with_different_attributes_raises_exception[sqs_query]": {
    "recorded-date": "30-04-2024, 13:33:20",
    "recorded-content": {
      "create_queue_01": {
        "Error": {
          "Code": "QueueAlreadyExists",
          "Message": "A queue already exists with the same name and a different value for attribute DelaySeconds",
          "QueryErrorCode": "QueueNameExists",
          "Type": "Sender"
        },
        "ResponseMetadata": {
          "HTTPHeaders": {},
          "HTTPStatusCode": 400
        }
      },
      "create_queue_02": {
        "Error": {
          "Code": "QueueAlreadyExists",
          "Message": "A queue already exists with the same name and a different value for attribute DelaySeconds",
          "QueryErrorCode": "QueueNameExists",
          "Type": "Sender"
        },
        "ResponseMetadata": {
          "HTTPHeaders": {},
          "HTTPStatusCode": 400
        }
      }
    }
  },
  "tests/aws/services/sqs/test_sqs.py::TestSqsProvider::test_create_and_update_queue_attributes[sqs]": {
    "recorded-date": "30-04-2024, 13:33:21",
    "recorded-content": {
      "get_queue_attributes": {
        "Attributes": {
          "ApproximateNumberOfMessages": "0",
          "ApproximateNumberOfMessagesDelayed": "0",
          "ApproximateNumberOfMessagesNotVisible": "0",
          "CreatedTimestamp": "timestamp",
          "DelaySeconds": "0",
          "LastModifiedTimestamp": "timestamp",
          "MaximumMessageSize": "262144",
          "MessageRetentionPeriod": "604800",
          "QueueArn": "arn:<partition>:sqs:<region>:111111111111:<resource:1>",
          "ReceiveMessageWaitTimeSeconds": "10",
          "SqsManagedSseEnabled": "true",
          "VisibilityTimeout": "20"
        },
        "ResponseMetadata": {
          "HTTPHeaders": {},
          "HTTPStatusCode": 200
        }
      },
      "get_updated_queue_attributes": {
        "Attributes": {
          "ApproximateNumberOfMessages": "0",
          "ApproximateNumberOfMessagesDelayed": "0",
          "ApproximateNumberOfMessagesNotVisible": "0",
          "CreatedTimestamp": "timestamp",
          "DelaySeconds": "420",
          "LastModifiedTimestamp": "timestamp",
          "MaximumMessageSize": "2048",
          "MessageRetentionPeriod": "604800",
          "QueueArn": "arn:<partition>:sqs:<region>:111111111111:<resource:1>",
          "ReceiveMessageWaitTimeSeconds": "10",
          "SqsManagedSseEnabled": "true",
          "VisibilityTimeout": "69"
        },
        "ResponseMetadata": {
          "HTTPHeaders": {},
          "HTTPStatusCode": 200
        }
      }
    }
  },
  "tests/aws/services/sqs/test_sqs.py::TestSqsProvider::test_create_and_update_queue_attributes[sqs_query]": {
    "recorded-date": "30-04-2024, 13:33:22",
    "recorded-content": {
      "get_queue_attributes": {
        "Attributes": {
          "ApproximateNumberOfMessages": "0",
          "ApproximateNumberOfMessagesDelayed": "0",
          "ApproximateNumberOfMessagesNotVisible": "0",
          "CreatedTimestamp": "timestamp",
          "DelaySeconds": "0",
          "LastModifiedTimestamp": "timestamp",
          "MaximumMessageSize": "262144",
          "MessageRetentionPeriod": "604800",
          "QueueArn": "arn:<partition>:sqs:<region>:111111111111:<resource:1>",
          "ReceiveMessageWaitTimeSeconds": "10",
          "SqsManagedSseEnabled": "true",
          "VisibilityTimeout": "20"
        },
        "ResponseMetadata": {
          "HTTPHeaders": {},
          "HTTPStatusCode": 200
        }
      },
      "get_updated_queue_attributes": {
        "Attributes": {
          "ApproximateNumberOfMessages": "0",
          "ApproximateNumberOfMessagesDelayed": "0",
          "ApproximateNumberOfMessagesNotVisible": "0",
          "CreatedTimestamp": "timestamp",
          "DelaySeconds": "420",
          "LastModifiedTimestamp": "timestamp",
          "MaximumMessageSize": "2048",
          "MessageRetentionPeriod": "604800",
          "QueueArn": "arn:<partition>:sqs:<region>:111111111111:<resource:1>",
          "ReceiveMessageWaitTimeSeconds": "10",
          "SqsManagedSseEnabled": "true",
          "VisibilityTimeout": "69"
        },
        "ResponseMetadata": {
          "HTTPHeaders": {},
          "HTTPStatusCode": 200
        }
      }
    }
  },
  "tests/aws/services/sqs/test_sqs.py::TestSqsProvider::test_change_message_visibility_after_visibility_timeout_expiration[sqs]": {
    "recorded-date": "30-04-2024, 13:33:27",
    "recorded-content": {
      "visibility_timeout_expired": {
        "ResponseMetadata": {
          "HTTPHeaders": {},
          "HTTPStatusCode": 200
        }
      }
    }
  },
  "tests/aws/services/sqs/test_sqs.py::TestSqsProvider::test_change_message_visibility_after_visibility_timeout_expiration[sqs_query]": {
    "recorded-date": "30-04-2024, 13:33:30",
    "recorded-content": {
      "visibility_timeout_expired": {
        "ResponseMetadata": {
          "HTTPHeaders": {},
          "HTTPStatusCode": 200
        }
      }
    }
  },
  "tests/aws/services/sqs/test_sqs.py::TestSqsProvider::test_fifo_empty_message_groups_added_back_to_queue[sqs]": {
    "recorded-date": "30-04-2024, 13:46:32",
    "recorded-content": {
      "inital-fifo-receive": {
        "Messages": [
          {
            "Body": "Message 1",
            "MD5OfBody": "68390233272823b7adf13a1db79b2cd7",
            "MessageId": "<uuid:1>",
            "ReceiptHandle": "<receipt-handle:1>"
          }
        ],
        "ResponseMetadata": {
          "HTTPHeaders": {},
          "HTTPStatusCode": 200
        }
      },
      "empty-fifo-receive": {
        "ResponseMetadata": {
          "HTTPHeaders": {},
          "HTTPStatusCode": 200
        }
      },
      "final-fifo-receive": {
        "Messages": [
          {
            "Body": "Message 2",
            "MD5OfBody": "88ef8f31ed540f1c4c03d5fdb06a7935",
            "MessageId": "<uuid:2>",
            "ReceiptHandle": "<receipt-handle:2>"
          }
        ],
        "ResponseMetadata": {
          "HTTPHeaders": {},
          "HTTPStatusCode": 200
        }
      }
    }
  },
  "tests/aws/services/sqs/test_sqs.py::TestSqsProvider::test_fifo_empty_message_groups_added_back_to_queue[sqs_query]": {
    "recorded-date": "30-04-2024, 13:46:34",
    "recorded-content": {
      "inital-fifo-receive": {
        "Messages": [
          {
            "Body": "Message 1",
            "MD5OfBody": "68390233272823b7adf13a1db79b2cd7",
            "MessageId": "<uuid:1>",
            "ReceiptHandle": "<receipt-handle:1>"
          }
        ],
        "ResponseMetadata": {
          "HTTPHeaders": {},
          "HTTPStatusCode": 200
        }
      },
      "empty-fifo-receive": {
        "ResponseMetadata": {
          "HTTPHeaders": {},
          "HTTPStatusCode": 200
        }
      },
      "final-fifo-receive": {
        "Messages": [
          {
            "Body": "Message 2",
            "MD5OfBody": "88ef8f31ed540f1c4c03d5fdb06a7935",
            "MessageId": "<uuid:2>",
            "ReceiptHandle": "<receipt-handle:2>"
          }
        ],
        "ResponseMetadata": {
          "HTTPHeaders": {},
          "HTTPStatusCode": 200
        }
      }
    }
  },
  "tests/aws/services/sqs/test_sqs.py::TestSqsProvider::test_fifo_queue_send_message_with_delay_seconds_fails[sqs]": {
    "recorded-date": "30-04-2024, 13:33:33",
    "recorded-content": {
      "send_message": {
        "Error": {
          "Code": "InvalidParameterValue",
          "Message": "Value 2 for parameter DelaySeconds is invalid. Reason: The request include parameter that is not valid for this queue type.",
          "QueryErrorCode": "InvalidParameterValueException",
          "Type": "Sender"
        },
        "ResponseMetadata": {
          "HTTPHeaders": {},
          "HTTPStatusCode": 400
        }
      }
    }
  },
  "tests/aws/services/sqs/test_sqs.py::TestSqsProvider::test_fifo_queue_send_message_with_delay_seconds_fails[sqs_query]": {
    "recorded-date": "30-04-2024, 13:33:34",
    "recorded-content": {
      "send_message": {
        "Error": {
          "Code": "InvalidParameterValue",
          "Detail": null,
          "Message": "Value 2 for parameter DelaySeconds is invalid. Reason: The request include parameter that is not valid for this queue type.",
          "Type": "Sender"
        },
        "ResponseMetadata": {
          "HTTPHeaders": {},
          "HTTPStatusCode": 400
        }
      }
    }
  },
  "tests/aws/services/sqs/test_sqs.py::TestSqsProvider::test_fifo_message_attributes[sqs]": {
    "recorded-date": "30-04-2024, 13:36:56",
    "recorded-content": {
      "send_message": {
        "MD5OfMessageBody": "19c9e282d65f9733bc6b35d50062c7ee",
        "MessageId": "<uuid:1>",
        "SequenceNumber": "<sequence-number:1>",
        "ResponseMetadata": {
          "HTTPHeaders": {},
          "HTTPStatusCode": 200
        }
      },
      "receive_message_0": {
        "Messages": [
          {
            "Attributes": {
              "ApproximateFirstReceiveTimestamp": "timestamp",
              "ApproximateReceiveCount": "1",
              "MessageDeduplicationId": "dedup-1",
              "MessageGroupId": "group-1",
              "SenderId": "<sender-id:1>",
              "SentTimestamp": "timestamp",
              "SequenceNumber": "<sequence-number:1>"
            },
            "Body": "message-body-1",
            "MD5OfBody": "19c9e282d65f9733bc6b35d50062c7ee",
            "MessageId": "<uuid:1>",
            "ReceiptHandle": "<receipt-handle:1>"
          }
        ],
        "ResponseMetadata": {
          "HTTPHeaders": {},
          "HTTPStatusCode": 200
        }
      },
      "receive_message_1": {
        "Messages": [
          {
            "Attributes": {
              "ApproximateFirstReceiveTimestamp": "timestamp",
              "ApproximateReceiveCount": "2",
              "MessageDeduplicationId": "dedup-1",
              "MessageGroupId": "group-1",
              "SenderId": "<sender-id:1>",
              "SentTimestamp": "timestamp",
              "SequenceNumber": "<sequence-number:1>"
            },
            "Body": "message-body-1",
            "MD5OfBody": "19c9e282d65f9733bc6b35d50062c7ee",
            "MessageId": "<uuid:1>",
            "ReceiptHandle": "<receipt-handle:2>"
          }
        ],
        "ResponseMetadata": {
          "HTTPHeaders": {},
          "HTTPStatusCode": 200
        }
      }
    }
  },
  "tests/aws/services/sqs/test_sqs.py::TestSqsProvider::test_fifo_message_attributes[sqs_query]": {
    "recorded-date": "30-04-2024, 13:36:57",
    "recorded-content": {
      "send_message": {
        "MD5OfMessageBody": "19c9e282d65f9733bc6b35d50062c7ee",
        "MessageId": "<uuid:1>",
        "SequenceNumber": "<sequence-number:1>",
        "ResponseMetadata": {
          "HTTPHeaders": {},
          "HTTPStatusCode": 200
        }
      },
      "receive_message_0": {
        "Messages": [
          {
            "Attributes": {
              "ApproximateFirstReceiveTimestamp": "timestamp",
              "ApproximateReceiveCount": "1",
              "MessageDeduplicationId": "dedup-1",
              "MessageGroupId": "group-1",
              "SenderId": "<sender-id:1>",
              "SentTimestamp": "timestamp",
              "SequenceNumber": "<sequence-number:1>"
            },
            "Body": "message-body-1",
            "MD5OfBody": "19c9e282d65f9733bc6b35d50062c7ee",
            "MessageId": "<uuid:1>",
            "ReceiptHandle": "<receipt-handle:1>"
          }
        ],
        "ResponseMetadata": {
          "HTTPHeaders": {},
          "HTTPStatusCode": 200
        }
      },
      "receive_message_1": {
        "Messages": [
          {
            "Attributes": {
              "ApproximateFirstReceiveTimestamp": "timestamp",
              "ApproximateReceiveCount": "2",
              "MessageDeduplicationId": "dedup-1",
              "MessageGroupId": "group-1",
              "SenderId": "<sender-id:1>",
              "SentTimestamp": "timestamp",
              "SequenceNumber": "<sequence-number:1>"
            },
            "Body": "message-body-1",
            "MD5OfBody": "19c9e282d65f9733bc6b35d50062c7ee",
            "MessageId": "<uuid:1>",
            "ReceiptHandle": "<receipt-handle:2>"
          }
        ],
        "ResponseMetadata": {
          "HTTPHeaders": {},
          "HTTPStatusCode": 200
        }
      }
    }
  },
  "tests/aws/services/sqs/test_sqs.py::TestSqsProvider::test_fifo_delete_message_with_expired_receipt_handle[sqs]": {
    "recorded-date": "30-04-2024, 13:39:23",
    "recorded-content": {}
  },
  "tests/aws/services/sqs/test_sqs.py::TestSqsProvider::test_fifo_delete_message_with_expired_receipt_handle[sqs_query]": {
    "recorded-date": "30-04-2024, 13:39:25",
    "recorded-content": {}
  },
  "tests/aws/services/sqs/test_sqs.py::TestSqsProvider::test_fifo_set_content_based_deduplication_strategy[sqs]": {
    "recorded-date": "30-04-2024, 13:47:39",
    "recorded-content": {
      "before-update": {
        "Attributes": {
          "ApproximateNumberOfMessages": "0",
          "ApproximateNumberOfMessagesDelayed": "0",
          "ApproximateNumberOfMessagesNotVisible": "0",
          "ContentBasedDeduplication": "true",
          "CreatedTimestamp": "timestamp",
          "DeduplicationScope": "queue",
          "DelaySeconds": "0",
          "FifoQueue": "true",
          "FifoThroughputLimit": "perQueue",
          "LastModifiedTimestamp": "timestamp",
          "MaximumMessageSize": "262144",
          "MessageRetentionPeriod": "345600",
          "QueueArn": "arn:<partition>:sqs:<region>:111111111111:<resource:1>",
          "ReceiveMessageWaitTimeSeconds": "0",
          "SqsManagedSseEnabled": "true",
          "VisibilityTimeout": "30"
        },
        "ResponseMetadata": {
          "HTTPHeaders": {},
          "HTTPStatusCode": 200
        }
      },
      "after-update": {
        "Attributes": {
          "ApproximateNumberOfMessages": "0",
          "ApproximateNumberOfMessagesDelayed": "0",
          "ApproximateNumberOfMessagesNotVisible": "0",
          "ContentBasedDeduplication": "false",
          "CreatedTimestamp": "timestamp",
          "DeduplicationScope": "queue",
          "DelaySeconds": "0",
          "FifoQueue": "true",
          "FifoThroughputLimit": "perQueue",
          "LastModifiedTimestamp": "timestamp",
          "MaximumMessageSize": "262144",
          "MessageRetentionPeriod": "345600",
          "QueueArn": "arn:<partition>:sqs:<region>:111111111111:<resource:1>",
          "ReceiveMessageWaitTimeSeconds": "0",
          "SqsManagedSseEnabled": "true",
          "VisibilityTimeout": "30"
        },
        "ResponseMetadata": {
          "HTTPHeaders": {},
          "HTTPStatusCode": 200
        }
      }
    }
  },
  "tests/aws/services/sqs/test_sqs.py::TestSqsProvider::test_fifo_set_content_based_deduplication_strategy[sqs_query]": {
    "recorded-date": "30-04-2024, 13:47:41",
    "recorded-content": {
      "before-update": {
        "Attributes": {
          "ApproximateNumberOfMessages": "0",
          "ApproximateNumberOfMessagesDelayed": "0",
          "ApproximateNumberOfMessagesNotVisible": "0",
          "ContentBasedDeduplication": "true",
          "CreatedTimestamp": "timestamp",
          "DeduplicationScope": "queue",
          "DelaySeconds": "0",
          "FifoQueue": "true",
          "FifoThroughputLimit": "perQueue",
          "LastModifiedTimestamp": "timestamp",
          "MaximumMessageSize": "262144",
          "MessageRetentionPeriod": "345600",
          "QueueArn": "arn:<partition>:sqs:<region>:111111111111:<resource:1>",
          "ReceiveMessageWaitTimeSeconds": "0",
          "SqsManagedSseEnabled": "true",
          "VisibilityTimeout": "30"
        },
        "ResponseMetadata": {
          "HTTPHeaders": {},
          "HTTPStatusCode": 200
        }
      },
      "after-update": {
        "Attributes": {
          "ApproximateNumberOfMessages": "0",
          "ApproximateNumberOfMessagesDelayed": "0",
          "ApproximateNumberOfMessagesNotVisible": "0",
          "ContentBasedDeduplication": "false",
          "CreatedTimestamp": "timestamp",
          "DeduplicationScope": "queue",
          "DelaySeconds": "0",
          "FifoQueue": "true",
          "FifoThroughputLimit": "perQueue",
          "LastModifiedTimestamp": "timestamp",
          "MaximumMessageSize": "262144",
          "MessageRetentionPeriod": "345600",
          "QueueArn": "arn:<partition>:sqs:<region>:111111111111:<resource:1>",
          "ReceiveMessageWaitTimeSeconds": "0",
          "SqsManagedSseEnabled": "true",
          "VisibilityTimeout": "30"
        },
        "ResponseMetadata": {
          "HTTPHeaders": {},
          "HTTPStatusCode": 200
        }
      }
    }
  },
  "tests/aws/services/sqs/test_sqs.py::TestSqsProvider::test_too_many_entries_in_batch_request[sqs]": {
    "recorded-date": "30-04-2024, 13:33:39",
    "recorded-content": {
      "test_too_many_entries_in_batch_request": {
        "Error": {
          "Code": "AWS.SimpleQueueService.TooManyEntriesInBatchRequest",
          "Message": "Maximum number of entries per request are 10. You have sent 20.",
          "QueryErrorCode": "TooManyEntriesInBatchRequest",
          "Type": "Sender"
        },
        "ResponseMetadata": {
          "HTTPHeaders": {},
          "HTTPStatusCode": 400
        }
      }
    }
  },
  "tests/aws/services/sqs/test_sqs.py::TestSqsProvider::test_too_many_entries_in_batch_request[sqs_query]": {
    "recorded-date": "30-04-2024, 13:33:40",
    "recorded-content": {
      "test_too_many_entries_in_batch_request": {
        "Error": {
          "Code": "AWS.SimpleQueueService.TooManyEntriesInBatchRequest",
          "Detail": null,
          "Message": "Maximum number of entries per request are 10. You have sent 20.",
          "Type": "Sender"
        },
        "ResponseMetadata": {
          "HTTPHeaders": {},
          "HTTPStatusCode": 400
        }
      }
    }
  },
  "tests/aws/services/sqs/test_sqs.py::TestSqsProvider::test_invalid_batch_id[sqs]": {
    "recorded-date": "30-04-2024, 13:33:40",
    "recorded-content": {
      "test_invalid_batch_id": {
        "Error": {
          "Code": "AWS.SimpleQueueService.InvalidBatchEntryId",
          "Message": "A batch entry id can only contain alphanumeric characters, hyphens and underscores. It can be at most 80 letters long.",
          "QueryErrorCode": "InvalidBatchEntryId",
          "Type": "Sender"
        },
        "ResponseMetadata": {
          "HTTPHeaders": {},
          "HTTPStatusCode": 400
        }
      }
    }
  },
  "tests/aws/services/sqs/test_sqs.py::TestSqsProvider::test_invalid_batch_id[sqs_query]": {
    "recorded-date": "30-04-2024, 13:33:41",
    "recorded-content": {
      "test_invalid_batch_id": {
        "Error": {
          "Code": "AWS.SimpleQueueService.InvalidBatchEntryId",
          "Detail": null,
          "Message": "A batch entry id can only contain alphanumeric characters, hyphens and underscores. It can be at most 80 letters long.",
          "Type": "Sender"
        },
        "ResponseMetadata": {
          "HTTPHeaders": {},
          "HTTPStatusCode": 400
        }
      }
    }
  },
  "tests/aws/services/sqs/test_sqs.py::TestSqsProvider::test_send_batch_missing_deduplication_id_for_fifo_queue[sqs]": {
    "recorded-date": "30-04-2024, 13:33:42",
    "recorded-content": {
      "test_missing_deduplication_id_for_fifo_queue": {
        "Error": {
          "Code": "InvalidParameterValue",
          "Message": "The queue should either have ContentBasedDeduplication enabled or MessageDeduplicationId provided explicitly",
          "QueryErrorCode": "InvalidParameterValueException",
          "Type": "Sender"
        },
        "ResponseMetadata": {
          "HTTPHeaders": {},
          "HTTPStatusCode": 400
        }
      }
    }
  },
  "tests/aws/services/sqs/test_sqs.py::TestSqsProvider::test_send_batch_missing_deduplication_id_for_fifo_queue[sqs_query]": {
    "recorded-date": "30-04-2024, 13:33:43",
    "recorded-content": {
      "test_missing_deduplication_id_for_fifo_queue": {
        "Error": {
          "Code": "InvalidParameterValue",
          "Detail": null,
          "Message": "The queue should either have ContentBasedDeduplication enabled or MessageDeduplicationId provided explicitly",
          "Type": "Sender"
        },
        "ResponseMetadata": {
          "HTTPHeaders": {},
          "HTTPStatusCode": 400
        }
      }
    }
  },
  "tests/aws/services/sqs/test_sqs.py::TestSqsProvider::test_send_batch_message_size": {
    "recorded-date": "30-04-2024, 13:33:44",
    "recorded-content": {
      "send-message-batch-result": {
        "Failed": [
          {
            "Code": "InvalidParameterValue",
            "Id": "<uuid:1>",
            "Message": "One or more parameters cannot be validated. Reason: Message must be shorter than 1024 bytes.",
            "SenderFault": true
          }
        ],
        "Successful": [
          {
            "Id": "<uuid:2>",
            "MD5OfMessageBody": "c9a34cfc85d982698c6ac89f76071abd",
            "MessageId": "<uuid:3>"
          }
        ],
        "ResponseMetadata": {
          "HTTPHeaders": {},
          "HTTPStatusCode": 200
        }
      }
    }
  },
  "tests/aws/services/sqs/test_sqs.py::TestSqsProvider::test_send_batch_missing_message_group_id_for_fifo_queue[sqs]": {
    "recorded-date": "30-04-2024, 13:33:44",
    "recorded-content": {
      "test_missing_message_group_id_for_fifo_queue": {
        "Error": {
          "Code": "InvalidParameterValue",
          "Message": "The request must contain the parameter MessageGroupId.",
          "QueryErrorCode": "InvalidParameterValueException",
          "Type": "Sender"
        },
        "ResponseMetadata": {
          "HTTPHeaders": {},
          "HTTPStatusCode": 400
        }
      }
    }
  },
  "tests/aws/services/sqs/test_sqs.py::TestSqsProvider::test_send_batch_missing_message_group_id_for_fifo_queue[sqs_query]": {
    "recorded-date": "30-04-2024, 13:33:45",
    "recorded-content": {
      "test_missing_message_group_id_for_fifo_queue": {
        "Error": {
          "Code": "InvalidParameterValue",
          "Detail": null,
          "Message": "The request must contain the parameter MessageGroupId.",
          "Type": "Sender"
        },
        "ResponseMetadata": {
          "HTTPHeaders": {},
          "HTTPStatusCode": 400
        }
      }
    }
  },
  "tests/aws/services/sqs/test_sqs.py::TestSqsProvider::test_delete_message_batch_invalid_msg_id[sqs-]": {
    "recorded-date": "30-04-2024, 13:48:34",
    "recorded-content": {
      "error_response": {
        "Error": {
          "Code": "AWS.SimpleQueueService.InvalidBatchEntryId",
          "Message": "A batch entry id can only contain alphanumeric characters, hyphens and underscores. It can be at most 80 letters long.",
          "QueryErrorCode": "InvalidBatchEntryId",
          "Type": "Sender"
        },
        "ResponseMetadata": {
          "HTTPHeaders": {},
          "HTTPStatusCode": 400
        }
      }
    }
  },
  "tests/aws/services/sqs/test_sqs.py::TestSqsProvider::test_delete_message_batch_invalid_msg_id[sqs-testLongIdtestLongIdtestLongIdtestLongIdtestLongIdtestLongIdtestLongIdtestLongIdtestLongIdtestLongId]": {
    "recorded-date": "30-04-2024, 13:48:35",
    "recorded-content": {
      "error_response": {
        "Error": {
          "Code": "AWS.SimpleQueueService.InvalidBatchEntryId",
          "Message": "A batch entry id can only contain alphanumeric characters, hyphens and underscores. It can be at most 80 letters long.",
          "QueryErrorCode": "InvalidBatchEntryId",
          "Type": "Sender"
        },
        "ResponseMetadata": {
          "HTTPHeaders": {},
          "HTTPStatusCode": 400
        }
      }
    }
  },
  "tests/aws/services/sqs/test_sqs.py::TestSqsProvider::test_delete_message_batch_invalid_msg_id[sqs-invalid:id]": {
    "recorded-date": "30-04-2024, 13:48:36",
    "recorded-content": {
      "error_response": {
        "Error": {
          "Code": "AWS.SimpleQueueService.InvalidBatchEntryId",
          "Message": "A batch entry id can only contain alphanumeric characters, hyphens and underscores. It can be at most 80 letters long.",
          "QueryErrorCode": "InvalidBatchEntryId",
          "Type": "Sender"
        },
        "ResponseMetadata": {
          "HTTPHeaders": {},
          "HTTPStatusCode": 400
        }
      }
    }
  },
  "tests/aws/services/sqs/test_sqs.py::TestSqsProvider::test_delete_message_batch_invalid_msg_id[sqs_query-]": {
    "recorded-date": "30-04-2024, 13:48:37",
    "recorded-content": {
      "error_response": {
        "Error": {
          "Code": "AWS.SimpleQueueService.InvalidBatchEntryId",
          "Message": "A batch entry id can only contain alphanumeric characters, hyphens and underscores. It can be at most 80 letters long.",
          "Type": "Sender"
        },
        "ResponseMetadata": {
          "HTTPHeaders": {},
          "HTTPStatusCode": 400
        }
      }
    }
  },
  "tests/aws/services/sqs/test_sqs.py::TestSqsProvider::test_delete_message_batch_invalid_msg_id[sqs_query-testLongIdtestLongIdtestLongIdtestLongIdtestLongIdtestLongIdtestLongIdtestLongIdtestLongIdtestLongId]": {
    "recorded-date": "30-04-2024, 13:48:38",
    "recorded-content": {
      "error_response": {
        "Error": {
          "Code": "AWS.SimpleQueueService.InvalidBatchEntryId",
          "Message": "A batch entry id can only contain alphanumeric characters, hyphens and underscores. It can be at most 80 letters long.",
          "Type": "Sender"
        },
        "ResponseMetadata": {
          "HTTPHeaders": {},
          "HTTPStatusCode": 400
        }
      }
    }
  },
  "tests/aws/services/sqs/test_sqs.py::TestSqsProvider::test_delete_message_batch_invalid_msg_id[sqs_query-invalid:id]": {
    "recorded-date": "30-04-2024, 13:48:38",
    "recorded-content": {
      "error_response": {
        "Error": {
          "Code": "AWS.SimpleQueueService.InvalidBatchEntryId",
          "Message": "A batch entry id can only contain alphanumeric characters, hyphens and underscores. It can be at most 80 letters long.",
          "Type": "Sender"
        },
        "ResponseMetadata": {
          "HTTPHeaders": {},
          "HTTPStatusCode": 400
        }
      }
    }
  },
  "tests/aws/services/sqs/test_sqs.py::TestSqsProvider::test_delete_message_batch_with_too_large_batch[sqs]": {
    "recorded-date": "30-04-2024, 13:49:26",
    "recorded-content": {
      "error_response": {
        "Error": {
          "Code": "AWS.SimpleQueueService.TooManyEntriesInBatchRequest",
          "Message": "Maximum number of entries per request are 10. You have sent 20.",
          "QueryErrorCode": "TooManyEntriesInBatchRequest",
          "Type": "Sender"
        },
        "ResponseMetadata": {
          "HTTPHeaders": {},
          "HTTPStatusCode": 400
        }
      }
    }
  },
  "tests/aws/services/sqs/test_sqs.py::TestSqsProvider::test_delete_message_batch_with_too_large_batch[sqs_query]": {
    "recorded-date": "30-04-2024, 13:49:32",
    "recorded-content": {
      "error_response": {
        "Error": {
          "Code": "AWS.SimpleQueueService.TooManyEntriesInBatchRequest",
          "Message": "Maximum number of entries per request are 10. You have sent 20.",
          "Type": "Sender"
        },
        "ResponseMetadata": {
          "HTTPHeaders": {},
          "HTTPStatusCode": 400
        }
      }
    }
  },
  "tests/aws/services/sqs/test_sqs.py::TestSqsProvider::test_change_message_visibility_batch_with_too_large_batch[sqs]": {
    "recorded-date": "30-04-2024, 13:50:34",
    "recorded-content": {
      "error_response": {
        "Error": {
          "Code": "AWS.SimpleQueueService.TooManyEntriesInBatchRequest",
          "Message": "Maximum number of entries per request are 10. You have sent 20.",
          "QueryErrorCode": "TooManyEntriesInBatchRequest",
          "Type": "Sender"
        },
        "ResponseMetadata": {
          "HTTPHeaders": {},
          "HTTPStatusCode": 400
        }
      }
    }
  },
  "tests/aws/services/sqs/test_sqs.py::TestSqsProvider::test_change_message_visibility_batch_with_too_large_batch[sqs_query]": {
    "recorded-date": "30-04-2024, 13:50:41",
    "recorded-content": {
      "error_response": {
        "Error": {
          "Code": "AWS.SimpleQueueService.TooManyEntriesInBatchRequest",
          "Message": "Maximum number of entries per request are 10. You have sent 20.",
          "Type": "Sender"
        },
        "ResponseMetadata": {
          "HTTPHeaders": {},
          "HTTPStatusCode": 400
        }
      }
    }
  },
  "tests/aws/services/sqs/test_sqs.py::TestSqsProvider::test_invalid_dead_letter_arn_rejected_before_lookup": {
    "recorded-date": "30-04-2024, 13:33:47",
    "recorded-content": {}
  },
  "tests/aws/services/sqs/test_sqs.py::TestSqsProvider::test_send_message_with_binary_attributes[sqs]": {
    "recorded-date": "30-04-2024, 13:33:48",
    "recorded-content": {
      "binary-attrs-msg": {
        "Messages": [
          {
            "Body": "test",
            "MD5OfBody": "098f6bcd4621d373cade4e832627b4f6",
            "MD5OfMessageAttributes": "8cbe4db156db8a94db8b801b7addb984",
            "MessageAttributes": {
              "attr1": {
                "BinaryValue": "b'traceparent\\x1e00-774062d6c37081a5a0b9b5b88e30627c-2d2482211f6489da-01'",
                "DataType": "Binary"
              }
            },
            "MessageId": "<uuid:1>",
            "ReceiptHandle": "<receipt-handle:1>"
          }
        ],
        "ResponseMetadata": {
          "HTTPHeaders": {},
          "HTTPStatusCode": 200
        }
      }
    }
  },
  "tests/aws/services/sqs/test_sqs.py::TestSqsProvider::test_send_message_with_binary_attributes[sqs_query]": {
    "recorded-date": "30-04-2024, 13:33:49",
    "recorded-content": {
      "binary-attrs-msg": {
        "Messages": [
          {
            "Body": "test",
            "MD5OfBody": "098f6bcd4621d373cade4e832627b4f6",
            "MD5OfMessageAttributes": "8cbe4db156db8a94db8b801b7addb984",
            "MessageAttributes": {
              "attr1": {
                "BinaryValue": "b'traceparent\\x1e00-774062d6c37081a5a0b9b5b88e30627c-2d2482211f6489da-01'",
                "DataType": "Binary"
              }
            },
            "MessageId": "<uuid:1>",
            "ReceiptHandle": "<receipt-handle:1>"
          }
        ],
        "ResponseMetadata": {
          "HTTPHeaders": {},
          "HTTPStatusCode": 200
        }
      }
    }
  },
  "tests/aws/services/sqs/test_sqs.py::TestSqsProvider::test_send_message_with_empty_string_attribute[sqs]": {
    "recorded-date": "30-04-2024, 13:35:41",
    "recorded-content": {
      "empty-string-attr": {
        "Error": {
          "Code": "InvalidParameterValue",
          "Message": "Message (user) attribute 'ErrorDetails' must contain a non-empty value of type 'String'.",
          "QueryErrorCode": "InvalidParameterValueException",
          "Type": "Sender"
        },
        "ResponseMetadata": {
          "HTTPHeaders": {},
          "HTTPStatusCode": 400
        }
      }
    }
  },
  "tests/aws/services/sqs/test_sqs.py::TestSqsProvider::test_send_message_with_empty_string_attribute[sqs_query]": {
    "recorded-date": "30-04-2024, 13:35:42",
    "recorded-content": {
      "empty-string-attr": {
        "Error": {
          "Code": "InvalidParameterValue",
          "Detail": null,
          "Message": "Message (user) attribute 'ErrorDetails' must contain a non-empty value of type 'String'.",
          "Type": "Sender"
        },
        "ResponseMetadata": {
          "HTTPHeaders": {},
          "HTTPStatusCode": 400
        }
      }
    }
  },
  "tests/aws/services/sqs/test_sqs.py::TestSqsProvider::test_dead_letter_queue_message_attributes": {
    "recorded-date": "30-04-2024, 13:33:55",
    "recorded-content": {
      "dlq-arn": "arn:<partition>:sqs:<region>:111111111111:<resource:1>",
      "sourcen-arn": "arn:<partition>:sqs:<region>:111111111111:<resource:2>",
      "rec-pre-dlq": [
        {
          "MessageId": "<uuid:1>",
          "ReceiptHandle": "<receipt-handle:1>",
          "MD5OfBody": "3d6b824fd8c1520e9a047d21fee6fb1f",
          "Body": "message-1",
          "Attributes": {
            "ApproximateFirstReceiveTimestamp": "timestamp",
            "ApproximateReceiveCount": "1",
            "SentTimestamp": "timestamp",
            "AWSTraceHeader": "Root=1-5759e988-bd862e3fe1be46a994272793;Parent=53995c3f42cd8ad8;Sampled=1"
          },
          "MD5OfMessageAttributes": "adb59cd4678ea5a855436b949cd07ab6",
          "MessageAttributes": {
            "MyAttribute": {
              "StringValue": "foobar",
              "DataType": "String"
            }
          }
        },
        {
          "MessageId": "<uuid:2>",
          "ReceiptHandle": "<receipt-handle:2>",
          "MD5OfBody": "95ef155b66299d14edf7ed57c468c13b",
          "Body": "message-2",
          "Attributes": {
            "ApproximateFirstReceiveTimestamp": "timestamp",
            "ApproximateReceiveCount": "1",
            "SentTimestamp": "timestamp"
          }
        }
      ],
      "dlq-messages": [
        {
          "MessageId": "<uuid:1>",
          "ReceiptHandle": "<receipt-handle:3>",
          "MD5OfBody": "3d6b824fd8c1520e9a047d21fee6fb1f",
          "Body": "message-1",
          "Attributes": {
            "ApproximateFirstReceiveTimestamp": "timestamp",
            "ApproximateReceiveCount": "2",
            "SentTimestamp": "timestamp",
            "AWSTraceHeader": "Root=1-5759e988-bd862e3fe1be46a994272793;Parent=53995c3f42cd8ad8;Sampled=1",
            "DeadLetterQueueSourceArn": "arn:<partition>:sqs:<region>:111111111111:<resource:2>"
          },
          "MD5OfMessageAttributes": "adb59cd4678ea5a855436b949cd07ab6",
          "MessageAttributes": {
            "MyAttribute": {
              "StringValue": "foobar",
              "DataType": "String"
            }
          }
        },
        {
          "MessageId": "<uuid:2>",
          "ReceiptHandle": "<receipt-handle:4>",
          "MD5OfBody": "95ef155b66299d14edf7ed57c468c13b",
          "Body": "message-2",
          "Attributes": {
            "ApproximateFirstReceiveTimestamp": "timestamp",
            "ApproximateReceiveCount": "2",
            "SentTimestamp": "timestamp",
            "DeadLetterQueueSourceArn": "arn:<partition>:sqs:<region>:111111111111:<resource:2>"
          }
        }
      ]
    }
  },
  "tests/aws/services/sqs/test_sqs.py::TestSqsProvider::test_set_unsupported_attribute_fifo[sqs]": {
    "recorded-date": "14-05-2024, 22:23:46",
    "recorded-content": {
      "invalid-attr-name-1": {
        "Error": {
          "Code": "InvalidAttributeName",
          "Message": "Unknown Attribute FifoQueue.",
          "QueryErrorCode": "InvalidAttributeName",
          "Type": "Sender"
        },
        "message": "Unknown Attribute FifoQueue.",
        "ResponseMetadata": {
          "HTTPHeaders": {},
          "HTTPStatusCode": 400
        }
      },
      "invalid-attr-name-2": {
        "Error": {
          "Code": "InvalidAttributeValue",
          "Message": "Invalid value for the parameter FifoQueue. Reason: Modifying queue type is not supported.",
          "QueryErrorCode": "InvalidAttributeValue",
          "Type": "Sender"
        },
        "message": "Invalid value for the parameter FifoQueue. Reason: Modifying queue type is not supported.",
        "ResponseMetadata": {
          "HTTPHeaders": {},
          "HTTPStatusCode": 400
        }
      }
    }
  },
  "tests/aws/services/sqs/test_sqs.py::TestSqsProvider::test_set_unsupported_attribute_fifo[sqs_query]": {
    "recorded-date": "14-05-2024, 22:23:47",
    "recorded-content": {
      "invalid-attr-name-1": {
        "Error": {
          "Code": "InvalidAttributeName",
          "Detail": null,
          "Message": "Unknown Attribute FifoQueue.",
          "Type": "Sender"
        },
        "ResponseMetadata": {
          "HTTPHeaders": {},
          "HTTPStatusCode": 400
        }
      },
      "invalid-attr-name-2": {
        "Error": {
          "Code": "InvalidAttributeValue",
          "Detail": null,
          "Message": "Invalid value for the parameter FifoQueue. Reason: Modifying queue type is not supported.",
          "Type": "Sender"
        },
        "ResponseMetadata": {
          "HTTPHeaders": {},
          "HTTPStatusCode": 400
        }
      }
    }
  },
  "tests/aws/services/sqs/test_sqs.py::TestSqsProvider::test_fifo_deduplication_arrives_once_after_delete[sqs-True]": {
    "recorded-date": "30-04-2024, 13:34:01",
    "recorded-content": {
      "get-messages": {
        "Messages": [
          {
            "Body": {
              "foo": "bar"
            },
            "MD5OfBody": "94232c5b8fc9272f6f73a1e36eb68fcf",
            "MessageId": "<uuid:1>",
            "ReceiptHandle": "<receipt-handle:1>"
          }
        ],
        "ResponseMetadata": {
          "HTTPHeaders": {},
          "HTTPStatusCode": 200
        }
      },
      "get-messages-duplicate": {
        "ResponseMetadata": {
          "HTTPHeaders": {},
          "HTTPStatusCode": 200
        }
      }
    }
  },
  "tests/aws/services/sqs/test_sqs.py::TestSqsProvider::test_fifo_deduplication_arrives_once_after_delete[sqs-False]": {
    "recorded-date": "30-04-2024, 13:34:04",
    "recorded-content": {
      "get-messages": {
        "Messages": [
          {
            "Body": {
              "foo": "bar"
            },
            "MD5OfBody": "94232c5b8fc9272f6f73a1e36eb68fcf",
            "MessageId": "<uuid:1>",
            "ReceiptHandle": "<receipt-handle:1>"
          }
        ],
        "ResponseMetadata": {
          "HTTPHeaders": {},
          "HTTPStatusCode": 200
        }
      },
      "get-messages-duplicate": {
        "ResponseMetadata": {
          "HTTPHeaders": {},
          "HTTPStatusCode": 200
        }
      }
    }
  },
  "tests/aws/services/sqs/test_sqs.py::TestSqsProvider::test_fifo_deduplication_arrives_once_after_delete[sqs_query-True]": {
    "recorded-date": "30-04-2024, 13:34:06",
    "recorded-content": {
      "get-messages": {
        "Messages": [
          {
            "Body": {
              "foo": "bar"
            },
            "MD5OfBody": "94232c5b8fc9272f6f73a1e36eb68fcf",
            "MessageId": "<uuid:1>",
            "ReceiptHandle": "<receipt-handle:1>"
          }
        ],
        "ResponseMetadata": {
          "HTTPHeaders": {},
          "HTTPStatusCode": 200
        }
      },
      "get-messages-duplicate": {
        "ResponseMetadata": {
          "HTTPHeaders": {},
          "HTTPStatusCode": 200
        }
      }
    }
  },
  "tests/aws/services/sqs/test_sqs.py::TestSqsProvider::test_fifo_deduplication_arrives_once_after_delete[sqs_query-False]": {
    "recorded-date": "30-04-2024, 13:34:09",
    "recorded-content": {
      "get-messages": {
        "Messages": [
          {
            "Body": {
              "foo": "bar"
            },
            "MD5OfBody": "94232c5b8fc9272f6f73a1e36eb68fcf",
            "MessageId": "<uuid:1>",
            "ReceiptHandle": "<receipt-handle:1>"
          }
        ],
        "ResponseMetadata": {
          "HTTPHeaders": {},
          "HTTPStatusCode": 200
        }
      },
      "get-messages-duplicate": {
        "ResponseMetadata": {
          "HTTPHeaders": {},
          "HTTPStatusCode": 200
        }
      }
    }
  },
  "tests/aws/services/sqs/test_sqs.py::TestSqsProvider::test_fifo_deduplication_not_on_message_group_id[sqs-True]": {
    "recorded-date": "30-04-2024, 13:34:11",
    "recorded-content": {
      "get-messages": {
        "Messages": [
          {
            "Body": {
              "foo": "bar"
            },
            "MD5OfBody": "94232c5b8fc9272f6f73a1e36eb68fcf",
            "MessageId": "<uuid:1>",
            "ReceiptHandle": "<receipt-handle:1>"
          }
        ],
        "ResponseMetadata": {
          "HTTPHeaders": {},
          "HTTPStatusCode": 200
        }
      },
      "get-dedup-messages": {
        "ResponseMetadata": {
          "HTTPHeaders": {},
          "HTTPStatusCode": 200
        }
      }
    }
  },
  "tests/aws/services/sqs/test_sqs.py::TestSqsProvider::test_fifo_deduplication_not_on_message_group_id[sqs-False]": {
    "recorded-date": "30-04-2024, 13:34:14",
    "recorded-content": {
      "get-messages": {
        "Messages": [
          {
            "Body": {
              "foo": "bar"
            },
            "MD5OfBody": "94232c5b8fc9272f6f73a1e36eb68fcf",
            "MessageId": "<uuid:1>",
            "ReceiptHandle": "<receipt-handle:1>"
          }
        ],
        "ResponseMetadata": {
          "HTTPHeaders": {},
          "HTTPStatusCode": 200
        }
      },
      "get-dedup-messages": {
        "ResponseMetadata": {
          "HTTPHeaders": {},
          "HTTPStatusCode": 200
        }
      }
    }
  },
  "tests/aws/services/sqs/test_sqs.py::TestSqsProvider::test_fifo_deduplication_not_on_message_group_id[sqs_query-True]": {
    "recorded-date": "30-04-2024, 13:34:17",
    "recorded-content": {
      "get-messages": {
        "Messages": [
          {
            "Body": {
              "foo": "bar"
            },
            "MD5OfBody": "94232c5b8fc9272f6f73a1e36eb68fcf",
            "MessageId": "<uuid:1>",
            "ReceiptHandle": "<receipt-handle:1>"
          }
        ],
        "ResponseMetadata": {
          "HTTPHeaders": {},
          "HTTPStatusCode": 200
        }
      },
      "get-dedup-messages": {
        "ResponseMetadata": {
          "HTTPHeaders": {},
          "HTTPStatusCode": 200
        }
      }
    }
  },
  "tests/aws/services/sqs/test_sqs.py::TestSqsProvider::test_fifo_deduplication_not_on_message_group_id[sqs_query-False]": {
    "recorded-date": "30-04-2024, 13:34:19",
    "recorded-content": {
      "get-messages": {
        "Messages": [
          {
            "Body": {
              "foo": "bar"
            },
            "MD5OfBody": "94232c5b8fc9272f6f73a1e36eb68fcf",
            "MessageId": "<uuid:1>",
            "ReceiptHandle": "<receipt-handle:1>"
          }
        ],
        "ResponseMetadata": {
          "HTTPHeaders": {},
          "HTTPStatusCode": 200
        }
      },
      "get-dedup-messages": {
        "ResponseMetadata": {
          "HTTPHeaders": {},
          "HTTPStatusCode": 200
        }
      }
    }
  },
  "tests/aws/services/sqs/test_sqs.py::TestSqsProvider::test_posting_to_fifo_requires_deduplicationid_group_id[sqs]": {
    "recorded-date": "30-04-2024, 13:34:21",
    "recorded-content": {
      "invalid-parameter-value": {
        "Error": {
          "Code": "InvalidParameterValue",
          "Message": "The queue should either have ContentBasedDeduplication enabled or MessageDeduplicationId provided explicitly",
          "QueryErrorCode": "InvalidParameterValueException",
          "Type": "Sender"
        },
        "ResponseMetadata": {
          "HTTPHeaders": {},
          "HTTPStatusCode": 400
        }
      },
      "missing-parameter": {
        "Error": {
          "Code": "MissingParameter",
          "Message": "The request must contain the parameter MessageGroupId.",
          "QueryErrorCode": "MissingRequiredParameterException",
          "Type": "Sender"
        },
        "ResponseMetadata": {
          "HTTPHeaders": {},
          "HTTPStatusCode": 400
        }
      },
      "invalid-parameter-value-query": {
        "Error": {
          "Code": "InvalidParameterValue",
          "Message": "The queue should either have ContentBasedDeduplication enabled or MessageDeduplicationId provided explicitly",
          "QueryErrorCode": "InvalidParameterValueException",
          "Type": "Sender"
        },
        "ResponseMetadata": {
          "HTTPHeaders": {},
          "HTTPStatusCode": 400
        }
      },
      "missing-parameter-query": {
        "Error": {
          "Code": "MissingParameter",
          "Message": "The request must contain the parameter MessageGroupId.",
          "QueryErrorCode": "MissingRequiredParameterException",
          "Type": "Sender"
        },
        "ResponseMetadata": {
          "HTTPHeaders": {},
          "HTTPStatusCode": 400
        }
      }
    }
  },
  "tests/aws/services/sqs/test_sqs.py::TestSqsProvider::test_posting_to_fifo_requires_deduplicationid_group_id[sqs_query]": {
    "recorded-date": "30-04-2024, 13:34:22",
    "recorded-content": {
      "invalid-parameter-value": {
        "Error": {
          "Code": "InvalidParameterValue",
          "Detail": null,
          "Message": "The queue should either have ContentBasedDeduplication enabled or MessageDeduplicationId provided explicitly",
          "Type": "Sender"
        },
        "ResponseMetadata": {
          "HTTPHeaders": {},
          "HTTPStatusCode": 400
        }
      },
      "missing-parameter": {
        "Error": {
          "Code": "MissingParameter",
          "Detail": null,
          "Message": "The request must contain the parameter MessageGroupId.",
          "Type": "Sender"
        },
        "ResponseMetadata": {
          "HTTPHeaders": {},
          "HTTPStatusCode": 400
        }
      },
      "invalid-parameter-value-query": {
        "Error": {
          "Code": "InvalidParameterValue",
          "Message": "The queue should either have ContentBasedDeduplication enabled or MessageDeduplicationId provided explicitly",
          "QueryErrorCode": "InvalidParameterValueException",
          "Type": "Sender"
        },
        "ResponseMetadata": {
          "HTTPHeaders": {},
          "HTTPStatusCode": 400
        }
      },
      "missing-parameter-query": {
        "Error": {
          "Code": "MissingParameter",
          "Message": "The request must contain the parameter MessageGroupId.",
          "QueryErrorCode": "MissingRequiredParameterException",
          "Type": "Sender"
        },
        "ResponseMetadata": {
          "HTTPHeaders": {},
          "HTTPStatusCode": 400
        }
      }
    }
  },
  "tests/aws/services/sqs/test_sqs.py::TestSqsProvider::test_successive_purge_calls_fail[sqs]": {
    "recorded-date": "30-04-2024, 13:37:02",
    "recorded-content": {
      "purge_queue_error": {
        "Error": {
          "Code": "AWS.SimpleQueueService.PurgeQueueInProgress",
          "Message": "Only one PurgeQueue operation on <queue-name> is allowed every 60 seconds.",
          "QueryErrorCode": "PurgeQueueInProgress",
          "Type": "Sender"
        },
        "ResponseMetadata": {
          "HTTPHeaders": {},
          "HTTPStatusCode": 403
        }
      }
    }
  },
  "tests/aws/services/sqs/test_sqs.py::TestSqsProvider::test_successive_purge_calls_fail[sqs_query]": {
    "recorded-date": "30-04-2024, 13:37:04",
    "recorded-content": {
      "purge_queue_error": {
        "Error": {
          "Code": "AWS.SimpleQueueService.PurgeQueueInProgress",
          "Detail": null,
          "Message": "Only one PurgeQueue operation on <queue-name> is allowed every 60 seconds.",
          "Type": "Sender"
        },
        "ResponseMetadata": {
          "HTTPHeaders": {},
          "HTTPStatusCode": 403
        }
      }
    }
  },
  "tests/aws/services/sqs/test_sqs.py::TestSqsProvider::test_sqs_fifo_same_dedup_id_different_message_groups[sqs]": {
    "recorded-date": "30-04-2024, 13:51:17",
    "recorded-content": {
      "same-dedup-different-grp-1": {
        "Messages": [
          {
            "Body": "Test",
            "MD5OfBody": "0cbc6611f5540bd0809a388dc95a615b",
            "MessageId": "<uuid:1>",
            "ReceiptHandle": "<receipt-handle:1>"
          }
        ],
        "ResponseMetadata": {
          "HTTPHeaders": {},
          "HTTPStatusCode": 200
        }
      },
      "same-dedup-different-grp-2": {
        "ResponseMetadata": {
          "HTTPHeaders": {},
          "HTTPStatusCode": 200
        }
      }
    }
  },
  "tests/aws/services/sqs/test_sqs.py::TestSqsProvider::test_sqs_fifo_same_dedup_id_different_message_groups[sqs_query]": {
    "recorded-date": "30-04-2024, 13:51:20",
    "recorded-content": {
      "same-dedup-different-grp-1": {
        "Messages": [
          {
            "Body": "Test",
            "MD5OfBody": "0cbc6611f5540bd0809a388dc95a615b",
            "MessageId": "<uuid:1>",
            "ReceiptHandle": "<receipt-handle:1>"
          }
        ],
        "ResponseMetadata": {
          "HTTPHeaders": {},
          "HTTPStatusCode": 200
        }
      },
      "same-dedup-different-grp-2": {
        "ResponseMetadata": {
          "HTTPHeaders": {},
          "HTTPStatusCode": 200
        }
      }
    }
  },
  "tests/aws/services/sqs/test_sqs.py::TestSqsProvider::test_fifo_high_throughput_ordering[sqs]": {
    "recorded-date": "30-04-2024, 13:34:27",
    "recorded-content": {
      "same-dedup-different-grp-1": {
        "Messages": [
          {
            "Body": "Test1",
            "MD5OfBody": "e1b849f9631ffc1829b2e31402373e3c",
            "MessageId": "<uuid:1>",
            "ReceiptHandle": "<receipt-handle:1>"
          }
        ],
        "ResponseMetadata": {
          "HTTPHeaders": {},
          "HTTPStatusCode": 200
        }
      },
      "same-dedup-different-grp-2": {
        "Messages": [
          {
            "Body": "Test2",
            "MD5OfBody": "c454552d52d55d3ef56408742887362b",
            "MessageId": "<uuid:2>",
            "ReceiptHandle": "<receipt-handle:2>"
          }
        ],
        "ResponseMetadata": {
          "HTTPHeaders": {},
          "HTTPStatusCode": 200
        }
      }
    }
  },
  "tests/aws/services/sqs/test_sqs.py::TestSqsProvider::test_fifo_high_throughput_ordering[sqs_query]": {
    "recorded-date": "30-04-2024, 13:34:29",
    "recorded-content": {
      "same-dedup-different-grp-1": {
        "Messages": [
          {
            "Body": "Test1",
            "MD5OfBody": "e1b849f9631ffc1829b2e31402373e3c",
            "MessageId": "<uuid:1>",
            "ReceiptHandle": "<receipt-handle:1>"
          }
        ],
        "ResponseMetadata": {
          "HTTPHeaders": {},
          "HTTPStatusCode": 200
        }
      },
      "same-dedup-different-grp-2": {
        "Messages": [
          {
            "Body": "Test2",
            "MD5OfBody": "c454552d52d55d3ef56408742887362b",
            "MessageId": "<uuid:2>",
            "ReceiptHandle": "<receipt-handle:2>"
          }
        ],
        "ResponseMetadata": {
          "HTTPHeaders": {},
          "HTTPStatusCode": 200
        }
      }
    }
  },
  "tests/aws/services/sqs/test_sqs.py::TestSqsProvider::test_fifo_change_to_high_throughput_after_creation[sqs]": {
    "recorded-date": "24-05-2024, 09:41:13",
    "recorded-content": {
      "same-dedup-different-grp-1": {
        "Messages": [
          {
            "Body": "Test1",
            "MD5OfBody": "e1b849f9631ffc1829b2e31402373e3c",
            "MessageId": "<uuid:1>",
            "ReceiptHandle": "<receipt-handle:1>"
          }
        ],
        "ResponseMetadata": {
          "HTTPHeaders": {},
          "HTTPStatusCode": 200
        }
      },
      "same-dedup-different-grp-2": {
        "ResponseMetadata": {
          "HTTPHeaders": {},
          "HTTPStatusCode": 200
        }
      },
      "set-to-high-throughput": {
        "Attributes": {
          "ApproximateNumberOfMessages": "0",
          "ApproximateNumberOfMessagesDelayed": "0",
          "ApproximateNumberOfMessagesNotVisible": "0",
          "ContentBasedDeduplication": "false",
          "CreatedTimestamp": "timestamp",
          "DeduplicationScope": "messageGroup",
          "DelaySeconds": "0",
          "FifoQueue": "true",
          "FifoThroughputLimit": "perMessageGroupId",
          "LastModifiedTimestamp": "timestamp",
          "MaximumMessageSize": "262144",
          "MessageRetentionPeriod": "345600",
          "QueueArn": "arn:<partition>:sqs:<region>:111111111111:<resource:1>",
          "ReceiveMessageWaitTimeSeconds": "0",
          "SqsManagedSseEnabled": "true",
          "VisibilityTimeout": "30"
        },
        "ResponseMetadata": {
          "HTTPHeaders": {},
          "HTTPStatusCode": 200
        }
      },
      "same-dedup-different-grp-high-throughput": {
        "ResponseMetadata": {
          "HTTPHeaders": {},
          "HTTPStatusCode": 200
        }
      },
      "same-dedup-different-grp-high-throughput-2": {
        "ResponseMetadata": {
          "HTTPHeaders": {},
          "HTTPStatusCode": 200
        }
      },
      "new-dedup2-high-throughput": {
        "Messages": [
          {
            "Body": "Test4",
            "MD5OfBody": "41d5e808720c8ee71257214e952a6721",
            "MessageId": "<uuid:2>",
            "ReceiptHandle": "<receipt-handle:2>"
          }
        ],
        "ResponseMetadata": {
          "HTTPHeaders": {},
          "HTTPStatusCode": 200
        }
      },
      "same-dedup2-high-throughput": {
        "ResponseMetadata": {
          "HTTPHeaders": {},
          "HTTPStatusCode": 200
        }
      }
    }
  },
  "tests/aws/services/sqs/test_sqs.py::TestSqsProvider::test_fifo_change_to_high_throughput_after_creation[sqs_query]": {
    "recorded-date": "24-05-2024, 09:41:19",
    "recorded-content": {
      "same-dedup-different-grp-1": {
        "Messages": [
          {
            "Body": "Test1",
            "MD5OfBody": "e1b849f9631ffc1829b2e31402373e3c",
            "MessageId": "<uuid:1>",
            "ReceiptHandle": "<receipt-handle:1>"
          }
        ],
        "ResponseMetadata": {
          "HTTPHeaders": {},
          "HTTPStatusCode": 200
        }
      },
      "same-dedup-different-grp-2": {
        "ResponseMetadata": {
          "HTTPHeaders": {},
          "HTTPStatusCode": 200
        }
      },
      "set-to-high-throughput": {
        "Attributes": {
          "ApproximateNumberOfMessages": "0",
          "ApproximateNumberOfMessagesDelayed": "0",
          "ApproximateNumberOfMessagesNotVisible": "0",
          "ContentBasedDeduplication": "false",
          "CreatedTimestamp": "timestamp",
          "DeduplicationScope": "messageGroup",
          "DelaySeconds": "0",
          "FifoQueue": "true",
          "FifoThroughputLimit": "perMessageGroupId",
          "LastModifiedTimestamp": "timestamp",
          "MaximumMessageSize": "262144",
          "MessageRetentionPeriod": "345600",
          "QueueArn": "arn:<partition>:sqs:<region>:111111111111:<resource:1>",
          "ReceiveMessageWaitTimeSeconds": "0",
          "SqsManagedSseEnabled": "true",
          "VisibilityTimeout": "30"
        },
        "ResponseMetadata": {
          "HTTPHeaders": {},
          "HTTPStatusCode": 200
        }
      },
      "same-dedup-different-grp-high-throughput": {
        "ResponseMetadata": {
          "HTTPHeaders": {},
          "HTTPStatusCode": 200
        }
      },
      "same-dedup-different-grp-high-throughput-2": {
        "ResponseMetadata": {
          "HTTPHeaders": {},
          "HTTPStatusCode": 200
        }
      },
      "new-dedup2-high-throughput": {
        "Messages": [
          {
            "Body": "Test4",
            "MD5OfBody": "41d5e808720c8ee71257214e952a6721",
            "MessageId": "<uuid:2>",
            "ReceiptHandle": "<receipt-handle:2>"
          }
        ],
        "ResponseMetadata": {
          "HTTPHeaders": {},
          "HTTPStatusCode": 200
        }
      },
      "same-dedup2-high-throughput": {
        "ResponseMetadata": {
          "HTTPHeaders": {},
          "HTTPStatusCode": 200
        }
      }
    }
  },
  "tests/aws/services/sqs/test_sqs.py::TestSqsProvider::test_fifo_change_to_regular_throughput_after_creation[sqs]": {
    "recorded-date": "30-04-2024, 13:52:03",
    "recorded-content": {
      "same-dedup-different-grp-1": {
        "Messages": [
          {
            "Body": "Test1",
            "MD5OfBody": "e1b849f9631ffc1829b2e31402373e3c",
            "MessageId": "<uuid:1>",
            "ReceiptHandle": "<receipt-handle:1>"
          }
        ],
        "ResponseMetadata": {
          "HTTPHeaders": {},
          "HTTPStatusCode": 200
        }
      },
      "same-dedup-different-grp-2": {
        "Messages": [
          {
            "Body": "Test2",
            "MD5OfBody": "c454552d52d55d3ef56408742887362b",
            "MessageId": "<uuid:2>",
            "ReceiptHandle": "<receipt-handle:2>"
          }
        ],
        "ResponseMetadata": {
          "HTTPHeaders": {},
          "HTTPStatusCode": 200
        }
      },
      "set-to-regular-throughput": {
        "Attributes": {
          "ApproximateNumberOfMessages": "0",
          "ApproximateNumberOfMessagesDelayed": "0",
          "ApproximateNumberOfMessagesNotVisible": "0",
          "ContentBasedDeduplication": "false",
          "CreatedTimestamp": "timestamp",
          "DeduplicationScope": "queue",
          "DelaySeconds": "0",
          "FifoQueue": "true",
          "FifoThroughputLimit": "perQueue",
          "LastModifiedTimestamp": "timestamp",
          "MaximumMessageSize": "262144",
          "MessageRetentionPeriod": "345600",
          "QueueArn": "arn:<partition>:sqs:<region>:111111111111:<resource:1>",
          "ReceiveMessageWaitTimeSeconds": "0",
          "SqsManagedSseEnabled": "true",
          "VisibilityTimeout": "30"
        },
        "ResponseMetadata": {
          "HTTPHeaders": {},
          "HTTPStatusCode": 200
        }
      },
      "same-dedup-different-grp-regular-throughput": {
        "Messages": [
          {
            "Body": "Test3",
            "MD5OfBody": "b3f66ec1535de7702c38e94408fa4a17",
            "MessageId": "<uuid:3>",
            "ReceiptHandle": "<receipt-handle:3>"
          }
        ],
        "ResponseMetadata": {
          "HTTPHeaders": {},
          "HTTPStatusCode": 200
        }
      }
    }
  },
  "tests/aws/services/sqs/test_sqs.py::TestSqsProvider::test_fifo_change_to_regular_throughput_after_creation[sqs_query]": {
    "recorded-date": "30-04-2024, 13:52:06",
    "recorded-content": {
      "same-dedup-different-grp-1": {
        "Messages": [
          {
            "Body": "Test1",
            "MD5OfBody": "e1b849f9631ffc1829b2e31402373e3c",
            "MessageId": "<uuid:1>",
            "ReceiptHandle": "<receipt-handle:1>"
          }
        ],
        "ResponseMetadata": {
          "HTTPHeaders": {},
          "HTTPStatusCode": 200
        }
      },
      "same-dedup-different-grp-2": {
        "Messages": [
          {
            "Body": "Test2",
            "MD5OfBody": "c454552d52d55d3ef56408742887362b",
            "MessageId": "<uuid:2>",
            "ReceiptHandle": "<receipt-handle:2>"
          }
        ],
        "ResponseMetadata": {
          "HTTPHeaders": {},
          "HTTPStatusCode": 200
        }
      },
      "set-to-regular-throughput": {
        "Attributes": {
          "ApproximateNumberOfMessages": "0",
          "ApproximateNumberOfMessagesDelayed": "0",
          "ApproximateNumberOfMessagesNotVisible": "0",
          "ContentBasedDeduplication": "false",
          "CreatedTimestamp": "timestamp",
          "DeduplicationScope": "queue",
          "DelaySeconds": "0",
          "FifoQueue": "true",
          "FifoThroughputLimit": "perQueue",
          "LastModifiedTimestamp": "timestamp",
          "MaximumMessageSize": "262144",
          "MessageRetentionPeriod": "345600",
          "QueueArn": "arn:<partition>:sqs:<region>:111111111111:<resource:1>",
          "ReceiveMessageWaitTimeSeconds": "0",
          "SqsManagedSseEnabled": "true",
          "VisibilityTimeout": "30"
        },
        "ResponseMetadata": {
          "HTTPHeaders": {},
          "HTTPStatusCode": 200
        }
      },
      "same-dedup-different-grp-regular-throughput": {
        "Messages": [
          {
            "Body": "Test3",
            "MD5OfBody": "b3f66ec1535de7702c38e94408fa4a17",
            "MessageId": "<uuid:3>",
            "ReceiptHandle": "<receipt-handle:3>"
          }
        ],
        "ResponseMetadata": {
          "HTTPHeaders": {},
          "HTTPStatusCode": 200
        }
      }
    }
  },
  "tests/aws/services/sqs/test_sqs.py::TestSqsProvider::test_sse_queue_attributes[sqs]": {
    "recorded-date": "30-04-2024, 13:34:43",
    "recorded-content": {
      "sse_kms_attributes": {
        "Attributes": {
          "KmsDataKeyReusePeriodSeconds": "6000",
          "KmsMasterKeyId": "testKeyId",
          "SqsManagedSseEnabled": "false"
        },
        "ResponseMetadata": {
          "HTTPHeaders": {},
          "HTTPStatusCode": 200
        }
      },
      "sse_sqs_attributes": {
        "Attributes": {
          "SqsManagedSseEnabled": "true"
        },
        "ResponseMetadata": {
          "HTTPHeaders": {},
          "HTTPStatusCode": 200
        }
      }
    }
  },
  "tests/aws/services/sqs/test_sqs.py::TestSqsProvider::test_sse_queue_attributes[sqs_query]": {
    "recorded-date": "30-04-2024, 13:34:47",
    "recorded-content": {
      "sse_kms_attributes": {
        "Attributes": {
          "KmsDataKeyReusePeriodSeconds": "6000",
          "KmsMasterKeyId": "testKeyId",
          "SqsManagedSseEnabled": "false"
        },
        "ResponseMetadata": {
          "HTTPHeaders": {},
          "HTTPStatusCode": 200
        }
      },
      "sse_sqs_attributes": {
        "Attributes": {
          "SqsManagedSseEnabled": "true"
        },
        "ResponseMetadata": {
          "HTTPHeaders": {},
          "HTTPStatusCode": 200
        }
      }
    }
  },
  "tests/aws/services/sqs/test_sqs.py::TestSqsProvider::test_sse_kms_and_sqs_are_mutually_exclusive[sqs]": {
    "recorded-date": "30-04-2024, 13:34:48",
    "recorded-content": {
      "error": "An error occurred (InvalidAttributeName) when calling the SetQueueAttributes operation: You can use one type of server-side encryption (SSE) at one time. You can either enable KMS SSE or SQS SSE."
    }
  },
  "tests/aws/services/sqs/test_sqs.py::TestSqsProvider::test_sse_kms_and_sqs_are_mutually_exclusive[sqs_query]": {
    "recorded-date": "30-04-2024, 13:34:48",
    "recorded-content": {
      "error": "An error occurred (InvalidAttributeName) when calling the SetQueueAttributes operation: You can use one type of server-side encryption (SSE) at one time. You can either enable KMS SSE or SQS SSE."
    }
  },
  "tests/aws/services/sqs/test_sqs.py::TestSqsProvider::test_receive_message_message_attribute_names_filters[sqs]": {
    "recorded-date": "30-04-2024, 13:34:51",
    "recorded-content": {
      "send_message_response": {
        "MD5OfMessageAttributes": "4c360f3fdafd970e05fae2f149d997f5",
        "MD5OfMessageBody": "6e2baaf3b97dbeef01c0043275f9a0e7",
        "MessageId": "<uuid:1>",
        "ResponseMetadata": {
          "HTTPHeaders": {},
          "HTTPStatusCode": 200
        }
      },
      "empty_filter": {
        "Messages": [
          {
            "Body": "msg",
            "MD5OfBody": "6e2baaf3b97dbeef01c0043275f9a0e7",
            "MessageId": "<uuid:1>",
            "ReceiptHandle": "<receipt-handle:1>"
          }
        ],
        "ResponseMetadata": {
          "HTTPHeaders": {},
          "HTTPStatusCode": 200
        }
      },
      "all_name": {
        "Messages": [
          {
            "Body": "msg",
            "MD5OfBody": "6e2baaf3b97dbeef01c0043275f9a0e7",
            "MD5OfMessageAttributes": "4c360f3fdafd970e05fae2f149d997f5",
            "MessageAttributes": {
              "General": {
                "DataType": "String",
                "StringValue": "Kenobi"
              },
              "Hello": {
                "DataType": "String",
                "StringValue": "There"
              },
              "Help.Me": {
                "DataType": "String",
                "StringValue": "Me"
              }
            },
            "MessageId": "<uuid:1>",
            "ReceiptHandle": "<receipt-handle:2>"
          }
        ],
        "ResponseMetadata": {
          "HTTPHeaders": {},
          "HTTPStatusCode": 200
        }
      },
      "all_wildcard_asterisk": {
        "Body": "msg",
        "MD5OfBody": "6e2baaf3b97dbeef01c0043275f9a0e7",
        "MD5OfMessageAttributes": "4c360f3fdafd970e05fae2f149d997f5",
        "MessageAttributes": {
          "General": {
            "DataType": "String",
            "StringValue": "Kenobi"
          },
          "Hello": {
            "DataType": "String",
            "StringValue": "There"
          },
          "Help.Me": {
            "DataType": "String",
            "StringValue": "Me"
          }
        },
        "MessageId": "<uuid:1>",
        "ReceiptHandle": "<receipt-handle:3>"
      },
      "all_wildcard": {
        "Body": "msg",
        "MD5OfBody": "6e2baaf3b97dbeef01c0043275f9a0e7",
        "MD5OfMessageAttributes": "4c360f3fdafd970e05fae2f149d997f5",
        "MessageAttributes": {
          "General": {
            "DataType": "String",
            "StringValue": "Kenobi"
          },
          "Hello": {
            "DataType": "String",
            "StringValue": "There"
          },
          "Help.Me": {
            "DataType": "String",
            "StringValue": "Me"
          }
        },
        "MessageId": "<uuid:1>",
        "ReceiptHandle": "<receipt-handle:4>"
      },
      "only_non_existing_names": {
        "Body": "msg",
        "MD5OfBody": "6e2baaf3b97dbeef01c0043275f9a0e7",
        "MessageId": "<uuid:1>",
        "ReceiptHandle": "<receipt-handle:5>"
      },
      "only_existing": {
        "Body": "msg",
        "MD5OfBody": "6e2baaf3b97dbeef01c0043275f9a0e7",
        "MD5OfMessageAttributes": "fca026605781cb4126a1e9044df24232",
        "MessageAttributes": {
          "General": {
            "DataType": "String",
            "StringValue": "Kenobi"
          },
          "Hello": {
            "DataType": "String",
            "StringValue": "There"
          }
        },
        "MessageId": "<uuid:1>",
        "ReceiptHandle": "<receipt-handle:6>"
      },
      "existing_and_non_existing": {
        "Body": "msg",
        "MD5OfBody": "6e2baaf3b97dbeef01c0043275f9a0e7",
        "MD5OfMessageAttributes": "a311262e065454b75da111d535b8dacd",
        "MessageAttributes": {
          "Hello": {
            "DataType": "String",
            "StringValue": "There"
          }
        },
        "MessageId": "<uuid:1>",
        "ReceiptHandle": "<receipt-handle:7>"
      },
      "prefix_filter": {
        "Body": "msg",
        "MD5OfBody": "6e2baaf3b97dbeef01c0043275f9a0e7",
        "MD5OfMessageAttributes": "83fee93c1bcd8b9a5a923ffacdc636c7",
        "MessageAttributes": {
          "Hello": {
            "DataType": "String",
            "StringValue": "There"
          },
          "Help.Me": {
            "DataType": "String",
            "StringValue": "Me"
          }
        },
        "MessageId": "<uuid:1>",
        "ReceiptHandle": "<receipt-handle:8>"
      },
      "illegal_name_1": {
        "Messages": [
          {
            "Body": "msg",
            "MD5OfBody": "6e2baaf3b97dbeef01c0043275f9a0e7",
            "MessageId": "<uuid:1>",
            "ReceiptHandle": "<receipt-handle:9>"
          }
        ],
        "ResponseMetadata": {
          "HTTPHeaders": {},
          "HTTPStatusCode": 200
        }
      },
      "illegal_name_2": {
        "Messages": [
          {
            "Body": "msg",
            "MD5OfBody": "6e2baaf3b97dbeef01c0043275f9a0e7",
            "MessageId": "<uuid:1>",
            "ReceiptHandle": "<receipt-handle:10>"
          }
        ],
        "ResponseMetadata": {
          "HTTPHeaders": {},
          "HTTPStatusCode": 200
        }
      }
    }
  },
  "tests/aws/services/sqs/test_sqs.py::TestSqsProvider::test_receive_message_message_attribute_names_filters[sqs_query]": {
    "recorded-date": "30-04-2024, 13:34:55",
    "recorded-content": {
      "send_message_response": {
        "MD5OfMessageAttributes": "4c360f3fdafd970e05fae2f149d997f5",
        "MD5OfMessageBody": "6e2baaf3b97dbeef01c0043275f9a0e7",
        "MessageId": "<uuid:1>",
        "ResponseMetadata": {
          "HTTPHeaders": {},
          "HTTPStatusCode": 200
        }
      },
      "empty_filter": {
        "Messages": [
          {
            "Body": "msg",
            "MD5OfBody": "6e2baaf3b97dbeef01c0043275f9a0e7",
            "MessageId": "<uuid:1>",
            "ReceiptHandle": "<receipt-handle:1>"
          }
        ],
        "ResponseMetadata": {
          "HTTPHeaders": {},
          "HTTPStatusCode": 200
        }
      },
      "all_name": {
        "Messages": [
          {
            "Body": "msg",
            "MD5OfBody": "6e2baaf3b97dbeef01c0043275f9a0e7",
            "MD5OfMessageAttributes": "4c360f3fdafd970e05fae2f149d997f5",
            "MessageAttributes": {
              "General": {
                "DataType": "String",
                "StringValue": "Kenobi"
              },
              "Hello": {
                "DataType": "String",
                "StringValue": "There"
              },
              "Help.Me": {
                "DataType": "String",
                "StringValue": "Me"
              }
            },
            "MessageId": "<uuid:1>",
            "ReceiptHandle": "<receipt-handle:2>"
          }
        ],
        "ResponseMetadata": {
          "HTTPHeaders": {},
          "HTTPStatusCode": 200
        }
      },
      "all_wildcard_asterisk": {
        "Body": "msg",
        "MD5OfBody": "6e2baaf3b97dbeef01c0043275f9a0e7",
        "MD5OfMessageAttributes": "4c360f3fdafd970e05fae2f149d997f5",
        "MessageAttributes": {
          "General": {
            "DataType": "String",
            "StringValue": "Kenobi"
          },
          "Hello": {
            "DataType": "String",
            "StringValue": "There"
          },
          "Help.Me": {
            "DataType": "String",
            "StringValue": "Me"
          }
        },
        "MessageId": "<uuid:1>",
        "ReceiptHandle": "<receipt-handle:3>"
      },
      "all_wildcard": {
        "Body": "msg",
        "MD5OfBody": "6e2baaf3b97dbeef01c0043275f9a0e7",
        "MD5OfMessageAttributes": "4c360f3fdafd970e05fae2f149d997f5",
        "MessageAttributes": {
          "General": {
            "DataType": "String",
            "StringValue": "Kenobi"
          },
          "Hello": {
            "DataType": "String",
            "StringValue": "There"
          },
          "Help.Me": {
            "DataType": "String",
            "StringValue": "Me"
          }
        },
        "MessageId": "<uuid:1>",
        "ReceiptHandle": "<receipt-handle:4>"
      },
      "only_non_existing_names": {
        "Body": "msg",
        "MD5OfBody": "6e2baaf3b97dbeef01c0043275f9a0e7",
        "MessageId": "<uuid:1>",
        "ReceiptHandle": "<receipt-handle:5>"
      },
      "only_existing": {
        "Body": "msg",
        "MD5OfBody": "6e2baaf3b97dbeef01c0043275f9a0e7",
        "MD5OfMessageAttributes": "fca026605781cb4126a1e9044df24232",
        "MessageAttributes": {
          "General": {
            "DataType": "String",
            "StringValue": "Kenobi"
          },
          "Hello": {
            "DataType": "String",
            "StringValue": "There"
          }
        },
        "MessageId": "<uuid:1>",
        "ReceiptHandle": "<receipt-handle:6>"
      },
      "existing_and_non_existing": {
        "Body": "msg",
        "MD5OfBody": "6e2baaf3b97dbeef01c0043275f9a0e7",
        "MD5OfMessageAttributes": "a311262e065454b75da111d535b8dacd",
        "MessageAttributes": {
          "Hello": {
            "DataType": "String",
            "StringValue": "There"
          }
        },
        "MessageId": "<uuid:1>",
        "ReceiptHandle": "<receipt-handle:7>"
      },
      "prefix_filter": {
        "Body": "msg",
        "MD5OfBody": "6e2baaf3b97dbeef01c0043275f9a0e7",
        "MD5OfMessageAttributes": "83fee93c1bcd8b9a5a923ffacdc636c7",
        "MessageAttributes": {
          "Hello": {
            "DataType": "String",
            "StringValue": "There"
          },
          "Help.Me": {
            "DataType": "String",
            "StringValue": "Me"
          }
        },
        "MessageId": "<uuid:1>",
        "ReceiptHandle": "<receipt-handle:8>"
      },
      "illegal_name_1": {
        "Messages": [
          {
            "Body": "msg",
            "MD5OfBody": "6e2baaf3b97dbeef01c0043275f9a0e7",
            "MessageId": "<uuid:1>",
            "ReceiptHandle": "<receipt-handle:9>"
          }
        ],
        "ResponseMetadata": {
          "HTTPHeaders": {},
          "HTTPStatusCode": 200
        }
      },
      "illegal_name_2": {
        "Messages": [
          {
            "Body": "msg",
            "MD5OfBody": "6e2baaf3b97dbeef01c0043275f9a0e7",
            "MessageId": "<uuid:1>",
            "ReceiptHandle": "<receipt-handle:10>"
          }
        ],
        "ResponseMetadata": {
          "HTTPHeaders": {},
          "HTTPStatusCode": 200
        }
      }
    }
  },
  "tests/aws/services/sqs/test_sqs.py::TestSqsProvider::test_receive_message_attribute_names_filters[sqs]": {
    "recorded-date": "04-06-2024, 11:54:31",
    "recorded-content": {
      "all_attributes": {
        "Messages": [
          {
            "Attributes": {
              "ApproximateFirstReceiveTimestamp": "timestamp",
              "ApproximateReceiveCount": "1",
              "SenderId": "<sender-id:1>",
              "SentTimestamp": "timestamp"
            },
            "Body": "msg",
            "MD5OfBody": "6e2baaf3b97dbeef01c0043275f9a0e7",
            "MessageId": "<uuid:1>",
            "ReceiptHandle": "<receipt-handle:1>"
          }
        ],
        "ResponseMetadata": {
          "HTTPHeaders": {},
          "HTTPStatusCode": 200
        }
      },
      "all_system_and_message_attributes": {
        "Messages": [
          {
            "Attributes": {
              "ApproximateFirstReceiveTimestamp": "timestamp",
              "ApproximateReceiveCount": "2",
              "SenderId": "<sender-id:1>",
              "SentTimestamp": "timestamp"
            },
            "Body": "msg",
            "MD5OfBody": "6e2baaf3b97dbeef01c0043275f9a0e7",
            "MD5OfMessageAttributes": "ae7155c6026991b6d54b11589678bf9c",
            "MessageAttributes": {
              "Foo": {
                "DataType": "String",
                "StringValue": "Bar"
              }
            },
            "MessageId": "<uuid:1>",
            "ReceiptHandle": "<receipt-handle:2>"
          }
        ],
        "ResponseMetadata": {
          "HTTPHeaders": {},
          "HTTPStatusCode": 200
        }
      },
      "single_attribute": {
        "Messages": [
          {
            "Attributes": {
              "SenderId": "<sender-id:1>"
            },
            "Body": "msg",
            "MD5OfBody": "6e2baaf3b97dbeef01c0043275f9a0e7",
            "MessageId": "<uuid:1>",
            "ReceiptHandle": "<receipt-handle:3>"
          }
        ],
        "ResponseMetadata": {
          "HTTPHeaders": {},
          "HTTPStatusCode": 200
        }
      },
      "multiple_attributes": {
        "Messages": [
          {
            "Attributes": {
              "SenderId": "<sender-id:1>"
            },
            "Body": "msg",
            "MD5OfBody": "6e2baaf3b97dbeef01c0043275f9a0e7",
            "MessageId": "<uuid:1>",
            "ReceiptHandle": "<receipt-handle:4>"
          }
        ],
        "ResponseMetadata": {
          "HTTPHeaders": {},
          "HTTPStatusCode": 200
        }
      }
    }
  },
  "tests/aws/services/sqs/test_sqs.py::TestSqsProvider::test_receive_message_attribute_names_filters[sqs_query]": {
    "recorded-date": "04-06-2024, 11:54:34",
    "recorded-content": {
      "all_attributes": {
        "Messages": [
          {
            "Attributes": {
              "ApproximateFirstReceiveTimestamp": "timestamp",
              "ApproximateReceiveCount": "1",
              "SenderId": "<sender-id:1>",
              "SentTimestamp": "timestamp"
            },
            "Body": "msg",
            "MD5OfBody": "6e2baaf3b97dbeef01c0043275f9a0e7",
            "MessageId": "<uuid:1>",
            "ReceiptHandle": "<receipt-handle:1>"
          }
        ],
        "ResponseMetadata": {
          "HTTPHeaders": {},
          "HTTPStatusCode": 200
        }
      },
      "all_system_and_message_attributes": {
        "Messages": [
          {
            "Attributes": {
              "ApproximateFirstReceiveTimestamp": "timestamp",
              "ApproximateReceiveCount": "2",
              "SenderId": "<sender-id:1>",
              "SentTimestamp": "timestamp"
            },
            "Body": "msg",
            "MD5OfBody": "6e2baaf3b97dbeef01c0043275f9a0e7",
            "MD5OfMessageAttributes": "ae7155c6026991b6d54b11589678bf9c",
            "MessageAttributes": {
              "Foo": {
                "DataType": "String",
                "StringValue": "Bar"
              }
            },
            "MessageId": "<uuid:1>",
            "ReceiptHandle": "<receipt-handle:2>"
          }
        ],
        "ResponseMetadata": {
          "HTTPHeaders": {},
          "HTTPStatusCode": 200
        }
      },
      "single_attribute": {
        "Messages": [
          {
            "Attributes": {
              "SenderId": "<sender-id:1>"
            },
            "Body": "msg",
            "MD5OfBody": "6e2baaf3b97dbeef01c0043275f9a0e7",
            "MessageId": "<uuid:1>",
            "ReceiptHandle": "<receipt-handle:3>"
          }
        ],
        "ResponseMetadata": {
          "HTTPHeaders": {},
          "HTTPStatusCode": 200
        }
      },
      "multiple_attributes": {
        "Messages": [
          {
            "Attributes": {
              "SenderId": "<sender-id:1>"
            },
            "Body": "msg",
            "MD5OfBody": "6e2baaf3b97dbeef01c0043275f9a0e7",
            "MessageId": "<uuid:1>",
            "ReceiptHandle": "<receipt-handle:4>"
          }
        ],
        "ResponseMetadata": {
          "HTTPHeaders": {},
          "HTTPStatusCode": 200
        }
      }
    }
  },
  "tests/aws/services/sqs/test_sqs.py::TestSqsProvider::test_sqs_permission_lifecycle[sqs]": {
    "recorded-date": "30-04-2024, 13:35:03",
    "recorded-content": {
      "add-permission-response": {
        "ResponseMetadata": {
          "HTTPHeaders": {},
          "HTTPStatusCode": 200
        }
      },
      "get-queue-policy-attribute": {
        "Attributes": {
          "Policy": {
            "Version": "2008-10-17",
            "Id": "arn:<partition>:sqs:<region>:111111111111:<resource:2>/<resource:1>",
            "Statement": [
              {
                "Sid": "crossaccountpermission",
                "Effect": "Allow",
                "Principal": {
                  "AWS": [
                    "arn:<partition>:iam::668614515564:<resource:3>",
                    "arn:<partition>:iam::111111111111:<resource:3>"
                  ]
                },
                "Action": "SQS:ReceiveMessage",
                "Resource": "arn:<partition>:sqs:<region>:111111111111:<resource:2>"
              }
            ]
          }
        },
        "ResponseMetadata": {
          "HTTPHeaders": {},
          "HTTPStatusCode": 200
        }
      },
      "remove-permission-response": {
        "ResponseMetadata": {
          "HTTPHeaders": {},
          "HTTPStatusCode": 200
        }
      },
      "get-queue-policy-attribute-after-removal": {
        "ResponseMetadata": {
          "HTTPHeaders": {},
          "HTTPStatusCode": 200
        }
      },
      "get-queue-policy-attribute-first-account-same-label": {
        "Attributes": {
          "Policy": {
            "Version": "2008-10-17",
            "Id": "arn:<partition>:sqs:<region>:111111111111:<resource:2>/<resource:1>",
            "Statement": [
              {
                "Sid": "crossaccountpermission",
                "Effect": "Allow",
                "Principal": {
                  "AWS": "arn:<partition>:iam::111111111111:<resource:3>"
                },
                "Action": "SQS:ReceiveMessage",
                "Resource": "arn:<partition>:sqs:<region>:111111111111:<resource:2>"
              }
            ]
          }
        },
        "ResponseMetadata": {
          "HTTPHeaders": {},
          "HTTPStatusCode": 200
        }
      },
      "get-queue-policy-attribute-second-account-same-label": {
        "Error": {
          "Code": "InvalidParameterValue",
          "Message": "Value crossaccountpermission for parameter Label is invalid. Reason: Already exists.",
          "QueryErrorCode": "InvalidParameterValueException",
          "Type": "Sender"
        },
        "ResponseMetadata": {
          "HTTPHeaders": {},
          "HTTPStatusCode": 400
        }
      },
      "get-queue-policy-attribute-second-account-different-label": {
        "Attributes": {
          "Policy": {
            "Version": "2008-10-17",
            "Id": "arn:<partition>:sqs:<region>:111111111111:<resource:2>/<resource:1>",
            "Statement": [
              {
                "Sid": "crossaccountpermission",
                "Effect": "Allow",
                "Principal": {
                  "AWS": "arn:<partition>:iam::111111111111:<resource:3>"
                },
                "Action": "SQS:ReceiveMessage",
                "Resource": "arn:<partition>:sqs:<region>:111111111111:<resource:2>"
              },
              {
                "Sid": "crossaccountpermission2",
                "Effect": "Allow",
                "Principal": {
                  "AWS": "arn:<partition>:iam::111111111111:<resource:3>"
                },
                "Action": "SQS:ReceiveMessage",
                "Resource": "arn:<partition>:sqs:<region>:111111111111:<resource:2>"
              }
            ]
          }
        },
        "ResponseMetadata": {
          "HTTPHeaders": {},
          "HTTPStatusCode": 200
        }
      },
      "get-queue-policy-attribute-delete-first-permission": {
        "Attributes": {
          "Policy": {
            "Version": "2008-10-17",
            "Id": "arn:<partition>:sqs:<region>:111111111111:<resource:2>/<resource:1>",
            "Statement": [
              {
                "Sid": "crossaccountpermission2",
                "Effect": "Allow",
                "Principal": {
                  "AWS": "arn:<partition>:iam::111111111111:<resource:3>"
                },
                "Action": "SQS:ReceiveMessage",
                "Resource": "arn:<partition>:sqs:<region>:111111111111:<resource:2>"
              }
            ]
          }
        },
        "ResponseMetadata": {
          "HTTPHeaders": {},
          "HTTPStatusCode": 200
        }
      },
      "get-queue-policy-attribute-delete-second-permission": {
        "ResponseMetadata": {
          "HTTPHeaders": {},
          "HTTPStatusCode": 200
        }
      },
      "get-queue-policy-attribute-delete-non-existent-label": {
        "Error": {
          "Code": "InvalidParameterValue",
          "Message": "Value crossaccountpermission2 for parameter Label is invalid. Reason: can't find label.",
          "QueryErrorCode": "InvalidParameterValueException",
          "Type": "Sender"
        },
        "ResponseMetadata": {
          "HTTPHeaders": {},
          "HTTPStatusCode": 400
        }
      }
    }
  },
  "tests/aws/services/sqs/test_sqs.py::TestSqsProvider::test_sqs_permission_lifecycle[sqs_query]": {
    "recorded-date": "30-04-2024, 13:35:07",
    "recorded-content": {
      "add-permission-response": {
        "ResponseMetadata": {
          "HTTPHeaders": {},
          "HTTPStatusCode": 200
        }
      },
      "get-queue-policy-attribute": {
        "Attributes": {
          "Policy": {
            "Version": "2008-10-17",
            "Id": "arn:<partition>:sqs:<region>:111111111111:<resource:2>/<resource:1>",
            "Statement": [
              {
                "Sid": "crossaccountpermission",
                "Effect": "Allow",
                "Principal": {
                  "AWS": [
                    "arn:<partition>:iam::668614515564:<resource:3>",
                    "arn:<partition>:iam::111111111111:<resource:3>"
                  ]
                },
                "Action": "SQS:ReceiveMessage",
                "Resource": "arn:<partition>:sqs:<region>:111111111111:<resource:2>"
              }
            ]
          }
        },
        "ResponseMetadata": {
          "HTTPHeaders": {},
          "HTTPStatusCode": 200
        }
      },
      "remove-permission-response": {
        "ResponseMetadata": {
          "HTTPHeaders": {},
          "HTTPStatusCode": 200
        }
      },
      "get-queue-policy-attribute-after-removal": {
        "ResponseMetadata": {
          "HTTPHeaders": {},
          "HTTPStatusCode": 200
        }
      },
      "get-queue-policy-attribute-first-account-same-label": {
        "Attributes": {
          "Policy": {
            "Version": "2008-10-17",
            "Id": "arn:<partition>:sqs:<region>:111111111111:<resource:2>/<resource:1>",
            "Statement": [
              {
                "Sid": "crossaccountpermission",
                "Effect": "Allow",
                "Principal": {
                  "AWS": "arn:<partition>:iam::111111111111:<resource:3>"
                },
                "Action": "SQS:ReceiveMessage",
                "Resource": "arn:<partition>:sqs:<region>:111111111111:<resource:2>"
              }
            ]
          }
        },
        "ResponseMetadata": {
          "HTTPHeaders": {},
          "HTTPStatusCode": 200
        }
      },
      "get-queue-policy-attribute-second-account-same-label": {
        "Error": {
          "Code": "InvalidParameterValue",
          "Detail": null,
          "Message": "Value crossaccountpermission for parameter Label is invalid. Reason: Already exists.",
          "Type": "Sender"
        },
        "ResponseMetadata": {
          "HTTPHeaders": {},
          "HTTPStatusCode": 400
        }
      },
      "get-queue-policy-attribute-second-account-different-label": {
        "Attributes": {
          "Policy": {
            "Version": "2008-10-17",
            "Id": "arn:<partition>:sqs:<region>:111111111111:<resource:2>/<resource:1>",
            "Statement": [
              {
                "Sid": "crossaccountpermission",
                "Effect": "Allow",
                "Principal": {
                  "AWS": "arn:<partition>:iam::111111111111:<resource:3>"
                },
                "Action": "SQS:ReceiveMessage",
                "Resource": "arn:<partition>:sqs:<region>:111111111111:<resource:2>"
              },
              {
                "Sid": "crossaccountpermission2",
                "Effect": "Allow",
                "Principal": {
                  "AWS": "arn:<partition>:iam::111111111111:<resource:3>"
                },
                "Action": "SQS:ReceiveMessage",
                "Resource": "arn:<partition>:sqs:<region>:111111111111:<resource:2>"
              }
            ]
          }
        },
        "ResponseMetadata": {
          "HTTPHeaders": {},
          "HTTPStatusCode": 200
        }
      },
      "get-queue-policy-attribute-delete-first-permission": {
        "Attributes": {
          "Policy": {
            "Version": "2008-10-17",
            "Id": "arn:<partition>:sqs:<region>:111111111111:<resource:2>/<resource:1>",
            "Statement": [
              {
                "Sid": "crossaccountpermission2",
                "Effect": "Allow",
                "Principal": {
                  "AWS": "arn:<partition>:iam::111111111111:<resource:3>"
                },
                "Action": "SQS:ReceiveMessage",
                "Resource": "arn:<partition>:sqs:<region>:111111111111:<resource:2>"
              }
            ]
          }
        },
        "ResponseMetadata": {
          "HTTPHeaders": {},
          "HTTPStatusCode": 200
        }
      },
      "get-queue-policy-attribute-delete-second-permission": {
        "ResponseMetadata": {
          "HTTPHeaders": {},
          "HTTPStatusCode": 200
        }
      },
      "get-queue-policy-attribute-delete-non-existent-label": {
        "Error": {
          "Code": "InvalidParameterValue",
          "Detail": null,
          "Message": "Value crossaccountpermission2 for parameter Label is invalid. Reason: can't find label.",
          "Type": "Sender"
        },
        "ResponseMetadata": {
          "HTTPHeaders": {},
          "HTTPStatusCode": 400
        }
      }
    }
  },
  "tests/aws/services/sqs/test_sqs.py::TestSqsProvider::test_non_existent_queue": {
    "recorded-date": "30-04-2024, 13:35:47",
    "recorded-content": {
      "queue-does-not-exist": {
        "Error": {
          "Code": "AWS.SimpleQueueService.NonExistentQueue",
          "Message": "The specified queue does not exist.",
          "QueryErrorCode": "QueueDoesNotExist",
          "Type": "Sender"
        },
        "ResponseMetadata": {
          "HTTPHeaders": {},
          "HTTPStatusCode": 400
        }
      },
      "queue-does-not-exist-url": {
        "Error": {
          "Code": "AWS.SimpleQueueService.NonExistentQueue",
          "Message": "The specified queue does not exist.",
          "QueryErrorCode": "QueueDoesNotExist",
          "Type": "Sender"
        },
        "ResponseMetadata": {
          "HTTPHeaders": {},
          "HTTPStatusCode": 400
        }
      },
      "queue-does-not-exist-query": {
        "Error": {
          "Code": "AWS.SimpleQueueService.NonExistentQueue",
          "Detail": null,
          "Message": "The specified queue does not exist for this wsdl version.",
          "Type": "Sender"
        },
        "ResponseMetadata": {
          "HTTPHeaders": {},
          "HTTPStatusCode": 400
        }
      }
    }
  },
  "tests/aws/services/sqs/test_sqs.py::TestSqsQueryApi::test_send_message_via_queue_url_with_json_protocol": {
    "recorded-date": "30-04-2024, 13:35:11",
    "recorded-content": {
      "receive-json-on-queue-url": {
        "ResponseMetadata": {
          "HTTPHeaders": {},
          "HTTPStatusCode": 200
        }
      }
    }
  },
  "tests/aws/services/sqs/test_sqs.py::TestSqsProvider::test_set_unsupported_attribute_standard[sqs]": {
    "recorded-date": "14-05-2024, 22:34:35",
    "recorded-content": {
      "invalid-attr-name-1": {
        "Error": {
          "Code": "InvalidAttributeName",
          "Message": "Unknown Attribute FifoQueue.",
          "QueryErrorCode": "InvalidAttributeName",
          "Type": "Sender"
        },
        "message": "Unknown Attribute FifoQueue.",
        "ResponseMetadata": {
          "HTTPHeaders": {},
          "HTTPStatusCode": 400
        }
      },
      "invalid-attr-name-2": {
        "Error": {
          "Code": "InvalidAttributeName",
          "Message": "Unknown Attribute FifoQueue.",
          "QueryErrorCode": "InvalidAttributeName",
          "Type": "Sender"
        },
        "message": "Unknown Attribute FifoQueue.",
        "ResponseMetadata": {
          "HTTPHeaders": {},
          "HTTPStatusCode": 400
        }
      }
    }
  },
  "tests/aws/services/sqs/test_sqs.py::TestSqsProvider::test_set_unsupported_attribute_standard[sqs_query]": {
    "recorded-date": "14-05-2024, 22:34:35",
    "recorded-content": {
      "invalid-attr-name-1": {
        "Error": {
          "Code": "InvalidAttributeName",
          "Detail": null,
          "Message": "Unknown Attribute FifoQueue.",
          "Type": "Sender"
        },
        "ResponseMetadata": {
          "HTTPHeaders": {},
          "HTTPStatusCode": 400
        }
      },
      "invalid-attr-name-2": {
        "Error": {
          "Code": "InvalidAttributeName",
          "Detail": null,
          "Message": "Unknown Attribute FifoQueue.",
          "Type": "Sender"
        },
        "ResponseMetadata": {
          "HTTPHeaders": {},
          "HTTPStatusCode": 400
        }
      }
    }
  },
  "tests/aws/services/sqs/test_sqs.py::TestSqsProvider::test_create_standard_queue_with_fifo_attribute_raises_error[sqs]": {
    "recorded-date": "15-05-2024, 02:30:47",
    "recorded-content": {
      "invalid-attribute-fifo-queue": {
        "Error": {
          "Code": "InvalidAttributeName",
          "Message": "Unknown Attribute FifoQueue.",
          "QueryErrorCode": "InvalidAttributeName",
          "Type": "Sender"
        },
        "message": "Unknown Attribute FifoQueue.",
        "ResponseMetadata": {
          "HTTPHeaders": {},
          "HTTPStatusCode": 400
        }
      },
      "invalid-attribute-content-based-deduplication": {
        "Error": {
          "Code": "InvalidAttributeName",
          "Message": "Unknown Attribute ContentBasedDeduplication.",
          "QueryErrorCode": "InvalidAttributeName",
          "Type": "Sender"
        },
        "message": "Unknown Attribute ContentBasedDeduplication.",
        "ResponseMetadata": {
          "HTTPHeaders": {},
          "HTTPStatusCode": 400
        }
      },
      "invalid-attribute-deduplication-scope": {
        "Error": {
          "Code": "InvalidAttributeName",
          "Message": "You can specify the DeduplicationScope only when FifoQueue is set to true.",
          "QueryErrorCode": "InvalidAttributeName",
          "Type": "Sender"
        },
        "message": "You can specify the DeduplicationScope only when FifoQueue is set to true.",
        "ResponseMetadata": {
          "HTTPHeaders": {},
          "HTTPStatusCode": 400
        }
      },
      "invalid-attribute-throughput-limit": {
        "Error": {
          "Code": "InvalidAttributeName",
          "Message": "You can specify the FifoThroughputLimit only when FifoQueue is set to true.",
          "QueryErrorCode": "InvalidAttributeName",
          "Type": "Sender"
        },
        "message": "You can specify the FifoThroughputLimit only when FifoQueue is set to true.",
        "ResponseMetadata": {
          "HTTPHeaders": {},
          "HTTPStatusCode": 400
        }
      }
    }
  },
  "tests/aws/services/sqs/test_sqs.py::TestSqsProvider::test_create_standard_queue_with_fifo_attribute_raises_error[sqs_query]": {
    "recorded-date": "15-05-2024, 02:30:48",
    "recorded-content": {
      "invalid-attribute-fifo-queue": {
        "Error": {
          "Code": "InvalidAttributeName",
          "Message": "Unknown Attribute FifoQueue.",
          "QueryErrorCode": "InvalidAttributeName",
          "Type": "Sender"
        },
        "message": "Unknown Attribute FifoQueue.",
        "ResponseMetadata": {
          "HTTPHeaders": {},
          "HTTPStatusCode": 400
        }
      },
      "invalid-attribute-content-based-deduplication": {
        "Error": {
          "Code": "InvalidAttributeName",
          "Message": "Unknown Attribute ContentBasedDeduplication.",
          "QueryErrorCode": "InvalidAttributeName",
          "Type": "Sender"
        },
        "message": "Unknown Attribute ContentBasedDeduplication.",
        "ResponseMetadata": {
          "HTTPHeaders": {},
          "HTTPStatusCode": 400
        }
      },
      "invalid-attribute-deduplication-scope": {
        "Error": {
          "Code": "InvalidAttributeName",
          "Message": "You can specify the DeduplicationScope only when FifoQueue is set to true.",
          "QueryErrorCode": "InvalidAttributeName",
          "Type": "Sender"
        },
        "message": "You can specify the DeduplicationScope only when FifoQueue is set to true.",
        "ResponseMetadata": {
          "HTTPHeaders": {},
          "HTTPStatusCode": 400
        }
      },
      "invalid-attribute-throughput-limit": {
        "Error": {
          "Code": "InvalidAttributeName",
          "Message": "You can specify the FifoThroughputLimit only when FifoQueue is set to true.",
          "QueryErrorCode": "InvalidAttributeName",
          "Type": "Sender"
        },
        "message": "You can specify the FifoThroughputLimit only when FifoQueue is set to true.",
        "ResponseMetadata": {
          "HTTPHeaders": {},
          "HTTPStatusCode": 400
        }
      }
    }
  },
  "tests/aws/services/sqs/test_sqs.py::TestSqsProvider::test_dead_letter_queue_with_fifo_and_content_based_deduplication[sqs]": {
    "recorded-date": "21-05-2024, 13:48:08",
    "recorded-content": {}
  },
  "tests/aws/services/sqs/test_sqs.py::TestSqsProvider::test_dead_letter_queue_with_fifo_and_content_based_deduplication[sqs_query]": {
    "recorded-date": "21-05-2024, 13:48:14",
    "recorded-content": {}
  },
  "tests/aws/services/sqs/test_sqs.py::TestSqsProvider::test_sqs_fifo_message_group_scope_no_throughput_setting[sqs]": {
    "recorded-date": "24-05-2024, 09:03:33",
    "recorded-content": {
      "same-dedup-different-grp-1": {
        "Messages": [
          {
            "Body": "Test",
            "MD5OfBody": "0cbc6611f5540bd0809a388dc95a615b",
            "MessageId": "<uuid:1>",
            "ReceiptHandle": "<receipt-handle:1>"
          }
        ],
        "ResponseMetadata": {
          "HTTPHeaders": {},
          "HTTPStatusCode": 200
        }
      },
      "same-dedup-different-grp-2": {
        "Messages": [
          {
            "Body": "Test",
            "MD5OfBody": "0cbc6611f5540bd0809a388dc95a615b",
            "MessageId": "<uuid:2>",
            "ReceiptHandle": "<receipt-handle:2>"
          }
        ],
        "ResponseMetadata": {
          "HTTPHeaders": {},
          "HTTPStatusCode": 200
        }
      }
    }
  },
  "tests/aws/services/sqs/test_sqs.py::TestSqsProvider::test_sqs_fifo_message_group_scope_no_throughput_setting[sqs_query]": {
    "recorded-date": "24-05-2024, 09:03:35",
    "recorded-content": {
      "same-dedup-different-grp-1": {
        "Messages": [
          {
            "Body": "Test",
            "MD5OfBody": "0cbc6611f5540bd0809a388dc95a615b",
            "MessageId": "<uuid:1>",
            "ReceiptHandle": "<receipt-handle:1>"
          }
        ],
        "ResponseMetadata": {
          "HTTPHeaders": {},
          "HTTPStatusCode": 200
        }
      },
      "same-dedup-different-grp-2": {
        "Messages": [
          {
            "Body": "Test",
            "MD5OfBody": "0cbc6611f5540bd0809a388dc95a615b",
            "MessageId": "<uuid:2>",
            "ReceiptHandle": "<receipt-handle:2>"
          }
        ],
        "ResponseMetadata": {
          "HTTPHeaders": {},
          "HTTPStatusCode": 200
        }
      }
    }
  },
  "tests/aws/services/sqs/test_sqs.py::TestSqsProvider::test_receive_message_message_system_attribute_names_filters[sqs]": {
    "recorded-date": "04-06-2024, 16:10:07",
    "recorded-content": {
      "all_attributes": {
        "Messages": [
          {
            "Attributes": {
              "ApproximateFirstReceiveTimestamp": "timestamp",
              "ApproximateReceiveCount": "1",
              "SenderId": "<sender-id:1>",
              "SentTimestamp": "timestamp"
            },
            "Body": "msg",
            "MD5OfBody": "6e2baaf3b97dbeef01c0043275f9a0e7",
            "MessageId": "<uuid:1>",
            "ReceiptHandle": "<receipt-handle:1>"
          }
        ],
        "ResponseMetadata": {
          "HTTPHeaders": {},
          "HTTPStatusCode": 200
        }
      },
      "all_system_and_message_attributes": {
        "Messages": [
          {
            "Attributes": {
              "ApproximateFirstReceiveTimestamp": "timestamp",
              "ApproximateReceiveCount": "2",
              "SenderId": "<sender-id:1>",
              "SentTimestamp": "timestamp"
            },
            "Body": "msg",
            "MD5OfBody": "6e2baaf3b97dbeef01c0043275f9a0e7",
            "MD5OfMessageAttributes": "ae7155c6026991b6d54b11589678bf9c",
            "MessageAttributes": {
              "Foo": {
                "DataType": "String",
                "StringValue": "Bar"
              }
            },
            "MessageId": "<uuid:1>",
            "ReceiptHandle": "<receipt-handle:2>"
          }
        ],
        "ResponseMetadata": {
          "HTTPHeaders": {},
          "HTTPStatusCode": 200
        }
      },
      "single_attribute": {
        "Messages": [
          {
            "Attributes": {
              "SenderId": "<sender-id:1>"
            },
            "Body": "msg",
            "MD5OfBody": "6e2baaf3b97dbeef01c0043275f9a0e7",
            "MessageId": "<uuid:1>",
            "ReceiptHandle": "<receipt-handle:3>"
          }
        ],
        "ResponseMetadata": {
          "HTTPHeaders": {},
          "HTTPStatusCode": 200
        }
      },
      "multiple_attributes": {
        "Messages": [
          {
            "Attributes": {
              "SenderId": "<sender-id:1>"
            },
            "Body": "msg",
            "MD5OfBody": "6e2baaf3b97dbeef01c0043275f9a0e7",
            "MessageId": "<uuid:1>",
            "ReceiptHandle": "<receipt-handle:4>"
          }
        ],
        "ResponseMetadata": {
          "HTTPHeaders": {},
          "HTTPStatusCode": 200
        }
      }
    }
  },
  "tests/aws/services/sqs/test_sqs.py::TestSqsProvider::test_receive_message_message_system_attribute_names_filters[sqs_query]": {
    "recorded-date": "04-06-2024, 16:10:10",
    "recorded-content": {
      "all_attributes": {
        "Messages": [
          {
            "Attributes": {
              "ApproximateFirstReceiveTimestamp": "timestamp",
              "ApproximateReceiveCount": "1",
              "SenderId": "<sender-id:1>",
              "SentTimestamp": "timestamp"
            },
            "Body": "msg",
            "MD5OfBody": "6e2baaf3b97dbeef01c0043275f9a0e7",
            "MessageId": "<uuid:1>",
            "ReceiptHandle": "<receipt-handle:1>"
          }
        ],
        "ResponseMetadata": {
          "HTTPHeaders": {},
          "HTTPStatusCode": 200
        }
      },
      "all_system_and_message_attributes": {
        "Messages": [
          {
            "Attributes": {
              "ApproximateFirstReceiveTimestamp": "timestamp",
              "ApproximateReceiveCount": "2",
              "SenderId": "<sender-id:1>",
              "SentTimestamp": "timestamp"
            },
            "Body": "msg",
            "MD5OfBody": "6e2baaf3b97dbeef01c0043275f9a0e7",
            "MD5OfMessageAttributes": "ae7155c6026991b6d54b11589678bf9c",
            "MessageAttributes": {
              "Foo": {
                "DataType": "String",
                "StringValue": "Bar"
              }
            },
            "MessageId": "<uuid:1>",
            "ReceiptHandle": "<receipt-handle:2>"
          }
        ],
        "ResponseMetadata": {
          "HTTPHeaders": {},
          "HTTPStatusCode": 200
        }
      },
      "single_attribute": {
        "Messages": [
          {
            "Attributes": {
              "SenderId": "<sender-id:1>"
            },
            "Body": "msg",
            "MD5OfBody": "6e2baaf3b97dbeef01c0043275f9a0e7",
            "MessageId": "<uuid:1>",
            "ReceiptHandle": "<receipt-handle:3>"
          }
        ],
        "ResponseMetadata": {
          "HTTPHeaders": {},
          "HTTPStatusCode": 200
        }
      },
      "multiple_attributes": {
        "Messages": [
          {
            "Attributes": {
              "SenderId": "<sender-id:1>"
            },
            "Body": "msg",
            "MD5OfBody": "6e2baaf3b97dbeef01c0043275f9a0e7",
            "MessageId": "<uuid:1>",
            "ReceiptHandle": "<receipt-handle:4>"
          }
        ],
        "ResponseMetadata": {
          "HTTPHeaders": {},
          "HTTPStatusCode": 200
        }
      }
    }
  },
  "tests/aws/services/sqs/test_sqs.py::TestSqsProvider::test_message_system_attribute_names_with_attribute_names[sqs]": {
    "recorded-date": "04-06-2024, 17:43:13",
    "recorded-content": {
      "same_values": {
        "Messages": [
          {
            "Attributes": {
              "ApproximateFirstReceiveTimestamp": "timestamp",
              "ApproximateReceiveCount": "1",
              "SenderId": "<sender-id:1>",
              "SentTimestamp": "timestamp"
            },
            "Body": "msg",
            "MD5OfBody": "6e2baaf3b97dbeef01c0043275f9a0e7",
            "MessageId": "<uuid:1>",
            "ReceiptHandle": "<receipt-handle:1>"
          }
        ],
        "ResponseMetadata": {
          "HTTPHeaders": {},
          "HTTPStatusCode": 200
        }
      },
      "different_values": {
        "Messages": [
          {
            "Attributes": {
              "ApproximateFirstReceiveTimestamp": "timestamp",
              "ApproximateReceiveCount": "2",
              "SenderId": "<sender-id:1>",
              "SentTimestamp": "timestamp"
            },
            "Body": "msg",
            "MD5OfBody": "6e2baaf3b97dbeef01c0043275f9a0e7",
            "MessageId": "<uuid:1>",
            "ReceiptHandle": "<receipt-handle:2>"
          }
        ],
        "ResponseMetadata": {
          "HTTPHeaders": {},
          "HTTPStatusCode": 200
        }
      }
    }
  },
  "tests/aws/services/sqs/test_sqs.py::TestSqsProvider::test_message_system_attribute_names_with_attribute_names[sqs_query]": {
    "recorded-date": "04-06-2024, 17:43:15",
    "recorded-content": {
      "same_values": {
        "Messages": [
          {
            "Attributes": {
              "ApproximateFirstReceiveTimestamp": "timestamp",
              "ApproximateReceiveCount": "1",
              "SenderId": "<sender-id:1>",
              "SentTimestamp": "timestamp"
            },
            "Body": "msg",
            "MD5OfBody": "6e2baaf3b97dbeef01c0043275f9a0e7",
            "MessageId": "<uuid:1>",
            "ReceiptHandle": "<receipt-handle:1>"
          }
        ],
        "ResponseMetadata": {
          "HTTPHeaders": {},
          "HTTPStatusCode": 200
        }
      },
      "different_values": {
        "Messages": [
          {
            "Attributes": {
              "SenderId": "<sender-id:1>"
            },
            "Body": "msg",
            "MD5OfBody": "6e2baaf3b97dbeef01c0043275f9a0e7",
            "MessageId": "<uuid:1>",
            "ReceiptHandle": "<receipt-handle:2>"
          }
        ],
        "ResponseMetadata": {
          "HTTPHeaders": {},
          "HTTPStatusCode": 200
        }
      }
    }
  },
  "tests/aws/services/sqs/test_sqs.py::TestSqsProvider::test_set_empty_redrive_policy[sqs]": {
    "recorded-date": "20-08-2024, 14:14:08",
    "recorded-content": {}
  },
  "tests/aws/services/sqs/test_sqs.py::TestSqsProvider::test_set_empty_redrive_policy[sqs_query]": {
    "recorded-date": "20-08-2024, 14:14:11",
    "recorded-content": {}
  },
  "tests/aws/services/sqs/test_sqs.py::TestSqsProvider::test_send_receive_wait_time_seconds[sqs]": {
    "recorded-date": "10-02-2025, 13:22:29",
    "recorded-content": {
      "recieve_message_error_too_large": {
        "Error": {
          "Code": "InvalidParameterValue",
          "Message": "Value 21 for parameter WaitTimeSeconds is invalid. Reason: Must be >= 0 and <= 20, if provided.",
          "QueryErrorCode": "InvalidParameterValueException",
          "Type": "Sender"
        },
        "ResponseMetadata": {
          "HTTPHeaders": {},
          "HTTPStatusCode": 400
        }
      },
      "recieve_message_error_too_small": {
        "Error": {
          "Code": "InvalidParameterValue",
          "Message": "Value -1 for parameter WaitTimeSeconds is invalid. Reason: Must be >= 0 and <= 20, if provided.",
          "QueryErrorCode": "InvalidParameterValueException",
          "Type": "Sender"
        },
        "ResponseMetadata": {
          "HTTPHeaders": {},
          "HTTPStatusCode": 400
        }
      },
      "empty_short_poll_by_default_resp": {
        "Messages": [
          {
            "Body": "message",
            "MD5OfBody": "78e731027d8fd50ed642340b7c9a63b3",
            "MessageId": "<uuid:1>",
            "ReceiptHandle": "<receipt-handle:1>"
          }
        ],
        "ResponseMetadata": {
          "HTTPHeaders": {},
          "HTTPStatusCode": 200
        }
      },
      "empty_short_poll_explicit_resp": {
        "Messages": [
          {
            "Body": "message",
            "MD5OfBody": "78e731027d8fd50ed642340b7c9a63b3",
            "MessageId": "<uuid:2>",
            "ReceiptHandle": "<receipt-handle:2>"
          }
        ],
        "ResponseMetadata": {
          "HTTPHeaders": {},
          "HTTPStatusCode": 200
        }
      }
    }
  },
  "tests/aws/services/sqs/test_sqs.py::TestSqsProvider::test_send_receive_wait_time_seconds[sqs_query]": {
    "recorded-date": "10-02-2025, 13:22:32",
    "recorded-content": {
      "recieve_message_error_too_large": {
        "Error": {
          "Code": "InvalidParameterValue",
          "Detail": null,
          "Message": "Value 21 for parameter WaitTimeSeconds is invalid. Reason: Must be >= 0 and <= 20, if provided.",
          "Type": "Sender"
        },
        "ResponseMetadata": {
          "HTTPHeaders": {},
          "HTTPStatusCode": 400
        }
      },
      "recieve_message_error_too_small": {
        "Error": {
          "Code": "InvalidParameterValue",
          "Detail": null,
          "Message": "Value -1 for parameter WaitTimeSeconds is invalid. Reason: Must be >= 0 and <= 20, if provided.",
          "Type": "Sender"
        },
        "ResponseMetadata": {
          "HTTPHeaders": {},
          "HTTPStatusCode": 400
        }
      },
      "empty_short_poll_by_default_resp": {
        "Messages": [
          {
            "Body": "message",
            "MD5OfBody": "78e731027d8fd50ed642340b7c9a63b3",
            "MessageId": "<uuid:1>",
            "ReceiptHandle": "<receipt-handle:1>"
          }
        ],
        "ResponseMetadata": {
          "HTTPHeaders": {},
          "HTTPStatusCode": 200
        }
      },
      "empty_short_poll_explicit_resp": {
        "Messages": [
          {
            "Body": "message",
            "MD5OfBody": "78e731027d8fd50ed642340b7c9a63b3",
            "MessageId": "<uuid:2>",
            "ReceiptHandle": "<receipt-handle:2>"
          }
        ],
        "ResponseMetadata": {
          "HTTPHeaders": {},
          "HTTPStatusCode": 200
        }
      }
    }
  },
  "tests/aws/services/sqs/test_sqs.py::TestSqsProvider::test_receive_empty_queue[sqs]": {
    "recorded-date": "10-02-2025, 13:18:17",
    "recorded-content": {
      "empty_short_poll_resp_no_param": {
        "ResponseMetadata": {
          "HTTPHeaders": {},
          "HTTPStatusCode": 200
        }
      },
      "empty_short_poll_resp": {
        "ResponseMetadata": {
          "HTTPHeaders": {},
          "HTTPStatusCode": 200
        }
      },
      "empty_long_poll_resp": {
        "ResponseMetadata": {
          "HTTPHeaders": {},
          "HTTPStatusCode": 200
        }
      }
    }
  },
  "tests/aws/services/sqs/test_sqs.py::TestSqsProvider::test_receive_empty_queue[sqs_query]": {
    "recorded-date": "10-02-2025, 13:18:20",
    "recorded-content": {
      "empty_short_poll_resp_no_param": {
        "ResponseMetadata": {
          "HTTPHeaders": {},
          "HTTPStatusCode": 200
        }
      },
      "empty_short_poll_resp": {
        "ResponseMetadata": {
          "HTTPHeaders": {},
          "HTTPStatusCode": 200
        }
      },
      "empty_long_poll_resp": {
        "ResponseMetadata": {
          "HTTPHeaders": {},
          "HTTPStatusCode": 200
        }
      }
    }
  },
  "tests/aws/services/sqs/test_sqs.py::TestSqsProvider::test_send_empty_message[sqs]": {
    "recorded-date": "05-03-2025, 19:25:09",
    "recorded-content": {
      "send_empty_message": {
        "Error": {
          "Code": "MissingParameter",
          "Message": "The request must contain the parameter MessageBody.",
          "QueryErrorCode": "MissingRequiredParameterException",
          "Type": "Sender"
        },
        "ResponseMetadata": {
          "HTTPHeaders": {},
          "HTTPStatusCode": 400
        }
      }
    }
  },
  "tests/aws/services/sqs/test_sqs.py::TestSqsProvider::test_send_empty_message[sqs_query]": {
    "recorded-date": "05-03-2025, 19:25:09",
    "recorded-content": {
      "send_empty_message": {
        "Error": {
          "Code": "MissingParameter",
          "Detail": null,
          "Message": "The request must contain the parameter MessageBody.",
          "Type": "Sender"
        },
        "ResponseMetadata": {
          "HTTPHeaders": {},
          "HTTPStatusCode": 400
        }
      }
    }
  },
  "tests/aws/services/sqs/test_sqs.py::TestSqsProvider::test_list_queues_pagination": {
    "recorded-date": "19-03-2025, 21:04:35",
    "recorded-content": {
      "list_all": {
        "QueueUrls": [
          "http://sqs.<region>.localhost.localstack.cloud:4566/111111111111/7f7df0f5-test-queue-0",
          "http://sqs.<region>.localhost.localstack.cloud:4566/111111111111/7f7df0f5-test-queue-1",
          "http://sqs.<region>.localhost.localstack.cloud:4566/111111111111/7f7df0f5-test-queue-2",
          "http://sqs.<region>.localhost.localstack.cloud:4566/111111111111/7f7df0f5-test-queue-3",
          "http://sqs.<region>.localhost.localstack.cloud:4566/111111111111/7f7df0f5-test-queue-4",
          "http://sqs.<region>.localhost.localstack.cloud:4566/111111111111/7f7df0f5-test-queue-5",
          "http://sqs.<region>.localhost.localstack.cloud:4566/111111111111/7f7df0f5-test-queue-6",
          "http://sqs.<region>.localhost.localstack.cloud:4566/111111111111/7f7df0f5-test-queue-7",
          "http://sqs.<region>.localhost.localstack.cloud:4566/111111111111/7f7df0f5-test-queue-8",
          "http://sqs.<region>.localhost.localstack.cloud:4566/111111111111/7f7df0f5-test-queue-9"
        ],
        "ResponseMetadata": {
          "HTTPHeaders": {},
          "HTTPStatusCode": 200
        }
      },
      "list_two_max": {
        "NextToken": "aHR0cDovL3Nxcy48cmVnaW9uPi5sb2NhbGhvc3QubG9jYWxzdGFjay5jbG91ZDo0NTY2LzExMTExMTExMTExMS83ZjdkZjBmNS10ZXN0LXF1ZXVlLTE=",
        "QueueUrls": [
          "http://sqs.<region>.localhost.localstack.cloud:4566/111111111111/7f7df0f5-test-queue-0",
          "http://sqs.<region>.localhost.localstack.cloud:4566/111111111111/7f7df0f5-test-queue-1"
        ],
        "ResponseMetadata": {
          "HTTPHeaders": {},
          "HTTPStatusCode": 200
        }
      },
      "list_remaining": {
        "QueueUrls": [
          "http://sqs.<region>.localhost.localstack.cloud:4566/111111111111/7f7df0f5-test-queue-2",
          "http://sqs.<region>.localhost.localstack.cloud:4566/111111111111/7f7df0f5-test-queue-3",
          "http://sqs.<region>.localhost.localstack.cloud:4566/111111111111/7f7df0f5-test-queue-4",
          "http://sqs.<region>.localhost.localstack.cloud:4566/111111111111/7f7df0f5-test-queue-5",
          "http://sqs.<region>.localhost.localstack.cloud:4566/111111111111/7f7df0f5-test-queue-6",
          "http://sqs.<region>.localhost.localstack.cloud:4566/111111111111/7f7df0f5-test-queue-7",
          "http://sqs.<region>.localhost.localstack.cloud:4566/111111111111/7f7df0f5-test-queue-8",
          "http://sqs.<region>.localhost.localstack.cloud:4566/111111111111/7f7df0f5-test-queue-9"
        ],
        "ResponseMetadata": {
          "HTTPHeaders": {},
          "HTTPStatusCode": 200
        }
      }
    }
  },
  "tests/aws/services/sqs/test_sqs.py::TestSqsProvider::test_delete_after_visibility_timeout[sqs]": {
    "recorded-date": "28-03-2025, 13:46:28",
    "recorded-content": {
      "delete_after_timeout_queue_empty": {
        "ResponseMetadata": {
          "HTTPHeaders": {},
          "HTTPStatusCode": 200
        }
      }
    }
  },
  "tests/aws/services/sqs/test_sqs.py::TestSqsProvider::test_delete_after_visibility_timeout[sqs_query]": {
    "recorded-date": "28-03-2025, 13:46:31",
    "recorded-content": {
      "delete_after_timeout_queue_empty": {
        "ResponseMetadata": {
          "HTTPHeaders": {},
          "HTTPStatusCode": 200
        }
      }
    }
  },
  "tests/aws/services/sqs/test_sqs.py::TestSqsProvider::test_fifo_delete_after_visibility_timeout[sqs]": {
    "recorded-date": "28-03-2025, 13:28:19",
    "recorded-content": {
      "received_sqs_message": {
        "Messages": [
          {
            "Body": "foobar",
            "MD5OfBody": "3858f62230ac3c915f300c664312c63f",
            "MessageId": "<uuid:1>",
            "ReceiptHandle": "<receipt-handle:1>"
          }
        ],
        "ResponseMetadata": {
          "HTTPHeaders": {},
          "HTTPStatusCode": 200
        }
      },
      "delete_after_timeout_fifo": {
        "Error": {
          "Code": "InvalidParameterValue",
          "Message": "Value <receipt-handle:1> for parameter ReceiptHandle is invalid. Reason: The receipt handle has expired.",
          "QueryErrorCode": "InvalidParameterValueException",
          "Type": "Sender"
        },
        "ResponseMetadata": {
          "HTTPHeaders": {},
          "HTTPStatusCode": 400
        }
      }
    }
  },
  "tests/aws/services/sqs/test_sqs.py::TestSqsProvider::test_fifo_delete_after_visibility_timeout[sqs_query]": {
    "recorded-date": "28-03-2025, 13:28:23",
    "recorded-content": {
      "received_sqs_message": {
        "Messages": [
          {
            "Body": "foobar",
            "MD5OfBody": "3858f62230ac3c915f300c664312c63f",
            "MessageId": "<uuid:1>",
            "ReceiptHandle": "<receipt-handle:1>"
          }
        ],
        "ResponseMetadata": {
          "HTTPHeaders": {},
          "HTTPStatusCode": 200
        }
      },
      "delete_after_timeout_fifo": {
        "Error": {
          "Code": "InvalidParameterValue",
          "Detail": null,
          "Message": "Value <receipt-handle:1> for parameter ReceiptHandle is invalid. Reason: The receipt handle has expired.",
          "Type": "Sender"
        },
        "ResponseMetadata": {
          "HTTPHeaders": {},
          "HTTPStatusCode": 400
        }
      }
    }
  },
  "tests/aws/services/sqs/test_sqs.py::TestSqsProvider::test_aws_trace_header_propagation[sqs]": {
    "recorded-date": "27-06-2025, 10:55:55",
    "recorded-content": {
      "xray-msg": {
        "Attributes": {
          "AWSTraceHeader": "Root=1-3152b799-8954dae64eda91bc9a23a7e8;Parent=7fa8c0f79203be72;Sampled=1",
          "SentTimestamp": "timestamp"
        },
        "Body": "test",
        "MD5OfBody": "098f6bcd4621d373cade4e832627b4f6",
        "MD5OfMessageAttributes": "235c5c510d26fb653d073faed50ae77c",
        "MessageAttributes": {
          "timestamp": "timestamp"
        },
        "MessageId": "<uuid:1>",
        "ReceiptHandle": "<receipt-handle:1>"
      }
    }
  },
  "tests/aws/services/sqs/test_sqs.py::TestSqsProvider::test_aws_trace_header_propagation[sqs_query]": {
    "recorded-date": "27-06-2025, 10:55:56",
    "recorded-content": {
      "xray-msg": {
        "Attributes": {
          "AWSTraceHeader": "Root=1-3152b799-8954dae64eda91bc9a23a7e8;Parent=7fa8c0f79203be72;Sampled=1",
          "SentTimestamp": "timestamp"
        },
        "Body": "test",
        "MD5OfBody": "098f6bcd4621d373cade4e832627b4f6",
        "MD5OfMessageAttributes": "235c5c510d26fb653d073faed50ae77c",
        "MessageAttributes": {
          "timestamp": "timestamp"
        },
        "MessageId": "<uuid:1>",
        "ReceiptHandle": "<receipt-handle:1>"
      }
    }
  },
<<<<<<< HEAD
  "tests/aws/services/sqs/test_sqs.py::TestSqsProvider::test_fifo_queue_send_message_with_zero_delay_defaults_to_queue_delay[sqs]": {
    "recorded-date": "31-07-2025, 09:53:01",
    "recorded-content": {
      "send_message_result": {
        "MD5OfMessageBody": "3d6b824fd8c1520e9a047d21fee6fb1f",
        "MessageId": "<uuid:1>",
        "SequenceNumber": "<sequence-number:1>",
=======
  "tests/aws/services/sqs/test_sqs.py::TestSqsProvider::test_fair_queue_with_message_group_id[sqs]": {
    "recorded-date": "30-07-2025, 09:52:06",
    "recorded-content": {
      "send_message": {
        "MD5OfMessageBody": "78e731027d8fd50ed642340b7c9a63b3",
        "MessageId": "<uuid:1>",
>>>>>>> f459293a
        "ResponseMetadata": {
          "HTTPHeaders": {},
          "HTTPStatusCode": 200
        }
<<<<<<< HEAD
      },
      "receive_message_initial_result": {
=======
      }
    }
  },
  "tests/aws/services/sqs/test_sqs.py::TestSqsProvider::test_fair_queue_with_message_group_id[sqs_query]": {
    "recorded-date": "30-07-2025, 09:52:07",
    "recorded-content": {
      "send_message": {
        "MD5OfMessageBody": "78e731027d8fd50ed642340b7c9a63b3",
        "MessageId": "<uuid:1>",
>>>>>>> f459293a
        "ResponseMetadata": {
          "HTTPHeaders": {},
          "HTTPStatusCode": 200
        }
<<<<<<< HEAD
      },
      "receive_message_after_delay_result": {
        "Messages": [
          {
            "Body": "message-1",
            "MD5OfBody": "3d6b824fd8c1520e9a047d21fee6fb1f",
            "MessageId": "<uuid:1>",
            "ReceiptHandle": "<receipt-handle:1>"
          }
        ],
        "ResponseMetadata": {
          "HTTPHeaders": {},
          "HTTPStatusCode": 200
        }
      }
    }
  },
  "tests/aws/services/sqs/test_sqs.py::TestSqsProvider::test_fifo_queue_send_message_with_zero_delay_defaults_to_queue_delay[sqs_query]": {
    "recorded-date": "31-07-2025, 09:53:08",
    "recorded-content": {
      "send_message_result": {
        "MD5OfMessageBody": "3d6b824fd8c1520e9a047d21fee6fb1f",
        "MessageId": "<uuid:1>",
        "SequenceNumber": "<sequence-number:1>",
        "ResponseMetadata": {
          "HTTPHeaders": {},
          "HTTPStatusCode": 200
        }
      },
      "receive_message_initial_result": {
        "ResponseMetadata": {
          "HTTPHeaders": {},
          "HTTPStatusCode": 200
        }
      },
      "receive_message_after_delay_result": {
        "Messages": [
          {
            "Body": "message-1",
            "MD5OfBody": "3d6b824fd8c1520e9a047d21fee6fb1f",
            "MessageId": "<uuid:1>",
            "ReceiptHandle": "<receipt-handle:1>"
          }
        ],
        "ResponseMetadata": {
          "HTTPHeaders": {},
          "HTTPStatusCode": 200
        }
      }
    }
=======
      }
    }
  },
  "tests/aws/services/sqs/test_sqs.py::TestSqsProvider::test_send_message_to_standard_queue_with_invalid_message_group_id[empty]": {
    "recorded-date": "30-07-2025, 10:01:38",
    "recorded-content": {
      "error-response": {
        "Error": {
          "Code": "InvalidParameterValue",
          "Message": "Value  for parameter MessageGroupId is invalid. Reason: MessageGroupId can only include alphanumeric and punctuation characters. 1 to 128 in length.",
          "QueryErrorCode": "InvalidParameterValueException",
          "Type": "Sender"
        },
        "ResponseMetadata": {
          "HTTPHeaders": {},
          "HTTPStatusCode": 400
        }
      }
    }
  },
  "tests/aws/services/sqs/test_sqs.py::TestSqsProvider::test_send_message_to_standard_queue_with_invalid_message_group_id[too_long]": {
    "recorded-date": "30-07-2025, 10:01:39",
    "recorded-content": {
      "error-response": {
        "Error": {
          "Code": "InvalidParameterValue",
          "Message": "Value aaaaaaaaaaaaaaaaaaaaaaaaaaaaaaaaaaaaaaaaaaaaaaaaaaaaaaaaaaaaaaaaaaaaaaaaaaaaaaaaaaaaaaaaaaaaaaaaaaaaaaaaaaaaaaaaaaaaaaaaaaaaaaaaa for parameter MessageGroupId is invalid. Reason: MessageGroupId can only include alphanumeric and punctuation characters. 1 to 128 in length.",
          "QueryErrorCode": "InvalidParameterValueException",
          "Type": "Sender"
        },
        "ResponseMetadata": {
          "HTTPHeaders": {},
          "HTTPStatusCode": 400
        }
      }
    }
  },
  "tests/aws/services/sqs/test_sqs.py::TestSqsProvider::test_send_message_to_standard_queue_with_invalid_message_group_id[spaces]": {
    "recorded-date": "30-07-2025, 10:01:39",
    "recorded-content": {
      "error-response": {
        "Error": {
          "Code": "InvalidParameterValue",
          "Message": "Value group 123 for parameter MessageGroupId is invalid. Reason: MessageGroupId can only include alphanumeric and punctuation characters. 1 to 128 in length.",
          "QueryErrorCode": "InvalidParameterValueException",
          "Type": "Sender"
        },
        "ResponseMetadata": {
          "HTTPHeaders": {},
          "HTTPStatusCode": 400
        }
      }
    }
  },
  "tests/aws/services/sqs/test_sqs.py::TestSqsProvider::test_message_deduplication_id_invalid[empty]": {
    "recorded-date": "30-07-2025, 10:25:50",
    "recorded-content": {
      "error-response": {
        "Error": {
          "Code": "InvalidParameterValue",
          "Message": "Value  for parameter MessageDeduplicationId is invalid. Reason: MessageDeduplicationId can only include alphanumeric and punctuation characters. 1 to 128 in length.",
          "QueryErrorCode": "InvalidParameterValueException",
          "Type": "Sender"
        },
        "ResponseMetadata": {
          "HTTPHeaders": {},
          "HTTPStatusCode": 400
        }
      }
    }
  },
  "tests/aws/services/sqs/test_sqs.py::TestSqsProvider::test_message_deduplication_id_invalid[too_long]": {
    "recorded-date": "30-07-2025, 10:25:51",
    "recorded-content": {
      "error-response": {
        "Error": {
          "Code": "InvalidParameterValue",
          "Message": "Value aaaaaaaaaaaaaaaaaaaaaaaaaaaaaaaaaaaaaaaaaaaaaaaaaaaaaaaaaaaaaaaaaaaaaaaaaaaaaaaaaaaaaaaaaaaaaaaaaaaaaaaaaaaaaaaaaaaaaaaaaaaaaaaaa for parameter MessageDeduplicationId is invalid. Reason: MessageDeduplicationId can only include alphanumeric and punctuation characters. 1 to 128 in length.",
          "QueryErrorCode": "InvalidParameterValueException",
          "Type": "Sender"
        },
        "ResponseMetadata": {
          "HTTPHeaders": {},
          "HTTPStatusCode": 400
        }
      }
    }
  },
  "tests/aws/services/sqs/test_sqs.py::TestSqsProvider::test_message_deduplication_id_invalid[spaces]": {
    "recorded-date": "30-07-2025, 10:25:51",
    "recorded-content": {
      "error-response": {
        "Error": {
          "Code": "InvalidParameterValue",
          "Message": "Value group 123 for parameter MessageDeduplicationId is invalid. Reason: MessageDeduplicationId can only include alphanumeric and punctuation characters. 1 to 128 in length.",
          "QueryErrorCode": "InvalidParameterValueException",
          "Type": "Sender"
        },
        "ResponseMetadata": {
          "HTTPHeaders": {},
          "HTTPStatusCode": 400
        }
      }
    }
  },
  "tests/aws/services/sqs/test_sqs.py::TestSqsProvider::test_message_deduplication_id_success": {
    "recorded-date": "30-07-2025, 10:26:48",
    "recorded-content": {}
>>>>>>> f459293a
  }
}<|MERGE_RESOLUTION|>--- conflicted
+++ resolved
@@ -3962,7 +3962,138 @@
       }
     }
   },
-<<<<<<< HEAD
+  "tests/aws/services/sqs/test_sqs.py::TestSqsProvider::test_fair_queue_with_message_group_id[sqs]": {
+    "recorded-date": "30-07-2025, 09:52:06",
+    "recorded-content": {
+      "send_message": {
+        "MD5OfMessageBody": "78e731027d8fd50ed642340b7c9a63b3",
+        "MessageId": "<uuid:1>",
+        "ResponseMetadata": {
+          "HTTPHeaders": {},
+          "HTTPStatusCode": 200
+        }
+      }
+    }
+  },
+  "tests/aws/services/sqs/test_sqs.py::TestSqsProvider::test_fair_queue_with_message_group_id[sqs_query]": {
+    "recorded-date": "30-07-2025, 09:52:07",
+    "recorded-content": {
+      "send_message": {
+        "MD5OfMessageBody": "78e731027d8fd50ed642340b7c9a63b3",
+        "MessageId": "<uuid:1>",
+        "ResponseMetadata": {
+          "HTTPHeaders": {},
+          "HTTPStatusCode": 200
+        }
+      }
+    }
+  },
+  "tests/aws/services/sqs/test_sqs.py::TestSqsProvider::test_send_message_to_standard_queue_with_invalid_message_group_id[empty]": {
+    "recorded-date": "30-07-2025, 10:01:38",
+    "recorded-content": {
+      "error-response": {
+        "Error": {
+          "Code": "InvalidParameterValue",
+          "Message": "Value  for parameter MessageGroupId is invalid. Reason: MessageGroupId can only include alphanumeric and punctuation characters. 1 to 128 in length.",
+          "QueryErrorCode": "InvalidParameterValueException",
+          "Type": "Sender"
+        },
+        "ResponseMetadata": {
+          "HTTPHeaders": {},
+          "HTTPStatusCode": 400
+        }
+      }
+    }
+  },
+  "tests/aws/services/sqs/test_sqs.py::TestSqsProvider::test_send_message_to_standard_queue_with_invalid_message_group_id[too_long]": {
+    "recorded-date": "30-07-2025, 10:01:39",
+    "recorded-content": {
+      "error-response": {
+        "Error": {
+          "Code": "InvalidParameterValue",
+          "Message": "Value aaaaaaaaaaaaaaaaaaaaaaaaaaaaaaaaaaaaaaaaaaaaaaaaaaaaaaaaaaaaaaaaaaaaaaaaaaaaaaaaaaaaaaaaaaaaaaaaaaaaaaaaaaaaaaaaaaaaaaaaaaaaaaaaa for parameter MessageGroupId is invalid. Reason: MessageGroupId can only include alphanumeric and punctuation characters. 1 to 128 in length.",
+          "QueryErrorCode": "InvalidParameterValueException",
+          "Type": "Sender"
+        },
+        "ResponseMetadata": {
+          "HTTPHeaders": {},
+          "HTTPStatusCode": 400
+        }
+      }
+    }
+  },
+  "tests/aws/services/sqs/test_sqs.py::TestSqsProvider::test_send_message_to_standard_queue_with_invalid_message_group_id[spaces]": {
+    "recorded-date": "30-07-2025, 10:01:39",
+    "recorded-content": {
+      "error-response": {
+        "Error": {
+          "Code": "InvalidParameterValue",
+          "Message": "Value group 123 for parameter MessageGroupId is invalid. Reason: MessageGroupId can only include alphanumeric and punctuation characters. 1 to 128 in length.",
+          "QueryErrorCode": "InvalidParameterValueException",
+          "Type": "Sender"
+        },
+        "ResponseMetadata": {
+          "HTTPHeaders": {},
+          "HTTPStatusCode": 400
+        }
+      }
+    }
+  },
+  "tests/aws/services/sqs/test_sqs.py::TestSqsProvider::test_message_deduplication_id_invalid[empty]": {
+    "recorded-date": "30-07-2025, 10:25:50",
+    "recorded-content": {
+      "error-response": {
+        "Error": {
+          "Code": "InvalidParameterValue",
+          "Message": "Value  for parameter MessageDeduplicationId is invalid. Reason: MessageDeduplicationId can only include alphanumeric and punctuation characters. 1 to 128 in length.",
+          "QueryErrorCode": "InvalidParameterValueException",
+          "Type": "Sender"
+        },
+        "ResponseMetadata": {
+          "HTTPHeaders": {},
+          "HTTPStatusCode": 400
+        }
+      }
+    }
+  },
+  "tests/aws/services/sqs/test_sqs.py::TestSqsProvider::test_message_deduplication_id_invalid[too_long]": {
+    "recorded-date": "30-07-2025, 10:25:51",
+    "recorded-content": {
+      "error-response": {
+        "Error": {
+          "Code": "InvalidParameterValue",
+          "Message": "Value aaaaaaaaaaaaaaaaaaaaaaaaaaaaaaaaaaaaaaaaaaaaaaaaaaaaaaaaaaaaaaaaaaaaaaaaaaaaaaaaaaaaaaaaaaaaaaaaaaaaaaaaaaaaaaaaaaaaaaaaaaaaaaaaa for parameter MessageDeduplicationId is invalid. Reason: MessageDeduplicationId can only include alphanumeric and punctuation characters. 1 to 128 in length.",
+          "QueryErrorCode": "InvalidParameterValueException",
+          "Type": "Sender"
+        },
+        "ResponseMetadata": {
+          "HTTPHeaders": {},
+          "HTTPStatusCode": 400
+        }
+      }
+    }
+  },
+  "tests/aws/services/sqs/test_sqs.py::TestSqsProvider::test_message_deduplication_id_invalid[spaces]": {
+    "recorded-date": "30-07-2025, 10:25:51",
+    "recorded-content": {
+      "error-response": {
+        "Error": {
+          "Code": "InvalidParameterValue",
+          "Message": "Value group 123 for parameter MessageDeduplicationId is invalid. Reason: MessageDeduplicationId can only include alphanumeric and punctuation characters. 1 to 128 in length.",
+          "QueryErrorCode": "InvalidParameterValueException",
+          "Type": "Sender"
+        },
+        "ResponseMetadata": {
+          "HTTPHeaders": {},
+          "HTTPStatusCode": 400
+        }
+      }
+    }
+  },
+  "tests/aws/services/sqs/test_sqs.py::TestSqsProvider::test_message_deduplication_id_success": {
+    "recorded-date": "30-07-2025, 10:26:48",
+    "recorded-content": {}
+  },
   "tests/aws/services/sqs/test_sqs.py::TestSqsProvider::test_fifo_queue_send_message_with_zero_delay_defaults_to_queue_delay[sqs]": {
     "recorded-date": "31-07-2025, 09:53:01",
     "recorded-content": {
@@ -3970,37 +4101,16 @@
         "MD5OfMessageBody": "3d6b824fd8c1520e9a047d21fee6fb1f",
         "MessageId": "<uuid:1>",
         "SequenceNumber": "<sequence-number:1>",
-=======
-  "tests/aws/services/sqs/test_sqs.py::TestSqsProvider::test_fair_queue_with_message_group_id[sqs]": {
-    "recorded-date": "30-07-2025, 09:52:06",
-    "recorded-content": {
-      "send_message": {
-        "MD5OfMessageBody": "78e731027d8fd50ed642340b7c9a63b3",
-        "MessageId": "<uuid:1>",
->>>>>>> f459293a
-        "ResponseMetadata": {
-          "HTTPHeaders": {},
-          "HTTPStatusCode": 200
-        }
-<<<<<<< HEAD
+        "ResponseMetadata": {
+          "HTTPHeaders": {},
+          "HTTPStatusCode": 200
+        }
       },
       "receive_message_initial_result": {
-=======
-      }
-    }
-  },
-  "tests/aws/services/sqs/test_sqs.py::TestSqsProvider::test_fair_queue_with_message_group_id[sqs_query]": {
-    "recorded-date": "30-07-2025, 09:52:07",
-    "recorded-content": {
-      "send_message": {
-        "MD5OfMessageBody": "78e731027d8fd50ed642340b7c9a63b3",
-        "MessageId": "<uuid:1>",
->>>>>>> f459293a
-        "ResponseMetadata": {
-          "HTTPHeaders": {},
-          "HTTPStatusCode": 200
-        }
-<<<<<<< HEAD
+        "ResponseMetadata": {
+          "HTTPHeaders": {},
+          "HTTPStatusCode": 200
+        }
       },
       "receive_message_after_delay_result": {
         "Messages": [
@@ -4051,115 +4161,5 @@
         }
       }
     }
-=======
-      }
-    }
-  },
-  "tests/aws/services/sqs/test_sqs.py::TestSqsProvider::test_send_message_to_standard_queue_with_invalid_message_group_id[empty]": {
-    "recorded-date": "30-07-2025, 10:01:38",
-    "recorded-content": {
-      "error-response": {
-        "Error": {
-          "Code": "InvalidParameterValue",
-          "Message": "Value  for parameter MessageGroupId is invalid. Reason: MessageGroupId can only include alphanumeric and punctuation characters. 1 to 128 in length.",
-          "QueryErrorCode": "InvalidParameterValueException",
-          "Type": "Sender"
-        },
-        "ResponseMetadata": {
-          "HTTPHeaders": {},
-          "HTTPStatusCode": 400
-        }
-      }
-    }
-  },
-  "tests/aws/services/sqs/test_sqs.py::TestSqsProvider::test_send_message_to_standard_queue_with_invalid_message_group_id[too_long]": {
-    "recorded-date": "30-07-2025, 10:01:39",
-    "recorded-content": {
-      "error-response": {
-        "Error": {
-          "Code": "InvalidParameterValue",
-          "Message": "Value aaaaaaaaaaaaaaaaaaaaaaaaaaaaaaaaaaaaaaaaaaaaaaaaaaaaaaaaaaaaaaaaaaaaaaaaaaaaaaaaaaaaaaaaaaaaaaaaaaaaaaaaaaaaaaaaaaaaaaaaaaaaaaaaa for parameter MessageGroupId is invalid. Reason: MessageGroupId can only include alphanumeric and punctuation characters. 1 to 128 in length.",
-          "QueryErrorCode": "InvalidParameterValueException",
-          "Type": "Sender"
-        },
-        "ResponseMetadata": {
-          "HTTPHeaders": {},
-          "HTTPStatusCode": 400
-        }
-      }
-    }
-  },
-  "tests/aws/services/sqs/test_sqs.py::TestSqsProvider::test_send_message_to_standard_queue_with_invalid_message_group_id[spaces]": {
-    "recorded-date": "30-07-2025, 10:01:39",
-    "recorded-content": {
-      "error-response": {
-        "Error": {
-          "Code": "InvalidParameterValue",
-          "Message": "Value group 123 for parameter MessageGroupId is invalid. Reason: MessageGroupId can only include alphanumeric and punctuation characters. 1 to 128 in length.",
-          "QueryErrorCode": "InvalidParameterValueException",
-          "Type": "Sender"
-        },
-        "ResponseMetadata": {
-          "HTTPHeaders": {},
-          "HTTPStatusCode": 400
-        }
-      }
-    }
-  },
-  "tests/aws/services/sqs/test_sqs.py::TestSqsProvider::test_message_deduplication_id_invalid[empty]": {
-    "recorded-date": "30-07-2025, 10:25:50",
-    "recorded-content": {
-      "error-response": {
-        "Error": {
-          "Code": "InvalidParameterValue",
-          "Message": "Value  for parameter MessageDeduplicationId is invalid. Reason: MessageDeduplicationId can only include alphanumeric and punctuation characters. 1 to 128 in length.",
-          "QueryErrorCode": "InvalidParameterValueException",
-          "Type": "Sender"
-        },
-        "ResponseMetadata": {
-          "HTTPHeaders": {},
-          "HTTPStatusCode": 400
-        }
-      }
-    }
-  },
-  "tests/aws/services/sqs/test_sqs.py::TestSqsProvider::test_message_deduplication_id_invalid[too_long]": {
-    "recorded-date": "30-07-2025, 10:25:51",
-    "recorded-content": {
-      "error-response": {
-        "Error": {
-          "Code": "InvalidParameterValue",
-          "Message": "Value aaaaaaaaaaaaaaaaaaaaaaaaaaaaaaaaaaaaaaaaaaaaaaaaaaaaaaaaaaaaaaaaaaaaaaaaaaaaaaaaaaaaaaaaaaaaaaaaaaaaaaaaaaaaaaaaaaaaaaaaaaaaaaaaa for parameter MessageDeduplicationId is invalid. Reason: MessageDeduplicationId can only include alphanumeric and punctuation characters. 1 to 128 in length.",
-          "QueryErrorCode": "InvalidParameterValueException",
-          "Type": "Sender"
-        },
-        "ResponseMetadata": {
-          "HTTPHeaders": {},
-          "HTTPStatusCode": 400
-        }
-      }
-    }
-  },
-  "tests/aws/services/sqs/test_sqs.py::TestSqsProvider::test_message_deduplication_id_invalid[spaces]": {
-    "recorded-date": "30-07-2025, 10:25:51",
-    "recorded-content": {
-      "error-response": {
-        "Error": {
-          "Code": "InvalidParameterValue",
-          "Message": "Value group 123 for parameter MessageDeduplicationId is invalid. Reason: MessageDeduplicationId can only include alphanumeric and punctuation characters. 1 to 128 in length.",
-          "QueryErrorCode": "InvalidParameterValueException",
-          "Type": "Sender"
-        },
-        "ResponseMetadata": {
-          "HTTPHeaders": {},
-          "HTTPStatusCode": 400
-        }
-      }
-    }
-  },
-  "tests/aws/services/sqs/test_sqs.py::TestSqsProvider::test_message_deduplication_id_success": {
-    "recorded-date": "30-07-2025, 10:26:48",
-    "recorded-content": {}
->>>>>>> f459293a
   }
 }