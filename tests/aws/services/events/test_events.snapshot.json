{
  "tests/aws/services/events/test_events.py::TestEvents::test_put_events_without_source": {
    "recorded-date": "19-06-2024, 10:40:50",
    "recorded-content": {
      "put-events": {
        "Entries": [
          {
            "ErrorCode": "InvalidArgument",
            "ErrorMessage": "Parameter Source is not valid. Reason: Source is a required argument."
          }
        ],
        "FailedEntryCount": 1,
        "ResponseMetadata": {
          "HTTPHeaders": {},
          "HTTPStatusCode": 200
        }
      }
    }
  },
  "tests/aws/services/events/test_events.py::TestEvents::test_put_event_without_detail": {
    "recorded-date": "19-06-2024, 10:40:51",
    "recorded-content": {
      "put-events": {
        "Entries": [
          {
            "ErrorCode": "InvalidArgument",
            "ErrorMessage": "Parameter Detail is not valid. Reason: Detail is a required argument."
          }
        ],
        "FailedEntryCount": 1,
        "ResponseMetadata": {
          "HTTPHeaders": {},
          "HTTPStatusCode": 200
        }
      }
    }
  },
  "tests/aws/services/events/test_events.py::TestEvents::test_put_events_time": {
    "recorded-date": "27-08-2024, 10:02:33",
    "recorded-content": {
      "messages": [
        {
          "MessageId": "<uuid:1>",
          "ReceiptHandle": "<receipt-handle:1>",
          "MD5OfBody": "<m-d5-of-body:1>",
          "Body": {
            "version": "0",
            "id": "<uuid:2>",
            "detail-type": "core.update-account-command",
            "source": "core.update-account-command",
            "account": "111111111111",
            "time": "date",
            "region": "<region>",
            "resources": [],
            "detail": {
              "message": "short time"
            }
          }
        },
        {
          "MessageId": "<uuid:3>",
          "ReceiptHandle": "<receipt-handle:2>",
          "MD5OfBody": "<m-d5-of-body:2>",
          "Body": {
            "version": "0",
            "id": "<uuid:4>",
            "detail-type": "core.update-account-command",
            "source": "core.update-account-command",
            "account": "111111111111",
            "time": "date",
            "region": "<region>",
            "resources": [],
            "detail": {
              "message": "new time"
            }
          }
        },
        {
          "MessageId": "<uuid:5>",
          "ReceiptHandle": "<receipt-handle:3>",
          "MD5OfBody": "<m-d5-of-body:3>",
          "Body": {
            "version": "0",
            "id": "<uuid:6>",
            "detail-type": "core.update-account-command",
            "source": "core.update-account-command",
            "account": "111111111111",
            "time": "date",
            "region": "<region>",
            "resources": [],
            "detail": {
              "message": "long time"
            }
          }
        }
      ]
    }
  },
  "tests/aws/services/events/test_events.py::TestEvents::test_put_events_exceed_limit_ten_entries[custom]": {
    "recorded-date": "19-06-2024, 10:40:54",
    "recorded-content": {
      "put-events-exceed-limit-error": {
        "Error": {
          "Code": "ValidationException",
          "Message": "1 validation error detected: Value '[PutEventsRequestEntry(time=null, source=core.update-account-command, resources=null, detailType=core.update-account-command, detail={\"command\": \"update-account\", \"payload\": {\"acc_id\": \"0a787ecb-4015\", \"sf_id\": \"baz\"}}, eventBusName=<bus-name>, traceHeader=null, kmsKeyIdentifier=null, internalMetadata=null), PutEventsRequestEntry(time=null, source=core.update-account-command, resources=null, detailType=core.update-account-command, detail={\"command\": \"update-account\", \"payload\": {\"acc_id\": \"0a787ecb-4015\", \"sf_id\": \"baz\"}}, eventBusName=<bus-name>, traceHeader=null, kmsKeyIdentifier=null, internalMetadata=null), PutEventsRequestEntry(time=null, source=core.update-account-command, resources=null, detailType=core.update-account-command, detail={\"command\": \"update-account\", \"payload\": {\"acc_id\": \"0a787ecb-4015\", \"sf_id\": \"baz\"}}, eventBusName=<bus-name>, traceHeader=null, kmsKeyIdentifier=null, internalMetadata=null), PutEventsRequestEntry(time=null, source=core.update-account-command, resources=null, detailType=core.update-account-command, detail={\"command\": \"update-account\", \"payload\": {\"acc_id\": \"0a787ecb-4015\", \"sf_id\": \"baz\"}}, eventBusName=<bus-name>, traceHeader=null, kmsKeyIdentifier=null, internalMetadata=null), PutEventsRequestEntry(time=null, source=core.update-account-command, resources=null, detailType=core.update-account-command, detail={\"command\": \"update-account\", \"payload\": {\"acc_id\": \"0a787ecb-4015\", \"sf_id\": \"baz\"}}, eventBusName=<bus-name>, traceHeader=null, kmsKeyIdentifier=null, internalMetadata=null), PutEventsRequestEntry(time=null, source=core.update-account-command, resources=null, detailType=core.update-account-command, detail={\"command\": \"update-account\", \"payload\": {\"acc_id\": \"0a787ecb-4015\", \"sf_id\": \"baz\"}}, eventBusName=<bus-name>, traceHeader=null, kmsKeyIdentifier=null, internalMetadata=null), PutEventsRequestEntry(time=null, source=core.update-account-command, resources=null, detailType=core.update-account-command, detail={\"command\": \"update-account\", \"payload\": {\"acc_id\": \"0a787ecb-4015\", \"sf_id\": \"baz\"}}, eventBusName=<bus-name>, traceHeader=null, kmsKeyIdentifier=null, internalMetadata=null), PutEventsRequestEntry(time=null, source=core.update-account-command, resources=null, detailType=core.update-account-command, detail={\"command\": \"update-account\", \"payload\": {\"acc_id\": \"0a787ecb-4015\", \"sf_id\": \"baz\"}}, eventBusName=<bus-name>, traceHeader=null, kmsKeyIdentifier=null, internalMetadata=null), PutEventsRequestEntry(time=null, source=core.update-account-command, resources=null, detailType=core.update-account-command, detail={\"command\": \"update-account\", \"payload\": {\"acc_id\": \"0a787ecb-4015\", \"sf_id\": \"baz\"}}, eventBusName=<bus-name>, traceHeader=null, kmsKeyIdentifier=null, internalMetadata=null), PutEventsRequestEntry(time=null, source=core.update-account-command, resources=null, detailType=core.update-account-command, detail={\"command\": \"update-account\", \"payload\": {\"acc_id\": \"0a787ecb-4015\", \"sf_id\": \"baz\"}}, eventBusName=<bus-name>, traceHeader=null, kmsKeyIdentifier=null, internalMetadata=null), PutEventsRequestEntry(time=null, source=core.update-account-command, resources=null, detailType=core.update-account-command, detail={\"command\": \"update-account\", \"payload\": {\"acc_id\": \"0a787ecb-4015\", \"sf_id\": \"baz\"}}, eventBusName=<bus-name>, traceHeader=null, kmsKeyIdentifier=null, internalMetadata=null)]' at 'entries' failed to satisfy constraint: Member must have length less than or equal to 10"
        },
        "ResponseMetadata": {
          "HTTPHeaders": {},
          "HTTPStatusCode": 400
        }
      }
    }
  },
  "tests/aws/services/events/test_events.py::TestEvents::test_put_events_exceed_limit_ten_entries[default]": {
    "recorded-date": "19-06-2024, 10:40:55",
    "recorded-content": {
      "put-events-exceed-limit-error": {
        "Error": {
          "Code": "ValidationException",
          "Message": "1 validation error detected: Value '[PutEventsRequestEntry(time=null, source=core.update-account-command, resources=null, detailType=core.update-account-command, detail={\"command\": \"update-account\", \"payload\": {\"acc_id\": \"0a787ecb-4015\", \"sf_id\": \"baz\"}}, eventBusName=<bus-name>, traceHeader=null, kmsKeyIdentifier=null, internalMetadata=null), PutEventsRequestEntry(time=null, source=core.update-account-command, resources=null, detailType=core.update-account-command, detail={\"command\": \"update-account\", \"payload\": {\"acc_id\": \"0a787ecb-4015\", \"sf_id\": \"baz\"}}, eventBusName=<bus-name>, traceHeader=null, kmsKeyIdentifier=null, internalMetadata=null), PutEventsRequestEntry(time=null, source=core.update-account-command, resources=null, detailType=core.update-account-command, detail={\"command\": \"update-account\", \"payload\": {\"acc_id\": \"0a787ecb-4015\", \"sf_id\": \"baz\"}}, eventBusName=<bus-name>, traceHeader=null, kmsKeyIdentifier=null, internalMetadata=null), PutEventsRequestEntry(time=null, source=core.update-account-command, resources=null, detailType=core.update-account-command, detail={\"command\": \"update-account\", \"payload\": {\"acc_id\": \"0a787ecb-4015\", \"sf_id\": \"baz\"}}, eventBusName=<bus-name>, traceHeader=null, kmsKeyIdentifier=null, internalMetadata=null), PutEventsRequestEntry(time=null, source=core.update-account-command, resources=null, detailType=core.update-account-command, detail={\"command\": \"update-account\", \"payload\": {\"acc_id\": \"0a787ecb-4015\", \"sf_id\": \"baz\"}}, eventBusName=<bus-name>, traceHeader=null, kmsKeyIdentifier=null, internalMetadata=null), PutEventsRequestEntry(time=null, source=core.update-account-command, resources=null, detailType=core.update-account-command, detail={\"command\": \"update-account\", \"payload\": {\"acc_id\": \"0a787ecb-4015\", \"sf_id\": \"baz\"}}, eventBusName=<bus-name>, traceHeader=null, kmsKeyIdentifier=null, internalMetadata=null), PutEventsRequestEntry(time=null, source=core.update-account-command, resources=null, detailType=core.update-account-command, detail={\"command\": \"update-account\", \"payload\": {\"acc_id\": \"0a787ecb-4015\", \"sf_id\": \"baz\"}}, eventBusName=<bus-name>, traceHeader=null, kmsKeyIdentifier=null, internalMetadata=null), PutEventsRequestEntry(time=null, source=core.update-account-command, resources=null, detailType=core.update-account-command, detail={\"command\": \"update-account\", \"payload\": {\"acc_id\": \"0a787ecb-4015\", \"sf_id\": \"baz\"}}, eventBusName=<bus-name>, traceHeader=null, kmsKeyIdentifier=null, internalMetadata=null), PutEventsRequestEntry(time=null, source=core.update-account-command, resources=null, detailType=core.update-account-command, detail={\"command\": \"update-account\", \"payload\": {\"acc_id\": \"0a787ecb-4015\", \"sf_id\": \"baz\"}}, eventBusName=<bus-name>, traceHeader=null, kmsKeyIdentifier=null, internalMetadata=null), PutEventsRequestEntry(time=null, source=core.update-account-command, resources=null, detailType=core.update-account-command, detail={\"command\": \"update-account\", \"payload\": {\"acc_id\": \"0a787ecb-4015\", \"sf_id\": \"baz\"}}, eventBusName=<bus-name>, traceHeader=null, kmsKeyIdentifier=null, internalMetadata=null), PutEventsRequestEntry(time=null, source=core.update-account-command, resources=null, detailType=core.update-account-command, detail={\"command\": \"update-account\", \"payload\": {\"acc_id\": \"0a787ecb-4015\", \"sf_id\": \"baz\"}}, eventBusName=<bus-name>, traceHeader=null, kmsKeyIdentifier=null, internalMetadata=null)]' at 'entries' failed to satisfy constraint: Member must have length less than or equal to 10"
        },
        "ResponseMetadata": {
          "HTTPHeaders": {},
          "HTTPStatusCode": 400
        }
      }
    }
  },
  "tests/aws/services/events/test_events.py::TestEventBus::test_create_list_describe_delete_custom_event_buses[regions0]": {
    "recorded-date": "19-06-2024, 10:54:07",
    "recorded-content": {
      "create-custom-event-bus-us-east-1": {
        "EventBusArn": "arn:<partition>:events:<region>:111111111111:event-bus/<bus-name>",
        "ResponseMetadata": {
          "HTTPHeaders": {},
          "HTTPStatusCode": 200
        }
      },
      "list-event-buses-after-create-us-east-1": {
        "EventBuses": [
          {
            "Arn": "arn:<partition>:events:<region>:111111111111:event-bus/<bus-name>",
            "CreationTime": "datetime",
            "LastModifiedTime": "datetime",
            "Name": "<bus-name>"
          }
        ],
        "ResponseMetadata": {
          "HTTPHeaders": {},
          "HTTPStatusCode": 200
        }
      },
      "describe-custom-event-bus-us-east-1": {
        "Arn": "arn:<partition>:events:<region>:111111111111:event-bus/<bus-name>",
        "CreationTime": "datetime",
        "LastModifiedTime": "datetime",
        "Name": "<bus-name>",
        "ResponseMetadata": {
          "HTTPHeaders": {},
          "HTTPStatusCode": 200
        }
      },
      "delete-custom-event-bus-us-east-1": {
        "ResponseMetadata": {
          "HTTPHeaders": {},
          "HTTPStatusCode": 200
        }
      },
      "list-event-buses-after-delete-us-east-1": {
        "EventBuses": [],
        "ResponseMetadata": {
          "HTTPHeaders": {},
          "HTTPStatusCode": 200
        }
      }
    }
  },
  "tests/aws/services/events/test_events.py::TestEventBus::test_create_list_describe_delete_custom_event_buses[regions1]": {
    "recorded-date": "19-06-2024, 10:54:09",
    "recorded-content": {
      "create-custom-event-bus-us-east-1": {
        "EventBusArn": "arn:<partition>:events:<region>:111111111111:event-bus/<bus-name>",
        "ResponseMetadata": {
          "HTTPHeaders": {},
          "HTTPStatusCode": 200
        }
      },
      "list-event-buses-after-create-us-east-1": {
        "EventBuses": [
          {
            "Arn": "arn:<partition>:events:<region>:111111111111:event-bus/<bus-name>",
            "CreationTime": "datetime",
            "LastModifiedTime": "datetime",
            "Name": "<bus-name>"
          }
        ],
        "ResponseMetadata": {
          "HTTPHeaders": {},
          "HTTPStatusCode": 200
        }
      },
      "describe-custom-event-bus-us-east-1": {
        "Arn": "arn:<partition>:events:<region>:111111111111:event-bus/<bus-name>",
        "CreationTime": "datetime",
        "LastModifiedTime": "datetime",
        "Name": "<bus-name>",
        "ResponseMetadata": {
          "HTTPHeaders": {},
          "HTTPStatusCode": 200
        }
      },
      "create-custom-event-bus-us-west-1": {
        "EventBusArn": "arn:<partition>:events:<region>:111111111111:event-bus/<bus-name>",
        "ResponseMetadata": {
          "HTTPHeaders": {},
          "HTTPStatusCode": 200
        }
      },
      "list-event-buses-after-create-us-west-1": {
        "EventBuses": [
          {
            "Arn": "arn:<partition>:events:<region>:111111111111:event-bus/<bus-name>",
            "CreationTime": "datetime",
            "LastModifiedTime": "datetime",
            "Name": "<bus-name>"
          }
        ],
        "ResponseMetadata": {
          "HTTPHeaders": {},
          "HTTPStatusCode": 200
        }
      },
      "describe-custom-event-bus-us-west-1": {
        "Arn": "arn:<partition>:events:<region>:111111111111:event-bus/<bus-name>",
        "CreationTime": "datetime",
        "LastModifiedTime": "datetime",
        "Name": "<bus-name>",
        "ResponseMetadata": {
          "HTTPHeaders": {},
          "HTTPStatusCode": 200
        }
      },
      "create-custom-event-bus-eu-central-1": {
        "EventBusArn": "arn:<partition>:events:<region>:111111111111:event-bus/<bus-name>",
        "ResponseMetadata": {
          "HTTPHeaders": {},
          "HTTPStatusCode": 200
        }
      },
      "list-event-buses-after-create-eu-central-1": {
        "EventBuses": [
          {
            "Arn": "arn:<partition>:events:<region>:111111111111:event-bus/<bus-name>",
            "CreationTime": "datetime",
            "LastModifiedTime": "datetime",
            "Name": "<bus-name>"
          }
        ],
        "ResponseMetadata": {
          "HTTPHeaders": {},
          "HTTPStatusCode": 200
        }
      },
      "describe-custom-event-bus-eu-central-1": {
        "Arn": "arn:<partition>:events:<region>:111111111111:event-bus/<bus-name>",
        "CreationTime": "datetime",
        "LastModifiedTime": "datetime",
        "Name": "<bus-name>",
        "ResponseMetadata": {
          "HTTPHeaders": {},
          "HTTPStatusCode": 200
        }
      },
      "delete-custom-event-bus-us-east-1": {
        "ResponseMetadata": {
          "HTTPHeaders": {},
          "HTTPStatusCode": 200
        }
      },
      "list-event-buses-after-delete-us-east-1": {
        "EventBuses": [],
        "ResponseMetadata": {
          "HTTPHeaders": {},
          "HTTPStatusCode": 200
        }
      },
      "delete-custom-event-bus-us-west-1": {
        "ResponseMetadata": {
          "HTTPHeaders": {},
          "HTTPStatusCode": 200
        }
      },
      "list-event-buses-after-delete-us-west-1": {
        "EventBuses": [],
        "ResponseMetadata": {
          "HTTPHeaders": {},
          "HTTPStatusCode": 200
        }
      },
      "delete-custom-event-bus-eu-central-1": {
        "ResponseMetadata": {
          "HTTPHeaders": {},
          "HTTPStatusCode": 200
        }
      },
      "list-event-buses-after-delete-eu-central-1": {
        "EventBuses": [],
        "ResponseMetadata": {
          "HTTPHeaders": {},
          "HTTPStatusCode": 200
        }
      }
    }
  },
  "tests/aws/services/events/test_events.py::TestEventBus::test_create_multiple_event_buses_same_name": {
    "recorded-date": "19-06-2024, 10:41:05",
    "recorded-content": {
      "create-multiple-event-buses-same-name": "<ExceptionInfo ResourceAlreadyExistsException('An error occurred (ResourceAlreadyExistsException) when calling the CreateEventBus operation: Event bus <bus-name> already exists.') tblen=4>"
    }
  },
  "tests/aws/services/events/test_events.py::TestEventBus::test_describe_delete_not_existing_event_bus": {
    "recorded-date": "19-06-2024, 10:41:07",
    "recorded-content": {
      "describe-not-existing-event-bus-error": "<ExceptionInfo ResourceNotFoundException('An error occurred (ResourceNotFoundException) when calling the DescribeEventBus operation: Event bus <bus-name> does not exist.') tblen=3>",
      "delete-not-existing-event-bus": "<ExceptionInfo ResourceNotFoundException('An error occurred (ResourceNotFoundException) when calling the DescribeEventBus operation: Event bus <bus-name> does not exist.') tblen=3>"
    }
  },
  "tests/aws/services/events/test_events.py::TestEventBus::test_delete_default_event_bus": {
    "recorded-date": "19-06-2024, 10:41:07",
    "recorded-content": {
      "delete-default-event-bus-error": "<ExceptionInfo ClientError('An error occurred (ValidationException) when calling the DeleteEventBus operation: Cannot delete event bus default.') tblen=3>"
    }
  },
  "tests/aws/services/events/test_events.py::TestEventBus::test_list_event_buses_with_prefix": {
    "recorded-date": "19-06-2024, 10:49:27",
    "recorded-content": {
      "list-event-buses-prefix-complete-name": {
        "EventBuses": [
          {
            "Arn": "arn:<partition>:events:<region>:111111111111:event-bus/<bus-name>",
            "CreationTime": "datetime",
            "LastModifiedTime": "datetime",
            "Name": "<bus-name>"
          }
        ],
        "ResponseMetadata": {
          "HTTPHeaders": {},
          "HTTPStatusCode": 200
        }
      },
      "list-event-buses-prefix": {
        "EventBuses": [
          {
            "Arn": "arn:<partition>:events:<region>:111111111111:event-bus/<bus-name>",
            "CreationTime": "datetime",
            "LastModifiedTime": "datetime",
            "Name": "<bus-name>"
          }
        ],
        "ResponseMetadata": {
          "HTTPHeaders": {},
          "HTTPStatusCode": 200
        }
      }
    }
  },
  "tests/aws/services/events/test_events.py::TestEventBus::test_list_event_buses_with_limit": {
    "recorded-date": "19-06-2024, 10:50:45",
    "recorded-content": {
      "list-event-buses-limit": {
        "EventBuses": [
          {
            "Arn": "arn:<partition>:events:<region>:111111111111:event-bus/<bus-name-prefix>-0",
            "CreationTime": "datetime",
            "LastModifiedTime": "datetime",
            "Name": "<bus-name-prefix>-0"
          },
          {
            "Arn": "arn:<partition>:events:<region>:111111111111:event-bus/<bus-name-prefix>-1",
            "CreationTime": "datetime",
            "LastModifiedTime": "datetime",
            "Name": "<bus-name-prefix>-1"
          },
          {
            "Arn": "arn:<partition>:events:<region>:111111111111:event-bus/<bus-name-prefix>-2",
            "CreationTime": "datetime",
            "LastModifiedTime": "datetime",
            "Name": "<bus-name-prefix>-2"
          }
        ],
        "NextToken": "<next_token:1>",
        "ResponseMetadata": {
          "HTTPHeaders": {},
          "HTTPStatusCode": 200
        }
      },
      "list-event-buses-limit-next-token": {
        "EventBuses": [
          {
            "Arn": "arn:<partition>:events:<region>:111111111111:event-bus/<bus-name-prefix>-3",
            "CreationTime": "datetime",
            "LastModifiedTime": "datetime",
            "Name": "<bus-name-prefix>-3"
          },
          {
            "Arn": "arn:<partition>:events:<region>:111111111111:event-bus/<bus-name-prefix>-4",
            "CreationTime": "datetime",
            "LastModifiedTime": "datetime",
            "Name": "<bus-name-prefix>-4"
          },
          {
            "Arn": "arn:<partition>:events:<region>:111111111111:event-bus/<bus-name-prefix>-5",
            "CreationTime": "datetime",
            "LastModifiedTime": "datetime",
            "Name": "<bus-name-prefix>-5"
          }
        ],
        "ResponseMetadata": {
          "HTTPHeaders": {},
          "HTTPStatusCode": 200
        }
      }
    }
  },
  "tests/aws/services/events/test_events.py::TestEventBus::test_put_permission[custom]": {
    "recorded-date": "19-06-2024, 10:41:14",
    "recorded-content": {
      "put-permission": {
        "ResponseMetadata": {
          "HTTPHeaders": {},
          "HTTPStatusCode": 200
        }
      },
      "describe-event-bus-put-permission-multiple-principals": {
        "Arn": "arn:<partition>:events:<region>:<account-id>:event-bus/<bus-name>",
        "CreationTime": "datetime",
        "LastModifiedTime": "datetime",
        "Name": "<bus-name>",
        "Policy": {
          "Version": "2012-10-17",
          "Statement": [
            {
              "Sid": "<sid:1>",
              "Effect": "Allow",
              "Principal": {
                "AWS": "arn:<partition>:iam::<account-id>:root"
              },
              "Action": "events:PutEvents",
              "Resource": "arn:<partition>:events:<region>:<account-id>:event-bus/<bus-name>"
            },
            {
              "Sid": "<sid:2>",
              "Effect": "Allow",
              "Principal": {
                "AWS": "arn:<partition>:iam::<account-id>:root"
              },
              "Action": "events:PutEvents",
              "Resource": "arn:<partition>:events:<region>:<account-id>:event-bus/<bus-name>"
            },
            {
              "Sid": "<sid:3>",
              "Effect": "Allow",
              "Principal": {
                "AWS": "arn:<partition>:iam::<secondary-account-id>:root"
              },
              "Action": "events:PutEvents",
              "Resource": "arn:<partition>:events:<region>:<account-id>:event-bus/<bus-name>"
            }
          ]
        },
        "ResponseMetadata": {
          "HTTPHeaders": {},
          "HTTPStatusCode": 200
        }
      },
      "describe-event-bus-put-permission": {
        "Arn": "arn:<partition>:events:<region>:<account-id>:event-bus/<bus-name>",
        "CreationTime": "datetime",
        "LastModifiedTime": "datetime",
        "Name": "<bus-name>",
        "Policy": {
          "Version": "2012-10-17",
          "Statement": [
            {
              "Sid": "<sid:1>",
              "Effect": "Allow",
              "Principal": {
                "AWS": "arn:<partition>:iam::<account-id>:root"
              },
              "Action": "events:PutEvents",
              "Resource": "arn:<partition>:events:<region>:<account-id>:event-bus/<bus-name>"
            },
            {
              "Sid": "<sid:2>",
              "Effect": "Allow",
              "Principal": {
                "AWS": "arn:<partition>:iam::<account-id>:root"
              },
              "Action": "events:PutEvents",
              "Resource": "arn:<partition>:events:<region>:<account-id>:event-bus/<bus-name>"
            },
            {
              "Sid": "<sid:3>",
              "Effect": "Allow",
              "Principal": {
                "AWS": "arn:<partition>:iam::<secondary-account-id>:root"
              },
              "Action": "events:PutEvents",
              "Resource": "arn:<partition>:events:<region>:<account-id>:event-bus/<bus-name>"
            },
            {
              "Sid": "<sid:4>",
              "Effect": "Allow",
              "Principal": "*",
              "Action": "events:PutEvents",
              "Resource": "arn:<partition>:events:<region>:<account-id>:event-bus/<bus-name>"
            }
          ]
        },
        "ResponseMetadata": {
          "HTTPHeaders": {},
          "HTTPStatusCode": 200
        }
      },
      "put-permission-policy": {
        "ResponseMetadata": {
          "HTTPHeaders": {},
          "HTTPStatusCode": 200
        }
      },
      "describe-event-bus-put-permission-policy": {
        "Arn": "arn:<partition>:events:<region>:<account-id>:event-bus/<bus-name>",
        "CreationTime": "datetime",
        "LastModifiedTime": "datetime",
        "Name": "<bus-name>",
        "Policy": {
          "Version": "2012-10-17",
          "Statement": [
            {
              "Sid": "<sid:5>",
              "Effect": "Allow",
              "Principal": {
                "Service": "events.amazonaws.com"
              },
              "Action": "events:ListRules",
              "Resource": "*"
            }
          ]
        },
        "ResponseMetadata": {
          "HTTPHeaders": {},
          "HTTPStatusCode": 200
        }
      }
    }
  },
  "tests/aws/services/events/test_events.py::TestEventBus::test_put_permission[default]": {
    "recorded-date": "19-06-2024, 10:41:15",
    "recorded-content": {
      "put-permission": {
        "ResponseMetadata": {
          "HTTPHeaders": {},
          "HTTPStatusCode": 200
        }
      },
      "describe-event-bus-put-permission-multiple-principals": {
        "Arn": "arn:<partition>:events:<region>:<account-id>:event-bus/<bus-name>",
        "CreationTime": "datetime",
        "LastModifiedTime": "datetime",
        "Name": "<bus-name>",
        "Policy": {
          "Version": "2012-10-17",
          "Statement": [
            {
              "Sid": "<sid:1>",
              "Effect": "Allow",
              "Principal": {
                "AWS": "arn:<partition>:iam::<account-id>:root"
              },
              "Action": "events:PutEvents",
              "Resource": "arn:<partition>:events:<region>:<account-id>:event-bus/<bus-name>"
            },
            {
              "Sid": "<sid:2>",
              "Effect": "Allow",
              "Principal": {
                "AWS": "arn:<partition>:iam::<account-id>:root"
              },
              "Action": "events:PutEvents",
              "Resource": "arn:<partition>:events:<region>:<account-id>:event-bus/<bus-name>"
            },
            {
              "Sid": "<sid:3>",
              "Effect": "Allow",
              "Principal": {
                "AWS": "arn:<partition>:iam::<secondary-account-id>:root"
              },
              "Action": "events:PutEvents",
              "Resource": "arn:<partition>:events:<region>:<account-id>:event-bus/<bus-name>"
            }
          ]
        },
        "ResponseMetadata": {
          "HTTPHeaders": {},
          "HTTPStatusCode": 200
        }
      },
      "describe-event-bus-put-permission": {
        "Arn": "arn:<partition>:events:<region>:<account-id>:event-bus/<bus-name>",
        "CreationTime": "datetime",
        "LastModifiedTime": "datetime",
        "Name": "<bus-name>",
        "Policy": {
          "Version": "2012-10-17",
          "Statement": [
            {
              "Sid": "<sid:1>",
              "Effect": "Allow",
              "Principal": {
                "AWS": "arn:<partition>:iam::<account-id>:root"
              },
              "Action": "events:PutEvents",
              "Resource": "arn:<partition>:events:<region>:<account-id>:event-bus/<bus-name>"
            },
            {
              "Sid": "<sid:2>",
              "Effect": "Allow",
              "Principal": {
                "AWS": "arn:<partition>:iam::<account-id>:root"
              },
              "Action": "events:PutEvents",
              "Resource": "arn:<partition>:events:<region>:<account-id>:event-bus/<bus-name>"
            },
            {
              "Sid": "<sid:3>",
              "Effect": "Allow",
              "Principal": {
                "AWS": "arn:<partition>:iam::<secondary-account-id>:root"
              },
              "Action": "events:PutEvents",
              "Resource": "arn:<partition>:events:<region>:<account-id>:event-bus/<bus-name>"
            },
            {
              "Sid": "<sid:4>",
              "Effect": "Allow",
              "Principal": "*",
              "Action": "events:PutEvents",
              "Resource": "arn:<partition>:events:<region>:<account-id>:event-bus/<bus-name>"
            }
          ]
        },
        "ResponseMetadata": {
          "HTTPHeaders": {},
          "HTTPStatusCode": 200
        }
      },
      "put-permission-policy": {
        "ResponseMetadata": {
          "HTTPHeaders": {},
          "HTTPStatusCode": 200
        }
      },
      "describe-event-bus-put-permission-policy": {
        "Arn": "arn:<partition>:events:<region>:<account-id>:event-bus/<bus-name>",
        "CreationTime": "datetime",
        "LastModifiedTime": "datetime",
        "Name": "<bus-name>",
        "Policy": {
          "Version": "2012-10-17",
          "Statement": [
            {
              "Sid": "<sid:5>",
              "Effect": "Allow",
              "Principal": {
                "Service": "events.amazonaws.com"
              },
              "Action": "events:ListRules",
              "Resource": "*"
            }
          ]
        },
        "ResponseMetadata": {
          "HTTPHeaders": {},
          "HTTPStatusCode": 200
        }
      }
    }
  },
  "tests/aws/services/events/test_events.py::TestEventBus::test_put_permission_non_existing_event_bus": {
    "recorded-date": "19-06-2024, 10:41:15",
    "recorded-content": {
      "remove-permission-non-existing-sid-error": "<ExceptionInfo ResourceNotFoundException('An error occurred (ResourceNotFoundException) when calling the PutPermission operation: Event bus <bus-name> does not exist.') tblen=3>"
    }
  },
  "tests/aws/services/events/test_events.py::TestEventBus::test_remove_permission[custom]": {
    "recorded-date": "19-06-2024, 10:41:17",
    "recorded-content": {
      "remove-permission": {
        "ResponseMetadata": {
          "HTTPHeaders": {},
          "HTTPStatusCode": 200
        }
      },
      "describe-event-bus-remove-permission": {
        "Arn": "arn:<partition>:events:<region>:<account-id>:event-bus/<bus-name>",
        "CreationTime": "datetime",
        "LastModifiedTime": "datetime",
        "Name": "<bus-name>",
        "Policy": {
          "Version": "2012-10-17",
          "Statement": [
            {
              "Sid": "<sid:1>",
              "Effect": "Allow",
              "Principal": {
                "AWS": "arn:<partition>:iam::<secondary-account-id>:root"
              },
              "Action": "events:PutEvents",
              "Resource": "arn:<partition>:events:<region>:<account-id>:event-bus/<bus-name>"
            }
          ]
        },
        "ResponseMetadata": {
          "HTTPHeaders": {},
          "HTTPStatusCode": 200
        }
      },
      "remove-permission-all": {
        "ResponseMetadata": {
          "HTTPHeaders": {},
          "HTTPStatusCode": 200
        }
      },
      "describe-event-bus-remove-permission-all": {
        "Arn": "arn:<partition>:events:<region>:<account-id>:event-bus/<bus-name>",
        "CreationTime": "datetime",
        "LastModifiedTime": "datetime",
        "Name": "<bus-name>",
        "ResponseMetadata": {
          "HTTPHeaders": {},
          "HTTPStatusCode": 200
        }
      }
    }
  },
  "tests/aws/services/events/test_events.py::TestEventBus::test_remove_permission[default]": {
    "recorded-date": "19-06-2024, 10:41:18",
    "recorded-content": {
      "remove-permission": {
        "ResponseMetadata": {
          "HTTPHeaders": {},
          "HTTPStatusCode": 200
        }
      },
      "describe-event-bus-remove-permission": {
        "Arn": "arn:<partition>:events:<region>:<account-id>:event-bus/<bus-name>",
        "CreationTime": "datetime",
        "LastModifiedTime": "datetime",
        "Name": "<bus-name>",
        "Policy": {
          "Version": "2012-10-17",
          "Statement": [
            {
              "Sid": "<sid:1>",
              "Effect": "Allow",
              "Principal": {
                "AWS": "arn:<partition>:iam::<secondary-account-id>:root"
              },
              "Action": "events:PutEvents",
              "Resource": "arn:<partition>:events:<region>:<account-id>:event-bus/<bus-name>"
            }
          ]
        },
        "ResponseMetadata": {
          "HTTPHeaders": {},
          "HTTPStatusCode": 200
        }
      },
      "remove-permission-all": {
        "ResponseMetadata": {
          "HTTPHeaders": {},
          "HTTPStatusCode": 200
        }
      },
      "describe-event-bus-remove-permission-all": {
        "Arn": "arn:<partition>:events:<region>:<account-id>:event-bus/<bus-name>",
        "CreationTime": "datetime",
        "LastModifiedTime": "datetime",
        "Name": "<bus-name>",
        "ResponseMetadata": {
          "HTTPHeaders": {},
          "HTTPStatusCode": 200
        }
      }
    }
  },
  "tests/aws/services/events/test_events.py::TestEventBus::test_remove_permission_non_existing_sid[True-custom]": {
    "recorded-date": "19-06-2024, 10:41:18",
    "recorded-content": {
      "remove-permission-non-existing-sid-error": "<ExceptionInfo ResourceNotFoundException('An error occurred (ResourceNotFoundException) when calling the RemovePermission operation: Statement with the provided id does not exist.') tblen=3>"
    }
  },
  "tests/aws/services/events/test_events.py::TestEventBus::test_remove_permission_non_existing_sid[True-default]": {
    "recorded-date": "19-06-2024, 10:41:19",
    "recorded-content": {
      "remove-permission-non-existing-sid-error": "<ExceptionInfo ResourceNotFoundException('An error occurred (ResourceNotFoundException) when calling the RemovePermission operation: Statement with the provided id does not exist.') tblen=3>"
    }
  },
  "tests/aws/services/events/test_events.py::TestEventBus::test_remove_permission_non_existing_sid[False-custom]": {
    "recorded-date": "19-06-2024, 10:41:20",
    "recorded-content": {
      "remove-permission-non-existing-sid-error": "<ExceptionInfo ResourceNotFoundException('An error occurred (ResourceNotFoundException) when calling the RemovePermission operation: Statement with the provided id does not exist.') tblen=3>"
    }
  },
  "tests/aws/services/events/test_events.py::TestEventBus::test_remove_permission_non_existing_sid[False-default]": {
    "recorded-date": "19-06-2024, 10:41:21",
    "recorded-content": {
      "remove-permission-non-existing-sid-error": "<ExceptionInfo ResourceNotFoundException('An error occurred (ResourceNotFoundException) when calling the RemovePermission operation: Statement with the provided id does not exist.') tblen=3>"
    }
  },
  "tests/aws/services/events/test_events.py::TestEventBus::test_put_events_to_default_eventbus_for_custom_eventbus": {
    "recorded-date": "19-06-2024, 10:41:47",
    "recorded-content": {
      "create-custom-event-bus": {
        "EventBusArn": "arn:<partition>:events:<region>:111111111111:event-bus/<resource:1>",
        "ResponseMetadata": {
          "HTTPHeaders": {},
          "HTTPStatusCode": 200
        }
      },
      "create-rule-1": {
        "RuleArn": "arn:<partition>:events:<region>:111111111111:rule/<resource:2>",
        "ResponseMetadata": {
          "HTTPHeaders": {},
          "HTTPStatusCode": 200
        }
      },
      "create-rule-2": {
        "RuleArn": "arn:<partition>:events:<region>:111111111111:rule/<resource:1>/<resource:3>",
        "ResponseMetadata": {
          "HTTPHeaders": {},
          "HTTPStatusCode": 200
        }
      },
      "put-target-1": {
        "FailedEntries": [],
        "FailedEntryCount": 0,
        "ResponseMetadata": {
          "HTTPHeaders": {},
          "HTTPStatusCode": 200
        }
      },
      "put-target-2": {
        "FailedEntries": [],
        "FailedEntryCount": 0,
        "ResponseMetadata": {
          "HTTPHeaders": {},
          "HTTPStatusCode": 200
        }
      },
      "get-events": {
        "Messages": [
          {
            "Body": {
              "version": "0",
              "id": "<uuid:1>",
              "detail-type": "Object Created",
              "source": "aws.s3",
              "account": "111111111111",
              "time": "date",
              "region": "<region>",
              "resources": [
                "arn:<partition>:s3:::<bucket-name:1>"
              ],
              "detail": {
                "version": "0",
                "bucket": {
                  "name": "<bucket-name:1>"
                },
                "object": {
                  "key": "<key-name:1>",
                  "size": 4,
                  "etag": "8d777f385d3dfec8815d20f7496026dc",
                  "sequencer": "object-sequencer"
                },
                "request-id": "request-id",
                "requester": "<requester>",
                "source-ip-address": "<ip-address:1>",
                "reason": "PutObject"
              }
            },
            "MD5OfBody": "<m-d5-of-body:1>",
            "MessageId": "<uuid:2>",
            "ReceiptHandle": "<receipt-handle:1>"
          }
        ]
      }
    }
  },
  "tests/aws/services/events/test_events.py::TestEventBus::test_put_events_nonexistent_event_bus": {
    "recorded-date": "19-06-2024, 10:45:41",
    "recorded-content": {
      "put-events": {
        "Entries": [
          {
            "EventId": "<uuid:1>"
          },
          {
            "EventId": "<uuid:2>"
          }
        ],
        "FailedEntryCount": 0,
        "ResponseMetadata": {
          "HTTPHeaders": {},
          "HTTPStatusCode": 200
        }
      },
      "get-events": [
        {
          "MessageId": "<uuid:3>",
          "ReceiptHandle": "<receipt-handle:1>",
          "MD5OfBody": "<m-d5-of-body:1>",
          "Body": {
            "version": "0",
            "id": "<uuid:1>",
            "detail-type": "CustomType",
            "source": "MySource",
            "account": "111111111111",
            "time": "date",
            "region": "<region>",
            "resources": [],
            "detail": {
              "message": "for the default event bus"
            }
          }
        }
      ],
      "non-existent-bus-error": {
        "Error": {
          "Code": "ResourceNotFoundException",
          "Message": "Event bus <custom-event-bus> does not exist."
        },
        "ResponseMetadata": {
          "HTTPHeaders": {},
          "HTTPStatusCode": 400
        }
      }
    }
  },
  "tests/aws/services/events/test_events.py::TestEventRule::test_put_list_with_prefix_describe_delete_rule[custom]": {
    "recorded-date": "19-06-2024, 10:42:07",
    "recorded-content": {
      "put-rule": {
        "RuleArn": "arn:<partition>:events:<region>:111111111111:rule/<bus-name>/<rule-name>",
        "ResponseMetadata": {
          "HTTPHeaders": {},
          "HTTPStatusCode": 200
        }
      },
      "list-rules": {
        "Rules": [
          {
            "Arn": "arn:<partition>:events:<region>:111111111111:rule/<bus-name>/<rule-name>",
            "EventBusName": "<bus-name>",
            "EventPattern": {
              "source": [
                "core.update-account-command"
              ],
              "detail-type": [
                "core.update-account-command"
              ],
              "detail": {
                "command": [
                  "update-account"
                ]
              }
            },
            "Name": "<rule-name>",
            "State": "ENABLED"
          }
        ],
        "ResponseMetadata": {
          "HTTPHeaders": {},
          "HTTPStatusCode": 200
        }
      },
      "describe-rule": {
        "Arn": "arn:<partition>:events:<region>:111111111111:rule/<bus-name>/<rule-name>",
        "CreatedBy": "111111111111",
        "EventBusName": "<bus-name>",
        "EventPattern": {
          "source": [
            "core.update-account-command"
          ],
          "detail-type": [
            "core.update-account-command"
          ],
          "detail": {
            "command": [
              "update-account"
            ]
          }
        },
        "Name": "<rule-name>",
        "State": "ENABLED",
        "ResponseMetadata": {
          "HTTPHeaders": {},
          "HTTPStatusCode": 200
        }
      },
      "delete-rule": {
        "ResponseMetadata": {
          "HTTPHeaders": {},
          "HTTPStatusCode": 200
        }
      },
      "list-rules-after-delete": {
        "Rules": [],
        "ResponseMetadata": {
          "HTTPHeaders": {},
          "HTTPStatusCode": 200
        }
      }
    }
  },
  "tests/aws/services/events/test_events.py::TestEventRule::test_put_list_with_prefix_describe_delete_rule[default]": {
    "recorded-date": "19-06-2024, 10:42:08",
    "recorded-content": {
      "put-rule": {
        "RuleArn": "arn:<partition>:events:<region>:111111111111:rule/<rule-name>",
        "ResponseMetadata": {
          "HTTPHeaders": {},
          "HTTPStatusCode": 200
        }
      },
      "list-rules": {
        "Rules": [
          {
            "Arn": "arn:<partition>:events:<region>:111111111111:rule/<rule-name>",
            "EventBusName": "default",
            "EventPattern": {
              "source": [
                "core.update-account-command"
              ],
              "detail-type": [
                "core.update-account-command"
              ],
              "detail": {
                "command": [
                  "update-account"
                ]
              }
            },
            "Name": "<rule-name>",
            "State": "ENABLED"
          }
        ],
        "ResponseMetadata": {
          "HTTPHeaders": {},
          "HTTPStatusCode": 200
        }
      },
      "describe-rule": {
        "Arn": "arn:<partition>:events:<region>:111111111111:rule/<rule-name>",
        "CreatedBy": "111111111111",
        "EventBusName": "default",
        "EventPattern": {
          "source": [
            "core.update-account-command"
          ],
          "detail-type": [
            "core.update-account-command"
          ],
          "detail": {
            "command": [
              "update-account"
            ]
          }
        },
        "Name": "<rule-name>",
        "State": "ENABLED",
        "ResponseMetadata": {
          "HTTPHeaders": {},
          "HTTPStatusCode": 200
        }
      },
      "delete-rule": {
        "ResponseMetadata": {
          "HTTPHeaders": {},
          "HTTPStatusCode": 200
        }
      },
      "list-rules-after-delete": {
        "Rules": [],
        "ResponseMetadata": {
          "HTTPHeaders": {},
          "HTTPStatusCode": 200
        }
      }
    }
  },
  "tests/aws/services/events/test_events.py::TestEventRule::test_put_multiple_rules_with_same_name": {
    "recorded-date": "19-06-2024, 10:42:09",
    "recorded-content": {
      "put-rule": {
        "RuleArn": "arn:<partition>:events:<region>:111111111111:rule/<bus-name>/<rule-name>",
        "ResponseMetadata": {
          "HTTPHeaders": {},
          "HTTPStatusCode": 200
        }
      },
      "re-put-rule": {
        "RuleArn": "arn:<partition>:events:<region>:111111111111:rule/<bus-name>/<rule-name>",
        "ResponseMetadata": {
          "HTTPHeaders": {},
          "HTTPStatusCode": 200
        }
      },
      "list-rules": {
        "Rules": [
          {
            "Arn": "arn:<partition>:events:<region>:111111111111:rule/<bus-name>/<rule-name>",
            "EventBusName": "<bus-name>",
            "EventPattern": {
              "source": [
                "core.update-account-command"
              ],
              "detail-type": [
                "core.update-account-command"
              ],
              "detail": {
                "command": [
                  "update-account"
                ]
              }
            },
            "Name": "<rule-name>",
            "State": "ENABLED"
          }
        ],
        "ResponseMetadata": {
          "HTTPHeaders": {},
          "HTTPStatusCode": 200
        }
      }
    }
  },
  "tests/aws/services/events/test_events.py::TestEventRule::test_list_rule_with_limit": {
    "recorded-date": "19-06-2024, 10:42:12",
    "recorded-content": {
      "list-rules-limit": {
        "NextToken": "<next_token:1>",
        "Rules": [
          {
            "Arn": "arn:<partition>:events:<region>:111111111111:rule/<bus-name>/<rule-name-prefix>-0",
            "EventBusName": "<bus-name>",
            "EventPattern": {
              "source": [
                "core.update-account-command"
              ],
              "detail-type": [
                "core.update-account-command"
              ],
              "detail": {
                "command": [
                  "update-account"
                ]
              }
            },
            "Name": "<rule-name-prefix>-0",
            "State": "ENABLED"
          },
          {
            "Arn": "arn:<partition>:events:<region>:111111111111:rule/<bus-name>/<rule-name-prefix>-1",
            "EventBusName": "<bus-name>",
            "EventPattern": {
              "source": [
                "core.update-account-command"
              ],
              "detail-type": [
                "core.update-account-command"
              ],
              "detail": {
                "command": [
                  "update-account"
                ]
              }
            },
            "Name": "<rule-name-prefix>-1",
            "State": "ENABLED"
          },
          {
            "Arn": "arn:<partition>:events:<region>:111111111111:rule/<bus-name>/<rule-name-prefix>-2",
            "EventBusName": "<bus-name>",
            "EventPattern": {
              "source": [
                "core.update-account-command"
              ],
              "detail-type": [
                "core.update-account-command"
              ],
              "detail": {
                "command": [
                  "update-account"
                ]
              }
            },
            "Name": "<rule-name-prefix>-2",
            "State": "ENABLED"
          }
        ],
        "ResponseMetadata": {
          "HTTPHeaders": {},
          "HTTPStatusCode": 200
        }
      },
      "list-rules-limit-next-token": {
        "Rules": [
          {
            "Arn": "arn:<partition>:events:<region>:111111111111:rule/<bus-name>/<rule-name-prefix>-3",
            "EventBusName": "<bus-name>",
            "EventPattern": {
              "source": [
                "core.update-account-command"
              ],
              "detail-type": [
                "core.update-account-command"
              ],
              "detail": {
                "command": [
                  "update-account"
                ]
              }
            },
            "Name": "<rule-name-prefix>-3",
            "State": "ENABLED"
          },
          {
            "Arn": "arn:<partition>:events:<region>:111111111111:rule/<bus-name>/<rule-name-prefix>-4",
            "EventBusName": "<bus-name>",
            "EventPattern": {
              "source": [
                "core.update-account-command"
              ],
              "detail-type": [
                "core.update-account-command"
              ],
              "detail": {
                "command": [
                  "update-account"
                ]
              }
            },
            "Name": "<rule-name-prefix>-4",
            "State": "ENABLED"
          },
          {
            "Arn": "arn:<partition>:events:<region>:111111111111:rule/<bus-name>/<rule-name-prefix>-5",
            "EventBusName": "<bus-name>",
            "EventPattern": {
              "source": [
                "core.update-account-command"
              ],
              "detail-type": [
                "core.update-account-command"
              ],
              "detail": {
                "command": [
                  "update-account"
                ]
              }
            },
            "Name": "<rule-name-prefix>-5",
            "State": "ENABLED"
          }
        ],
        "ResponseMetadata": {
          "HTTPHeaders": {},
          "HTTPStatusCode": 200
        }
      }
    }
  },
  "tests/aws/services/events/test_events.py::TestEventRule::test_describe_nonexistent_rule": {
    "recorded-date": "19-06-2024, 10:42:14",
    "recorded-content": {
      "describe-not-existing-rule-error": "<ExceptionInfo ResourceNotFoundException('An error occurred (ResourceNotFoundException) when calling the DescribeRule operation: Rule <rule-name> does not exist on EventBus default.') tblen=3>"
    }
  },
  "tests/aws/services/events/test_events.py::TestEventRule::test_disable_re_enable_rule[custom]": {
    "recorded-date": "19-06-2024, 10:42:15",
    "recorded-content": {
      "disable-rule": {
        "ResponseMetadata": {
          "HTTPHeaders": {},
          "HTTPStatusCode": 200
        }
      },
      "describe-rule-disabled": {
        "Arn": "arn:<partition>:events:<region>:111111111111:rule/<bus-name>/<rule-name>",
        "CreatedBy": "111111111111",
        "EventBusName": "<bus-name>",
        "EventPattern": {
          "source": [
            "core.update-account-command"
          ],
          "detail-type": [
            "core.update-account-command"
          ],
          "detail": {
            "command": [
              "update-account"
            ]
          }
        },
        "Name": "<rule-name>",
        "State": "DISABLED",
        "ResponseMetadata": {
          "HTTPHeaders": {},
          "HTTPStatusCode": 200
        }
      },
      "enable-rule": {
        "ResponseMetadata": {
          "HTTPHeaders": {},
          "HTTPStatusCode": 200
        }
      },
      "describe-rule-enabled": {
        "Arn": "arn:<partition>:events:<region>:111111111111:rule/<bus-name>/<rule-name>",
        "CreatedBy": "111111111111",
        "EventBusName": "<bus-name>",
        "EventPattern": {
          "source": [
            "core.update-account-command"
          ],
          "detail-type": [
            "core.update-account-command"
          ],
          "detail": {
            "command": [
              "update-account"
            ]
          }
        },
        "Name": "<rule-name>",
        "State": "ENABLED",
        "ResponseMetadata": {
          "HTTPHeaders": {},
          "HTTPStatusCode": 200
        }
      }
    }
  },
  "tests/aws/services/events/test_events.py::TestEventRule::test_disable_re_enable_rule[default]": {
    "recorded-date": "19-06-2024, 10:42:17",
    "recorded-content": {
      "disable-rule": {
        "ResponseMetadata": {
          "HTTPHeaders": {},
          "HTTPStatusCode": 200
        }
      },
      "describe-rule-disabled": {
        "Arn": "arn:<partition>:events:<region>:111111111111:rule/<rule-name>",
        "CreatedBy": "111111111111",
        "EventBusName": "default",
        "EventPattern": {
          "source": [
            "core.update-account-command"
          ],
          "detail-type": [
            "core.update-account-command"
          ],
          "detail": {
            "command": [
              "update-account"
            ]
          }
        },
        "Name": "<rule-name>",
        "State": "DISABLED",
        "ResponseMetadata": {
          "HTTPHeaders": {},
          "HTTPStatusCode": 200
        }
      },
      "enable-rule": {
        "ResponseMetadata": {
          "HTTPHeaders": {},
          "HTTPStatusCode": 200
        }
      },
      "describe-rule-enabled": {
        "Arn": "arn:<partition>:events:<region>:111111111111:rule/<rule-name>",
        "CreatedBy": "111111111111",
        "EventBusName": "default",
        "EventPattern": {
          "source": [
            "core.update-account-command"
          ],
          "detail-type": [
            "core.update-account-command"
          ],
          "detail": {
            "command": [
              "update-account"
            ]
          }
        },
        "Name": "<rule-name>",
        "State": "ENABLED",
        "ResponseMetadata": {
          "HTTPHeaders": {},
          "HTTPStatusCode": 200
        }
      }
    }
  },
  "tests/aws/services/events/test_events.py::TestEventRule::test_delete_rule_with_targets": {
    "recorded-date": "19-06-2024, 10:42:18",
    "recorded-content": {
      "delete-rule-with-targets-error": "<ExceptionInfo ClientError(\"An error occurred (ValidationException) when calling the DeleteRule operation: Rule can't be deleted since it has targets.\") tblen=3>"
    }
  },
  "tests/aws/services/events/test_events.py::TestEventRule::test_update_rule_with_targets": {
    "recorded-date": "19-06-2024, 10:42:20",
    "recorded-content": {
      "list-targets": {
        "Targets": [
          {
            "Arn": "<queue-arn>",
            "Id": "<target-id>"
          }
        ],
        "ResponseMetadata": {
          "HTTPHeaders": {},
          "HTTPStatusCode": 200
        }
      },
      "update-rule": {
        "RuleArn": "arn:<partition>:events:<region>:111111111111:rule/<rule-name>",
        "ResponseMetadata": {
          "HTTPHeaders": {},
          "HTTPStatusCode": 200
        }
      },
      "list-targets-after-update": {
        "Targets": [
          {
            "Arn": "<queue-arn>",
            "Id": "<target-id>"
          }
        ],
        "ResponseMetadata": {
          "HTTPHeaders": {},
          "HTTPStatusCode": 200
        }
      }
    }
  },
  "tests/aws/services/events/test_events.py::TestEventPattern::test_put_events_pattern_with_values_in_array": {
    "recorded-date": "19-06-2024, 10:42:28",
    "recorded-content": {
      "messages": [
        {
          "MessageId": "<uuid:1>",
          "ReceiptHandle": "<receipt-handle:1>",
          "MD5OfBody": "<m-d5-of-body:1>",
          "Body": {
            "event": {
              "data": {
                "type": [
                  "3",
                  "1"
                ]
              }
            }
          }
        },
        {
          "MessageId": "<uuid:2>",
          "ReceiptHandle": "<receipt-handle:2>",
          "MD5OfBody": "<m-d5-of-body:2>",
          "Body": {
            "event": {
              "data": {
                "type": [
                  "2"
                ]
              }
            }
          }
        }
      ]
    }
  },
  "tests/aws/services/events/test_events.py::TestEventPattern::test_put_events_pattern_nested": {
    "recorded-date": "19-06-2024, 10:42:40",
    "recorded-content": {
      "messages": [
        {
          "MessageId": "<uuid:1>",
          "ReceiptHandle": "<receipt-handle:1>",
          "MD5OfBody": "<m-d5-of-body:1>",
          "Body": {
            "event": {
              "data": {
                "type": "1"
              }
            }
          }
        }
      ]
    }
  },
  "tests/aws/services/events/test_events.py::TestEventTarget::test_put_list_remove_target[custom]": {
    "recorded-date": "19-06-2024, 10:42:42",
    "recorded-content": {
      "put-target": {
        "FailedEntries": [],
        "FailedEntryCount": 0,
        "ResponseMetadata": {
          "HTTPHeaders": {},
          "HTTPStatusCode": 200
        }
      },
      "list-targets": {
        "Targets": [
          {
            "Arn": "<queue-arn>",
            "Id": "<target-id>"
          }
        ],
        "ResponseMetadata": {
          "HTTPHeaders": {},
          "HTTPStatusCode": 200
        }
      },
      "remove-target": {
        "FailedEntries": [],
        "FailedEntryCount": 0,
        "ResponseMetadata": {
          "HTTPHeaders": {},
          "HTTPStatusCode": 200
        }
      },
      "list-targets-after-delete": {
        "Targets": [],
        "ResponseMetadata": {
          "HTTPHeaders": {},
          "HTTPStatusCode": 200
        }
      }
    }
  },
  "tests/aws/services/events/test_events.py::TestEventTarget::test_put_list_remove_target[default]": {
    "recorded-date": "19-06-2024, 10:42:44",
    "recorded-content": {
      "put-target": {
        "FailedEntries": [],
        "FailedEntryCount": 0,
        "ResponseMetadata": {
          "HTTPHeaders": {},
          "HTTPStatusCode": 200
        }
      },
      "list-targets": {
        "Targets": [
          {
            "Arn": "<queue-arn>",
            "Id": "<target-id>"
          }
        ],
        "ResponseMetadata": {
          "HTTPHeaders": {},
          "HTTPStatusCode": 200
        }
      },
      "remove-target": {
        "FailedEntries": [],
        "FailedEntryCount": 0,
        "ResponseMetadata": {
          "HTTPHeaders": {},
          "HTTPStatusCode": 200
        }
      },
      "list-targets-after-delete": {
        "Targets": [],
        "ResponseMetadata": {
          "HTTPHeaders": {},
          "HTTPStatusCode": 200
        }
      }
    }
  },
  "tests/aws/services/events/test_events.py::TestEventTarget::test_add_exceed_fife_targets_per_rule": {
    "recorded-date": "19-06-2024, 10:42:45",
    "recorded-content": {
      "put-targets-client-error": "<ExceptionInfo LimitExceededException('An error occurred (LimitExceededException) when calling the PutTargets operation: The requested resource exceeds the maximum number allowed.') tblen=3>"
    }
  },
  "tests/aws/services/events/test_events.py::TestEventTarget::test_list_target_by_rule_limit": {
    "recorded-date": "19-06-2024, 10:42:47",
    "recorded-content": {
      "list-targets-limit": {
        "NextToken": "<next_token:1>",
        "Targets": [
          {
            "Arn": "<queue-arn>",
            "Id": "<target-id>0"
          },
          {
            "Arn": "<queue-arn>",
            "Id": "<target-id>1"
          },
          {
            "Arn": "<queue-arn>",
            "Id": "<target-id>2"
          }
        ],
        "ResponseMetadata": {
          "HTTPHeaders": {},
          "HTTPStatusCode": 200
        }
      },
      "list-targets-limit-next-token": {
        "Targets": [
          {
            "Arn": "<queue-arn>",
            "Id": "<target-id>3"
          },
          {
            "Arn": "<queue-arn>",
            "Id": "<target-id>4"
          }
        ],
        "ResponseMetadata": {
          "HTTPHeaders": {},
          "HTTPStatusCode": 200
        }
      }
    }
  },
  "tests/aws/services/events/test_events.py::TestEventTarget::test_put_target_id_validation": {
    "recorded-date": "19-06-2024, 10:42:49",
    "recorded-content": {
      "put-targets-invalid-id-error": {
        "Error": {
          "Code": "ValidationException",
          "Message": "1 validation error detected: Value '!@#$@!#$' at 'targets.1.member.id' failed to satisfy constraint: Member must satisfy regular expression pattern: [\\.\\-_A-Za-z0-9]+"
        },
        "ResponseMetadata": {
          "HTTPHeaders": {},
          "HTTPStatusCode": 400
        }
      },
      "put-targets-length-error": {
        "Error": {
          "Code": "ValidationException",
          "Message": "1 validation error detected: Value 'second-invalid-target-id' at 'targets.1.member.id' failed to satisfy constraint: Member must have length less than or equal to 64"
        },
        "ResponseMetadata": {
          "HTTPHeaders": {},
          "HTTPStatusCode": 400
        }
      }
    }
  },
  "tests/aws/services/events/test_events.py::TestEventBus::test_put_events_bus_to_bus[standard]": {
    "recorded-date": "20-06-2024, 08:47:59",
    "recorded-content": {
      "messages": [
        {
          "MessageId": "<uuid:1>",
          "ReceiptHandle": "receipt-handle",
          "MD5OfBody": "m-d5-of-body",
          "Body": {
            "version": "0",
            "id": "<uuid:2>",
            "detail-type": "core.update-account-command",
            "source": "core.update-account-command",
            "account": "111111111111",
            "time": "date",
            "region": "<region>",
            "resources": [],
            "detail": {
              "command": "update-account",
              "payload": {
                "acc_id": "0a787ecb-4015",
                "sf_id": "baz"
              }
            }
          }
        }
      ]
    }
  },
  "tests/aws/services/events/test_events.py::TestEventBus::test_put_events_bus_to_bus[domain]": {
    "recorded-date": "20-06-2024, 08:48:13",
    "recorded-content": {
      "messages": [
        {
          "MessageId": "<uuid:1>",
          "ReceiptHandle": "receipt-handle",
          "MD5OfBody": "m-d5-of-body",
          "Body": {
            "version": "0",
            "id": "<uuid:2>",
            "detail-type": "core.update-account-command",
            "source": "core.update-account-command",
            "account": "111111111111",
            "time": "date",
            "region": "<region>",
            "resources": [],
            "detail": {
              "command": "update-account",
              "payload": {
                "acc_id": "0a787ecb-4015",
                "sf_id": "baz"
              }
            }
          }
        }
      ]
    }
  },
  "tests/aws/services/events/test_events.py::TestEventBus::test_put_events_bus_to_bus[path]": {
    "recorded-date": "20-06-2024, 08:48:28",
    "recorded-content": {
      "messages": [
        {
          "MessageId": "<uuid:1>",
          "ReceiptHandle": "receipt-handle",
          "MD5OfBody": "m-d5-of-body",
          "Body": {
            "version": "0",
            "id": "<uuid:2>",
            "detail-type": "core.update-account-command",
            "source": "core.update-account-command",
            "account": "111111111111",
            "time": "date",
            "region": "<region>",
            "resources": [],
            "detail": {
              "command": "update-account",
              "payload": {
                "acc_id": "0a787ecb-4015",
                "sf_id": "baz"
              }
            }
          }
        }
      ]
    }
  },
<<<<<<< HEAD
  "tests/aws/services/events/test_events.py::TestEvents::test_put_event_with_too_big_detail": {
    "recorded-date": "18-10-2024, 07:36:18",
    "recorded-content": {
      "put-events-too-big-detail-error": {
        "Error": {
          "Code": "ValidationException",
          "Message": "Total size of the entries in the request is over the limit."
=======
    "tests/aws/services/events/test_events.py::TestEvents::test_create_connection_validations": {
    "recorded-date": "14-11-2024, 20:29:49",
    "recorded-content": {
      "create_connection_exc": {
        "Error": {
          "Code": "ValidationException",
          "Message": "3 validation errors detected: Value 'This should fail with two errors 123467890123412341234123412341234' at 'name' failed to satisfy constraint: Member must satisfy regular expression pattern: [\\.\\-_A-Za-z0-9]+; Value 'This should fail with two errors 123467890123412341234123412341234' at 'name' failed to satisfy constraint: Member must have length less than or equal to 64; Value 'INVALID' at 'authorizationType' failed to satisfy constraint: Member must satisfy enum value set: [BASIC, OAUTH_CLIENT_CREDENTIALS, API_KEY]"
>>>>>>> 0fc17fb4
        },
        "ResponseMetadata": {
          "HTTPHeaders": {},
          "HTTPStatusCode": 400
        }
      }
    }
  },
  "tests/aws/services/events/test_events.py::TestEventBridgeConnections::test_create_connection": {
    "recorded-date": "12-11-2024, 16:49:40",
    "recorded-content": {
      "create-connection": {
        "ConnectionArn": "connection-arn",
        "ConnectionState": "AUTHORIZED",
        "CreationTime": "datetime",
        "LastModifiedTime": "datetime",
        "ResponseMetadata": {
          "HTTPHeaders": {},
          "HTTPStatusCode": 200
        }
      },
      "describe-connection": {
        "AuthParameters": {
          "ApiKeyAuthParameters": {
            "ApiKeyName": "ApiKey"
          },
          "InvocationHttpParameters": {}
        },
        "AuthorizationType": "API_KEY",
        "ConnectionArn": "connection-arn",
        "ConnectionState": "AUTHORIZED",
        "CreationTime": "datetime",
        "LastAuthorizedTime": "datetime",
        "LastModifiedTime": "datetime",
        "Name": "<connection-name>",
        "SecretArn": "secret-arn",
        "ResponseMetadata": {
          "HTTPHeaders": {},
          "HTTPStatusCode": 200
        }
      }
    }
  },
  "tests/aws/services/events/test_events.py::TestEventBridgeConnections::test_create_connection_with_auth[auth_params0]": {
    "recorded-date": "12-11-2024, 16:49:41",
    "recorded-content": {
      "create-connection-auth": {
        "ConnectionArn": "connection-arn",
        "ConnectionState": "AUTHORIZED",
        "CreationTime": "datetime",
        "LastModifiedTime": "datetime",
        "ResponseMetadata": {
          "HTTPHeaders": {},
          "HTTPStatusCode": 200
        }
      },
      "describe-connection-auth": {
        "AuthParameters": {
          "BasicAuthParameters": {
            "Username": "user"
          }
        },
        "AuthorizationType": "BASIC",
        "ConnectionArn": "connection-arn",
        "ConnectionState": "AUTHORIZED",
        "CreationTime": "datetime",
        "LastAuthorizedTime": "datetime",
        "LastModifiedTime": "datetime",
        "Name": "<connection-name>",
        "SecretArn": "secret-arn",
        "ResponseMetadata": {
          "HTTPHeaders": {},
          "HTTPStatusCode": 200
        }
      }
    }
  },
  "tests/aws/services/events/test_events.py::TestEventBridgeConnections::test_create_connection_with_auth[auth_params1]": {
    "recorded-date": "12-11-2024, 16:49:41",
    "recorded-content": {
      "create-connection-auth": {
        "ConnectionArn": "connection-arn",
        "ConnectionState": "AUTHORIZED",
        "CreationTime": "datetime",
        "LastModifiedTime": "datetime",
        "ResponseMetadata": {
          "HTTPHeaders": {},
          "HTTPStatusCode": 200
        }
      },
      "describe-connection-auth": {
        "AuthParameters": {
          "ApiKeyAuthParameters": {
            "ApiKeyName": "ApiKey"
          }
        },
        "AuthorizationType": "API_KEY",
        "ConnectionArn": "connection-arn",
        "ConnectionState": "AUTHORIZED",
        "CreationTime": "datetime",
        "LastAuthorizedTime": "datetime",
        "LastModifiedTime": "datetime",
        "Name": "<connection-name>",
        "SecretArn": "secret-arn",
        "ResponseMetadata": {
          "HTTPHeaders": {},
          "HTTPStatusCode": 200
        }
      }
    }
  },
  "tests/aws/services/events/test_events.py::TestEventBridgeConnections::test_create_connection_with_auth[auth_params2]": {
    "recorded-date": "12-11-2024, 16:49:42",
    "recorded-content": {
      "create-connection-auth": {
        "ConnectionArn": "connection-arn",
        "ConnectionState": "AUTHORIZING",
        "CreationTime": "datetime",
        "LastModifiedTime": "datetime",
        "ResponseMetadata": {
          "HTTPHeaders": {},
          "HTTPStatusCode": 200
        }
      },
      "describe-connection-auth": {
        "AuthParameters": {
          "OAuthParameters": {
            "AuthorizationEndpoint": "https://example.com/oauth",
            "ClientParameters": {
              "ClientID": "client_id"
            },
            "HttpMethod": "POST"
          }
        },
        "AuthorizationType": "OAUTH_CLIENT_CREDENTIALS",
        "ConnectionArn": "connection-arn",
        "ConnectionState": "AUTHORIZING",
        "CreationTime": "datetime",
        "LastAuthorizedTime": "datetime",
        "LastModifiedTime": "datetime",
        "Name": "<connection-name>",
        "SecretArn": "secret-arn",
        "ResponseMetadata": {
          "HTTPHeaders": {},
          "HTTPStatusCode": 200
        }
      }
    }
  },
  "tests/aws/services/events/test_events.py::TestEventBridgeConnections::test_list_connections": {
    "recorded-date": "12-11-2024, 16:49:42",
    "recorded-content": {
      "list-connections": {
        "Connections": [
          {
            "AuthorizationType": "BASIC",
            "ConnectionArn": "connection-arn",
            "ConnectionState": "AUTHORIZED",
            "CreationTime": "datetime",
            "LastAuthorizedTime": "datetime",
            "LastModifiedTime": "datetime",
            "Name": "<connection-name>"
          }
        ],
        "ResponseMetadata": {
          "HTTPHeaders": {},
          "HTTPStatusCode": 200
        }
      }
    }
  },
  "tests/aws/services/events/test_events.py::TestEventBridgeConnections::test_create_connection_invalid_parameters": {
    "recorded-date": "12-11-2024, 16:49:47",
    "recorded-content": {
      "create-connection-invalid-auth-error": {
        "Error": {
          "Code": "ValidationException",
          "Message": "1 validation error detected: Value 'INVALID_AUTH_TYPE' at 'authorizationType' failed to satisfy constraint: Member must satisfy enum value set: [BASIC, OAUTH_CLIENT_CREDENTIALS, API_KEY]"
        },
        "ResponseMetadata": {
          "HTTPHeaders": {},
          "HTTPStatusCode": 400
        }
      }
    }
  },
  "tests/aws/services/events/test_events.py::TestEventBridgeConnections::test_update_connection": {
    "recorded-date": "12-11-2024, 16:49:48",
    "recorded-content": {
      "create-connection": {
        "ConnectionArn": "connection-arn",
        "ConnectionState": "AUTHORIZED",
        "CreationTime": "datetime",
        "LastModifiedTime": "datetime",
        "ResponseMetadata": {
          "HTTPHeaders": {},
          "HTTPStatusCode": 200
        }
      },
      "update-connection": {
        "ConnectionArn": "connection-arn",
        "ConnectionState": "AUTHORIZED",
        "CreationTime": "datetime",
        "LastAuthorizedTime": "datetime",
        "LastModifiedTime": "datetime",
        "ResponseMetadata": {
          "HTTPHeaders": {},
          "HTTPStatusCode": 200
        }
      },
      "describe-updated-connection": {
        "AuthParameters": {
          "BasicAuthParameters": {
            "Username": "new_user"
          },
          "InvocationHttpParameters": {}
        },
        "AuthorizationType": "BASIC",
        "ConnectionArn": "connection-arn",
        "ConnectionState": "AUTHORIZED",
        "CreationTime": "datetime",
        "LastAuthorizedTime": "datetime",
        "LastModifiedTime": "datetime",
        "Name": "<connection-name>",
        "SecretArn": "secret-arn",
        "ResponseMetadata": {
          "HTTPHeaders": {},
          "HTTPStatusCode": 200
        }
      }
    }
  },
  "tests/aws/services/events/test_events.py::TestEventBridgeConnections::test_create_connection_name_validation": {
    "recorded-date": "12-11-2024, 16:49:49",
    "recorded-content": {
      "create-connection-invalid-name-error": {
        "Error": {
          "Code": "ValidationException",
          "Message": "1 validation error detected: Value 'Invalid Name With Spaces!' at 'name' failed to satisfy constraint: Member must satisfy regular expression pattern: [\\.\\-_A-Za-z0-9]+"
        },
        "ResponseMetadata": {
          "HTTPHeaders": {},
          "HTTPStatusCode": 400
        }
      }
    }
  },
  "tests/aws/services/events/test_events.py::TestEventBridgeConnections::test_delete_connection": {
    "recorded-date": "12-11-2024, 16:49:46",
    "recorded-content": {
      "delete-connection": {
        "ConnectionArn": "connection-arn",
        "ConnectionState": "DELETING",
        "CreationTime": "datetime",
        "LastAuthorizedTime": "datetime",
        "LastModifiedTime": "datetime",
        "ResponseMetadata": {
          "HTTPHeaders": {},
          "HTTPStatusCode": 200
        }
      },
      "describe-deleted-connection-error": {
        "Error": {
          "Code": "ResourceNotFoundException",
          "Message": "Failed to describe the connection(s). Connection '<connection-name>' does not exist."
        },
        "ResponseMetadata": {
          "HTTPHeaders": {},
          "HTTPStatusCode": 400
        }
      }
    }
  },
  "tests/aws/services/events/test_events.py::TestEventBridgeEndpoints::test_create_endpoint": {
    "recorded-date": "16-11-2024, 13:01:35",
    "recorded-content": {}
  },
  "tests/aws/services/events/test_events.py::TestEventBridgeEndpoints::test_list_endpoints": {
    "recorded-date": "16-11-2024, 13:01:36",
    "recorded-content": {}
  },
  "tests/aws/services/events/test_events.py::TestEventBridgeEndpoints::test_delete_endpoint": {
    "recorded-date": "16-11-2024, 12:56:52",
    "recorded-content": {}
  },
  "tests/aws/services/events/test_events.py::TestEventBridgeEndpoints::test_update_endpoint": {
    "recorded-date": "16-11-2024, 12:56:52",
    "recorded-content": {}
  },
  "tests/aws/services/events/test_events.py::TestEventBridgeEndpoints::test_create_endpoint_invalid_parameters": {
    "recorded-date": "16-11-2024, 12:56:52",
    "recorded-content": {}
  },
  "tests/aws/services/events/test_events.py::TestEventBridgeEndpoints::test_create_endpoint_name_validation": {
    "recorded-date": "16-11-2024, 12:56:52",
    "recorded-content": {}
  },
  "tests/aws/services/events/test_events.py::TestEventBridgeApiDestinations::test_api_destinations[auth0]": {
    "recorded-date": "16-11-2024, 13:44:03",
    "recorded-content": {
      "create-api-destination": {
        "ApiDestinationArn": "api-destination-arn",
        "ApiDestinationState": "ACTIVE",
        "CreationTime": "datetime",
        "LastModifiedTime": "datetime",
        "ResponseMetadata": {
          "HTTPHeaders": {},
          "HTTPStatusCode": 200
        }
      },
      "describe-api-destination": {
        "ApiDestinationArn": "api-destination-arn",
        "ApiDestinationState": "ACTIVE",
        "ConnectionArn": "connection-arn",
        "CreationTime": "datetime",
        "Description": "Test API destination",
        "HttpMethod": "POST",
        "InvocationEndpoint": "https://example.com/api",
        "InvocationRateLimitPerSecond": 300,
        "LastModifiedTime": "datetime",
        "Name": "<connection-name>",
        "ResponseMetadata": {
          "HTTPHeaders": {},
          "HTTPStatusCode": 200
        }
      },
      "list-api-destinations": {
        "ApiDestinations": [
          {
            "ApiDestinationArn": "api-destination-arn",
            "ApiDestinationState": "ACTIVE",
            "ConnectionArn": "connection-arn",
            "CreationTime": "datetime",
            "HttpMethod": "POST",
            "InvocationEndpoint": "https://example.com/api",
            "InvocationRateLimitPerSecond": 300,
            "LastModifiedTime": "datetime",
            "Name": "<connection-name>"
          }
        ],
        "ResponseMetadata": {
          "HTTPHeaders": {},
          "HTTPStatusCode": 200
        }
      },
      "update-api-destination": {
        "ApiDestinationArn": "api-destination-arn",
        "ApiDestinationState": "ACTIVE",
        "CreationTime": "datetime",
        "LastModifiedTime": "datetime",
        "ResponseMetadata": {
          "HTTPHeaders": {},
          "HTTPStatusCode": 200
        }
      },
      "describe-updated-api-destination": {
        "ApiDestinationArn": "api-destination-arn",
        "ApiDestinationState": "ACTIVE",
        "ConnectionArn": "connection-arn",
        "CreationTime": "datetime",
        "Description": "Updated API destination",
        "HttpMethod": "PUT",
        "InvocationEndpoint": "https://example.com/api/v2",
        "InvocationRateLimitPerSecond": 300,
        "LastModifiedTime": "datetime",
        "Name": "<connection-name>",
        "ResponseMetadata": {
          "HTTPHeaders": {},
          "HTTPStatusCode": 200
        }
      },
      "delete-api-destination": {
        "ResponseMetadata": {
          "HTTPHeaders": {},
          "HTTPStatusCode": 200
        }
      },
      "describe-api-destination-not-found-error": {
        "Error": {
          "Code": "ResourceNotFoundException",
          "Message": "Failed to describe the api-destination(s). An api-destination '<connection-name>' does not exist."
        },
        "ResponseMetadata": {
          "HTTPHeaders": {},
          "HTTPStatusCode": 400
        }
      }
    }
  },
  "tests/aws/services/events/test_events.py::TestEventBridgeApiDestinations::test_api_destinations[auth1]": {
    "recorded-date": "16-11-2024, 13:44:04",
    "recorded-content": {
      "create-api-destination": {
        "ApiDestinationArn": "api-destination-arn",
        "ApiDestinationState": "ACTIVE",
        "CreationTime": "datetime",
        "LastModifiedTime": "datetime",
        "ResponseMetadata": {
          "HTTPHeaders": {},
          "HTTPStatusCode": 200
        }
      },
      "describe-api-destination": {
        "ApiDestinationArn": "api-destination-arn",
        "ApiDestinationState": "ACTIVE",
        "ConnectionArn": "connection-arn",
        "CreationTime": "datetime",
        "Description": "Test API destination",
        "HttpMethod": "POST",
        "InvocationEndpoint": "https://example.com/api",
        "InvocationRateLimitPerSecond": 300,
        "LastModifiedTime": "datetime",
        "Name": "<connection-name>",
        "ResponseMetadata": {
          "HTTPHeaders": {},
          "HTTPStatusCode": 200
        }
      },
      "list-api-destinations": {
        "ApiDestinations": [
          {
            "ApiDestinationArn": "api-destination-arn",
            "ApiDestinationState": "ACTIVE",
            "ConnectionArn": "connection-arn",
            "CreationTime": "datetime",
            "HttpMethod": "POST",
            "InvocationEndpoint": "https://example.com/api",
            "InvocationRateLimitPerSecond": 300,
            "LastModifiedTime": "datetime",
            "Name": "<connection-name>"
          }
        ],
        "ResponseMetadata": {
          "HTTPHeaders": {},
          "HTTPStatusCode": 200
        }
      },
      "update-api-destination": {
        "ApiDestinationArn": "api-destination-arn",
        "ApiDestinationState": "ACTIVE",
        "CreationTime": "datetime",
        "LastModifiedTime": "datetime",
        "ResponseMetadata": {
          "HTTPHeaders": {},
          "HTTPStatusCode": 200
        }
      },
      "describe-updated-api-destination": {
        "ApiDestinationArn": "api-destination-arn",
        "ApiDestinationState": "ACTIVE",
        "ConnectionArn": "connection-arn",
        "CreationTime": "datetime",
        "Description": "Updated API destination",
        "HttpMethod": "PUT",
        "InvocationEndpoint": "https://example.com/api/v2",
        "InvocationRateLimitPerSecond": 300,
        "LastModifiedTime": "datetime",
        "Name": "<connection-name>",
        "ResponseMetadata": {
          "HTTPHeaders": {},
          "HTTPStatusCode": 200
        }
      },
      "delete-api-destination": {
        "ResponseMetadata": {
          "HTTPHeaders": {},
          "HTTPStatusCode": 200
        }
      },
      "describe-api-destination-not-found-error": {
        "Error": {
          "Code": "ResourceNotFoundException",
          "Message": "Failed to describe the api-destination(s). An api-destination '<connection-name>' does not exist."
        },
        "ResponseMetadata": {
          "HTTPHeaders": {},
          "HTTPStatusCode": 400
        }
      }
    }
  },
  "tests/aws/services/events/test_events.py::TestEventBridgeApiDestinations::test_api_destinations[auth2]": {
    "recorded-date": "16-11-2024, 13:44:07",
    "recorded-content": {
      "create-api-destination": {
        "ApiDestinationArn": "api-destination-arn",
        "ApiDestinationState": "INACTIVE",
        "CreationTime": "datetime",
        "LastModifiedTime": "datetime",
        "ResponseMetadata": {
          "HTTPHeaders": {},
          "HTTPStatusCode": 200
        }
      },
      "describe-api-destination": {
        "ApiDestinationArn": "api-destination-arn",
        "ApiDestinationState": "INACTIVE",
        "ConnectionArn": "connection-arn",
        "CreationTime": "datetime",
        "Description": "Test API destination",
        "HttpMethod": "POST",
        "InvocationEndpoint": "https://example.com/api",
        "InvocationRateLimitPerSecond": 300,
        "LastModifiedTime": "datetime",
        "Name": "<connection-name>",
        "ResponseMetadata": {
          "HTTPHeaders": {},
          "HTTPStatusCode": 200
        }
      },
      "list-api-destinations": {
        "ApiDestinations": [
          {
            "ApiDestinationArn": "api-destination-arn",
            "ApiDestinationState": "INACTIVE",
            "ConnectionArn": "connection-arn",
            "CreationTime": "datetime",
            "HttpMethod": "POST",
            "InvocationEndpoint": "https://example.com/api",
            "InvocationRateLimitPerSecond": 300,
            "LastModifiedTime": "datetime",
            "Name": "<connection-name>"
          }
        ],
        "ResponseMetadata": {
          "HTTPHeaders": {},
          "HTTPStatusCode": 200
        }
      },
      "update-api-destination": {
        "ApiDestinationArn": "api-destination-arn",
        "ApiDestinationState": "INACTIVE",
        "CreationTime": "datetime",
        "LastModifiedTime": "datetime",
        "ResponseMetadata": {
          "HTTPHeaders": {},
          "HTTPStatusCode": 200
        }
      },
      "describe-updated-api-destination": {
        "ApiDestinationArn": "api-destination-arn",
        "ApiDestinationState": "INACTIVE",
        "ConnectionArn": "connection-arn",
        "CreationTime": "datetime",
        "Description": "Updated API destination",
        "HttpMethod": "PUT",
        "InvocationEndpoint": "https://example.com/api/v2",
        "InvocationRateLimitPerSecond": 300,
        "LastModifiedTime": "datetime",
        "Name": "<connection-name>",
        "ResponseMetadata": {
          "HTTPHeaders": {},
          "HTTPStatusCode": 200
        }
      },
      "delete-api-destination": {
        "ResponseMetadata": {
          "HTTPHeaders": {},
          "HTTPStatusCode": 200
        }
      },
      "describe-api-destination-not-found-error": {
        "Error": {
          "Code": "ResourceNotFoundException",
          "Message": "Failed to describe the api-destination(s). An api-destination '<connection-name>' does not exist."
        },
        "ResponseMetadata": {
          "HTTPHeaders": {},
          "HTTPStatusCode": 400
        }
      }
    }
  },
  "tests/aws/services/events/test_events.py::TestEventBridgeApiDestinations::test_create_api_destination_invalid_parameters": {
    "recorded-date": "16-11-2024, 13:44:07",
    "recorded-content": {
      "create-api-destination-invalid-parameters-error": {
        "Error": {
          "Code": "ValidationException",
          "Message": "2 validation errors detected: Value 'invalid-connection-arn' at 'connectionArn' failed to satisfy constraint: Member must satisfy regular expression pattern: ^arn:aws([a-z]|\\-)*:events:([a-z]|\\d|\\-)*:([0-9]{12})?:connection\\/[\\.\\-_A-Za-z0-9]+\\/[\\-A-Za-z0-9]+$; Value 'INVALID_METHOD' at 'httpMethod' failed to satisfy constraint: Member must satisfy enum value set: [HEAD, POST, PATCH, DELETE, PUT, GET, OPTIONS]"
        },
        "ResponseMetadata": {
          "HTTPHeaders": {},
          "HTTPStatusCode": 400
        }
      }
    }
  },
  "tests/aws/services/events/test_events.py::TestEventBridgeApiDestinations::test_create_api_destination_name_validation": {
    "recorded-date": "16-11-2024, 13:44:08",
    "recorded-content": {
      "create-api-destination-invalid-name-error": {
        "Error": {
          "Code": "ValidationException",
          "Message": "1 validation error detected: Value 'Invalid Name With Spaces!' at 'name' failed to satisfy constraint: Member must satisfy regular expression pattern: [\\.\\-_A-Za-z0-9]+"
        },
        "ResponseMetadata": {
          "HTTPHeaders": {},
          "HTTPStatusCode": 400
        }
      }
    }
  },
  "tests/aws/services/events/test_events.py::TestEvents::test_put_event_without_detail_type": {
    "recorded-date": "14-11-2024, 22:43:09",
    "recorded-content": {
      "put-events": {
        "Entries": [
          {
            "ErrorCode": "InvalidArgument",
            "ErrorMessage": "Parameter DetailType is not valid. Reason: DetailType is a required argument."
          }
        ],
        "FailedEntryCount": 1,
        "ResponseMetadata": {
          "HTTPHeaders": {},
          "HTTPStatusCode": 200
        }
      }
    }
  }
}<|MERGE_RESOLUTION|>--- conflicted
+++ resolved
@@ -1754,15 +1754,20 @@
       ]
     }
   },
-<<<<<<< HEAD
   "tests/aws/services/events/test_events.py::TestEvents::test_put_event_with_too_big_detail": {
     "recorded-date": "18-10-2024, 07:36:18",
     "recorded-content": {
       "put-events-too-big-detail-error": {
         "Error": {
           "Code": "ValidationException",
-          "Message": "Total size of the entries in the request is over the limit."
-=======
+          "Message": "Total size of the entries in the request is over the limit."},
+          "ResponseMetadata": {
+            "HTTPHeaders": {},
+            "HTTPStatusCode": 400
+          }
+        }
+      }
+    },
     "tests/aws/services/events/test_events.py::TestEvents::test_create_connection_validations": {
     "recorded-date": "14-11-2024, 20:29:49",
     "recorded-content": {
@@ -1770,7 +1775,6 @@
         "Error": {
           "Code": "ValidationException",
           "Message": "3 validation errors detected: Value 'This should fail with two errors 123467890123412341234123412341234' at 'name' failed to satisfy constraint: Member must satisfy regular expression pattern: [\\.\\-_A-Za-z0-9]+; Value 'This should fail with two errors 123467890123412341234123412341234' at 'name' failed to satisfy constraint: Member must have length less than or equal to 64; Value 'INVALID' at 'authorizationType' failed to satisfy constraint: Member must satisfy enum value set: [BASIC, OAUTH_CLIENT_CREDENTIALS, API_KEY]"
->>>>>>> 0fc17fb4
         },
         "ResponseMetadata": {
           "HTTPHeaders": {},
