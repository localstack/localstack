{
  "tests/aws/services/events/test_events.py::TestEvents::test_put_target_id_validation": {
    "recorded-date": "08-02-2024, 21:22:23",
    "recorded-content": {
      "error": {
        "Error": {
          "Code": "ValidationException",
          "Message": "1 validation error detected: Value '!@#$@!#$' at 'targets.1.member.id' failed to satisfy constraint: Member must satisfy regular expression pattern: [\\.\\-_A-Za-z0-9]+"
        },
        "ResponseMetadata": {
          "HTTPHeaders": {},
          "HTTPStatusCode": 400
        }
      },
      "length_error": {
        "Error": {
          "Code": "ValidationException",
          "Message": "1 validation error detected: Value 'second-invalid-target-id' at 'targets.1.member.id' failed to satisfy constraint: Member must have length less than or equal to 64"
        },
        "ResponseMetadata": {
          "HTTPHeaders": {},
          "HTTPStatusCode": 400
        }
      }
    }
  },
  "tests/aws/services/events/test_events.py::TestEvents::test_test_event_pattern": {
    "recorded-date": "08-02-2024, 21:22:24",
    "recorded-content": {
      "eventbridge-test-event-pattern-response": {
        "Result": true,
        "ResponseMetadata": {
          "HTTPHeaders": {},
          "HTTPStatusCode": 200
        }
      },
      "eventbridge-test-event-pattern-response-no-match": {
        "Result": false,
        "ResponseMetadata": {
          "HTTPHeaders": {},
          "HTTPStatusCode": 200
        }
      }
    }
  },
  "tests/aws/services/events/test_events.py::TestEvents::test_put_events_time": {
    "recorded-date": "08-02-2024, 21:25:58",
    "recorded-content": {
      "put-events": {
        "Entries": [
          {
            "EventId": "<uuid:1>"
          }
        ],
        "FailedEntryCount": 0,
        "ResponseMetadata": {
          "HTTPHeaders": {},
          "HTTPStatusCode": 200
        }
      },
      "get-events": [
        {
          "MessageId": "<uuid:2>",
          "ReceiptHandle": "<receipt-handle:1>",
          "MD5OfBody": "<m-d5-of-body:1>",
          "Body": {
            "version": "0",
            "id": "<uuid:1>",
            "detail-type": "CustomType",
            "source": "MySource",
            "account": "111111111111",
            "time": "date",
            "region": "<region>",
            "resources": [],
            "detail": {
              "message": "for the default event bus"
            }
          }
        }
      ]
    }
  },
  "tests/aws/services/events/test_events.py::TestEventsEventBus::test_put_events_to_default_eventbus_for_custom_eventbus": {
    "recorded-date": "08-02-2024, 21:27:38",
    "recorded-content": {
      "create-custom-event-bus": {
        "EventBusArn": "arn:aws:events:<region>:111111111111:event-bus/<resource:1>",
        "ResponseMetadata": {
          "HTTPHeaders": {},
          "HTTPStatusCode": 200
        }
      },
      "create-rule-1": {
        "RuleArn": "arn:aws:events:<region>:111111111111:rule/<resource:2>",
        "ResponseMetadata": {
          "HTTPHeaders": {},
          "HTTPStatusCode": 200
        }
      },
      "create-rule-2": {
        "RuleArn": "arn:aws:events:<region>:111111111111:rule/<resource:1>/<resource:3>",
        "ResponseMetadata": {
          "HTTPHeaders": {},
          "HTTPStatusCode": 200
        }
      },
      "put-target-1": {
        "FailedEntries": [],
        "FailedEntryCount": 0,
        "ResponseMetadata": {
          "HTTPHeaders": {},
          "HTTPStatusCode": 200
        }
      },
      "put-target-2": {
        "FailedEntries": [],
        "FailedEntryCount": 0,
        "ResponseMetadata": {
          "HTTPHeaders": {},
          "HTTPStatusCode": 200
        }
      },
      "get-events": {
        "Messages": [
          {
            "Body": {
              "version": "0",
              "id": "<uuid:1>",
              "detail-type": "Object Created",
              "source": "aws.s3",
              "account": "111111111111",
              "time": "date",
              "region": "<region>",
              "resources": [
                "arn:aws:s3:::<bucket-name:1>"
              ],
              "detail": {
                "version": "0",
                "bucket": {
                  "name": "<bucket-name:1>"
                },
                "object": {
                  "key": "<key-name:1>",
                  "size": 4,
                  "etag": "8d777f385d3dfec8815d20f7496026dc",
                  "sequencer": "object-sequencer"
                },
                "request-id": "request-id",
                "requester": "<requester>",
                "source-ip-address": "<ip-address:1>",
                "reason": "PutObject"
              }
            },
            "MD5OfBody": "<m-d5-of-body:1>",
            "MessageId": "<uuid:2>",
            "ReceiptHandle": "<receipt-handle:1>"
          }
        ]
      }
    }
  },
  "tests/aws/services/events/test_events.py::TestEventsEventBus::test_put_events_nonexistent_event_bus": {
    "recorded-date": "08-02-2024, 21:26:36",
    "recorded-content": {
      "put-events": {
        "Entries": [
          {
            "EventId": "<uuid:1>"
          },
          {
            "EventId": "<uuid:2>"
          }
        ],
        "FailedEntryCount": 0,
        "ResponseMetadata": {
          "HTTPHeaders": {},
          "HTTPStatusCode": 200
        }
      },
      "get-events": [
        {
          "MessageId": "<uuid:3>",
          "ReceiptHandle": "<receipt-handle:1>",
          "MD5OfBody": "<m-d5-of-body:1>",
          "Body": {
            "version": "0",
            "id": "<uuid:1>",
            "detail-type": "CustomType",
            "source": "MySource",
            "account": "111111111111",
            "time": "date",
            "region": "<region>",
            "resources": [],
            "detail": {
              "message": "for the default event bus"
            }
          }
        }
      ],
      "non-existent-bus": {
        "Error": {
          "Code": "ResourceNotFoundException",
          "Message": "Event bus <custom-event-bus> does not exist."
        },
        "ResponseMetadata": {
          "HTTPHeaders": {},
          "HTTPStatusCode": 400
        }
      }
    }
<<<<<<< HEAD
=======
  },
  "tests/aws/services/events/test_events.py::TestEvents::test_test_event_pattern": {
    "recorded-date": "05-07-2023, 19:41:16",
    "recorded-content": {
      "eventbridge-test-event-pattern-response": {
        "Result": true,
        "ResponseMetadata": {
          "HTTPHeaders": {},
          "HTTPStatusCode": 200
        }
      },
      "eventbridge-test-event-pattern-response-no-match": {
        "Result": false,
        "ResponseMetadata": {
          "HTTPHeaders": {},
          "HTTPStatusCode": 200
        }
      }
    }
  },
  "tests/aws/services/events/test_events.py::TestEvents::test_put_events_time": {
    "recorded-date": "13-07-2023, 02:49:20",
    "recorded-content": {
      "put-events": {
        "Entries": [
          {
            "EventId": "<uuid:1>"
          }
        ],
        "FailedEntryCount": 0,
        "ResponseMetadata": {
          "HTTPHeaders": {},
          "HTTPStatusCode": 200
        }
      },
      "get-events": [
        {
          "MessageId": "<uuid:2>",
          "ReceiptHandle": "<receipt-handle:1>",
          "MD5OfBody": "<m-d5-of-body:1>",
          "Body": {
            "version": "0",
            "id": "<uuid:1>",
            "detail-type": "CustomType",
            "source": "MySource",
            "account": "111111111111",
            "time": "date",
            "region": "<region>",
            "resources": [],
            "detail": {
              "message": "for the default event bus"
            }
          }
        }
      ]
    }
  },
  "tests/aws/services/events/test_events.py::TestEvents::test_put_rule": {
    "recorded-date": "29-09-2023, 19:26:53",
    "recorded-content": {
      "put-rule": {
        "RuleArn": "arn:aws:events:<region>:111111111111:rule/<rule-name>",
        "ResponseMetadata": {
          "HTTPHeaders": {},
          "HTTPStatusCode": 200
        }
      },
      "list-rules": {
        "Rules": [
          {
            "Arn": "arn:aws:events:<region>:111111111111:rule/<rule-name>",
            "EventBusName": "default",
            "EventPattern": {
              "source": [
                "core.update-account-command"
              ],
              "detail-type": [
                "core.update-account-command"
              ],
              "detail": {
                "command": [
                  "update-account"
                ]
              }
            },
            "Name": "<rule-name>",
            "State": "ENABLED"
          }
        ],
        "ResponseMetadata": {
          "HTTPHeaders": {},
          "HTTPStatusCode": 200
        }
      }
    }
  },
  "tests/aws/services/events/test_events.py::TestEvents::test_put_events_with_rule_anything_but_to_sqs": {
    "recorded-date": "21-12-2023, 13:00:42",
    "recorded-content": {
      "rule-anything-but": [
        {
          "MessageId": "<uuid:1>",
          "ReceiptHandle": "<receipt-handle:1>",
          "MD5OfBody": "<m-d5-of-body:1>",
          "Body": {
            "version": "0",
            "id": "<uuid:2>",
            "detail-type": "core.update-account-command",
            "source": "core.update-account-command",
            "account": "111111111111",
            "time": "date",
            "region": "<region>",
            "resources": [],
            "detail": {
              "command": "display-message",
              "payload": "baz"
            }
          }
        },
        {
          "MessageId": "<uuid:3>",
          "ReceiptHandle": "<receipt-handle:2>",
          "MD5OfBody": "<m-d5-of-body:2>",
          "Body": {
            "version": "0",
            "id": "<uuid:4>",
            "detail-type": "core.update-account-command",
            "source": "core.update-account-command",
            "account": "111111111111",
            "time": "date",
            "region": "<region>",
            "resources": [],
            "detail": {
              "command": null,
              "payload": "baz"
            }
          }
        }
      ]
    }
  },
  "tests/aws/services/events/test_events.py::TestEvents::test_put_events_with_rule_exists_true_to_sqs": {
    "recorded-date": "29-12-2023, 09:56:47",
    "recorded-content": {
      "rule-exists-true": [
        {
          "MessageId": "<uuid:1>",
          "ReceiptHandle": "<receipt-handle:1>",
          "MD5OfBody": "<m-d5-of-body:1>",
          "Body": {
            "version": "0",
            "id": "<uuid:2>",
            "detail-type": "core.update-account-command",
            "source": "core.update-account-command",
            "account": "111111111111",
            "time": "date",
            "region": "<region>",
            "resources": [],
            "detail": {
              "key": "value",
              "payload": "baz"
            }
          }
        }
      ]
    }
  },
  "tests/aws/services/events/test_events.py::TestEvents::test_put_events_with_rule_exists_false_to_sqs": {
    "recorded-date": "29-12-2023, 09:59:20",
    "recorded-content": {
      "rule-exists-false": [
        {
          "MessageId": "<uuid:1>",
          "ReceiptHandle": "<receipt-handle:1>",
          "MD5OfBody": "<m-d5-of-body:1>",
          "Body": {
            "version": "0",
            "id": "<uuid:2>",
            "detail-type": "core.update-account-command",
            "source": "core.update-account-command",
            "account": "111111111111",
            "time": "date",
            "region": "<region>",
            "resources": [],
            "detail": {
              "no-key": "no-value",
              "payload": "baz"
            }
          }
        }
      ]
    }
  },
  "tests/aws/services/events/test_events.py::TestEventsInputTransformers::test_put_events_with_input_transformation_to_sqs": {
    "recorded-date": "08-02-2024, 12:06:09",
    "recorded-content": {
      "custom-variables-match-all": [
        {
          "MessageId": "<uuid:1>",
          "ReceiptHandle": "<receipt-handle:1>",
          "MD5OfBody": "<m-d5-of-body:1>",
          "Body": "\"Event of customerCreated type, at time date, info extracted from detail display-message\""
        }
      ],
      "custom-variables-not-match-all": [
        {
          "MessageId": "<uuid:2>",
          "ReceiptHandle": "<receipt-handle:2>",
          "MD5OfBody": "<m-d5-of-body:2>",
          "Body": "\"Event of customerCreated type, at time date, info extracted from detail \""
        }
      ]
    }
>>>>>>> da0076d9
  }
}<|MERGE_RESOLUTION|>--- conflicted
+++ resolved
@@ -208,8 +208,6 @@
         }
       }
     }
-<<<<<<< HEAD
-=======
   },
   "tests/aws/services/events/test_events.py::TestEvents::test_test_event_pattern": {
     "recorded-date": "05-07-2023, 19:41:16",
@@ -423,6 +421,5 @@
         }
       ]
     }
->>>>>>> da0076d9
   }
 }