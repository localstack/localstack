--- conflicted
+++ resolved
@@ -4,10 +4,6 @@
 import time
 import uuid
 from datetime import datetime
-<<<<<<< HEAD
-=======
-from typing import TYPE_CHECKING, Dict, List
->>>>>>> da0076d9
 
 import pytest
 from botocore.exceptions import ClientError
@@ -15,11 +11,6 @@
 from werkzeug import Request, Response
 
 from localstack import config
-<<<<<<< HEAD
-from localstack.constants import TEST_AWS_ACCOUNT_ID, TEST_AWS_REGION_NAME
-=======
-from localstack.aws.api.lambda_ import Runtime
->>>>>>> da0076d9
 from localstack.services.events.provider import _get_events_tmp_dir
 from localstack.testing.aws.eventbus_utils import allow_event_rule_to_sqs_queue
 from localstack.testing.aws.util import is_aws_cloud
@@ -28,16 +19,6 @@
 from localstack.utils.files import load_file
 from localstack.utils.strings import long_uid, short_uid, to_str
 from localstack.utils.sync import poll_condition, retry
-<<<<<<< HEAD
-=======
-from localstack.utils.testutil import check_expected_lambda_log_events_length
-from tests.aws.services.lambda_.test_lambda import TEST_LAMBDA_PYTHON_ECHO
-
-from .conftest import assert_valid_event
-
-if TYPE_CHECKING:
-    from mypy_boto3_sqs import SQSClient
->>>>>>> da0076d9
 
 THIS_FOLDER = os.path.dirname(os.path.realpath(__file__))
 
@@ -88,60 +69,6 @@
 
 
 class TestEvents:
-<<<<<<< HEAD
-=======
-    @markers.aws.validated
-    def test_put_rule(self, aws_client, snapshot, clean_up):
-        rule_name = f"rule-{short_uid()}"
-        snapshot.add_transformer(snapshot.transform.regex(rule_name, "<rule-name>"))
-
-        response = aws_client.events.put_rule(
-            Name=rule_name, EventPattern=json.dumps(TEST_EVENT_PATTERN)
-        )
-        snapshot.match("put-rule", response)
-
-        response = aws_client.events.list_rules(NamePrefix=rule_name)
-        snapshot.match("list-rules", response)
-        rules = response["Rules"]
-        assert len(rules) == 1
-        assert json.loads(rules[0]["EventPattern"]) == TEST_EVENT_PATTERN
-
-        # clean up
-        clean_up(rule_name=rule_name)
-
-    @markers.aws.validated
-    @pytest.mark.parametrize(
-        "expression",
-        [
-            "rate(10 seconds)",
-            "rate(10 years)",
-            "rate(1 minutes)",
-            "rate(1 hours)",
-            "rate(1 days)",
-            "rate(10 minute)",
-            "rate(10 hour)",
-            "rate(10 day)",
-            "rate()",
-            "rate(10)",
-            "rate(10 minutess)",
-            "rate(foo minutes)",
-            "rate(0 minutes)",
-            "rate(-10 minutes)",
-            "rate(10 MINUTES)",
-            "rate( 10 minutes )",
-            " rate(10 minutes)",
-        ],
-    )
-    def test_put_rule_invalid_rate_schedule_expression(self, expression, aws_client):
-        with pytest.raises(ClientError) as e:
-            aws_client.events.put_rule(Name=f"rule-{short_uid()}", ScheduleExpression=expression)
-
-        assert e.value.response["Error"] == {
-            "Code": "ValidationException",
-            "Message": "Parameter ScheduleExpression is not valid.",
-        }
-
->>>>>>> da0076d9
     @markers.aws.unknown
     def test_events_written_to_disk_are_timestamp_prefixed_for_chronological_ordering(
         self, aws_client
@@ -265,7 +192,6 @@
         )
 
     @markers.aws.unknown
-<<<<<<< HEAD
     def test_scheduled_expression_events(
         self,
         sns_create_topic,
@@ -273,6 +199,8 @@
         sns_subscription,
         httpserver: HTTPServer,
         aws_client,
+        account_id,
+        region_name,
         clean_up,
     ):
         httpserver.expect_request("").respond_with_data(b"", 200)
@@ -282,49 +210,12 @@
         queue_name = f"queue-{short_uid()}"
         fifo_queue_name = f"queue-{short_uid()}.fifo"
         rule_name = f"rule-{short_uid()}"
-        sm_role_arn = arns.iam_role_arn("sfn_role", account_id=TEST_AWS_ACCOUNT_ID)
+        sm_role_arn = arns.iam_role_arn("sfn_role", account_id=account_id)
         sm_name = f"state-machine-{short_uid()}"
         topic_target_id = f"target-{short_uid()}"
         sm_target_id = f"target-{short_uid()}"
         queue_target_id = f"target-{short_uid()}"
         fifo_queue_target_id = f"target-{short_uid()}"
-=======
-    def test_put_events_with_target_sqs_event_detail_match(
-        self, aws_client, put_events_with_filter_to_sqs
-    ):
-        entries1 = [
-            {
-                "Source": TEST_EVENT_PATTERN["source"][0],
-                "DetailType": TEST_EVENT_PATTERN["detail-type"][0],
-                "Detail": json.dumps({"EventType": "1"}),
-            }
-        ]
-        entries2 = [
-            {
-                "Source": TEST_EVENT_PATTERN["source"][0],
-                "DetailType": TEST_EVENT_PATTERN["detail-type"][0],
-                "Detail": json.dumps({"EventType": "2"}),
-            }
-        ]
-        entries_asserts = [(entries1, True), (entries2, False)]
-        put_events_with_filter_to_sqs(
-            pattern={"detail": {"EventType": ["0", "1"]}},
-            entries_asserts=entries_asserts,
-            input_path="$.detail",
-        )
-
-    @markers.aws.validated
-    def test_put_events_with_rule_anything_but_to_sqs(
-        self, put_events_with_filter_to_sqs, snapshot
-    ):
-        snapshot.add_transformer(
-            [
-                snapshot.transform.key_value("MD5OfBody"),
-                snapshot.transform.key_value("ReceiptHandle"),
-                snapshot.transform.jsonpath("$..EventBusName", "event-bus-name"),
-            ]
-        )
->>>>>>> da0076d9
 
         state_machine_definition = """
         {
@@ -362,42 +253,9 @@
             QueueName=fifo_queue_name,
             Attributes={"FifoQueue": "true", "ContentBasedDeduplication": "true"},
         )
-<<<<<<< HEAD
-
-        queue_arn = arns.sqs_queue_arn(queue_name, TEST_AWS_ACCOUNT_ID, TEST_AWS_REGION_NAME)
-        fifo_queue_arn = arns.sqs_queue_arn(
-            fifo_queue_name, TEST_AWS_ACCOUNT_ID, TEST_AWS_REGION_NAME
-        )
-=======
-        snapshot.match("rule-exists-false", messages_not_exists)
-
-    # TODO: further unify/parameterize the tests for the different target types below
-
-    @markers.aws.unknown
-    @pytest.mark.parametrize("strategy", ["standard", "domain", "path"])
-    def test_put_events_with_target_sns(
-        self,
-        monkeypatch,
-        sns_subscription,
-        aws_client,
-        account_id,
-        region_name,
-        clean_up,
-        strategy,
-    ):
-        monkeypatch.setattr(config, "SQS_ENDPOINT_STRATEGY", strategy)
-
-        queue_name = "test-%s" % short_uid()
-        rule_name = "rule-{}".format(short_uid())
-        target_id = "target-{}".format(short_uid())
-        bus_name = "bus-{}".format(short_uid())
-
-        topic_name = "topic-{}".format(short_uid())
-        topic_arn = aws_client.sns.create_topic(Name=topic_name)["TopicArn"]
-
-        queue_url = aws_client.sqs.create_queue(QueueName=queue_name)["QueueUrl"]
+
         queue_arn = arns.sqs_queue_arn(queue_name, account_id, region_name)
->>>>>>> da0076d9
+        fifo_queue_arn = arns.sqs_queue_arn(fifo_queue_name, account_id, region_name)
 
         event = {"env": "testing"}
         event_json = json.dumps(event)
@@ -448,7 +306,6 @@
                 executionArn=execution_arn
             )["input"]
 
-<<<<<<< HEAD
             all_msgs = []
             # get message from queue and fifo_queue
             for url in q_urls:
@@ -456,279 +313,6 @@
                 assert len(msgs) >= 1
                 all_msgs.append(msgs[0])
 
-=======
-        actual_event = json.loads(messages[0]["Body"]).get("Message")
-        assert_valid_event(actual_event)
-        assert json.loads(actual_event).get("detail") == EVENT_DETAIL
-
-        # clean up
-        aws_client.sns.delete_topic(TopicArn=topic_arn)
-        clean_up(bus_name=bus_name, rule_name=rule_name, target_ids=target_id, queue_url=queue_url)
-
-    @markers.aws.unknown
-    @pytest.mark.parametrize("strategy", ["standard", "domain", "path"])
-    def test_put_events_into_event_bus(
-        self, monkeypatch, sqs_get_queue_arn, aws_client, clean_up, strategy
-    ):
-        monkeypatch.setattr(config, "SQS_ENDPOINT_STRATEGY", strategy)
-
-        queue_name = "queue-{}".format(short_uid())
-        rule_name = "rule-{}".format(short_uid())
-        target_id = "target-{}".format(short_uid())
-        bus_name_1 = "bus1-{}".format(short_uid())
-        bus_name_2 = "bus2-{}".format(short_uid())
-
-        queue_url = aws_client.sqs.create_queue(QueueName=queue_name)["QueueUrl"]
-        queue_arn = sqs_get_queue_arn(queue_url)
-
-        aws_client.events.create_event_bus(Name=bus_name_1)
-        resp = aws_client.events.create_event_bus(Name=bus_name_2)
-
-        for bus_name in (
-            bus_name_1,
-            bus_name_2,
-        ):
-            aws_client.events.put_rule(
-                Name=rule_name,
-                EventBusName=bus_name,
-                EventPattern=json.dumps(TEST_EVENT_PATTERN),
-            )
-
-        aws_client.events.put_targets(
-            Rule=rule_name,
-            EventBusName=bus_name_1,
-            Targets=[{"Id": target_id, "Arn": resp.get("EventBusArn")}],
-        )
-        aws_client.events.put_targets(
-            Rule=rule_name,
-            EventBusName=bus_name_2,
-            Targets=[{"Id": target_id, "Arn": queue_arn}],
-        )
-
-        aws_client.events.put_events(
-            Entries=[
-                {
-                    "EventBusName": bus_name_1,
-                    "Source": TEST_EVENT_PATTERN["source"][0],
-                    "DetailType": TEST_EVENT_PATTERN["detail-type"][0],
-                    "Detail": json.dumps(EVENT_DETAIL),
-                }
-            ]
-        )
-
-        messages = sqs_collect_messages(aws_client.sqs, queue_url, min_events=1, retries=3)
-        assert len(messages) == 1
-
-        actual_event = json.loads(messages[0]["Body"])
-        assert_valid_event(actual_event)
-        assert actual_event["detail"] == EVENT_DETAIL
-
-        # clean up
-        clean_up(bus_name=bus_name_1, rule_name=rule_name, target_ids=target_id)
-        clean_up(bus_name=bus_name_2)
-        aws_client.sqs.delete_queue(QueueUrl=queue_url)
-
-    @markers.aws.unknown
-    def test_put_events_with_target_lambda(
-        self, create_lambda_function, cleanups, aws_client, clean_up
-    ):
-        rule_name = f"rule-{short_uid()}"
-        function_name = f"lambda-func-{short_uid()}"
-        target_id = f"target-{short_uid()}"
-        bus_name = f"bus-{short_uid()}"
-
-        # clean up
-        cleanups.append(lambda: aws_client.lambda_.delete_function(FunctionName=function_name))
-        cleanups.append(
-            lambda: clean_up(bus_name=bus_name, rule_name=rule_name, target_ids=target_id)
-        )
-
-        rs = create_lambda_function(
-            handler_file=TEST_LAMBDA_PYTHON_ECHO,
-            func_name=function_name,
-            runtime=Runtime.python3_9,
-        )
-
-        func_arn = rs["CreateFunctionResponse"]["FunctionArn"]
-
-        aws_client.events.create_event_bus(Name=bus_name)
-        aws_client.events.put_rule(
-            Name=rule_name,
-            EventBusName=bus_name,
-            EventPattern=json.dumps(TEST_EVENT_PATTERN),
-        )
-        rs = aws_client.events.put_targets(
-            Rule=rule_name,
-            EventBusName=bus_name,
-            Targets=[{"Id": target_id, "Arn": func_arn}],
-        )
-
-        assert "FailedEntryCount" in rs
-        assert "FailedEntries" in rs
-        assert rs["FailedEntryCount"] == 0
-        assert rs["FailedEntries"] == []
-
-        aws_client.events.put_events(
-            Entries=[
-                {
-                    "EventBusName": bus_name,
-                    "Source": TEST_EVENT_PATTERN["source"][0],
-                    "DetailType": TEST_EVENT_PATTERN["detail-type"][0],
-                    "Detail": json.dumps(EVENT_DETAIL),
-                }
-            ]
-        )
-
-        # Get lambda's log events
-        events = retry(
-            check_expected_lambda_log_events_length,
-            retries=3,
-            sleep=1,
-            function_name=function_name,
-            expected_length=1,
-            logs_client=aws_client.logs,
-        )
-        actual_event = events[0]
-        assert_valid_event(actual_event)
-        assert actual_event["detail"] == EVENT_DETAIL
-
-    @markers.aws.validated
-    def test_rule_disable(self, aws_client, clean_up):
-        rule_name = f"rule-{short_uid()}"
-        aws_client.events.put_rule(Name=rule_name, ScheduleExpression="rate(1 minute)")
-
-        response = aws_client.events.list_rules()
-        assert response["Rules"][0]["State"] == "ENABLED"
-        aws_client.events.disable_rule(Name=rule_name)
-        response = aws_client.events.list_rules(NamePrefix=rule_name)
-        assert response["Rules"][0]["State"] == "DISABLED"
-
-        # clean up
-        clean_up(rule_name=rule_name)
-
-    @markers.aws.unknown
-    def test_scheduled_expression_events(
-        self,
-        sns_create_topic,
-        sqs_create_queue,
-        sns_subscription,
-        httpserver: HTTPServer,
-        aws_client,
-        account_id,
-        region_name,
-        clean_up,
-    ):
-        httpserver.expect_request("").respond_with_data(b"", 200)
-        http_endpoint = httpserver.url_for("/")
-
-        topic_name = f"topic-{short_uid()}"
-        queue_name = f"queue-{short_uid()}"
-        fifo_queue_name = f"queue-{short_uid()}.fifo"
-        rule_name = f"rule-{short_uid()}"
-        sm_role_arn = arns.iam_role_arn("sfn_role", account_id=account_id)
-        sm_name = f"state-machine-{short_uid()}"
-        topic_target_id = f"target-{short_uid()}"
-        sm_target_id = f"target-{short_uid()}"
-        queue_target_id = f"target-{short_uid()}"
-        fifo_queue_target_id = f"target-{short_uid()}"
-
-        state_machine_definition = """
-        {
-            "StartAt": "Hello",
-            "States": {
-                "Hello": {
-                    "Type": "Pass",
-                    "Result": "World",
-                    "End": true
-                }
-            }
-        }
-        """
-
-        state_machine_arn = aws_client.stepfunctions.create_state_machine(
-            name=sm_name, definition=state_machine_definition, roleArn=sm_role_arn
-        )["stateMachineArn"]
-
-        topic_arn = sns_create_topic(Name=topic_name)["TopicArn"]
-        subscription = sns_subscription(TopicArn=topic_arn, Protocol="http", Endpoint=http_endpoint)
-
-        assert poll_condition(lambda: len(httpserver.log) >= 1, timeout=5)
-        sub_request, _ = httpserver.log[0]
-        payload = sub_request.get_json(force=True)
-        assert payload["Type"] == "SubscriptionConfirmation"
-        token = payload["Token"]
-        aws_client.sns.confirm_subscription(TopicArn=topic_arn, Token=token)
-        sub_attrs = aws_client.sns.get_subscription_attributes(
-            SubscriptionArn=subscription["SubscriptionArn"]
-        )
-        assert sub_attrs["Attributes"]["PendingConfirmation"] == "false"
-
-        queue_url = sqs_create_queue(QueueName=queue_name)
-        fifo_queue_url = sqs_create_queue(
-            QueueName=fifo_queue_name,
-            Attributes={"FifoQueue": "true", "ContentBasedDeduplication": "true"},
-        )
-
-        queue_arn = arns.sqs_queue_arn(queue_name, account_id, region_name)
-        fifo_queue_arn = arns.sqs_queue_arn(fifo_queue_name, account_id, region_name)
-
-        event = {"env": "testing"}
-        event_json = json.dumps(event)
-
-        aws_client.events.put_rule(Name=rule_name, ScheduleExpression="rate(1 minute)")
-
-        aws_client.events.put_targets(
-            Rule=rule_name,
-            Targets=[
-                {"Id": topic_target_id, "Arn": topic_arn, "Input": event_json},
-                {
-                    "Id": sm_target_id,
-                    "Arn": state_machine_arn,
-                    "Input": event_json,
-                },
-                {"Id": queue_target_id, "Arn": queue_arn, "Input": event_json},
-                {
-                    "Id": fifo_queue_target_id,
-                    "Arn": fifo_queue_arn,
-                    "Input": event_json,
-                    "SqsParameters": {"MessageGroupId": "123"},
-                },
-            ],
-        )
-
-        def received(q_urls):
-            # state machine got executed
-            executions = aws_client.stepfunctions.list_executions(
-                stateMachineArn=state_machine_arn
-            )["executions"]
-            assert len(executions) >= 1
-
-            # http endpoint got events
-            assert len(httpserver.log) >= 2
-            notifications = [
-                sns_event["Message"]
-                for request, _ in httpserver.log
-                if (
-                    (sns_event := request.get_json(force=True))
-                    and sns_event["Type"] == "Notification"
-                )
-            ]
-            assert len(notifications) >= 1
-
-            # get state machine execution detail
-            execution_arn = executions[0]["executionArn"]
-            _execution_input = aws_client.stepfunctions.describe_execution(
-                executionArn=execution_arn
-            )["input"]
-
-            all_msgs = []
-            # get message from queue and fifo_queue
-            for url in q_urls:
-                msgs = aws_client.sqs.receive_message(QueueUrl=url).get("Messages", [])
-                assert len(msgs) >= 1
-                all_msgs.append(msgs[0])
-
->>>>>>> da0076d9
             return _execution_input, notifications[0], all_msgs
 
         execution_input, notification, msgs_received = retry(
@@ -924,32 +508,8 @@
         assert "must satisfy enum value set: [BASIC, OAUTH_CLIENT_CREDENTIALS, API_KEY]" in message
 
     @markers.aws.unknown
-<<<<<<< HEAD
     def test_put_event_without_source(self, aws_client_factory):
         events_client = aws_client_factory(region_name="eu-west-1").events
-=======
-    def test_put_events_with_target_firehose(self, aws_client, account_id, clean_up):
-        s3_bucket = "s3-{}".format(short_uid())
-        s3_prefix = "testeventdata"
-        stream_name = "firehose-{}".format(short_uid())
-        rule_name = "rule-{}".format(short_uid())
-        target_id = "target-{}".format(short_uid())
-        bus_name = "bus-{}".format(short_uid())
-
-        # create firehose target bucket
-        resources.get_or_create_bucket(s3_bucket, s3_client=aws_client.s3)
-
-        # create firehose delivery stream to s3
-        stream = aws_client.firehose.create_delivery_stream(
-            DeliveryStreamName=stream_name,
-            S3DestinationConfiguration={
-                "RoleARN": arns.iam_resource_arn("firehose", account_id),
-                "BucketARN": arns.s3_bucket_arn(s3_bucket),
-                "Prefix": s3_prefix,
-            },
-        )
-        stream_arn = stream["DeliveryStreamARN"]
->>>>>>> da0076d9
 
         response = events_client.put_events(Entries=[{"DetailType": "Test", "Detail": "{}"}])
         assert response.get("Entries")
@@ -967,7 +527,6 @@
         )
         assert response.get("Entries")
 
-<<<<<<< HEAD
     @markers.aws.validated
     def test_put_target_id_validation(
         self, sqs_create_queue, sqs_get_queue_arn, events_put_rule, snapshot, aws_client
@@ -975,22 +534,11 @@
         rule_name = f"rule-{short_uid()}"
         queue_url = sqs_create_queue()
         queue_arn = sqs_get_queue_arn(queue_url)
-=======
-        # run tests
-        bucket_contents = aws_client.s3.list_objects(Bucket=s3_bucket)["Contents"]
-        assert len(bucket_contents) == 1
-        key = bucket_contents[0]["Key"]
-        s3_object = aws_client.s3.get_object(Bucket=s3_bucket, Key=key)
-        actual_event = json.loads(s3_object["Body"].read().decode())
-        assert_valid_event(actual_event)
-        assert actual_event["detail"] == EVENT_DETAIL
->>>>>>> da0076d9
 
         events_put_rule(
             Name=rule_name, EventPattern=json.dumps(TEST_EVENT_PATTERN), State="ENABLED"
         )
 
-<<<<<<< HEAD
         target_id = "!@#$@!#$"
         with pytest.raises(ClientError) as e:
             aws_client.events.put_targets(
@@ -1001,194 +549,6 @@
             )
         snapshot.add_transformer(snapshot.transform.regex(target_id, "invalid-target-id"))
         snapshot.match("error", e.value.response)
-=======
-    @markers.aws.unknown
-    def test_put_events_with_target_sqs_new_region(
-        self, aws_client_factory, account_id, region_name
-    ):
-        events_client = aws_client_factory(region_name="eu-west-1").events
-        queue_name = "queue-{}".format(short_uid())
-        rule_name = "rule-{}".format(short_uid())
-        target_id = "target-{}".format(short_uid())
-        bus_name = "bus-{}".format(short_uid())
-
-        sqs_client = aws_client_factory(region_name="eu-west-1").sqs
-        sqs_client.create_queue(QueueName=queue_name)
-        queue_arn = arns.sqs_queue_arn(queue_name, account_id, region_name)
-
-        events_client.create_event_bus(Name=bus_name)
-
-        events_client.put_rule(
-            Name=rule_name,
-            EventBusName=bus_name,
-            EventPattern=json.dumps(TEST_EVENT_PATTERN),
-        )
-
-        events_client.put_targets(
-            Rule=rule_name,
-            EventBusName=bus_name,
-            Targets=[{"Id": target_id, "Arn": queue_arn}],
-        )
-
-        response = events_client.put_events(
-            Entries=[
-                {
-                    "Source": "com.mycompany.myapp",
-                    "Detail": '{ "key1": "value1", "key": "value2" }',
-                    "Resources": [],
-                    "DetailType": "myDetailType",
-                }
-            ]
-        )
-        assert "Entries" in response
-        assert len(response.get("Entries")) == 1
-        assert "EventId" in response.get("Entries")[0]
-
-    @markers.aws.unknown
-    def test_put_events_with_target_kinesis(self, aws_client, account_id, region_name):
-        rule_name = "rule-{}".format(short_uid())
-        target_id = "target-{}".format(short_uid())
-        bus_name = "bus-{}".format(short_uid())
-        stream_name = "stream-{}".format(short_uid())
-        stream_arn = arns.kinesis_stream_arn(stream_name, account_id, region_name)
-
-        aws_client.kinesis.create_stream(StreamName=stream_name, ShardCount=1)
-
-        aws_client.events.create_event_bus(Name=bus_name)
-
-        aws_client.events.put_rule(
-            Name=rule_name,
-            EventBusName=bus_name,
-            EventPattern=json.dumps(TEST_EVENT_PATTERN),
-        )
-
-        put_response = aws_client.events.put_targets(
-            Rule=rule_name,
-            EventBusName=bus_name,
-            Targets=[
-                {
-                    "Id": target_id,
-                    "Arn": stream_arn,
-                    "KinesisParameters": {"PartitionKeyPath": "$.detail-type"},
-                }
-            ],
-        )
-
-        assert "FailedEntryCount" in put_response
-        assert "FailedEntries" in put_response
-        assert put_response["FailedEntryCount"] == 0
-        assert put_response["FailedEntries"] == []
-
-        def check_stream_status():
-            _stream = aws_client.kinesis.describe_stream(StreamName=stream_name)
-            assert _stream["StreamDescription"]["StreamStatus"] == "ACTIVE"
-
-        # wait until stream becomes available
-        retry(check_stream_status, retries=7, sleep=0.8)
-
-        aws_client.events.put_events(
-            Entries=[
-                {
-                    "EventBusName": bus_name,
-                    "Source": TEST_EVENT_PATTERN["source"][0],
-                    "DetailType": TEST_EVENT_PATTERN["detail-type"][0],
-                    "Detail": json.dumps(EVENT_DETAIL),
-                }
-            ]
-        )
-
-        stream = aws_client.kinesis.describe_stream(StreamName=stream_name)
-        shard_id = stream["StreamDescription"]["Shards"][0]["ShardId"]
-        shard_iterator = aws_client.kinesis.get_shard_iterator(
-            StreamName=stream_name,
-            ShardId=shard_id,
-            ShardIteratorType="AT_TIMESTAMP",
-            Timestamp=datetime(2020, 1, 1),
-        )["ShardIterator"]
-
-        record = aws_client.kinesis.get_records(ShardIterator=shard_iterator)["Records"][0]
-
-        partition_key = record["PartitionKey"]
-        data = json.loads(record["Data"].decode())
-
-        assert partition_key == TEST_EVENT_PATTERN["detail-type"][0]
-        assert data["detail"] == EVENT_DETAIL
-        assert_valid_event(data)
-
-    @markers.aws.unknown
-    def test_put_events_with_input_path(self, aws_client, account_id, region_name, clean_up):
-        queue_name = f"queue-{short_uid()}"
-        rule_name = f"rule-{short_uid()}"
-        target_id = f"target-{short_uid()}"
-        bus_name = f"bus-{short_uid()}"
-
-        queue_url = aws_client.sqs.create_queue(QueueName=queue_name)["QueueUrl"]
-        queue_arn = arns.sqs_queue_arn(queue_name, account_id, region_name)
-
-        aws_client.events.create_event_bus(Name=bus_name)
-        aws_client.events.put_rule(
-            Name=rule_name,
-            EventBusName=bus_name,
-            EventPattern=json.dumps(TEST_EVENT_PATTERN),
-        )
-        aws_client.events.put_targets(
-            Rule=rule_name,
-            EventBusName=bus_name,
-            Targets=[{"Id": target_id, "Arn": queue_arn, "InputPath": "$.detail"}],
-        )
-
-        aws_client.events.put_events(
-            Entries=[
-                {
-                    "EventBusName": bus_name,
-                    "Source": TEST_EVENT_PATTERN["source"][0],
-                    "DetailType": TEST_EVENT_PATTERN["detail-type"][0],
-                    "Detail": json.dumps(EVENT_DETAIL),
-                }
-            ]
-        )
-
-        messages = sqs_collect_messages(aws_client.sqs, queue_url, min_events=1, retries=3)
-        assert json.loads(messages[0].get("Body")) == EVENT_DETAIL
-
-        aws_client.events.put_events(
-            Entries=[
-                {
-                    "EventBusName": bus_name,
-                    "Source": "dummySource",
-                    "DetailType": TEST_EVENT_PATTERN["detail-type"][0],
-                    "Detail": json.dumps(EVENT_DETAIL),
-                }
-            ]
-        )
-
-        messages = sqs_collect_messages(
-            aws_client.sqs, queue_url, min_events=0, retries=1, wait_time=3
-        )
-        assert messages == []
-
-        # clean up
-        clean_up(bus_name=bus_name, rule_name=rule_name, target_ids=target_id, queue_url=queue_url)
-
-    @markers.aws.unknown
-    def test_put_events_with_input_path_multiple(
-        self, aws_client, account_id, region_name, clean_up
-    ):
-        queue_name = "queue-{}".format(short_uid())
-        queue_name_1 = "queue-{}".format(short_uid())
-        rule_name = "rule-{}".format(short_uid())
-        target_id = "target-{}".format(short_uid())
-        target_id_1 = "target-{}".format(short_uid())
-        bus_name = "bus-{}".format(short_uid())
-
-        queue_url = aws_client.sqs.create_queue(QueueName=queue_name)["QueueUrl"]
-        queue_arn = arns.sqs_queue_arn(queue_name, account_id, region_name)
-
-        queue_url_1 = aws_client.sqs.create_queue(QueueName=queue_name_1)["QueueUrl"]
-        queue_arn_1 = arns.sqs_queue_arn(queue_name_1, account_id, region_name)
-
-        aws_client.events.create_event_bus(Name=bus_name)
->>>>>>> da0076d9
 
         target_id = f"{long_uid()}-{long_uid()}-extra"
         with pytest.raises(ClientError) as e:
@@ -1210,7 +570,7 @@
         )
 
     @markers.aws.validated
-    def test_test_event_pattern(self, aws_client, snapshot, account_id, region):
+    def test_test_event_pattern(self, aws_client, snapshot, account_id, region_name):
         response = aws_client.events.test_event_pattern(
             Event=json.dumps(
                 {
@@ -1218,7 +578,7 @@
                     "source": "order",
                     "detail-type": "Test",
                     "account": account_id,
-                    "region": region,
+                    "region": region_name,
                     "time": datetime.utcnow().strftime("%Y-%m-%dT%H:%M:%SZ"),
                 }
             ),
@@ -1239,36 +599,10 @@
                     "source": "order",
                     "detail-type": "Test",
                     "account": account_id,
-                    "region": region,
+                    "region": region_name,
                     "time": datetime.utcnow().strftime("%Y-%m-%dT%H:%M:%SZ"),
                 }
-<<<<<<< HEAD
             ),
-=======
-            ]
-        )
-        assert response.get("Entries")
-
-    @markers.aws.unknown
-    @pytest.mark.parametrize("strategy", ["standard", "domain", "path"])
-    def test_trigger_event_on_ssm_change(
-        self, monkeypatch, aws_client, account_id, region_name, clean_up, strategy
-    ):
-        monkeypatch.setattr(config, "SQS_ENDPOINT_STRATEGY", strategy)
-
-        rule_name = "rule-{}".format(short_uid())
-        target_id = "target-{}".format(short_uid())
-
-        # create queue
-        queue_name = "queue-{}".format(short_uid())
-        queue_url = aws_client.sqs.create_queue(QueueName=queue_name)["QueueUrl"]
-        queue_arn = arns.sqs_queue_arn(queue_name, account_id, region_name)
-
-        # put rule listening on SSM changes
-        ssm_prefix = "/test/local/"
-        aws_client.events.put_rule(
-            Name=rule_name,
->>>>>>> da0076d9
             EventPattern=json.dumps(
                 {
                     "source": ["shipment"],
@@ -1297,58 +631,8 @@
             ]
         )
 
-<<<<<<< HEAD
         queue_url = sqs_create_queue()
         queue_arn = sqs_get_queue_arn(queue_url)
-=======
-        def assert_message():
-            resp = aws_client.sqs.receive_message(QueueUrl=queue_url)
-            result = resp.get("Messages")
-            body = json.loads(result[0]["Body"])
-            assert body == {"name": f"/test/local/test-{param_suffix}", "operation": "Create"}
-
-        # assert that message has been received
-        retry(assert_message, retries=7, sleep=0.3)
-
-        # clean up
-        clean_up(rule_name=rule_name, target_ids=target_id)
-
-    @markers.aws.unknown
-    def test_put_event_with_content_base_rule_in_pattern(
-        self, aws_client, account_id, region_name, clean_up
-    ):
-        queue_name = f"queue-{short_uid()}"
-        rule_name = f"rule-{short_uid()}"
-        target_id = f"target-{short_uid()}"
-
-        queue_url = aws_client.sqs.create_queue(QueueName=queue_name)["QueueUrl"]
-        queue_arn = arns.sqs_queue_arn(queue_name, account_id, region_name)
-
-        pattern = {
-            "Source": [{"exists": True}],
-            "detail-type": [{"prefix": "core.app"}],
-            "Detail": {
-                "decription": ["this-is-event-details"],
-                "amount": [200],
-                "salary": [2000, 4000],
-                "env": ["dev", "prod"],
-                "user": ["user1", "user2", "user3"],
-                "admins": ["skyli", {"prefix": "hey"}, {"prefix": "ad"}],
-                "test1": [{"anything-but": 200}],
-                "test2": [{"anything-but": "test2"}],
-                "test3": [{"anything-but": ["test3", "test33"]}],
-                "test4": [{"anything-but": {"prefix": "test4"}}],
-                "ip": [{"cidr": "10.102.1.0/24"}],
-                "num-test1": [{"numeric": ["<", 200]}],
-                "num-test2": [{"numeric": ["<=", 200]}],
-                "num-test3": [{"numeric": [">", 200]}],
-                "num-test4": [{"numeric": [">=", 200]}],
-                "num-test5": [{"numeric": [">=", 200, "<=", 500]}],
-                "num-test6": [{"numeric": [">", 200, "<", 500]}],
-                "num-test7": [{"numeric": [">=", 200, "<", 500]}],
-            },
-        }
->>>>>>> da0076d9
 
         rule_on_default_bus = events_put_rule(
             Name=default_bus_rule_name,
@@ -1457,12 +741,8 @@
             ]
         )
 
-<<<<<<< HEAD
         messages = sqs_collect_messages(queue_url, min_events=1, retries=3)
         assert len(messages) == 1
-=======
-        assert_valid_event(event["message"])
->>>>>>> da0076d9
 
         actual_event = json.loads(messages[0]["Body"])
         assert_valid_event(actual_event)
@@ -1604,105 +884,6 @@
         received_event = json.loads(messages[0]["Body"])
 
         assert_valid_event(received_event)
-<<<<<<< HEAD
-=======
-
-    @markers.aws.validated
-    def test_put_target_id_validation(
-        self, sqs_create_queue, sqs_get_queue_arn, events_put_rule, snapshot, aws_client
-    ):
-        rule_name = f"rule-{short_uid()}"
-        queue_url = sqs_create_queue()
-        queue_arn = sqs_get_queue_arn(queue_url)
-
-        events_put_rule(
-            Name=rule_name, EventPattern=json.dumps(TEST_EVENT_PATTERN), State="ENABLED"
-        )
-
-        target_id = "!@#$@!#$"
-        with pytest.raises(ClientError) as e:
-            aws_client.events.put_targets(
-                Rule=rule_name,
-                Targets=[
-                    {"Id": target_id, "Arn": queue_arn, "InputPath": "$.detail"},
-                ],
-            )
-        snapshot.add_transformer(snapshot.transform.regex(target_id, "invalid-target-id"))
-        snapshot.match("error", e.value.response)
-
-        target_id = f"{long_uid()}-{long_uid()}-extra"
-        with pytest.raises(ClientError) as e:
-            aws_client.events.put_targets(
-                Rule=rule_name,
-                Targets=[
-                    {"Id": target_id, "Arn": queue_arn, "InputPath": "$.detail"},
-                ],
-            )
-        snapshot.add_transformer(snapshot.transform.regex(target_id, "second-invalid-target-id"))
-        snapshot.match("length_error", e.value.response)
-
-        target_id = f"test-With_valid.Characters-{short_uid()}"
-        aws_client.events.put_targets(
-            Rule=rule_name,
-            Targets=[
-                {"Id": target_id, "Arn": queue_arn, "InputPath": "$.detail"},
-            ],
-        )
-
-    @markers.aws.validated
-    def test_should_ignore_schedules_for_put_event(
-        self, create_lambda_function, cleanups, aws_client
-    ):
-        """Regression test for https://github.com/localstack/localstack/issues/7847"""
-        fn_name = f"test-event-fn-{short_uid()}"
-        create_lambda_function(
-            func_name=fn_name,
-            handler_file=TEST_LAMBDA_PYTHON_ECHO,
-            runtime=Runtime.python3_9,
-            client=aws_client.lambda_,
-        )
-
-        aws_client.lambda_.add_permission(
-            FunctionName=fn_name,
-            StatementId="AllowFnInvokeStatement",
-            Action="lambda:InvokeFunction",
-            Principal="events.amazonaws.com",
-        )
-
-        fn_arn = aws_client.lambda_.get_function(FunctionName=fn_name)["Configuration"][
-            "FunctionArn"
-        ]
-        aws_client.events.put_rule(
-            Name="ScheduledLambda", ScheduleExpression="rate(1 minute)"
-        )  # every minute, can't go lower than that
-        cleanups.append(lambda: aws_client.events.delete_rule(Name="ScheduledLambda"))
-        aws_client.events.put_targets(
-            Rule="ScheduledLambda", Targets=[{"Id": "calllambda1", "Arn": fn_arn}]
-        )
-        cleanups.append(
-            lambda: aws_client.events.remove_targets(Rule="ScheduledLambda", Ids=["calllambda1"])
-        )
-
-        aws_client.events.put_events(
-            Entries=[
-                {
-                    "Source": "MySource",
-                    "DetailType": "CustomType",
-                    "Detail": json.dumps({"message": "manually invoked"}),
-                }
-            ]
-        )
-
-        def check_invocation():
-            events_after = aws_client.logs.filter_log_events(logGroupName=f"/aws/lambda/{fn_name}")
-            # the custom sent event should NOT trigger the lambda (!)
-            assert len([e for e in events_after["events"] if "START" in e["message"]]) >= 1
-            assert (
-                len([e for e in events_after["events"] if "manually invoked" in e["message"]]) == 0
-            )
-
-        retry(check_invocation, sleep=5, retries=15)
->>>>>>> da0076d9
 
     @markers.aws.validated
     def test_put_events_nonexistent_event_bus(
@@ -1783,122 +964,7 @@
         # try to get the custom EventBus we passed the Event to
         with pytest.raises(ClientError) as e:
             aws_client.events.describe_event_bus(Name=nonexistent_event_bus)
-<<<<<<< HEAD
         snapshot.match("non-existent-bus", e.value.response)
-=======
-        snapshot.match("non-existent-bus", e.value.response)
-
-    @markers.aws.validated
-    def test_test_event_pattern(self, aws_client, snapshot, account_id, region_name):
-        response = aws_client.events.test_event_pattern(
-            Event=json.dumps(
-                {
-                    "id": "1",
-                    "source": "order",
-                    "detail-type": "Test",
-                    "account": account_id,
-                    "region": region_name,
-                    "time": datetime.utcnow().strftime("%Y-%m-%dT%H:%M:%SZ"),
-                }
-            ),
-            EventPattern=json.dumps(
-                {
-                    "source": ["order"],
-                    "detail-type": ["Test"],
-                }
-            ),
-        )
-        snapshot.match("eventbridge-test-event-pattern-response", response)
-
-        # negative test, source is not matched
-        response = aws_client.events.test_event_pattern(
-            Event=json.dumps(
-                {
-                    "id": "1",
-                    "source": "order",
-                    "detail-type": "Test",
-                    "account": account_id,
-                    "region": region_name,
-                    "time": datetime.utcnow().strftime("%Y-%m-%dT%H:%M:%SZ"),
-                }
-            ),
-            EventPattern=json.dumps(
-                {
-                    "source": ["shipment"],
-                    "detail-type": ["Test"],
-                }
-            ),
-        )
-        snapshot.match("eventbridge-test-event-pattern-response-no-match", response)
-
-    @markers.aws.validated
-    def test_put_events_time(
-        self,
-        aws_client,
-        sqs_create_queue,
-        sqs_get_queue_arn,
-        events_put_rule,
-        snapshot,
-    ):
-        default_bus_rule_name = f"rule-{short_uid()}"
-        default_bus_target_id = f"test-target-default-b-{short_uid()}"
-
-        snapshot.add_transformer(
-            [
-                snapshot.transform.key_value("MD5OfBody"),  # the event contains a timestamp
-                snapshot.transform.key_value("ReceiptHandle"),
-            ]
-        )
-
-        queue_url = sqs_create_queue()
-        queue_arn = sqs_get_queue_arn(queue_url)
-
-        rule_on_default_bus = events_put_rule(
-            Name=default_bus_rule_name,
-            EventPattern=json.dumps({"detail-type": ["CustomType"], "source": ["MySource"]}),
-            State="ENABLED",
-        )
-
-        allow_event_rule_to_sqs_queue(
-            aws_client=aws_client,
-            event_rule_arn=rule_on_default_bus["RuleArn"],
-            sqs_queue_arn=queue_arn,
-            sqs_queue_url=queue_url,
-        )
-
-        aws_client.events.put_targets(
-            Rule=default_bus_rule_name,
-            Targets=[{"Id": default_bus_target_id, "Arn": queue_arn}],
-        )
-
-        # create an entry with a defined time
-        entries = [
-            {
-                "Source": "MySource",
-                "DetailType": "CustomType",
-                "Detail": json.dumps({"message": "for the default event bus"}),
-                "Time": datetime(year=2022, day=1, month=1),
-            }
-        ]
-        response = aws_client.events.put_events(Entries=entries)
-        snapshot.match("put-events", response)
-
-        def _get_sqs_messages():
-            resp = aws_client.sqs.receive_message(
-                QueueUrl=queue_url, VisibilityTimeout=0, WaitTimeSeconds=1
-            )
-            msgs = resp.get("Messages")
-            assert len(msgs) == 1
-            aws_client.sqs.delete_message(
-                QueueUrl=queue_url, ReceiptHandle=msgs[0]["ReceiptHandle"]
-            )
-            return msgs
-
-        messages = retry(_get_sqs_messages, retries=5, sleep=0.1)
-        snapshot.match("get-events", messages)
-
-        message_body = json.loads(messages[0]["Body"])
-        assert message_body["time"] == "2022-01-01T00:00:00Z"
 
 
 class TestEventsInputTransformers:
@@ -1957,5 +1023,4 @@
             ]
         )
         snapshot.match("custom-variables-match-all", messages_match_all)
-        snapshot.match("custom-variables-not-match-all", messages_not_match_all)
->>>>>>> da0076d9
+        snapshot.match("custom-variables-not-match-all", messages_not_match_all)