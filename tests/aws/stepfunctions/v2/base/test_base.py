--- conflicted
+++ resolved
@@ -41,7 +41,7 @@
             exec_input,
         )
 
-<<<<<<< HEAD
+    @markers.aws.validated
     def test_state_fail_empty(
         self,
         aws_client,
@@ -62,9 +62,7 @@
             exec_input,
         )
 
-=======
-    @markers.aws.unknown
->>>>>>> 78f635ad
+    @markers.aws.validated
     def test_event_bridge_events_base(
         self,
         create_iam_role_for_sfn,
