--- conflicted
+++ resolved
@@ -16,15 +16,6 @@
 )
 
 LOG = logging.getLogger(__name__)
-
-
-<<<<<<< HEAD
-@pytest.fixture(autouse=True)
-def _setup_cli_environment(monkeypatch):
-    # normally we are setting LOCALSTACK_CLI in localstack/cli/main.py, which is not actually run
-    # in the tests
-    monkeypatch.setenv("LOCALSTACK_CLI", "1")
-    monkeypatch.setattr(config, "dirs", config.Directories.for_cli())
 
 
 # TODO: for now we duplicate this fixture since we can't enable the fixture plugin, and can't
@@ -113,8 +104,8 @@
     factory = ContainerFactory()
     yield factory
     factory.remove_all_containers()
-=======
+
+
 @pytest.fixture(scope="session", autouse=True)
 def setup_host_config_dirs():
-    config.dirs.mkdirs()
->>>>>>> 1c7e3acb
+    config.dirs.mkdirs()