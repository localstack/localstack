--- conflicted
+++ resolved
@@ -38,11 +38,7 @@
     # via localstack-core (pyproject.toml)
 pycparser==2.22
     # via cffi
-<<<<<<< HEAD
-pygments==2.19.0
-=======
 pygments==2.19.1
->>>>>>> 77952119
     # via rich
 pyproject-hooks==1.2.0
     # via build
