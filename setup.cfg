[metadata]
name = localstack
description = LocalStack - A fully functional local Cloud stack
url = https://github.com/localstack/localstack
version = attr: localstack.__version__
author = LocalStack Contributors
author_email = info@localstack.cloud
license = Apache License 2.0
long_description = file: README.md
long_description_content_type = text/markdown
classifiers =
    Programming Language :: Python :: 3.10
    License :: OSI Approved :: Apache Software License
    Topic :: Internet
    Topic :: Software Development :: Testing
    Topic :: System :: Emulators

[options]
zip_safe = False
test_suite = tests
scripts =
    bin/localstack
    bin/localstack.bat
packages=find:

# dependencies that are required for the cli (via pip install localstack)
install_requires =
    boto3>=1.20
    click>=7.0
    cachetools~=5.0.0
    #dnspython==1.16.0
    localstack-client>=1.31
    localstack-ext>=1.0.5.dev,<1.1
    plux>=1.3.1
    psutil>=5.4.8,<6.0.0
    python-dotenv>=0.19.1
    pyyaml>=5.1
    rich>=12.3.0
    requests>=2.20.0,<2.26
    semver>=2.10
    stevedore>=3.4.0
    # needed for python3.7 compat (TypedDict, Literal, type hints)
    typing-extensions; python_version < '3.8'
    tailer>=0.4.1
    apispec>=5.1.1

[options.packages.find]
exclude =
    tests
    tests.*

[options.package_data]
* =
    *.md
    Makefile
localstack =
    utils/kinesis/java/cloud/localstack/*.*

[options.extras_require]
# required to actually run localstack on the host
runtime =
    airspeed==0.5.19
    amazon_kclpy>=2.0.6
    aws-sam-translator>=1.15.1
    awscli>=1.22.90
    boto>=2.49.0
    botocore>=1.12.13
    cbor2>=5.2.0
    crontab>=0.22.6
    cryptography
    docker==5.0.0
    flask==2.1.3
    flask-cors>=3.0.3,<3.1.0
    flask_swagger==0.2.12
    jsonpatch>=1.24,<2.0
    jsonpath-rw>=1.4.0,<2.0.0
<<<<<<< HEAD
    localstack-ext[runtime]>=1.0.4.dev,<1.1
    # UNCOMMENT BEFORE MERGE
    #moto-ext[all]==3.1.14
    # UNCOMMENT BEFORE MERGE
=======
    localstack-ext[runtime]>=1.0.5.dev,<1.1
    moto-ext[all]==3.1.14
>>>>>>> c076fe8d
    opensearch-py==1.1.0
    pproxy>=2.7.0
    pyopenssl>=21.0.0
    Quart==0.17
    readerwriterlock>=1.0.7
    requests-aws4auth==0.9
    # TODO: remove werkzeug&flask version pins once we can upgrade to latest versions
    Werkzeug==2.1.2
    xmltodict>=0.11.0

# @deprecated - use extra 'runtime' instead.
full =
    %(runtime)s

# for running tests and coverage analysis
test =
    # coverage version should be synced with bin/Dockerfile.base
    coverage[toml]>=5.5
    deepdiff>=5.5.0
    jsonpath-ng>=1.5.3
    pytest==6.2.4
    pytest-httpserver>=1.0.1
    pytest-rerunfailures==10.0

# for developing localstack
dev =
    black==22.3.0
    coveralls==3.1.0
    Cython
    flake8<5.0.0
    flake8-black==0.3.2
    flake8-isort>=4.0.0
    flake8-quotes>=0.11.0
    # enables flake8 configuration through pyproject.toml
    pre-commit==2.13.0
    pyproject-flake8
    isort==5.9.1
    pandoc
    pypandoc
    autoflake
    networkx>=2.8.4
    rstr>=3.2.0<|MERGE_RESOLUTION|>--- conflicted
+++ resolved
@@ -74,15 +74,10 @@
     flask_swagger==0.2.12
     jsonpatch>=1.24,<2.0
     jsonpath-rw>=1.4.0,<2.0.0
-<<<<<<< HEAD
-    localstack-ext[runtime]>=1.0.4.dev,<1.1
+    localstack-ext[runtime]>=1.0.5.dev,<1.1
     # UNCOMMENT BEFORE MERGE
     #moto-ext[all]==3.1.14
     # UNCOMMENT BEFORE MERGE
-=======
-    localstack-ext[runtime]>=1.0.5.dev,<1.1
-    moto-ext[all]==3.1.14
->>>>>>> c076fe8d
     opensearch-py==1.1.0
     pproxy>=2.7.0
     pyopenssl>=21.0.0
